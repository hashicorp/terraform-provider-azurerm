## 2.66.0 (Unreleased)

FEATURES:

* **New Resouce** `azurerm_api_management_api_operation_tag` [GH-12384]
* **New Resouce** `azurerm_data_factory_linked_custom_service` [GH-12224]

ENHANCEMENTS:

* `azurerm_api_management_backend` - support for the `client_certificate_id` property  [GH-12402]
* `azurerm_lighthouse_definition` - support for the `plan` block [GH-12360]
<<<<<<< HEAD
* `azurerm_app_service` - support for the `acr_use_managed_identity_creds` and `acr_user_managed_identity_id` properties [GH-12277]

=======
* `azurerm_site_recovery_replicated_vm` - Add support for `target_disk_encryption_set_id` in `managed_disk` [GH-12374]
>>>>>>> df7b3b29

BUG FIXES:

* `azurerm_app_service` - fix app_setting and SCM setting ordering [GH-12280]
* `azurerm_hdinsight_kafka_cluster` - will no longer panic from an empty `component_version` property [GH-12261]
* `azurerm_spatial_anchors_account` - the `tags` property can now be updated without creating a new resource [GH-11985]



## 2.65.0 (June 25, 2021)

FEATURES:

* **New Resource** `azurerm_data_protection_backup_instance_postgresql` ([#12220](https://github.com/terraform-providers/terraform-provider-azurerm/issues/12220))
* **New Resource** `azurerm_hpc_cache_blob_nfs_target` ([#11671](https://github.com/terraform-providers/terraform-provider-azurerm/issues/11671))
* **New Resource** `azurerm_nat_gateway_public_ip_prefix_association` ([#12353](https://github.com/terraform-providers/terraform-provider-azurerm/issues/12353))

ENHANCEMENTS:

* dependencies: updating to `v2.6.1` of `github.com/hashicorp/terraform-plugin-sdk` ([#12209](https://github.com/terraform-providers/terraform-provider-azurerm/issues/12209))
* dependencies: upgrading to `v55.3.0` of `github.com/Azure/azure-sdk-for-go` ([#12263](https://github.com/terraform-providers/terraform-provider-azurerm/issues/12263))
* dependencies: updating to `v0.11.19` of `github.com/Azure/go-autorest/autorest` ([#12209](https://github.com/terraform-providers/terraform-provider-azurerm/issues/12209))
* dependencies: updating to `v0.9.14` of `github.com/Azure/go-autorest/autorest/adal` ([#12209](https://github.com/terraform-providers/terraform-provider-azurerm/issues/12209))
* dependencies: updating the embedded SDK for Eventhub Namespaces to use API Version `2021-01-01-preview` ([#12290](https://github.com/terraform-providers/terraform-provider-azurerm/issues/12290))
* `azurerm_express_route_circuit_peering` - support for the `bandwidth_in_gbps` and `express_route_port_id` properties ([#12289](https://github.com/terraform-providers/terraform-provider-azurerm/issues/12289))
* `azurerm_kusto_iothub_data_connection` - support for the `data_format`, `mapping_rule_name` and `table_name` properties ([#12293](https://github.com/terraform-providers/terraform-provider-azurerm/issues/12293))
* `azurerm_linux_virtual_machine` - updating `proximity_placement_group_id` will no longer create a new resoruce ([#11790](https://github.com/terraform-providers/terraform-provider-azurerm/issues/11790))
* `azurerm_security_center_assessment_metadata` - support for the `categories` property ([#12278](https://github.com/terraform-providers/terraform-provider-azurerm/issues/12278))
* `azurerm_windows_virtual_machine` - updating `proximity_placement_group_id` will no longer create a new resoruce ([#11790](https://github.com/terraform-providers/terraform-provider-azurerm/issues/11790))

BUG FIXES:

* `azurerm_data_factory` - fix a bug where the `name` property was stored with the wrong casing ([#12128](https://github.com/terraform-providers/terraform-provider-azurerm/issues/12128))

## 2.64.0 (June 18, 2021)

FEATURES:

* **New Data Source** `azurerm_key_vault_secrets` ([#12147](https://github.com/terraform-providers/terraform-provider-azurerm/issues/12147))
* **New Resource** `azurerm_api_management_redis_cache` ([#12174](https://github.com/terraform-providers/terraform-provider-azurerm/issues/12174))
* **New Resource** `azurerm_data_factory_linked_service_odata` ([#11556](https://github.com/terraform-providers/terraform-provider-azurerm/issues/11556))
* **New Resource** `azurerm_data_protection_backup_policy_postgresql` ([#12072](https://github.com/terraform-providers/terraform-provider-azurerm/issues/12072))
* **New Resource** `azurerm_machine_learning_compute_cluster` ([#11675](https://github.com/terraform-providers/terraform-provider-azurerm/issues/11675))
* **New Resource** `azurerm_eventhub_namespace_customer_managed_key` ([#12159](https://github.com/terraform-providers/terraform-provider-azurerm/issues/12159))
* **New Resource** `azurerm_virtual_desktop_application` ([#12077](https://github.com/terraform-providers/terraform-provider-azurerm/issues/12077))

ENHANCEMENTS:

* dependencies: updating to `v55.2.0` of `github.com/Azure/azure-sdk-for-go` ([#12153](https://github.com/terraform-providers/terraform-provider-azurerm/issues/12153))
* dependencies: updating `synapse` to use API Version `2021-03-01` ([#12183](https://github.com/terraform-providers/terraform-provider-azurerm/issues/12183))
* `azurerm_api_management` - support for the `client_certificate_enabled`, `gateway_disabled`, `min_api_version`, and `zones` propeties ([#12125](https://github.com/terraform-providers/terraform-provider-azurerm/issues/12125))
* `azurerm_api_management_api_schema` - prevent plan not empty after apply for json definitions  ([#12039](https://github.com/terraform-providers/terraform-provider-azurerm/issues/12039))
* `azurerm_application_gateway` - correctly poopulat the `identity` block ([#12226](https://github.com/terraform-providers/terraform-provider-azurerm/issues/12226))
* `azurerm_container_registry` - support for the `zone_redundancy_enabled` field ([#11706](https://github.com/terraform-providers/terraform-provider-azurerm/issues/11706))
* `azurerm_cosmosdb_sql_container` - support for the `spatial_index` block ([#11625](https://github.com/terraform-providers/terraform-provider-azurerm/issues/11625))
* `azurerm_cosmos_gremlin_graph` - support for the `spatial_index` property ([#12176](https://github.com/terraform-providers/terraform-provider-azurerm/issues/12176))
* `azurerm_data_factory` - support for `global_parameter` ([#12178](https://github.com/terraform-providers/terraform-provider-azurerm/issues/12178))
* `azurerm_kubernetes_cluster` - support for the `kubelet_config` and `linux_os_config` blocks ([#11119](https://github.com/terraform-providers/terraform-provider-azurerm/issues/11119))
* `azurerm_monitor_metric_alert` - support the `StartsWith` dimension operator ([#12181](https://github.com/terraform-providers/terraform-provider-azurerm/issues/12181))
* `azurerm_private_link_service`  - changing `load_balancer_frontend_ip_configuration_ids` list no longer creates a new resource ([#12250](https://github.com/terraform-providers/terraform-provider-azurerm/issues/12250))
* `azurerm_stream_analytics_job` - supports for the `identity` block ([#12171](https://github.com/terraform-providers/terraform-provider-azurerm/issues/12171))
* `azurerm_storage_account` - support for the `share_properties` block ([#12103](https://github.com/terraform-providers/terraform-provider-azurerm/issues/12103))
* `azurerm_synapse_workspace` - support for the `data_exfiltration_protection_enabled` property ([#12183](https://github.com/terraform-providers/terraform-provider-azurerm/issues/12183))
* `azurerm_synapse_role_assignment` - support for scopes and new role types ([#11690](https://github.com/terraform-providers/terraform-provider-azurerm/issues/11690))

BUG FIXES:

* `azurerm_synapse_role_assignment` - support new roles and scopes ([#11690](https://github.com/terraform-providers/terraform-provider-azurerm/issues/11690))
* `azurerm_lb` - fix zone behaviour bug introduced in recent API upgrade ([#12208](https://github.com/terraform-providers/terraform-provider-azurerm/issues/12208))

## 2.63.0 (June 11, 2021)

FEATURES:

* **New Resource** `azurerm_data_factory_linked_service_azure_search` ([#12122](https://github.com/terraform-providers/terraform-provider-azurerm/issues/12122))
* **New Resource** `azurerm_data_factory_linked_service_kusto` ([#12152](https://github.com/terraform-providers/terraform-provider-azurerm/issues/12152))

ENHANCEMENTS:

* dependencies: updating `streamanalytics` to use API Version `2020-03-01-preview` ([#12133](https://github.com/terraform-providers/terraform-provider-azurerm/issues/12133))
* dependencies: updating `virtualdesktop` to use API Version `2020-11-02-preview` ([#12160](https://github.com/terraform-providers/terraform-provider-azurerm/issues/12160))
* `data.azurerm_synapse_workspace` - support for the `identity` attribute ([#12098](https://github.com/terraform-providers/terraform-provider-azurerm/issues/12098))
* `azurerm_cosmosdb_gremlin_graph` - support for the `composite_index` and `partition_key_version` properties ([#11693](https://github.com/terraform-providers/terraform-provider-azurerm/issues/11693))
* `azurerm_data_factory_dataset_azure_blob` - support for the `dynamic_filename_enabled` and `dynamic_path_enabled` properties ([#12034](https://github.com/terraform-providers/terraform-provider-azurerm/issues/12034))
* `azurerm_data_factory_dataset_delimited_text` - supports the `azure_blob_fs_location` property ([#12041](https://github.com/terraform-providers/terraform-provider-azurerm/issues/12041))
* `azurerm_data_factory_linked_service_azure_sql_database` - support for the `key_vault_connection_string` property ([#12139](https://github.com/terraform-providers/terraform-provider-azurerm/issues/12139))
* `azurerm_data_factory_linked_service_sql_server` - add `key_vault_connection_string` argument ([#12117](https://github.com/terraform-providers/terraform-provider-azurerm/issues/12117))
* `azurerm_data_factory_linked_service_data_lake_storage_gen2` - supports for the `storage_account_key` property ([#12136](https://github.com/terraform-providers/terraform-provider-azurerm/issues/12136))
* `azurerm_eventhub` - support for the `status` property ([#12043](https://github.com/terraform-providers/terraform-provider-azurerm/issues/12043))
* `azurerm_kubernetes_cluster` - support migration of `service_principal` to `identity` ([#12049](https://github.com/terraform-providers/terraform-provider-azurerm/issues/12049))
* `azurerm_kubernetes_cluster` -support for BYO `kubelet_identity` ([#12037](https://github.com/terraform-providers/terraform-provider-azurerm/issues/12037))
* `azurerm_kusto_cluster_customer_managed_key` - supports for the `user_identity` property ([#12135](https://github.com/terraform-providers/terraform-provider-azurerm/issues/12135))
* `azurerm_network_watcher_flow_log` - support for the `location` and `tags` properties ([#11670](https://github.com/terraform-providers/terraform-provider-azurerm/issues/11670))
* `azurerm_storage_account` - support for user assigned identities ([#11752](https://github.com/terraform-providers/terraform-provider-azurerm/issues/11752))
* `azurerm_storage_account_customer_managed_key` - support the use of keys from key vaults in remote subscription ([#12142](https://github.com/terraform-providers/terraform-provider-azurerm/issues/12142))
* `azurerm_virtual_desktop_host_pool` - support for the `start_vm_on_connect` property ([#12160](https://github.com/terraform-providers/terraform-provider-azurerm/issues/12160))
* `azurerm_vpn_server_configuration` - now supports multiple `auth` blocks ([#12085](https://github.com/terraform-providers/terraform-provider-azurerm/issues/12085))

BUG FIXES:

* Service: App Configuration - Fixed a bug in tags on resources all being set to the same value ([#12062](https://github.com/terraform-providers/terraform-provider-azurerm/issues/12062))
* Service: Event Hubs - Fixed a bug in tags on resources all being set to the same value ([#12062](https://github.com/terraform-providers/terraform-provider-azurerm/issues/12062))
* `azurerm_subscription` - fix ability to specify `DevTest` as `workload` ([#12066](https://github.com/terraform-providers/terraform-provider-azurerm/issues/12066))
* `azurerm_sentinel_alert_rule_scheduled` - the query frequency duration can noe be up to 14 days ([#12164](https://github.com/terraform-providers/terraform-provider-azurerm/issues/12164))

## 2.62.1 (June 08, 2021)

BUG FIXES:

* `azurerm_role_assignment` - use the correct ID when assigning roles to resources ([#12076](https://github.com/terraform-providers/terraform-provider-azurerm/issues/12076))


## 2.62.0 (June 04, 2021)

FEATURES:

* **New Resource** `azurerm_data_protection_backup_vault` ([#11955](https://github.com/terraform-providers/terraform-provider-azurerm/issues/11955))
* **New Resource** `azurerm_postgresql_flexible_server_firewall_rule` ([#11834](https://github.com/terraform-providers/terraform-provider-azurerm/issues/11834))
* **New Resource** `azurerm_vmware_express_route_authorization` ([#11812](https://github.com/terraform-providers/terraform-provider-azurerm/issues/11812))
* **New Resource** `azurerm_storage_object_replication_policy` ([#11744](https://github.com/terraform-providers/terraform-provider-azurerm/issues/11744))

ENHANCEMENTS:

* dependencies: updating `network` to use API Version `2020-11-01` ([#11627](https://github.com/terraform-providers/terraform-provider-azurerm/issues/11627))
* `azurerm_app_service_environment` - support for the `internal_ip_address`, `service_ip_address`, and `outbound_ip_addresses`properties ([#12026](https://github.com/terraform-providers/terraform-provider-azurerm/issues/12026))
* `azurerm_api_management_api_subscription` - support for the `api_id` property ([#12025](https://github.com/terraform-providers/terraform-provider-azurerm/issues/12025))
* `azurerm_container_registry` - support for  versionless encryption keys for ACR ([#11856](https://github.com/terraform-providers/terraform-provider-azurerm/issues/11856))
* `azurerm_kubernetes_cluster` -  support for `gateway_name` for Application Gateway add-on ([#11984](https://github.com/terraform-providers/terraform-provider-azurerm/issues/11984))
* `azurerm_kubernetes_cluster` - support update of `azure_rbac_enabled` ([#12029](https://github.com/terraform-providers/terraform-provider-azurerm/issues/12029))
* `azurerm_kubernetes_cluster` - support for `node_public_ip_prefix_id` ([#11635](https://github.com/terraform-providers/terraform-provider-azurerm/issues/11635))
* `azurerm_kubernetes_cluster_node_pool` - support for `node_public_ip_prefix_id` ([#11635](https://github.com/terraform-providers/terraform-provider-azurerm/issues/11635))
* `azurerm_machine_learning_inference_cluster` - support for the `ssl.leaf_domain_label` and `ssl.overwrite_existing_domain` properties ([#11830](https://github.com/terraform-providers/terraform-provider-azurerm/issues/11830))
* `azurerm_role_assignment` - support the `delegated_managed_identity_resource_id` property ([#11848](https://github.com/terraform-providers/terraform-provider-azurerm/issues/11848))

BUG FIXES:

* `azuerrm_postgres_server` - do no update `password` unless its changed ([#12008](https://github.com/terraform-providers/terraform-provider-azurerm/issues/12008))
* `azuerrm_storage_acount` - prevent `containerDeleteRetentionPolicy` and `lastAccessTimeTrackingPolicy` not supported in `AzureUSGovernment` errors ([#11960](https://github.com/terraform-providers/terraform-provider-azurerm/issues/11960))

## 2.61.0 (May 27, 2021)

FEATURES:

* **New Data Source:** `azurerm_spatial_anchors_account` ([#11824](https://github.com/terraform-providers/terraform-provider-azurerm/issues/11824))

ENHANCEMENTS:

* dependencies: updating to `v54.3.0` of `github.com/Azure/azure-sdk-for-go` ([#11813](https://github.com/terraform-providers/terraform-provider-azurerm/issues/11813))
* dependencies: updating `mixedreality` to use API Version `2021-01-01` ([#11824](https://github.com/terraform-providers/terraform-provider-azurerm/issues/11824))
* refactor: switching to use an embedded SDK for `appconfiguration` ([#11959](https://github.com/terraform-providers/terraform-provider-azurerm/issues/11959))
* refactor: switching to use an embedded SDK for `eventhub` ([#11973](https://github.com/terraform-providers/terraform-provider-azurerm/issues/11973))
* provider: support for the Virtual Machine `skip_shutdown_and_force_delete` feature ([#11216](https://github.com/terraform-providers/terraform-provider-azurerm/issues/11216))
* provider: support for the Virtual Machine Scale Set `force_delete` feature ([#11216](https://github.com/terraform-providers/terraform-provider-azurerm/issues/11216))
* provider: no longer auto register the Microsoft.DevSpaces RP ([#11822](https://github.com/terraform-providers/terraform-provider-azurerm/issues/11822))
* Data Source: `azurerm_key_vault_certificate_data` - support certificate bundles and add support for ECDSA keys ([#11974](https://github.com/terraform-providers/terraform-provider-azurerm/issues/11974))
* `azurerm_data_factory_linked_service_sftp` - support for hostkey related properties ([#11825](https://github.com/terraform-providers/terraform-provider-azurerm/issues/11825))
* `azurerm_spatial_anchors_account` - support for `account_domain` and `account_id` ([#11824](https://github.com/terraform-providers/terraform-provider-azurerm/issues/11824))
* `azurerm_static_site` - Add support for `tags` attribute ([#11849](https://github.com/terraform-providers/terraform-provider-azurerm/issues/11849))
* `azurerm_storage_account` - `private_link_access` supports more values ([#11957](https://github.com/terraform-providers/terraform-provider-azurerm/issues/11957))
* `azurerm_storage_account_network_rules`: `private_link_access` supports more values ([#11957](https://github.com/terraform-providers/terraform-provider-azurerm/issues/11957))
* `azurerm_synapse_spark_pool` - `spark_version` now supports `3.0` ([#11972](https://github.com/terraform-providers/terraform-provider-azurerm/issues/11972))

BUG FIXES:

* `azurerm_cdn_endpoint` - do not send an empty `origin_host_header` to the api ([#11852](https://github.com/terraform-providers/terraform-provider-azurerm/issues/11852))
* `azurerm_linux_virtual_machine_scale_set`: changing the `disable_automatic_rollback` and `enable_automatic_os_upgrade` properties no longer created a new resource ([#11723](https://github.com/terraform-providers/terraform-provider-azurerm/issues/11723))
* `azurerm_storage_share`: Fix ID for `resource_manager_id` ([#11828](https://github.com/terraform-providers/terraform-provider-azurerm/issues/11828))
* `azurerm_windows_virtual_machine_scale_set`: changing the `disable_automatic_rollback` and `enable_automatic_os_upgrade` properties no longer created a new resource ([#11723](https://github.com/terraform-providers/terraform-provider-azurerm/issues/11723))

## 2.60.0 (May 20, 2021)

FEATURES:

* **New Data Source:** `azurerm_eventhub_cluster` ([#11763](https://github.com/terraform-providers/terraform-provider-azurerm/issues/11763))
* **New Data Source:** `azurerm_redis_enterprise_database` ([#11734](https://github.com/terraform-providers/terraform-provider-azurerm/issues/11734))
* **New Resource:** `azurerm_static_site` ([#7150](https://github.com/terraform-providers/terraform-provider-azurerm/issues/7150))
* **New Resource:** `azurerm_machine_learning_inference_cluster` ([#11550](https://github.com/terraform-providers/terraform-provider-azurerm/issues/11550))

ENHANCEMENTS:

* dependencies: updating `aks` to use API Version `2021-03-01` ([#11708](https://github.com/terraform-providers/terraform-provider-azurerm/issues/11708))
* dependencies: updating `eventgrid` to use API Version `2020-10-15-preview` ([#11746](https://github.com/terraform-providers/terraform-provider-azurerm/issues/11746))
* `azurerm_cosmosdb_mongo_collection` - support for the `analytical_storage_ttl` property ([#11735](https://github.com/terraform-providers/terraform-provider-azurerm/issues/11735))
* `azurerm_cosmosdb_cassandra_table` - support for the `analytical_storage_ttl` property ([#11755](https://github.com/terraform-providers/terraform-provider-azurerm/issues/11755))
* `azurerm_healthcare_service` - support for the `public_network_access_enabled` property ([#11736](https://github.com/terraform-providers/terraform-provider-azurerm/issues/11736))
* `azurerm_hdinsight_kafka_cluster` - support for the `encryption_in_transit_enabled` property ([#11737](https://github.com/terraform-providers/terraform-provider-azurerm/issues/11737))
* `azurerm_media_services_account` - support for the `key_delivery_access_control` block ([#11726](https://github.com/terraform-providers/terraform-provider-azurerm/issues/11726))
* `azurerm_monitor_activity_log_alert` - support for `Security` event type for Azure Service Health alerts ([#11802](https://github.com/terraform-providers/terraform-provider-azurerm/issues/11802))
* `azurerm_netapp_volume` - support for the `security_style` property - ([#11684](https://github.com/terraform-providers/terraform-provider-azurerm/issues/11684))
* `azurerm_redis_cache` - suppot for the `replicas_per_master` peoperty ([#11714](https://github.com/terraform-providers/terraform-provider-azurerm/issues/11714))
* `azurerm_spring_cloud_service` - support for the `required_network_traffic_rules` block ([#11633](https://github.com/terraform-providers/terraform-provider-azurerm/issues/11633))
* `azurerm_storage_account_management_policy` - the `name` property can now contain `-` ([#11792](https://github.com/terraform-providers/terraform-provider-azurerm/issues/11792))

BUG FIXES:

* `azurerm_frontdoor` - added a check for `nil` to avoid panic on destroy ([#11720](https://github.com/terraform-providers/terraform-provider-azurerm/issues/11720))
* `azurerm_linux_virtual_machine_scale_set` - the `extension` blocks are now a set ([#11425](https://github.com/terraform-providers/terraform-provider-azurerm/issues/11425))
* `azurerm_virtual_network_gateway_connection` - fix a bug where `shared_key` was not being updated ([#11742](https://github.com/terraform-providers/terraform-provider-azurerm/issues/11742))
* `azurerm_windows_virtual_machine_scale_set` - the `extension` blocks are now a set ([#11425](https://github.com/terraform-providers/terraform-provider-azurerm/issues/11425))
* `azurerm_windows_virtual_machine_scale_set` - changing the `license_type` will no longer create a new resource ([#11731](https://github.com/terraform-providers/terraform-provider-azurerm/issues/11731))

---

For information on changes between the v2.59.0 and v2.0.0 releases, please see [the previous v2.x changelog entries](https://github.com/terraform-providers/terraform-provider-azurerm/blob/master/CHANGELOG-v2.md).

For information on changes in version v1.44.0 and prior releases, please see [the v1.x changelog](https://github.com/terraform-providers/terraform-provider-azurerm/blob/master/CHANGELOG-v1.md).<|MERGE_RESOLUTION|>--- conflicted
+++ resolved
@@ -9,12 +9,8 @@
 
 * `azurerm_api_management_backend` - support for the `client_certificate_id` property  [GH-12402]
 * `azurerm_lighthouse_definition` - support for the `plan` block [GH-12360]
-<<<<<<< HEAD
 * `azurerm_app_service` - support for the `acr_use_managed_identity_creds` and `acr_user_managed_identity_id` properties [GH-12277]
-
-=======
 * `azurerm_site_recovery_replicated_vm` - Add support for `target_disk_encryption_set_id` in `managed_disk` [GH-12374]
->>>>>>> df7b3b29
 
 BUG FIXES:
 
