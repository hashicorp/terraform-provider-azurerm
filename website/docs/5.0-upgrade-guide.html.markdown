--- conflicted
+++ resolved
@@ -46,11 +46,6 @@
 
 * This deprecated resource has been retired and has been removed from the Azure Provider.
 
-<<<<<<< HEAD
-### `azurerm_maps_creator`
-
-* This deprecated resource has been removed from the Azure Provider. Please see the [documention for more details](https://aka.ms/AzureMapsCreatorDeprecation).
-=======
 ### `azurerm_orbital_spacecraft`
 
 * This deprecated resource has been retired and has been removed from the Azure Provider.
@@ -58,7 +53,10 @@
 ### `azurerm_security_center_auto_provisioning`
 
 * This deprecated resource has been removed from the Azure Provider. Please see the [documention for more details](https://learn.microsoft.com/en-us/azure/defender-for-cloud/prepare-deprecation-log-analytics-mma-agent#log-analytics-agent-autoprovisioning-experience---deprecation-plan).
->>>>>>> 28675a14
+
+### `azurerm_maps_creator`
+
+* This deprecated resource has been removed from the Azure Provider. Please see the [documention for more details](https://aka.ms/AzureMapsCreatorDeprecation).
 
 ## Removed Data Sources
 
