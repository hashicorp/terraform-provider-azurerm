--- conflicted
+++ resolved
@@ -249,7 +249,6 @@
 * The deprecated `storage_account_name` property has been removed in favour of the `storage_account_id` property.
 * The deprecated `resource_manager_id` property has been removed in favour of the `id` property.
 
-<<<<<<< HEAD
 ### `azurerm_storage_share_directory`
 
 * The deprecated `storage_share_id` property has been removed in favor of the `storage_share_url` property.
@@ -257,7 +256,7 @@
 ### `azurerm_storage_share_file`
 
 * The deprecated `storage_share_id` property has been removed in favor of the `storage_share_url` property.
-=======
+
 ### `azurerm_mssql_virtual_machine`
 
 * The deprecated `auto_backup.encryption_enabled` property has been removed.
@@ -277,7 +276,6 @@
 ### `azurerm_windows_web_app_slot`
 
 * The `remote_debugging_version` property no longer accepts `VS2017` and `VS2019` as a value.
->>>>>>> a66de6d7
 
 ## Breaking Changes in Data Sources
 
