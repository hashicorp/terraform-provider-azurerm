---
layout: "azurerm"
page_title: "Azure Resource Manager: 5.0 Upgrade Guide"
description: |-
Azure Resource Manager: 5.0 Upgrade Guide

---

# Azure Provider

## Azure Provider Version 5.0

TODO

### Pinning your Provider Version

TODO

## What's available in Version 5.0 of the Azure Provider?

* [Removed Resources](#removed-resources)
* [Removed Data Sources](#removed-data-sources)
* [Breaking Changes in Resources](#breaking-changes-in-resources)
* [Breaking Changes in Data Sources](#breaking-changes-in-data-sources)


## Removed Resources

Please follow the format in the example below for adding removed resources:

```markdown
### `azurerm_example_resource`

This deprecated resource has been superseded/retired and has been removed from the Azure Provider.
```

### `azurerm_network_packet_capture`

* This deprecated resource has been superseded by `azurerm_virtual_machine_packet_capture` and `azurerm_virtual_machine_scale_set_packet_capture` and has been removed from the Azure Provider.

### `azurerm_orbital_contact`

* This deprecated resource has been retired and has been removed from the Azure Provider.

### `azurerm_orbital_contact_profile`

* This deprecated resource has been retired and has been removed from the Azure Provider.

### `azurerm_orbital_spacecraft`

* This deprecated resource has been retired and has been removed from the Azure Provider.

### `azurerm_security_center_auto_provisioning`

* This deprecated resource has been removed from the Azure Provider. Please see the [documention for more details](https://learn.microsoft.com/en-us/azure/defender-for-cloud/prepare-deprecation-log-analytics-mma-agent#log-analytics-agent-autoprovisioning-experience---deprecation-plan).

### `azurerm_maps_creator`

* This deprecated resource has been removed from the Azure Provider. Please see the [documention for more details](https://aka.ms/AzureMapsCreatorDeprecation).

## Removed Data Sources

Please follow the format in the example below for adding removed data sources:

```markdown
### `azurerm_example_resource`

This deprecated data source has been superseded/retired and has been removed from the Azure Provider.
```

### `azurerm_logic_app_standard`

* The deprecated `site_config.public_network_access_enabled` property has been removed and superseded by the `public_network_access` property.

## Breaking Changes in Resources

Please follow the format in the example below for listing breaking changes in resources:

```markdown
### `azurerm_example_resource`

* The deprecated `example_old_property` property has been removed in favour of the `example_new_property` property.
* The deprecated `example_property_with_no_replacement` property has been removed.
* The `example_property_with_changed_default` property now defaults to `NewDefault`.
```

### `azurerm_cdn_endpoint_custom_domain`

* The `cdn_managed_https.tls_version` property no longer accepts `None` or `TLS10` as a value.
* The `user_managed_https.tls_version` property no longer accepts `None` or `TLS10` as a value.

### `azurerm_cdn_frontdoor_custom_domain`

* The `tls.minimum_tls_version` property no longer accepts `TLS10` as a value.

### `azurerm_cosmosdb_account`

* The `minimal_tls_version` property no longer accepts `Tls` or `Tls11` as a value.

### `azurerm_eventhub`

* The deprecated `namespace_name` property has been removed in favour of the `namespace_id` property.
* The deprecated `resource_group_name` property has been removed in favour of the `namespace_id` property.

### `azurerm_eventhub_namespace`

* The `minimum_tls_version` property no longer accepts `1.0` and `1.1` as a value.

### `azurerm_express_route_connection`

* The deprecated `private_link_fast_path_enabled` property has been removed as it is no longer supported by the resource.

### `azurerm_logic_app_standard`

* The deprecated `site_config.public_network_access_enabled` property has been removed and superseded by the `public_network_access` property.
* The `site_config.min_tls_version` property no longer accepts `1.0` or `1.1` as a value.
* The `site_config.scm_min_tls_version` property no longer accepts `1.0` or `1.1` as a value.

### `azurerm_monitor_aad_diagnostic_setting`

* The deprecated `enabled_log.retention_policy` block has been removed.

### `azurerm_mssql_database`

* The properties `weekly_retention`, `monthly_retention` and `yearly_retention` now default to `PT0S`.

### `azurerm_mssql_managed_database`

* The properties `weekly_retention`, `monthly_retention` and `yearly_retention` now default to `PT0S`.

### `azurerm_mssql_managed_instance`

* The property `minimum_tls_version` no longer accepts `1.0` or `1.1` as a value.

### `azurerm_mssql_server`

* The property `minimum_tls_version` no longer accepts `Disabled`, `1.0` or `1.1` as a value.

## `azurerm_network_watcher_flow_log`

* The deprecated `network_security_group_id` property has been removed in favour of the `target_resource_id` property.

### `azurerm_nginx_deployment`

* The deprecated `logging_storage_account` block has been removed in favour of the `azurerm_monitor_diagnostic_setting` resource.
* The deprecated `managed_resource_group` property has been removed.

<<<<<<< HEAD
### `azurerm_postgresql_server`

* The deprecated `ssl_enforcement_enabled` property has been removed.
* The property `ssl_minimal_tls_version_enforced` property no longer accepts `TLSEnforcementDisabled`, `TLS1_0` or `TLS1_1` as a value.
=======
### `azurerm_redis_cache`

* The property `minimum_tls_version` no longer accepts `1.0` or `1.1` as a value.

### `azurerm_redis_enterprise_cluster`

* The property `minimum_tls_version` property no longer accepts `1.0` or `1.1` as a value.
>>>>>>> 637386ba

### `azurerm_sentinel_alert_rule_fusion`

* The deprecated `name` property has been removed.

### `azurerm_servicebus_namespace`

* The property `minimum_tls_version` no longer accepts `1.0` or `1.1` as a value.

### `azurerm_storage_account`

* The deprecated `queue_properties` block has been removed and superseded by the `azurerm_storage_account_queue_properties` resource.
* The deprecated `static_website` block has been removed and superseded by the `azurerm_storage_account_static_website` resource.
* The property `minimum_tls_version` no longer accepts `TLS1_0` or `TLS1_1` as a value.

### `azurerm_storage_container`

* The deprecated `storage_account_name` property has been removed in favour of the `storage_account_id` property.
* The deprecated `resource_manager_id` property has been removed in favour of the `id` property.

### `azurerm_storage_share`

* The deprecated `storage_account_name` property has been removed in favour of the `storage_account_id` property.
* The deprecated `resource_manager_id` property has been removed in favour of the `id` property.

## Breaking Changes in Data Sources

Please follow the format in the example below for listing breaking changes in data sources:

```markdown
### `azurerm_example_resource`

* The deprecated `example_old_property` property has been removed in favour of the `example_new_property` property.
* The deprecated `example_property_with_no_replacement` property has been removed.
```

### `azurerm_logic_app_standard`

* The deprecated `site_config.public_network_access_enabled` property has been removed and superseded by the `public_network_access` property.

### `azurerm_nginx_configuration`

* The deprecated `protected_file.content` property has been removed.

### `azurerm_nginx_deployment`

* The deprecated `logging_storage_account` block has been removed.
* The deprecated `managed_resource_group` property has been removed.

### `azurerm_storage_container`

* The deprecated `storage_account_name` property has been removed in favour of the `storage_account_id` property.
* The deprecated `resource_manager_id` property has been removed in favour of the `id` property.

### `azurerm_storage_share`

* The deprecated `storage_account_name` property has been removed in favour of the `storage_account_id` property.
* The deprecated `resource_manager_id` property has been removed in favour of the `id` property.<|MERGE_RESOLUTION|>--- conflicted
+++ resolved
@@ -145,12 +145,11 @@
 * The deprecated `logging_storage_account` block has been removed in favour of the `azurerm_monitor_diagnostic_setting` resource.
 * The deprecated `managed_resource_group` property has been removed.
 
-<<<<<<< HEAD
 ### `azurerm_postgresql_server`
 
 * The deprecated `ssl_enforcement_enabled` property has been removed.
 * The property `ssl_minimal_tls_version_enforced` property no longer accepts `TLSEnforcementDisabled`, `TLS1_0` or `TLS1_1` as a value.
-=======
+
 ### `azurerm_redis_cache`
 
 * The property `minimum_tls_version` no longer accepts `1.0` or `1.1` as a value.
@@ -158,7 +157,6 @@
 ### `azurerm_redis_enterprise_cluster`
 
 * The property `minimum_tls_version` property no longer accepts `1.0` or `1.1` as a value.
->>>>>>> 637386ba
 
 ### `azurerm_sentinel_alert_rule_fusion`
 
