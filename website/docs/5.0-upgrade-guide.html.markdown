--- conflicted
+++ resolved
@@ -231,11 +231,10 @@
 * The deprecated `storage_account_name` property has been removed in favour of the `storage_account_id` property.
 * The deprecated `resource_manager_id` property has been removed in favour of the `id` property.
 
-<<<<<<< HEAD
 ### `azurerm_mssql_virtual_machine`
 
 * The deprecated `auto_backup.encryption_enabled` property has been removed.
-=======
+
 ### `azurerm_windows_function_app`
 
 * The `remote_debugging_version` property no longer accepts `VS2017` and `VS2019` as a value.
@@ -251,7 +250,6 @@
 ### `azurerm_windows_web_app_slot`
 
 * The `remote_debugging_version` property no longer accepts `VS2017` and `VS2019` as a value.
->>>>>>> 41bc8ca3
 
 ## Breaking Changes in Data Sources
 
