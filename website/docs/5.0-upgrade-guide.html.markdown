--- conflicted
+++ resolved
@@ -87,13 +87,10 @@
 
 * The `tls.minimum_tls_version` property no longer accepts `TLS10` as a value.
 
-<<<<<<< HEAD
 ## `azurerm_network_watcher_flow_log`
 
 * The deprecated `network_security_group_id` property has been removed in favour of the `target_resource_id` property.
 
-  
-=======
 ### `azurerm_mssql_database`
 
 * The properties `weekly_retention`, `monthly_retention` and `yearly_retention` now default to `PT0S`.
@@ -106,7 +103,6 @@
 
 * The `minimum_tls_version` property no longer accepts `1.0` and `1.1` as a value.
 
->>>>>>> ebaaa059
 ## Breaking Changes in Data Sources
 
 Please follow the format in the example below for listing breaking changes in data sources:
