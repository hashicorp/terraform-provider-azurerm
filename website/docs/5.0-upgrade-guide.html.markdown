--- conflicted
+++ resolved
@@ -57,23 +57,16 @@
 * The `example_property_with_changed_default` property now defaults to `NewDefault`.
 ```
 
-<<<<<<< HEAD
-=======
 ### `azurerm_storage_account`
 
 * The deprecated `queue_properties` block has been removed and superseded by the `azurerm_storage_account_queue_properties` resource. 
 * The deprecated `static_website` block has been removed and superseded by the `azurerm_storage_account_static_website` resource. 
 
->>>>>>> 6f0ca28d
 ### `azurerm_storage_container`
 
 * The deprecated `storage_account_name` property has been removed in favour of the `storage_account_id` property.
 * The deprecated `resource_manager_id` property has been removed in favour of the `id` property.
-<<<<<<< HEAD
-* 
-=======
  
->>>>>>> 6f0ca28d
 ### `azurerm_storage_share`
 
 * The deprecated `storage_account_name` property has been removed in favour of the `storage_account_id` property.
