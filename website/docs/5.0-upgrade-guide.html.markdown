--- conflicted
+++ resolved
@@ -60,15 +60,9 @@
 * The `example_property_with_changed_default` property now defaults to `NewDefault`.
 ```
 
-<<<<<<< HEAD
 ### `azurerm_cdn_frontdoor_custom_domain`
 
 * The `tls.minimum_tls_version` property no longer accepts `TLS10` as a value.
-=======
-### `azurerm_monitor_aad_diagnostic_setting`
-
-* The deprecated `enabled_log.retention_policy` block has been removed.
->>>>>>> 73e9c823
 
 ### `azurerm_cosmosdb_account`
 
@@ -78,6 +72,14 @@
 
 * The deprecated `namespace_name` property has been removed in favour of the `namespace_id` property.
 
+### `azurerm_eventhub_namespace`
+
+* The `minimum_tls_version` property no longer accepts `1.0` and `1.1` as a value.
+
+### `azurerm_monitor_aad_diagnostic_setting`
+
+* The deprecated `enabled_log.retention_policy` block has been removed.
+
 ### `azurerm_mssql_database`
 
 * The properties `weekly_retention`, `monthly_retention` and `yearly_retention` now default to `PT0S`.
@@ -85,6 +87,10 @@
 ### `azurerm_mssql_managed_database`
 
 * The properties `weekly_retention`, `monthly_retention` and `yearly_retention` now default to `PT0S`.
+
+## `azurerm_network_watcher_flow_log`
+
+* The deprecated `network_security_group_id` property has been removed in favour of the `target_resource_id` property.
 
 ### `azurerm_sentinel_alert_rule_fusion`
 
@@ -105,29 +111,6 @@
 * The deprecated `storage_account_name` property has been removed in favour of the `storage_account_id` property.
 * The deprecated `resource_manager_id` property has been removed in favour of the `id` property.
 
-<<<<<<< HEAD
-=======
-### `azurerm_cdn_frontdoor_custom_domain`
-
-* The `tls.minimum_tls_version` property no longer accepts `TLS10` as a value.
-
-## `azurerm_network_watcher_flow_log`
-
-* The deprecated `network_security_group_id` property has been removed in favour of the `target_resource_id` property.
-
-### `azurerm_mssql_database`
-
-* The properties `weekly_retention`, `monthly_retention` and `yearly_retention` now default to `PT0S`.
-
-### `azurerm_mssql_managed_database`
-
-* The properties `weekly_retention`, `monthly_retention` and `yearly_retention` now default to `PT0S`.
-
-### `azurerm_eventhub_namespace`
-
-* The `minimum_tls_version` property no longer accepts `1.0` and `1.1` as a value.
-
->>>>>>> 73e9c823
 ## Breaking Changes in Data Sources
 
 Please follow the format in the example below for listing breaking changes in data sources:
