---
layout: "azurerm"
page_title: "Azure Resource Manager: 5.0 Upgrade Guide"
description: |-
Azure Resource Manager: 5.0 Upgrade Guide

---

# Azure Provider

## Azure Provider Version 5.0

TODO

### Pinning your Provider Version

TODO

## What's available in Version 5.0 of the Azure Provider?

* [Removed Resources](#removed-resources)
* [Removed Data Sources](#removed-data-sources)
* [Breaking Changes in Resources](#breaking-changes-in-resources)
* [Breaking Changes in Data Sources](#breaking-changes-in-data-sources)


## Removed Resources

Please follow the format in the example below for adding removed resources:

```markdown
### `azurerm_example_resource`

This deprecated resource has been superseded/retired and has been removed from the Azure Provider.
```

<<<<<<< HEAD
### `azurerm_datadog_monitor_sso_configuration`

* This deprecated resource has been superseded by the `sso_configuration` block in the`azurerm_datadog_monitor` resource and has been removed from the AzureRM Provider.
=======
### `azurerm_hpc_cache`

* This deprecated resource has been retired and has been removed from the Azure Provider.

### `azurerm_hpc_cache_access_policy`

* This deprecated resource has been retired and has been removed from the Azure Provider.

### `azurerm_hpc_cache_blob_nfs_target`

* This deprecated resource has been retired and has been removed from the Azure Provider.

### `azurerm_hpc_cache_blob_target`

* This deprecated resource has been retired and has been removed from the Azure Provider.

### `azurerm_hpc_cache_nfs_target`

* This deprecated resource has been retired and has been removed from the Azure Provider.

### `azurerm_maps_creator`

* This deprecated resource has been removed from the Azure Provider. Please see the [documentation for more details](https://aka.ms/AzureMapsCreatorDeprecation).
>>>>>>> e6a9fed9

### `azurerm_network_packet_capture`

* This deprecated resource has been superseded by `azurerm_virtual_machine_packet_capture` and `azurerm_virtual_machine_scale_set_packet_capture` and has been removed from the Azure Provider.

### `azurerm_orbital_contact`

* This deprecated resource has been retired and has been removed from the Azure Provider.

### `azurerm_orbital_contact_profile`

* This deprecated resource has been retired and has been removed from the Azure Provider.

### `azurerm_orbital_spacecraft`

* This deprecated resource has been retired and has been removed from the Azure Provider.

### `azurerm_security_center_auto_provisioning`

* This deprecated resource has been removed from the Azure Provider. Please see the [documentation for more details](https://learn.microsoft.com/en-us/azure/defender-for-cloud/prepare-deprecation-log-analytics-mma-agent#log-analytics-agent-autoprovisioning-experience---deprecation-plan).

### `azurerm_spatial_anchors_account`

* This deprecated resource has been retired and has been removed from the Azure Provider.


## Removed Data Sources

Please follow the format in the example below for adding removed data sources:

```markdown
### `azurerm_example_resource`

This deprecated data source has been superseded/retired and has been removed from the Azure Provider.
```

### `azurerm_logic_app_standard`

* The deprecated `site_config.public_network_access_enabled` property has been removed and superseded by the `public_network_access` property.

### `azurerm_spatial_anchors_account`

* This deprecated data source has been retired and has been removed from the Azure Provider.

## Breaking Changes in Resources

Please follow the format in the example below for listing breaking changes in resources:

```markdown
### `azurerm_example_resource`

* The deprecated `example_old_property` property has been removed in favour of the `example_new_property` property.
* The deprecated `example_property_with_no_replacement` property has been removed.
* The `example_property_with_changed_default` property now defaults to `NewDefault`.
```

### `azurerm_api_management`

* The deprecated `hostname_configuration.developer_portal.key_vault_id` property has been removed in favour of the ``hostname_configuration.developer_portal.key_vault_certificate_id`` property. 
* The deprecated `hostname_configuration.management.key_vault_id` property has been removed in favour of the ``hostname_configuration.management.key_vault_certificate_id`` property. 
* The deprecated `hostname_configuration.portal.key_vault_id` property has been removed in favour of the ``hostname_configuration.portal.key_vault_certificate_id`` property. 
* The deprecated `hostname_configuration.proxy.key_vault_id` property has been removed in favour of the ``hostname_configuration.proxy.key_vault_certificate_id`` property. 
* The deprecated `hostname_configuration.scm.key_vault_id` property has been removed in favour of the ``hostname_configuration.scm.key_vault_certificate_id`` property.
* The deprecated `protocols.enable_http2` property has been removed in favour of the `protocols.http2_enabled` property.
* The deprecated `security.enable_backend_ssl30` property has been removed in favour of the `security.backend_ssl30_enabled` property.
* The deprecated `security.enable_backend_tls10` property has been removed in favour of the `security.backend_tls10_enabled` property.
* The deprecated `security.enable_backend_tls11` property has been removed in favour of the `security.backend_tls11_enabled` property.
* The deprecated `security.enable_frontend_ssl30` property has been removed in favour of the `security.frontend_ssl30_enabled` property.
* The deprecated `security.enable_frontend_tls10` property has been removed in favour of the `security.frontend_tls10_enabled` property.
* The deprecated `security.enable_frontend_tls11` property has been removed in favour of the `security.frontend_tls11_enabled` property.

### `azurerm_api_management_custom_domain`

* The deprecated `developer_portal.key_vault_id` property has been removed in favour of the `developer_portal.key_vault_certificate_id` property.
* The deprecated `gateway.key_vault_id` property has been removed in favour of the `gateway.key_vault_certificate_id` property.
* The deprecated `management.key_vault_id` property has been removed in favour of the `management.key_vault_certificate_id` property.
* The deprecated `portal.key_vault_id` property has been removed in favour of the `portal.key_vault_certificate_id` property.
* The deprecated `scm.key_vault_id` property has been removed in favour of the `scm.key_vault_certificate_id` property.

### `azurerm_app_service`

* The `remote_debugging_version` property no longer accepts `VS2017` and `VS2019` as a value.

### `azurerm_app_service_slot`

* The `remote_debugging_version` property no longer accepts `VS2017` and `VS2019` as a value.

### `azurerm_cdn_endpoint_custom_domain`

* The `cdn_managed_https.tls_version` property no longer accepts `None` or `TLS10` as a value.
* The `user_managed_https.tls_version` property no longer accepts `None` or `TLS10` as a value.

### `azurerm_cdn_frontdoor_custom_domain`

* The `tls.minimum_tls_version` property no longer accepts `TLS10` as a value.

### `azurerm_container_app`

* The deprecated `template.container.liveness_probe.termination_grace_period_seconds` property has been removed.
* The deprecated `template.container.startup_probe.termination_grace_period_seconds` property has been removed.

### `azurerm_container_app_job`

* The deprecated `template.container.liveness_probe.termination_grace_period_seconds` property has been removed.
* The deprecated `template.container.startup_probe.termination_grace_period_seconds` property has been removed.

### `azurerm_cosmosdb_account`

* The `minimal_tls_version` property no longer accepts `Tls` or `Tls11` as a value.

### `azurerm_container_app_environment`

* The `logs_destination` property is no longer Computed and now must be set to `log-analytics` to be able to specify a value for `log_analytics_workspace_id`. It will now default to empty, meaning Streaming Only in the Azure Portal.

### `azurerm_datadog_monitor_sso_configuration`

* The deprecated `single_sign_on_enabled` property has been removed in favour of the `single_sign_on` property.

### `azurerm_eventhub`

* The deprecated `namespace_name` property has been removed in favour of the `namespace_id` property.
* The deprecated `resource_group_name` property has been removed in favour of the `namespace_id` property.

### `azurerm_eventhub_namespace`

* The `minimum_tls_version` property no longer accepts `1.0` and `1.1` as a value.

### `azurerm_express_route_connection`

* The deprecated `private_link_fast_path_enabled` property has been removed as it is no longer supported by the resource.

### `azurerm_kusto_eventgrid_data_connection`

* The deprecated `eventgrid_resource_id` property has been removed in favour of the `eventgrid_event_subscription_id` property.
* The deprecated `managed_identity_resource_id` property has been removed in favour of the `managed_identity_id` property.

### `azurerm_kusto_attached_database_configuration`

* The deprecated `cluster_resource_id` property has been removed in favour of the `cluster_id` property.

### `azurerm_linux_function_app`

* The `remote_debugging_version` property no longer accepts `VS2017` and `VS2019` as a value.

### `azurerm_linux_function_app_slot`

* The `remote_debugging_version` property no longer accepts `VS2017` and `VS2019` as a value.

### `azurerm_linux_web_app`

* The `remote_debugging_version` property no longer accepts `VS2017` and `VS2019` as a value.

### `azurerm_linux_web_app_slot`

* The `remote_debugging_version` property no longer accepts `VS2017` and `VS2019` as a value.

### `azurerm_logic_app_standard`

* The deprecated `site_config.public_network_access_enabled` property has been removed and superseded by the `public_network_access` property.
* The `site_config.min_tls_version` property no longer accepts `1.0` or `1.1` as a value.
* The `site_config.scm_min_tls_version` property no longer accepts `1.0` or `1.1` as a value.

### `azurerm_monitor_aad_diagnostic_setting`

* The deprecated `enabled_log.retention_policy` block has been removed.

### `azurerm_monitor_diagnostic_setting`

* The deprecated `metric.retention_policy` block has been removed.

### `azurerm_mssql_database`

* The properties `weekly_retention`, `monthly_retention` and `yearly_retention` now default to `PT0S`.

### `azurerm_mssql_managed_database`

* The properties `weekly_retention`, `monthly_retention` and `yearly_retention` now default to `PT0S`.

### `azurerm_mssql_managed_instance`

* The property `minimum_tls_version` no longer accepts `1.0` or `1.1` as a value.

### `azurerm_mssql_server`

* The property `minimum_tls_version` no longer accepts `Disabled`, `1.0` or `1.1` as a value.

### `azurerm_mysql_flexible_server`

* The deprecated `public_network_access_enabled` property has been removed and superseded by the `public_network_access` property.

### `azurerm_network_watcher_flow_log`

* The deprecated `network_security_group_id` property has been removed in favour of the `target_resource_id` property.

### `azurerm_nginx_deployment`

* The deprecated `logging_storage_account` block has been removed in favour of the `azurerm_monitor_diagnostic_setting` resource.
* The deprecated `managed_resource_group` property has been removed.

### `azurerm_palo_alto_next_generation_firewall_virtual_hub_local_rulestack`

* The `plan_id` property now defaults to `panw-cngfw-payg`.

### `azurerm_palo_alto_next_generation_firewall_virtual_hub_panorama`

* The `plan_id` property now defaults to `panw-cngfw-payg`.

### `azurerm_palo_alto_next_generation_firewall_virtual_network_local_rulestack`

* The `plan_id` property now defaults to `panw-cngfw-payg`.

### `azurerm_palo_alto_next_generation_firewall_virtual_network_panorama`

* The `plan_id` property now defaults to `panw-cngfw-payg`.

### `azurerm_redis_cache`

* The property `minimum_tls_version` no longer accepts `1.0` or `1.1` as a value.

### `azurerm_redis_enterprise_cluster`

* The property `minimum_tls_version` property no longer accepts `1.0` or `1.1` as a value.

### `azurerm_sentinel_alert_rule_fusion`

* The deprecated `name` property has been removed.

### `azurerm_servicebus_namespace`

* The property `minimum_tls_version` no longer accepts `1.0` or `1.1` as a value.

### `azurerm_storage_account`

* The deprecated `queue_properties` block has been removed and superseded by the `azurerm_storage_account_queue_properties` resource.
* The deprecated `static_website` block has been removed and superseded by the `azurerm_storage_account_static_website` resource.
* The property `minimum_tls_version` no longer accepts `TLS1_0` or `TLS1_1` as a value.

### `azurerm_storage_container`

* The deprecated `storage_account_name` property has been removed in favour of the `storage_account_id` property.
* The deprecated `resource_manager_id` property has been removed in favour of the `id` property.

### `azurerm_storage_share`

* The deprecated `storage_account_name` property has been removed in favour of the `storage_account_id` property.
* The deprecated `resource_manager_id` property has been removed in favour of the `id` property.

### `azurerm_mssql_virtual_machine`

* The deprecated `auto_backup.encryption_enabled` property has been removed.

### `azurerm_windows_function_app`

* The `remote_debugging_version` property no longer accepts `VS2017` and `VS2019` as a value.

### `azurerm_windows_function_app_slot`

* The `remote_debugging_version` property no longer accepts `VS2017` and `VS2019` as a value.

### `azurerm_windows_web_app`

* The `remote_debugging_version` property no longer accepts `VS2017` and `VS2019` as a value.

### `azurerm_windows_web_app_slot`

* The `remote_debugging_version` property no longer accepts `VS2017` and `VS2019` as a value.

## Breaking Changes in Data Sources

Please follow the format in the example below for listing breaking changes in data sources:

```markdown
### `azurerm_example_resource`

* The deprecated `example_old_property` property has been removed in favour of the `example_new_property` property.
* The deprecated `example_property_with_no_replacement` property has been removed.
```

### `azurerm_api_management`

* The deprecated `hostname_configuration.developer_portal.key_vault_id` property has been removed in favour of the `hostname_configuration.developer_portal.key_vault_certificate_id` property.
* The deprecated `hostname_configuration.management.key_vault_id` property has been removed in favour of the `hostname_configuration.management.key_vault_certificate_id` property.
* The deprecated `hostname_configuration.portal.key_vault_id` property has been removed in favour of the `hostname_configuration.portal.key_vault_certificate_id` property.
* The deprecated `hostname_configuration.proxy.key_vault_id` property has been removed in favour of the `hostname_configuration.proxy.key_vault_certificate_id` property.
* The deprecated `hostname_configuration.scm.key_vault_id` property has been removed in favour of the `hostname_configuration.scm.key_vault_certificate_id` property.

### `azurerm_container_app`

* The deprecated `template.container.liveness_probe.termination_grace_period_seconds` property has been removed.
* The deprecated `template.container.startup_probe.termination_grace_period_seconds` property has been removed.

### `azurerm_logic_app_standard`

* The deprecated `site_config.public_network_access_enabled` property has been removed and superseded by the `public_network_access` property.

### `azurerm_nginx_configuration`

* The deprecated `protected_file.content` property has been removed.

### `azurerm_nginx_deployment`

* The deprecated `logging_storage_account` block has been removed.
* The deprecated `managed_resource_group` property has been removed.

### `azurerm_servicebus_namespace_disaster_recovery_config`

* The deprecated `namespace_name` property has been removed.
* The deprecated `resource_group_name` property has been removed.

### `azurerm_servicebus_queue`

* The deprecated `namespace_name` property has been removed.
* The deprecated `resource_group_name` property has been removed.
* The deprecated `enable_batched_operations` property has been removed in favour of the `batched_operations_enabled` property.
* The deprecated `enable_express` property has been removed in favour of the `express_enabled` property.
* The deprecated `enable_partitioning` property has been removed in favour of the `partitioning_enabled` property.

### `azurerm_servicebus_subscription`

* The deprecated `namespace_name` property has been removed.
* The deprecated `resource_group_name` property has been removed.
* The deprecated `topic_name` property has been removed.
* The deprecated `enable_batched_operations` property has been removed in favour of the `batched_operations_enabled` property.

### `azurerm_storage_container`

* The deprecated `storage_account_name` property has been removed in favour of the `storage_account_id` property.
* The deprecated `resource_manager_id` property has been removed in favour of the `id` property.

### `azurerm_storage_share`

* The deprecated `storage_account_name` property has been removed in favour of the `storage_account_id` property.
* The deprecated `resource_manager_id` property has been removed in favour of the `id` property.<|MERGE_RESOLUTION|>--- conflicted
+++ resolved
@@ -34,11 +34,10 @@
 This deprecated resource has been superseded/retired and has been removed from the Azure Provider.
 ```
 
-<<<<<<< HEAD
 ### `azurerm_datadog_monitor_sso_configuration`
 
 * This deprecated resource has been superseded by the `sso_configuration` block in the`azurerm_datadog_monitor` resource and has been removed from the AzureRM Provider.
-=======
+
 ### `azurerm_hpc_cache`
 
 * This deprecated resource has been retired and has been removed from the Azure Provider.
@@ -62,7 +61,6 @@
 ### `azurerm_maps_creator`
 
 * This deprecated resource has been removed from the Azure Provider. Please see the [documentation for more details](https://aka.ms/AzureMapsCreatorDeprecation).
->>>>>>> e6a9fed9
 
 ### `azurerm_network_packet_capture`
 
