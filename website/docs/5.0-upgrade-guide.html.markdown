--- conflicted
+++ resolved
@@ -57,13 +57,11 @@
 * The `example_property_with_changed_default` property now defaults to `NewDefault`.
 ```
 
-<<<<<<< HEAD
 ### `azurerm_monitor_aad_diagnostic_setting`
 
 * The deprecated `enabled_log.retention_policy` block has been removed.
-=======
+
 ### `azurerm_storage_account`
->>>>>>> f8757321
 
 * The deprecated `queue_properties` block has been removed and superseded by the `azurerm_storage_account_queue_properties` resource. 
 * The deprecated `static_website` block has been removed and superseded by the `azurerm_storage_account_static_website` resource. 
