--- conflicted
+++ resolved
@@ -76,7 +76,10 @@
 * The deprecated `storage_account_name` property has been removed in favour of the `storage_account_id` property.
 * The deprecated `resource_manager_id` property has been removed in favour of the `id` property.
 
-<<<<<<< HEAD
+### `azurerm_cdn_frontdoor_custom_domain`
+
+* The `tls.minimum_tls_version` property no longer accepts `TLS10` as a value.
+
 ### `azurerm_mssql_database`
 
 * The properties `weekly_retention`, `monthly_retention` and `yearly_retention` now default to `PT0S`.
@@ -85,12 +88,6 @@
 
 * The properties `weekly_retention`, `monthly_retention` and `yearly_retention` now default to `PT0S`.
 
-=======
-### `azurerm_cdn_frontdoor_custom_domain`
-
-* The `tls.minimum_tls_version` property no longer accepts `TLS10` as a value.
-  
->>>>>>> 1a956ff6
 ## Breaking Changes in Data Sources
 
 Please follow the format in the example below for listing breaking changes in data sources:
