--- conflicted
+++ resolved
@@ -272,11 +272,10 @@
 
 * The deprecated `virtual_network_configuration` block has been removed as it is no longer supported by the resource.
 
-<<<<<<< HEAD
 ### `azurerm_lb`
 
-* The following properties are no longer Computed: `subnet_id`, `private_ip_address`, `private_ip_address_version`, `public_ip_address_id`
-=======
+* The following properties are no longer Computed: `subnet_id`, `public_ip_address_id`
+
 ### `azurerm_lb_nat_rule`
 
 * The deprecated `enable_floating_ip` property has been removed in favour of the `floating_ip_enabled` property.
@@ -285,7 +284,6 @@
 ### `azurerm_lb_outbound_rule`
 
 * The deprecated `enable_tcp_reset` property has been removed in favour of the `tcp_reset_enabled` property.
->>>>>>> 6e58aae8
 
 ### `azurerm_linux_function_app`
 
