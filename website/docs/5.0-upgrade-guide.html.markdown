--- conflicted
+++ resolved
@@ -60,15 +60,13 @@
 * The `example_property_with_changed_default` property now defaults to `NewDefault`.
 ```
 
-<<<<<<< HEAD
 ### `azurerm_monitor_aad_diagnostic_setting`
 
 * The deprecated `enabled_log.retention_policy` block has been removed.
-=======
+
 ### `azurerm_cosmosdb_account`
 
 * The `minimal_tls_version` property no longer accepts `Tls` or `Tls11` as a value.
->>>>>>> 6c249ed7
 
 ### `azurerm_sentinel_alert_rule_fusion`
 
