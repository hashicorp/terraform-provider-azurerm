---
subcategory: "Oracle"
layout: "azurerm"
page_title: "Azure Resource Manager: Data Source: azurerm_oracle_db_system_shapes"
description: |-
  Provides the list of DB System Shapes.
---

# Data Source: azurerm_oracle_db_system_shapes

This data source provides the list of DB System Shapes in Oracle Cloud Infrastructure Database service.

Gets a list of the shapes that can be used to launch a new DB system. The shape determines resources to allocate to the DB system - CPU cores and memory for VM shapes; CPU cores, memory and storage for non-VM (or bare metal) shapes.

## Example Usage

```hcl
data "azurerm_oracle_db_system_shapes" "example" {
<<<<<<< HEAD
  location = "West Europe"
  zone = "2"
=======
  location = "eastus"
  zone     = "2"
>>>>>>> 858035eb
}

output "example" {
  value = data.azurerm_oracle_db_system_shapes.example
}
```

## Arguments Reference

The following arguments are supported:

* `location` - (Required) The Azure Region to query for the system shapes in.

* `zone` -  (Optional) The Cloud Exadata Infrastructure Azure zones.

## Attributes Reference

In addition to the Arguments listed above - the following Attributes are exported: 

* `db_system_shapes` - A `db_system_shapes` block as defined below.

---

A `db_system_shapes` block exports the following:

* `are_server_types_supported` - Indicates if the shape supports database and storage server types.

* `available_core_count` - The maximum number of CPU cores that can be enabled on the DB system for this shape.

* `available_core_count_per_node` - The maximum number of CPU cores per database node that can be enabled for this shape. Only applicable to the flex Exadata shape, ExaCC Elastic shapes and VM Flex shapes.

* `available_data_storage_in_tbs` - The maximum data storage that can be enabled for this shape.

* `available_data_storage_per_server_in_tbs` - The maximum data storage available per storage server for this shape. Only applicable to ExaCC Elastic shapes.

* `available_db_node_per_node_in_gbs` - The maximum DB Node storage available per database node for this shape. Only applicable to ExaCC Elastic shapes.

* `available_db_node_storage_in_gbs` - The maximum DB Node storage that can be enabled for this shape.

* `available_memory_in_gbs` - The maximum memory that can be enabled for this shape.

* `available_memory_per_node_in_gbs` - The maximum memory available per database node for this shape. Only applicable to ExaCC Elastic shapes.

* `compute_model` - The compute model of the Exadata Infrastructure.

* `core_count_increment` - The discrete number by which the CPU core count for this shape can be increased or decreased.

* `display_name` - The display name of the shape used for the DB system.

* `maximum_storage_count` - The maximum number of Exadata storage servers available for the Exadata infrastructure.

* `maximum_node_count` - The maximum number of compute servers available for this shape.

* `minimum_core_count_per_node` - The minimum number of CPU cores that can be enabled per node for this shape.

* `minimum_data_storage_in_tbs` - The minimum data storage that need be allocated for this shape.

* `minimum_db_node_storage_per_node_in_gbs` - The minimum DB Node storage that need be allocated per node for this shape.

* `minimum_memory_per_node_in_gbs` - The minimum memory that need be allocated per node for this shape.

* `minimum_storage_count` - The minimum number of Exadata storage servers available for the Exadata infrastructure.

* `minimum_core_count` - The minimum number of CPU cores that can be enabled on the DB system for this shape.

* `minimum_node_count` - The minimum number of compute servers available for this shape.

* `runtime_minimum_core_count` - The runtime minimum number of compute servers available for this shape.

* `shape_family` - The family of the shape used for the DB system.

## Timeouts

The `timeouts` block allows you to specify [timeouts](https://www.terraform.io/language/resources/syntax#operation-timeouts) for certain actions:

* `read` - (Defaults to 5 minutes) Used when retrieving the System Shapes.

## API Providers
<!-- This section is generated, changes will be overwritten -->
This data source uses the following Azure API Providers:

* `Oracle.Database`: 2025-03-01<|MERGE_RESOLUTION|>--- conflicted
+++ resolved
@@ -16,13 +16,8 @@
 
 ```hcl
 data "azurerm_oracle_db_system_shapes" "example" {
-<<<<<<< HEAD
-  location = "West Europe"
-  zone = "2"
-=======
   location = "eastus"
   zone     = "2"
->>>>>>> 858035eb
 }
 
 output "example" {
@@ -35,8 +30,6 @@
 The following arguments are supported:
 
 * `location` - (Required) The Azure Region to query for the system shapes in.
-
-* `zone` -  (Optional) The Cloud Exadata Infrastructure Azure zones.
 
 ## Attributes Reference
 
