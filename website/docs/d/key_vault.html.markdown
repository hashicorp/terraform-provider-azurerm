--- conflicted
+++ resolved
@@ -53,13 +53,7 @@
 
 * `enabled_for_template_deployment` - Can Azure Resource Manager retrieve secrets from the Key Vault?
 
-<<<<<<< HEAD
-* `enable_soft_delete` - Will Azure Resource Manager use the 'soft delete' functionality for this key vault?
-
-* `tags` - A mapping of tags assigned to the Key Vault.
-=======
 * `soft_delete_enabled` -  Is soft delete enabled on this Key Vault? 
->>>>>>> 0f7a1c9c
 
 * `purge_protection_enabled` - Is purge protection enabled on this Key Vault?
 
