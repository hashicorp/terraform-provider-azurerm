---
subcategory: "Base"
layout: "azurerm"
page_title: "Azure Resource Manager: azurerm_subscription"
description: |-
  Gets information about an existing Subscription.
---

# Data Source: azurerm_subscription

Use this data source to access information about an existing Subscription.

## Example Usage

```hcl
data "azurerm_subscription" "current" {
}

output "current_subscription_display_name" {
  value = data.azurerm_subscription.current.display_name
}
```

## Argument Reference

* `subscription_id` - (Optional) Specifies the ID of the subscription. If this argument is omitted, the subscription ID of the current Azure Resource Manager provider is used.

## Attributes Reference

* `id` - The ID of the subscription.
* `subscription_id` - The subscription GUID.
* `display_name` - The subscription display name.
* `tenant_id` - The subscription tenant ID.
* `state` - The subscription state. Possible values are Enabled, Warned, PastDue, Disabled, and Deleted.
* `location_placement_id` - The subscription location placement ID.
* `quota_id` - The subscription quota ID.
* `spending_limit` - The subscription spending limit.
<<<<<<< HEAD
* `tags` - A mapping of tags assigned to the resource.
=======
* `tags` - A mapping of tags assigned to the Subscription.
>>>>>>> f45f32d2

## Timeouts

The `timeouts` block allows you to specify [timeouts](https://www.terraform.io/docs/configuration/resources.html#timeouts) for certain actions:

* `read` - (Defaults to 5 minutes) Used when retrieving the Subscription.<|MERGE_RESOLUTION|>--- conflicted
+++ resolved
@@ -35,11 +35,7 @@
 * `location_placement_id` - The subscription location placement ID.
 * `quota_id` - The subscription quota ID.
 * `spending_limit` - The subscription spending limit.
-<<<<<<< HEAD
-* `tags` - A mapping of tags assigned to the resource.
-=======
 * `tags` - A mapping of tags assigned to the Subscription.
->>>>>>> f45f32d2
 
 ## Timeouts
 
