--- conflicted
+++ resolved
@@ -144,13 +144,11 @@
 
 * `do_not_run_extensions_on_overprovisioned_machines` - (Optional) Should Virtual Machine Extensions be run on Overprovisioned Virtual Machines in the Scale Set? Defaults to `false`.
 
-<<<<<<< HEAD
 * `encryption_at_host_enabled` - (Optional) Should Azure encrypt the data stored on the VM host at rest and flows encrypted to the Storage service.
-=======
+
 * `extension` - (Optional) One or more `extension` blocks as defined below
 
 !> **NOTE:** This block is only available in the Opt-In beta and requires that the Environment Variable `ARM_PROVIDER_VMSS_EXTENSIONS_BETA` is set to `true` to be used.
->>>>>>> cafb2fc0
 
 * `eviction_policy` - (Optional) The Policy which should be used Virtual Machines are Evicted from the Scale Set. Changing this forces a new resource to be created.
 
