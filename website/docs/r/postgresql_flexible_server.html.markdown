---
subcategory: "Database"
layout: "azurerm"
page_title: "Azure Resource Manager: azurerm_postgresql_flexible_server"
description: |-
  Manages a PostgreSQL Flexible Server.
---

# azurerm_postgresql_flexible_server

Manages a PostgreSQL Flexible Server.

## Example Usage

```hcl
provider "azurerm" {
  features {}
}

resource "azurerm_resource_group" "example" {
  name     = "example-resources"
  location = "West Europe"
}

resource "azurerm_virtual_network" "example" {
  name                = "example-vn"
  location            = azurerm_resource_group.example.location
  resource_group_name = azurerm_resource_group.example.name
  address_space       = ["10.0.0.0/16"]
}

resource "azurerm_subnet" "example" {
  name                 = "example-sn"
  resource_group_name  = azurerm_resource_group.example.name
  virtual_network_name = azurerm_virtual_network.example.name
  address_prefixes     = ["10.0.2.0/24"]
  service_endpoints    = ["Microsoft.Storage"]
  delegation {
    name = "fs"
    service_delegation {
      name = "Microsoft.DBforPostgreSQL/flexibleServers"
      actions = [
        "Microsoft.Network/virtualNetworks/subnets/join/action",
      ]
    }
  }
}
resource "azurerm_private_dns_zone" "example" {
  name                = "example.postgres.database.azure.com"
  resource_group_name = azurerm_resource_group.example.name
}

resource "azurerm_private_dns_zone_virtual_network_link" "example" {
  name                  = "exampleVnetZone.com"
  private_dns_zone_name = azurerm_private_dns_zone.example.name
  virtual_network_id    = azurerm_virtual_network.example.id
  resource_group_name   = azurerm_resource_group.example.name
  depends_on            = [azurerm_subnet.example]
}

resource "azurerm_postgresql_flexible_server" "example" {
  name                          = "example-psqlflexibleserver"
  resource_group_name           = azurerm_resource_group.example.name
  location                      = azurerm_resource_group.example.location
  version                       = "12"
  delegated_subnet_id           = azurerm_subnet.example.id
  private_dns_zone_id           = azurerm_private_dns_zone.example.id
  public_network_access_enabled = false
  administrator_login           = "psqladmin"
  administrator_password        = "H@Sh1CoR3!"
  zone                          = "1"

  storage_mb   = 32768
  storage_tier = "P4"

  sku_name   = "B_Standard_B1ms"
  depends_on = [azurerm_private_dns_zone_virtual_network_link.example]

}
```

## Arguments Reference

The following arguments are supported:

* `name` - (Required) The name which should be used for this PostgreSQL Flexible Server. Changing this forces a new PostgreSQL Flexible Server to be created.

~> **Note:** This must be unique across the entire Azure service, not just within the resource group.

* `resource_group_name` - (Required) The name of the Resource Group where the PostgreSQL Flexible Server should exist. Changing this forces a new PostgreSQL Flexible Server to be created.

* `location` - (Required) The Azure Region where the PostgreSQL Flexible Server should exist. Changing this forces a new PostgreSQL Flexible Server to be created.

* `administrator_login` - (Optional) The Administrator login for the PostgreSQL Flexible Server. Required when `create_mode` is `Default` and `authentication.password_auth_enabled` is `true`.

-> **Note:** Once `administrator_login` is specified, changing this forces a new PostgreSQL Flexible Server to be created.

-> **Note:** To create with `administrator_login` specified or update with it first specified , `authentication.password_auth_enabled` must be set to `true`.

* `administrator_password` - (Optional) The Password associated with the `administrator_login` for the PostgreSQL Flexible Server.

* `administrator_password_wo` - (Optional) The Password associated with the `administrator_login` for the PostgreSQL Flexible Server.

~> **Note:** Either `administrator_password` or `administrator_password_wo` is required when `create_mode` is `Default` and `authentication.password_auth_enabled` is `true`.

* `administrator_password_wo_version` - (Optional) An integer value used to trigger an update for `administrator_password_wo`. This property should be incremented when updating `administrator_password_wo`.

* `authentication` - (Optional) An `authentication` block as defined below.

* `backup_retention_days` - (Optional) The backup retention days for the PostgreSQL Flexible Server. Possible values are between `7` and `35` days.

* `customer_managed_key` - (Optional) A `customer_managed_key` block as defined below. Changing this forces a new resource to be created.

* `geo_redundant_backup_enabled` - (Optional) Is Geo-Redundant backup enabled on the PostgreSQL Flexible Server. Defaults to `false`. Changing this forces a new PostgreSQL Flexible Server to be created.

* `create_mode` - (Optional) The creation mode which can be used to restore or replicate existing servers. Possible values are `Default`, `GeoRestore`, `PointInTimeRestore`, `Replica` and `Update`.

* `delegated_subnet_id` - (Optional) The ID of the virtual network subnet to create the PostgreSQL Flexible Server. The provided subnet should not have any other resource deployed in it and this subnet will be delegated to the PostgreSQL Flexible Server, if not already delegated. Changing this forces a new PostgreSQL Flexible Server to be created.

* `private_dns_zone_id` - (Optional) The ID of the private DNS zone to create the PostgreSQL Flexible Server.

~> **Note:** There will be a breaking change from upstream service at 15th July 2021, the `private_dns_zone_id` will be required when setting a `delegated_subnet_id`. For existing flexible servers who don't want to be recreated, you need to provide the `private_dns_zone_id` to the service team to manually migrate to the specified private DNS zone. The `azurerm_private_dns_zone` should end with suffix `.postgres.database.azure.com`.

* `public_network_access_enabled` - (Optional) Specifies whether this PostgreSQL Flexible Server is publicly accessible. Defaults to `true`.

-> **Note:** `public_network_access_enabled` must be set to `false` when `delegated_subnet_id` and `private_dns_zone_id` have a value.

* `high_availability` - (Optional) A `high_availability` block as defined below.

* `identity` - (Optional) An `identity` block as defined below.

* `maintenance_window` - (Optional) A `maintenance_window` block as defined below.

* `point_in_time_restore_time_in_utc` - (Optional) The point in time to restore from `source_server_id` when `create_mode` is `GeoRestore`, `PointInTimeRestore`. Changing this forces a new PostgreSQL Flexible Server to be created.

* `replication_role` - (Optional) The replication role for the PostgreSQL Flexible Server. Possible value is `None`.

~> **Note:** The `replication_role` cannot be set while creating and only can be updated to `None` for replica server.

* `sku_name` - (Optional) The SKU Name for the PostgreSQL Flexible Server. The name of the SKU, follows the `tier` + `name` pattern (e.g. `B_Standard_B1ms`, `GP_Standard_D2s_v3`, `MO_Standard_E4s_v3`).

* `source_server_id` - (Optional) The resource ID of the source PostgreSQL Flexible Server to be restored. Required when `create_mode` is `GeoRestore`, `PointInTimeRestore` or `Replica`. Changing this forces a new PostgreSQL Flexible Server to be created.

* `auto_grow_enabled` - (Optional) Is the storage auto grow for PostgreSQL Flexible Server enabled? Defaults to `false`.

* `storage_mb` - (Optional) The max storage allowed for the PostgreSQL Flexible Server. Possible values are `32768`, `65536`, `131072`, `262144`, `524288`, `1048576`, `2097152`, `4193280`, `4194304`, `8388608`, `16777216` and `33553408`.

~> **Note:** If the `storage_mb` field is undefined on the initial deployment of the PostgreSQL Flexible Server resource it will default to `32768`. If the `storage_mb` field has been defined and then removed, the `storage_mb` field will retain the previously defined value.

~> **Note:** The `storage_mb` can only be scaled up, for example, you can scale the `storage_mb` from `32768` to `65536`, but not from `65536` to `32768`. Scaling down `storage_mb` forces a new PostgreSQL Flexible Server to be created.

* `storage_tier` - (Optional) The name of storage performance tier for IOPS of the PostgreSQL Flexible Server. Possible values are `P4`, `P6`, `P10`, `P15`,`P20`, `P30`,`P40`, `P50`,`P60`, `P70` or `P80`. Default value is dependant on the `storage_mb` value. Please see the `storage_tier` defaults based on `storage_mb` table below.

~> **Note:** The `storage_tier` can be scaled once every 12 hours, this restriction is in place to ensure stability and performance after any changes to your PostgreSQL Flexible Server's configuration.

* `tags` - (Optional) A mapping of tags which should be assigned to the PostgreSQL Flexible Server.

* `version` - (Optional) The version of PostgreSQL Flexible Server to use. Possible values are `11`,`12`, `13`, `14`, `15` and `16`. Required when `create_mode` is `Default`.

-> **Note:** Downgrading `version` isn't supported and will force a new PostgreSQL Flexible Server to be created.

-> **Note:** In-place version updates are irreversible and may cause downtime for the PostgreSQL Flexible Server, determined by the size of the instance.

* `zone` - (Optional) Specifies the Availability Zone in which the PostgreSQL Flexible Server should be located.

-> **Note:** Azure will automatically assign an Availability Zone if one is not specified. If the PostgreSQL Flexible Server fails-over to the Standby Availability Zone, the `zone` will be updated to reflect the current Primary Availability Zone. You can use [Terraform's `ignore_changes` functionality](https://www.terraform.io/docs/language/meta-arguments/lifecycle.html#ignore_changes) to ignore changes to the `zone` and `high_availability[0].standby_availability_zone` fields should you wish for Terraform to not migrate the PostgreSQL Flexible Server back to it's primary Availability Zone after a fail-over.

-> **Note:** The Availability Zones available depend on the Azure Region that the PostgreSQL Flexible Server is being deployed into - see [the Azure Availability Zones documentation](https://azure.microsoft.com/global-infrastructure/geographies/#geographies) for more information on which Availability Zones are available in each Azure Region.

---

An `authentication` block supports the following:

* `active_directory_auth_enabled` - (Optional) Whether Active Directory authentication is allowed to access the PostgreSQL Flexible Server. Defaults to `false`.

* `password_auth_enabled` - (Optional) Whether password authentication is allowed to access the PostgreSQL Flexible Server. Defaults to `true`.

* `tenant_id` - (Optional) The Tenant ID of the Azure Active Directory which is used by the Active Directory authentication. `active_directory_auth_enabled` must be set to `true`.

-> **Note:** Setting `active_directory_auth_enabled` to `true` requires a Service Principal for the Postgres Flexible Server. For more details see [this document](https://learn.microsoft.com/en-us/azure/postgresql/flexible-server/how-to-configure-sign-in-azure-ad-authentication).

-> **Note:** `tenant_id` is required when `active_directory_auth_enabled` is set to `true`. And it should not be specified when `active_directory_auth_enabled` is set to `false`

---

A `customer_managed_key` block supports the following:

* `key_vault_key_id` - (Required) The versioned ID of the Key Vault Key.

* `primary_user_assigned_identity_id` - (Optional) Specifies the primary user managed identity id for a Customer Managed Key. Must be added to `identity.identity_ids`.

* `geo_backup_key_vault_key_id` - (Optional) The versioned ID of the geo backup Key Vault Key.

~> **Note:** The key vault in which this key exists must be in the same region as the geo-redundant backup.

* `geo_backup_user_assigned_identity_id` - (Optional) The geo backup user managed identity id for a Customer Managed Key. Must be added to `identity.identity_ids`.

~> **Note:** This managed identity cannot be the same as `primary_user_assigned_identity_id`, additionally this identity must be created in the same region as the geo-redundant backup.

~> **Note:** `primary_user_assigned_identity_id` or `geo_backup_user_assigned_identity_id` is required when `type` is set to `UserAssigned`.

---

An `identity` block supports the following:

* `type` - (Required) Specifies the type of Managed Service Identity that should be configured on this PostgreSQL Flexible Server. Possible values are `UserAssigned`, `SystemAssigned` and `SystemAssigned, UserAssigned`.

~> **Note**: Once `UserAssigned` has been added the only way to get rid of it is to recreate the resource.

* `identity_ids` - (Optional) A list of User Assigned Managed Identity IDs to be assigned to this PostgreSQL Flexible Server. Required if used together with `customer_managed_key` block.

<<<<<<< HEAD
~> **Note**: `identity_ids` is required when `type` is set to `UserAssigned` or `SystemAssigned, UserAssigned`.
=======
~> **Note:** `identity_ids` is required when `type` is set to `UserAssigned`.
>>>>>>> 0817c67e

---

A `maintenance_window` block supports the following:

* `day_of_week` - (Optional) The day of week for maintenance window, where the week starts on a Sunday, i.e. Sunday = `0`, Monday = `1`. Defaults to `0`.

* `start_hour` - (Optional) The start hour for maintenance window. Defaults to `0`.

* `start_minute` - (Optional) The start minute for maintenance window. Defaults to `0`.

-> **Note:** The specified `maintenance_window` is always defined in UTC time. When unspecified, the maintenance window falls back to the default [system-managed](https://learn.microsoft.com/en-us/azure/postgresql/flexible-server/how-to-maintenance-portal#specify-maintenance-schedule-options).

---

A `high_availability` block supports the following:

* `mode` - (Required) The high availability mode for the PostgreSQL Flexible Server. Possible value are `SameZone` or `ZoneRedundant`.

* `standby_availability_zone` - (Optional) Specifies the Availability Zone in which the standby Flexible Server should be located.

-> **Note:** Azure will automatically assign an Availability Zone if one is not specified. If the PostgreSQL Flexible Server fails-over to the Standby Availability Zone, the `zone` will be updated to reflect the current Primary Availability Zone. You can use [Terraform's `ignore_changes` functionality](https://www.terraform.io/docs/language/meta-arguments/lifecycle.html#ignore_changes) to ignore changes to the `zone` and `high_availability[0].standby_availability_zone` fields should you wish for Terraform to not migrate the PostgreSQL Flexible Server back to it's primary Availability Zone after a fail-over.

-> **Note:** The Availability Zones available depend on the Azure Region that the PostgreSQL Flexible Server is being deployed into - see [the Azure Availability Zones documentation](https://azure.microsoft.com/global-infrastructure/geographies/#geographies) for more information on which Availability Zones are available in each Azure Region.

---

## `storage_tier` defaults based on `storage_mb`

| `storage_mb` | GiB   | TiB | Default | Supported `storage_tier`'s           | Provisioned `IOPS`  |
|:------------:|:-----:|:---:|:-------:|:------------------------------------:|:-------------------:|
| 32768        | 32    |  -  | P4      | P4, P6, P10, P15, P20, P30, P40, P50 | 120                 |
| 65536        | 64    |  -  | P6      | P6, P10, P15, P20, P30, P40, P50     | 240                 |
| 131072       | 128   |  -  | P10     | P10, P15, P20, P30, P40, P50         | 500                 |
| 262144       | 256   |  -  | P15     | P15, P20, P30, P40, P50              | 1,100               |
| 524288       | 512   |  -  | P20     | P20, P30, P40, P50                   | 2,300               |
| 1048576      | 1024  |  1  | P30     | P30, P40, P50                        | 5,000               |
| 2097152      | 2048  |  2  | P40     | P40, P50                             | 7,500               |
| 4193280      | 4095  |  4  | P50     | P50                                  | 7,500               |
| 4194304      | 4096  |  4  | P50     | P50                                  | 7,500               |
| 8388608      | 8192  |  8  | P60     | P60, P70                             | 16,000              |
| 16777216     | 16384 |  16 | P70     | P70, P80                             | 18,000              |
| 33553408     | 32767 |  32 | P80     | P80                                  | 20,000              |

-> **Note:** Host Caching (ReadOnly and Read/Write) is supported on disk sizes less than 4194304 MiB. This means any disk that is provisioned up to 4193280 MiB can take advantage of Host Caching. Host caching is not supported for disk sizes larger than 4193280 MiB. For example, a P50 premium disk provisioned at 4193280 GiB can take advantage of Host caching while a P50 disk provisioned at 4194304 MiB cannot. Moving from a smaller disk size to a larger disk size, greater than 4193280 MiB, will cause the disk to lose the disk caching ability.

---

## Attributes Reference

In addition to the Arguments listed above - the following Attributes are exported:

* `id` - The ID of the PostgreSQL Flexible Server.

* `fqdn` - The FQDN of the PostgreSQL Flexible Server.

* `identity` - An `identity` block as defined below.

---

An `identity` block exports the following:

* `principal_id` - The Principal ID associated with this Managed Service Identity.

* `tenant_id` - The Tenant ID associated with this Managed Service Identity.

## Timeouts

The `timeouts` block allows you to specify [timeouts](https://www.terraform.io/language/resources/syntax#operation-timeouts) for certain actions:

* `create` - (Defaults to 1 hour) Used when creating the PostgreSQL Flexible Server.
* `read` - (Defaults to 5 minutes) Used when retrieving the PostgreSQL Flexible Server.
* `update` - (Defaults to 1 hour) Used when updating the PostgreSQL Flexible Server.
* `delete` - (Defaults to 1 hour) Used when deleting the PostgreSQL Flexible Server.

## Import

PostgreSQL Flexible Servers can be imported using the `resource id`, e.g.

```shell
terraform import azurerm_postgresql_flexible_server.example /subscriptions/00000000-0000-0000-0000-000000000000/resourceGroups/mygroup1/providers/Microsoft.DBforPostgreSQL/flexibleServers/server1
```

## API Providers
<!-- This section is generated, changes will be overwritten -->
This resource uses the following Azure API Providers:

* `Microsoft.DBforPostgreSQL`: 2024-08-01<|MERGE_RESOLUTION|>--- conflicted
+++ resolved
@@ -209,11 +209,7 @@
 
 * `identity_ids` - (Optional) A list of User Assigned Managed Identity IDs to be assigned to this PostgreSQL Flexible Server. Required if used together with `customer_managed_key` block.
 
-<<<<<<< HEAD
 ~> **Note**: `identity_ids` is required when `type` is set to `UserAssigned` or `SystemAssigned, UserAssigned`.
-=======
-~> **Note:** `identity_ids` is required when `type` is set to `UserAssigned`.
->>>>>>> 0817c67e
 
 ---
 
