---
subcategory: "CosmosDB (DocumentDB)"
layout: "azurerm"
page_title: "Azure Resource Manager: azurerm_cosmosdb_cassandra_keyspace"
sidebar_current: "docs-azurerm-resource-cosmosdb-cassandra-keyspace"
description: |-
  Manages a Cassandra KeySpace within a Cosmos DB Account.
---

# azurerm_cosmosdb_cassandra_keyspace

Manages a Cassandra KeySpace within a Cosmos DB Account.

## Example Usage

```hcl
data "azurerm_resource_group" "example" {
  name = "tflex-cosmosdb-account-rg"
}

resource "azurerm_cosmosdb_account" "example" {
  name                = "tfex-cosmosdb-account"
  resource_group_name = data.azurerm_resource_group.example.name
  location            = data.azurerm_resource_group.example.location
  offer_type          = "Standard"

  capabilities {
    name = "EnableCassandra"
  }

  consistency_policy {
    consistency_level = "Strong"
  }

  geo_location {
    location          = "West US"
    failover_priority = 0
  }
}

resource "azurerm_cosmosdb_cassandra_keyspace" "example" {
  name                = "tfex-cosmos-cassandra-keyspace"
<<<<<<< HEAD
  resource_group_name = "${data.azurerm_cosmosdb_account.example.resource_group_name}"
  account_name        = "${data.azurerm_cosmosdb_account.example.name}"
  throughput          = 400
=======
  resource_group_name = data.azurerm_cosmosdb_account.example.resource_group_name
  account_name        = azurerm_cosmosdb_account.example.name
>>>>>>> 12226526
}
```

## Argument Reference

The following arguments are supported:

* `name` - (Required) Specifies the name of the Cosmos DB Cassandra KeySpace. Changing this forces a new resource to be created.

* `resource_group_name` - (Required) The name of the resource group in which the Cosmos DB Cassandra KeySpace is created. Changing this forces a new resource to be created.

* `account_name` - (Required) The name of the Cosmos DB Cassandra KeySpace to create the table within. Changing this forces a new resource to be created.

* `throughput` - (Optional) The throughput of Cassandra keyspace (RU/s). Must be set in increments of `100`. The default and minimum value is `400`.


## Attributes Reference

The following attributes are exported:

* `id` - the Cosmos DB Cassandra KeySpace ID.

## Import

Cosmos Cassandra KeySpace can be imported using the `resource id`, e.g.

```shell
terraform import azurerm_cosmosdb_cassandra_keyspace.ks1 /subscriptions/00000000-0000-0000-0000-000000000000/resourceGroups/rg1/providers/Microsoft.DocumentDB/databaseAccounts/account1/apis/cassandra/keyspaces/ks1
```<|MERGE_RESOLUTION|>--- conflicted
+++ resolved
@@ -40,14 +40,9 @@
 
 resource "azurerm_cosmosdb_cassandra_keyspace" "example" {
   name                = "tfex-cosmos-cassandra-keyspace"
-<<<<<<< HEAD
-  resource_group_name = "${data.azurerm_cosmosdb_account.example.resource_group_name}"
-  account_name        = "${data.azurerm_cosmosdb_account.example.name}"
-  throughput          = 400
-=======
   resource_group_name = data.azurerm_cosmosdb_account.example.resource_group_name
   account_name        = azurerm_cosmosdb_account.example.name
->>>>>>> 12226526
+  throughput          = 400
 }
 ```
 
