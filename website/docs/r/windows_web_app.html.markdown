---
subcategory: "App Service (Web Apps)"
layout: "azurerm"
page_title: "Azure Resource Manager: azurerm_windows_web_app"
description: |-
  Manages a Windows Web App.
---

# azurerm_windows_web_app

Manages a Windows Web App.

## Example Usage

```hcl
provider "azurerm" {
  features {}
}

resource "azurerm_resource_group" "example" {
  name     = "example-resources"
  location = "West Europe"
}

resource "azurerm_service_plan" "example" {
  name                = "example"
  resource_group_name = azurerm_resource_group.example.name
  location            = azurerm_resource_group.example.location
  sku_name            = "P1v2"
  os_type             = "Windows"
}

resource "azurerm_windows_web_app" "example" {
  name                = "example"
  resource_group_name = azurerm_resource_group.example.name
  location            = azurerm_service_plan.example.location
  service_plan_id     = azurerm_service_plan.example.id

  site_config {}
}
```

## Arguments Reference

The following arguments are supported:

* `location` - (Required) The Azure Region where the Windows Web App should exist. Changing this forces a new Windows Web App to be created.

* `name` - (Required) The name which should be used for this Windows Web App. Changing this forces a new Windows Web App to be created.

* `resource_group_name` - (Required) The name of the Resource Group where the Windows Web App should exist. Changing this forces a new Windows Web App to be created.

* `service_plan_id` - (Required) The ID of the Service Plan that this Windows App Service will be created in.

* `site_config` - (Required) A `site_config` block as defined below.

---

* `app_settings` - (Optional) A map of key-value pairs of App Settings.

* `auth_settings` - (Optional) An `auth_settings` block as defined below.

* `auth_settings_v2` - (Optional) An `auth_settings_v2` block as defined below.

* `backup` - (Optional) A `backup` block as defined below.

* `client_affinity_enabled` - (Optional) Should Client Affinity be enabled?

* `client_certificate_enabled` - (Optional) Should Client Certificates be enabled?

* `client_certificate_mode` - (Optional) The Client Certificate mode. Possible values are `Required`, `Optional`, and `OptionalInteractiveUser`. This property has no effect when `client_cert_enabled` is `false`. Defaults to `Required`.

* `client_certificate_exclusion_paths` - (Optional) Paths to exclude when using client certificates, separated by ;

* `connection_string` - (Optional) One or more `connection_string` blocks as defined below.

* `enabled` - (Optional) Should the Windows Web App be enabled? Defaults to `true`.

* `ftp_publish_basic_authentication_enabled` - (Optional) Should the default FTP Basic Authentication publishing profile be enabled. Defaults to `true`.

* `https_only` - (Optional) Should the Windows Web App require HTTPS connections. Defaults to `false`.

* `public_network_access_enabled` - (Optional) Should public network access be enabled for the Web App. Defaults to `true`.

* `identity` - (Optional) An `identity` block as defined below.

* `key_vault_reference_identity_id` - (Optional) The User Assigned Identity ID used for accessing KeyVault secrets. The identity must be assigned to the application in the `identity` block. [For more information see - Access vaults with a user-assigned identity](https://docs.microsoft.com/azure/app-service/app-service-key-vault-references#access-vaults-with-a-user-assigned-identity)

* `logs` - (Optional) A `logs` block as defined below.

* `sticky_settings` - (Optional) A `sticky_settings` block as defined below.

* `storage_account` - (Optional) One or more `storage_account` blocks as defined below.

~> **Note:** Using this value requires `WEBSITE_RUN_FROM_PACKAGE=1` to be set on the App in `app_settings`. Refer to the [Azure docs](https://docs.microsoft.com/en-us/azure/app-service/deploy-run-package) for further details.

* `tags` - (Optional) A mapping of tags which should be assigned to the Windows Web App.

* `virtual_network_subnet_id` - (Optional) The subnet id which will be used by this Web App for [regional virtual network integration](https://docs.microsoft.com/en-us/azure/app-service/overview-vnet-integration#regional-virtual-network-integration).

~> **NOTE on regional virtual network integration:** The AzureRM Terraform provider provides regional virtual network integration via the standalone resource [app_service_virtual_network_swift_connection](app_service_virtual_network_swift_connection.html) and in-line within this resource using the `virtual_network_subnet_id` property. You cannot use both methods simultaneously. If the virtual network is set via the resource `app_service_virtual_network_swift_connection` then `ignore_changes` should be used in the web app configuration.

~> **Note:** Assigning the `virtual_network_subnet_id` property requires [RBAC permissions on the subnet](https://docs.microsoft.com/en-us/azure/app-service/overview-vnet-integration#permissions)

<<<<<<< HEAD
* `webdeploy_publish_basic_authentication_enabled` - Should the default WebDeploy Basic Authentication publishing credentials enabled. Defaults to `true`.
=======
* `webdeploy_publish_basic_authentication_enabled` - (Optional) Should the default WebDeploy Basic Authentication publishing credentials enabled. Defaults to `true`.
>>>>>>> 551db2fa

~> **NOTE:** Setting this value to true will disable the ability to use `zip_deploy_file` which currently relies on the default publishing profile.

* `zip_deploy_file` - (Optional) The local path and filename of the Zip packaged application to deploy to this Windows Web App.
			
~> **Note:** Using this value requires either `WEBSITE_RUN_FROM_PACKAGE=1` or `SCM_DO_BUILD_DURING_DEPLOYMENT=true` to be set on the App in `app_settings`. Refer to the Azure docs on [running the Web App directly from the Zip package](https://learn.microsoft.com/en-us/azure/app-service/deploy-run-package), or [automating the build for Zip deploy](https://learn.microsoft.com/en-us/azure/app-service/deploy-zip#enable-build-automation-for-zip-deploy) for further details.

---

A `action` block supports the following:

* `action_type` - (Required) Predefined action to be taken to an Auto Heal trigger. Possible values include: `Recycle`, `LogEvent`, and `CustomAction`.

* `custom_action` - (Optional) A `custom_action` block as defined below.

* `minimum_process_execution_time` - (Optional) The minimum amount of time in `hh:mm:ss` the Windows Web App must have been running before the defined action will be run in the event of a trigger.

---

A `active_directory` block supports the following:

* `client_id` - (Required) The ID of the Client to use to authenticate with Azure Active Directory.

* `allowed_audiences` - (Optional) Specifies a list of Allowed audience values to consider when validating JWTs issued by Azure Active Directory.

~> **Note:** The `client_id` value is always considered an allowed audience.

* `client_secret` - (Optional) The Client Secret for the Client ID. Cannot be used with `client_secret_setting_name`.

* `client_secret_setting_name` - (Optional) The App Setting name that contains the client secret of the Client. Cannot be used with `client_secret`.

---

A `application_logs` block supports the following:

* `azure_blob_storage` - (Optional) An `azure_blob_storage` block as defined below.

* `file_system_level` - (Required) Log level. Possible values include: `Verbose`, `Information`, `Warning`, and `Error`.

---

An `application_stack` block supports the following:

* `current_stack` - (Optional) The Application Stack for the Windows Web App. Possible values include `dotnet`, `dotnetcore`, `node`, `python`, `php`, and `java`.

~> **NOTE:** Whilst this property is Optional omitting it can cause unexpected behaviour, in particular for display of settings in the Azure Portal.

~> **NOTE:** Windows Web apps can configure multiple `app_stack` properties, it is recommended to always configure this `Optional` value and set it to the primary application stack of your app to ensure correct operation of this resource and display the correct metadata in the Azure Portal.

* `docker_image_name` - (Optional) The docker image, including tag, to be used. e.g. `azure-app-service/windows/parkingpage:latest`.

* `docker_registry_url` - (Optional) The URL of the container registry where the `docker_image_name` is located. e.g. `https://index.docker.io` or `https://mcr.microsoft.com`. This value is required with `docker_image_name`.

* `docker_registry_username` - (Optional) The User Name to use for authentication against the registry to pull the image.

* `docker_registry_password` - (Optional) The User Name to use for authentication against the registry to pull the image.

~> **NOTE:** `docker_registry_url`, `docker_registry_username`, and `docker_registry_password` replace the use of the `app_settings` values of `DOCKER_REGISTRY_SERVER_URL`, `DOCKER_REGISTRY_SERVER_USERNAME` and `DOCKER_REGISTRY_SERVER_PASSWORD` respectively, these values will be managed by the provider and should not be specified in the `app_settings` map.

* `docker_container_name` - (Optional) The name of the container to be used. This value is required with `docker_container_tag`.

* `docker_container_tag` - (Optional) The tag of the container to be used. This value is required with `docker_container_name`.

* `dotnet_version` - (Optional) The version of .NET to use when `current_stack` is set to `dotnet`. Possible values include `v2.0`,`v3.0`, `v4.0`, `v5.0`, `v6.0`, `v7.0` and `v8.0`.

~> **NOTE:** The Portal displayed values and the actual underlying API values differ for this setting, as follows:
Portal Value | API value
:--|--:
ASP.NET V3.5 | v2.0
ASP.NET V4.8 | v4.0
.NET 6 (LTS) | v6.0
.NET 7 (STS) | v7.0
.NET 8 (LTS) | v8.0

* `dotnet_core_version` - (Optional) The version of .NET to use when `current_stack` is set to `dotnetcore`. Possible values include `v4.0`.

* `tomcat_version` - (Optional) The version of Tomcat the Java App should use. Conflicts with `java_embedded_server_enabled`

~> **NOTE:** See the official documentation for current supported versions.  Some example valuess include: `10.0`, `10.0.20`.

* `java_embedded_server_enabled` - (Optional) Should the Java Embedded Server (Java SE) be used to run the app.

* `java_version` - (Optional) The version of Java to use when `current_stack` is set to `java`. 

~> **NOTE:** For currently supported versions, please see the official documentation. Some example values include: `1.8`, `1.8.0_322`,  `11`, `11.0.14`, `17` and `17.0.2`

* `node_version` - (Optional) The version of node to use when `current_stack` is set to `node`. Possible values are `~12`, `~14`, `~16`, and `~18`.

~> **NOTE:** This property conflicts with `java_version`.

* `php_version` - (Optional) The version of PHP to use when `current_stack` is set to `php`. Possible values are `7.1`, `7.4` and `Off`.

~> **NOTE:** The value `Off` is used to signify latest supported by the service.

* `python` - (Optional) Specifies whether this is a Python app. Defaults to `false`.

---

A `auth_settings` block supports the following:

* `enabled` - (Required) Should the Authentication / Authorization feature is enabled for the Windows Web App be enabled?

* `active_directory` - (Optional) An `active_directory` block as defined above.

* `additional_login_parameters` - (Optional) Specifies a map of login Parameters to send to the OpenID Connect authorization endpoint when a user logs in.

* `allowed_external_redirect_urls` - (Optional) Specifies a list of External URLs that can be redirected to as part of logging in or logging out of the Windows Web App.

* `default_provider` - (Optional) The default authentication provider to use when multiple providers are configured. Possible values include: `AzureActiveDirectory`, `Facebook`, `Google`, `MicrosoftAccount`, `Twitter`, `Github`

~> **NOTE:** This setting is only needed if multiple providers are configured, and the `unauthenticated_client_action` is set to "RedirectToLoginPage".

* `facebook` - (Optional) A `facebook` block as defined below.

* `github` - (Optional) A `github` block as defined below.

* `google` - (Optional) A `google` block as defined below.

* `issuer` - (Optional) The OpenID Connect Issuer URI that represents the entity which issues access tokens for this Windows Web App.

~> **NOTE:** When using Azure Active Directory, this value is the URI of the directory tenant, e.g. <https://sts.windows.net/{tenant-guid}/>.

* `microsoft` - (Optional) A `microsoft` block as defined below.

* `runtime_version` - (Optional) The RuntimeVersion of the Authentication / Authorization feature in use for the Windows Web App.

* `token_refresh_extension_hours` - (Optional) The number of hours after session token expiration that a session token can be used to call the token refresh API. Defaults to `72` hours.

* `token_store_enabled` - (Optional) Should the Windows Web App durably store platform-specific security tokens that are obtained during login flows? Defaults to `false`.

* `twitter` - (Optional) A `twitter` block as defined below.

* `unauthenticated_client_action` - (Optional) The action to take when an unauthenticated client attempts to access the app. Possible values include: `RedirectToLoginPage`, `AllowAnonymous`.

---

An `auth_settings_v2` block supports the following:

* `auth_enabled` - (Optional) Should the AuthV2 Settings be enabled. Defaults to `false`.

* `runtime_version` - (Optional) The Runtime Version of the Authentication and Authorisation feature of this App. Defaults to `~1`.

* `config_file_path` - (Optional) The path to the App Auth settings.

~> **Note:** Relative Paths are evaluated from the Site Root directory.

* `require_authentication` - (Optional) Should the authentication flow be used for all requests.

* `unauthenticated_action` - (Optional) The action to take for requests made without authentication. Possible values include `RedirectToLoginPage`, `AllowAnonymous`, `Return401`, and `Return403`. Defaults to `RedirectToLoginPage`.

* `default_provider` - (Optional) The Default Authentication Provider to use when the `unauthenticated_action` is set to `RedirectToLoginPage`. Possible values include: `apple`, `azureactivedirectory`, `facebook`, `github`, `google`, `twitter` and the `name` of your `custom_oidc_v2` provider.

~> **NOTE:** Whilst any value will be accepted by the API for `default_provider`, it can leave the app in an unusable state if this value does not correspond to the name of a known provider (either built-in value, or custom_oidc name) as it is used to build the auth endpoint URI.

* `excluded_paths` - (Optional) The paths which should be excluded from the `unauthenticated_action` when it is set to `RedirectToLoginPage`.

~> **NOTE:** This list should be used instead of setting `WEBSITE_WARMUP_PATH` in `app_settings` as it takes priority.

* `require_https` - (Optional) Should HTTPS be required on connections? Defaults to `true`.

* `http_route_api_prefix` - (Optional) The prefix that should precede all the authentication and authorisation paths. Defaults to `/.auth`.

* `forward_proxy_convention` - (Optional) The convention used to determine the url of the request made. Possible values include `NoProxy`, `Standard`, `Custom`. Defaults to `NoProxy`.

* `forward_proxy_custom_host_header_name` - (Optional) The name of the custom header containing the host of the request.

* `forward_proxy_custom_scheme_header_name` - (Optional) The name of the custom header containing the scheme of the request.

* `apple_v2` - (Optional) An `apple_v2` block as defined below.

* `active_directory_v2` - (Optional) An `active_directory_v2` block as defined below.

* `azure_static_web_app_v2` - (Optional) An `azure_static_web_app_v2` block as defined below.

* `custom_oidc_v2` - (Optional) Zero or more `custom_oidc_v2` blocks as defined below.

* `facebook_v2` - (Optional) A `facebook_v2` block as defined below.

* `github_v2` - (Optional) A `github_v2` block as defined below.

* `google_v2` - (Optional) A `google_v2` block as defined below.

* `microsoft_v2` - (Optional) A `microsoft_v2` block as defined below.

* `twitter_v2` - (Optional) A `twitter_v2` block as defined below.

* `login` - (Required) A `login` block as defined below.

---

An `apple_v2` block supports the following:

* `client_id` - (Required) The OpenID Connect Client ID for the Apple web application.

* `client_secret_setting_name` - (Required) The app setting name that contains the `client_secret` value used for Apple Login.

!> **NOTE:** A setting with this name must exist in `app_settings` to function correctly.

* `login_scopes` - A list of Login Scopes provided by this Authentication Provider.

~> **NOTE:** This is configured on the Authentication Provider side and is Read Only here.

---

An `active_directory_v2` block supports the following:

* `client_id` - (Required) The ID of the Client to use to authenticate with Azure Active Directory.

* `tenant_auth_endpoint` - (Required) The Azure Tenant Endpoint for the Authenticating Tenant. e.g. `https://login.microsoftonline.com/v2.0/{tenant-guid}/`

* `client_secret_setting_name` - (Optional) The App Setting name that contains the client secret of the Client.

!> **NOTE:** A setting with this name must exist in `app_settings` to function correctly.

* `client_secret_certificate_thumbprint` - (Optional) The thumbprint of the certificate used for signing purposes.

!> **NOTE:** If one `client_secret_setting_name` or `client_secret_certificate_thumbprint` is specified, terraform won't write the client secret or secret certificate thumbprint back to `app_setting`, so make sure they are existed in `app_settings` to function correctly.

* `jwt_allowed_groups` - (Optional) A list of Allowed Groups in the JWT Claim.

* `jwt_allowed_client_applications` - (Optional) A list of Allowed Client Applications in the JWT Claim.

* `www_authentication_disabled` - (Optional) Should the www-authenticate provider should be omitted from the request? Defaults to `false`.

* `allowed_groups` - (Optional) The list of allowed Group Names for the Default Authorisation Policy.

* `allowed_identities` - (Optional) The list of allowed Identities for the Default Authorisation Policy.

* `allowed_applications` - (Optional) The list of allowed Applications for the Default Authorisation Policy.

* `login_parameters` - (Optional) A map of key-value pairs to send to the Authorisation Endpoint when a user logs in.

* `allowed_audiences` - (Optional) Specifies a list of Allowed audience values to consider when validating JWTs issued by Azure Active Directory.

~> **NOTE:** This is configured on the Authentication Provider side and is Read Only here.

---

An `azure_static_web_app_v2` block supports the following:

* `client_id` - (Required) The ID of the Client to use to authenticate with Azure Static Web App Authentication.

---

A `custom_oidc_v2` block supports the following:

* `name` - (Required) The name of the Custom OIDC Authentication Provider.

~> **NOTE:** An `app_setting` matching this value in upper case with the suffix of `_PROVIDER_AUTHENTICATION_SECRET` is required. e.g. `MYOIDC_PROVIDER_AUTHENTICATION_SECRET` for a value of `myoidc`.

* `client_id` - (Required) The ID of the Client to use to authenticate with the Custom OIDC.

* `openid_configuration_endpoint` - (Required) The app setting name that contains the `client_secret` value used for the Custom OIDC Login.

* `name_claim_type` - (Optional) The name of the claim that contains the users name.

* `scopes` - (Optional) The list of the scopes that should be requested while authenticating.

* `client_credential_method` - The Client Credential Method used.

* `client_secret_setting_name` - The App Setting name that contains the secret for this Custom OIDC Client. This is generated from `name` above and suffixed with `_PROVIDER_AUTHENTICATION_SECRET`.

* `authorisation_endpoint` - The endpoint to make the Authorisation Request as supplied by `openid_configuration_endpoint` response.

* `token_endpoint` - The endpoint used to request a Token as supplied by `openid_configuration_endpoint` response.

* `issuer_endpoint` - The endpoint that issued the Token as supplied by `openid_configuration_endpoint` response.

* `certification_uri` - The endpoint that provides the keys necessary to validate the token as supplied by `openid_configuration_endpoint` response.

---

A `facebook_v2` block supports the following:

* `app_id` - (Required) The App ID of the Facebook app used for login.

* `app_secret_setting_name` - (Required) The app setting name that contains the `app_secret` value used for Facebook Login.

!> **NOTE:** A setting with this name must exist in `app_settings` to function correctly.

* `graph_api_version` - (Optional) The version of the Facebook API to be used while logging in.

* `login_scopes` - (Optional) The list of scopes that should be requested as part of Facebook Login authentication.

---

A `github_v2` block supports the following:

* `client_id` - (Required) The ID of the GitHub app used for login..

* `client_secret_setting_name` - (Required) The app setting name that contains the `client_secret` value used for GitHub Login.

!> **NOTE:** A setting with this name must exist in `app_settings` to function correctly.

* `login_scopes` - (Optional) The list of OAuth 2.0 scopes that should be requested as part of GitHub Login authentication.

---

A `google_v2` block supports the following:

* `client_id` - (Required) The OpenID Connect Client ID for the Google web application.

* `client_secret_setting_name` - (Required) The app setting name that contains the `client_secret` value used for Google Login.

!> **NOTE:** A setting with this name must exist in `app_settings` to function correctly.

* `allowed_audiences` - (Optional) Specifies a list of Allowed Audiences that should be requested as part of Google Sign-In authentication.

* `login_scopes` - (Optional) The list of OAuth 2.0 scopes that should be requested as part of Google Sign-In authentication.

---

A `microsoft_v2` block supports the following:

* `client_id` - (Required) The OAuth 2.0 client ID that was created for the app used for authentication.

* `client_secret_setting_name` - (Required) The app setting name containing the OAuth 2.0 client secret that was created for the app used for authentication.

!> **NOTE:** A setting with this name must exist in `app_settings` to function correctly.

* `allowed_audiences` - (Optional) Specifies a list of Allowed Audiences that will be requested as part of Microsoft Sign-In authentication.

* `login_scopes` - (Optional) The list of Login scopes that should be requested as part of Microsoft Account authentication.

---

A `twitter_v2` block supports the following:

* `consumer_key` - (Required) The OAuth 1.0a consumer key of the Twitter application used for sign-in.

* `consumer_secret_setting_name` - (Required) The app setting name that contains the OAuth 1.0a consumer secret of the Twitter application used for sign-in.

!> **NOTE:** A setting with this name must exist in `app_settings` to function correctly.

---

A `login` block supports the following:

* `logout_endpoint` - (Optional) The endpoint to which logout requests should be made.

* `token_store_enabled` - (Optional) Should the Token Store configuration Enabled. Defaults to `false`

* `token_refresh_extension_time` - (Optional) The number of hours after session token expiration that a session token can be used to call the token refresh API. Defaults to `72` hours.

* `token_store_path` - (Optional) The directory path in the App Filesystem in which the tokens will be stored.

* `token_store_sas_setting_name` - (Optional) The name of the app setting which contains the SAS URL of the blob storage containing the tokens.

* `preserve_url_fragments_for_logins` - (Optional) Should the fragments from the request be preserved after the login request is made. Defaults to `false`.

* `allowed_external_redirect_urls` - (Optional) External URLs that can be redirected to as part of logging in or logging out of the app. This is an advanced setting typically only needed by Windows Store application backends.

~> **Note:** URLs within the current domain are always implicitly allowed.

* `cookie_expiration_convention` - (Optional) The method by which cookies expire. Possible values include: `FixedTime`, and `IdentityProviderDerived`. Defaults to `FixedTime`.

* `cookie_expiration_time` - (Optional) The time after the request is made when the session cookie should expire. Defaults to `08:00:00`.

* `validate_nonce` - (Optional) Should the nonce be validated while completing the login flow. Defaults to `true`.

* `nonce_expiration_time` - (Optional) The time after the request is made when the nonce should expire. Defaults to `00:05:00`.

---

A `auto_heal_setting` block supports the following:

* `action` - (Required) An `action` block as defined above.

* `trigger` - (Required) A `trigger` block as defined below.

---

A `azure_blob_storage` block supports the following:

* `level` - (Required) The level at which to log. Possible values include `Error`, `Warning`, `Information`, `Verbose` and `Off`. **NOTE:** this field is not available for `http_logs`

* `retention_in_days` - (Required) The time in days after which to remove blobs. A value of `0` means no retention.

* `sas_url` - (Required) SAS url to an Azure blob container with read/write/list/delete permissions.

---

A `backup` block supports the following:

* `name` - (Required) The name which should be used for this Backup.

* `schedule` - (Required) A `schedule` block as defined below.

* `storage_account_url` - (Required) The SAS URL to the container.

* `enabled` - (Optional) Should this backup job be enabled? Defaults to `true`.

---

A `connection_string` block supports the following:

* `name` - (Required) The name of the Connection String.

* `type` - (Required) Type of database. Possible values include: `APIHub`, `Custom`, `DocDb`, `EventHub`, `MySQL`, `NotificationHub`, `PostgreSQL`, `RedisCache`, `ServiceBus`, `SQLAzure`, and `SQLServer`.

* `value` - (Required) The connection string value.

---

A `cors` block supports the following:

* `allowed_origins` - (Optional) Specifies a list of origins that should be allowed to make cross-origin calls.

* `support_credentials` - (Optional) Whether CORS requests with credentials are allowed. Defaults to `false`

---

A `custom_action` block supports the following:

* `executable` - (Required) The executable to run for the `custom_action`.

* `parameters` - (Optional) The parameters to pass to the specified `executable`.

---

A `facebook` block supports the following:

* `app_id` - (Required) The App ID of the Facebook app used for login.

* `app_secret` - (Optional) The App Secret of the Facebook app used for Facebook login. Cannot be specified with `app_secret_setting_name`.

* `app_secret_setting_name` - (Optional) The app setting name that contains the `app_secret` value used for Facebook login. Cannot be specified with `app_secret`.

* `oauth_scopes` - (Optional) Specifies a list of OAuth 2.0 scopes to be requested as part of Facebook login authentication.

---

A `file_system` block supports the following:

* `retention_in_days` - (Required) The retention period in days. A values of `0` means no retention.

* `retention_in_mb` - (Required) The maximum size in megabytes that log files can use.

---

A `github` block supports the following:

* `client_id` - (Required) The ID of the GitHub app used for login.

* `client_secret` - (Optional) The Client Secret of the GitHub app used for GitHub login. Cannot be specified with `client_secret_setting_name`.

* `client_secret_setting_name` - (Optional) The app setting name that contains the `client_secret` value used for GitHub login. Cannot be specified with `client_secret`.

* `oauth_scopes` - (Optional) Specifies a list of OAuth 2.0 scopes that will be requested as part of GitHub login authentication.

---

A `google` block supports the following:

* `client_id` - (Required) The OpenID Connect Client ID for the Google web application.

* `client_secret` - (Optional) The client secret associated with the Google web application. Cannot be specified with `client_secret_setting_name`.

* `client_secret_setting_name` - (Optional) The app setting name that contains the `client_secret` value used for Google login. Cannot be specified with `client_secret`.

* `oauth_scopes` - (Optional) Specifies a list of OAuth 2.0 scopes that will be requested as part of Google Sign-In authentication. If not specified, `openid`, `profile`, and `email` are used as default scopes.

---

A `headers` block supports the following:

~> **NOTE:** Please see the [official Azure Documentation](https://docs.microsoft.com/azure/app-service/app-service-ip-restrictions#filter-by-http-header) for details on using header filtering.

* `x_azure_fdid` - (Optional) Specifies a list of Azure Front Door IDs.

* `x_fd_health_probe` - (Optional) Specifies if a Front Door Health Probe should be expected. The only possible value is `1`.

* `x_forwarded_for` - (Optional) Specifies a list of addresses for which matching should be applied. Omitting this value means allow any.

* `x_forwarded_host` - (Optional) Specifies a list of Hosts for which matching should be applied.

---

A `http_logs` block supports the following:

* `azure_blob_storage` - (Optional) A `azure_blob_storage_http` block as defined above.

* `file_system` - (Optional) A `file_system` block as defined above.

---

An `azure_blob_storage_http` block supports the following:

* `retention_in_days` - (Optional) The time in days after which to remove blobs. A value of `0` means no retention.

* `sas_url` - (Required) SAS url to an Azure blob container with read/write/list/delete permissions.

---

An `identity` block supports the following:

* `type` - (Required) Specifies the type of Managed Service Identity that should be configured on this Windows Web App. Possible values are `SystemAssigned`, `UserAssigned`, `SystemAssigned, UserAssigned` (to enable both).

* `identity_ids` - (Optional) A list of User Assigned Managed Identity IDs to be assigned to this Windows Web App.

~> **NOTE:** This is required when `type` is set to `UserAssigned` or `SystemAssigned, UserAssigned`.

---

A `ip_restriction` block supports the following:

* `action` - (Optional) The action to take. Possible values are `Allow` or `Deny`. Defaults to `Allow`.

* `headers` - (Optional) A `headers` block as defined above.

* `ip_address` - (Optional) The CIDR notation of the IP or IP Range to match. For example: `10.0.0.0/24` or `192.168.10.1/32`

* `name` - (Optional) The name which should be used for this `ip_restriction`.

* `priority` - (Optional) The priority value of this `ip_restriction`. Defaults to `65000`.

* `service_tag` - (Optional) The Service Tag used for this IP Restriction.

* `virtual_network_subnet_id` - (Optional) The Virtual Network Subnet ID used for this IP Restriction.

~> **NOTE:** One and only one of `ip_address`, `service_tag` or `virtual_network_subnet_id` must be specified.

---

A `logs` block supports the following:

* `application_logs` - (Optional) A `application_logs` block as defined above.

* `detailed_error_messages` - (Optional) Should detailed error messages be enabled.

* `failed_request_tracing` - (Optional) Should tracing be enabled for failed requests.

* `http_logs` - (Optional) A `http_logs` block as defined above.

---

A `microsoft` block supports the following:

* `client_id` - (Required) The OAuth 2.0 client ID that was created for the app used for authentication.

* `client_secret` - (Optional) The OAuth 2.0 client secret that was created for the app used for authentication. Cannot be specified with `client_secret_setting_name`.
  
* `client_secret_setting_name` - (Optional) The app setting name containing the OAuth 2.0 client secret that was created for the app used for authentication. Cannot be specified with `client_secret`.

* `oauth_scopes` - (Optional) Specifies a list of OAuth 2.0 scopes that will be requested as part of Microsoft Account authentication. If not specified, "wl.basic" is used as the default scope.

---

A `requests` block supports the following:

* `count` - (Required) The number of requests in the specified `interval` to trigger this rule.

* `interval` - (Required) The interval in `hh:mm:ss`.

---

A `schedule` block supports the following:

* `frequency_interval` - (Required) How often the backup should be executed (e.g. for weekly backup, this should be set to `7` and `frequency_unit` should be set to `Day`).

~> **NOTE:** Not all intervals are supported on all Windows Web App SKUs. Please refer to the official documentation for appropriate values.

* `frequency_unit` - (Required) The unit of time for how often the backup should take place. Possible values include: `Day`, `Hour`

* `keep_at_least_one_backup` - (Optional) Should the service keep at least one backup, regardless of age of backup. Defaults to `false`.

* `retention_period_days` - (Optional) After how many days backups should be deleted. Defaults to `30`.

* `start_time` - (Optional) When the schedule should start working in RFC-3339 format.

---

A `scm_ip_restriction` block supports the following:

* `action` - (Optional) The action to take. Possible values are `Allow` or `Deny`. Defaults to `Allow`.

* `headers` - (Optional) A `headers` block as defined above.

* `ip_address` - (Optional) The CIDR notation of the IP or IP Range to match. For example: `10.0.0.0/24` or `192.168.10.1/32`

* `name` - (Optional) The name which should be used for this `ip_restriction`.

* `priority` - (Optional) The priority value of this `ip_restriction`. Defaults to `65000`.

* `service_tag` - (Optional) The Service Tag used for this IP Restriction.

* `virtual_network_subnet_id` - (Optional) The Virtual Network Subnet ID used for this IP Restriction.

~> **NOTE:** One and only one of `ip_address`, `service_tag` or `virtual_network_subnet_id` must be specified.

---

A `site_config` block supports the following:

* `always_on` - (Optional) If this Windows Web App is Always On enabled. Defaults to `true`.

~> **NOTE:** `always_on` must be explicitly set to `false` when using `Free`, `F1`, `D1`, or `Shared` Service Plans.

* `api_definition_url` - (Optional) The URL to the API Definition for this Windows Web App.

* `api_management_api_id` - (Optional) The API Management API ID this Windows Web App Slot is associated with.

* `app_command_line` - (Optional) The App command line to launch.

* `application_stack` - (Optional) A `application_stack` block as defined above.

* `auto_heal_enabled` - (Optional) Should Auto heal rules be enabled. Required with `auto_heal_setting`.

* `auto_heal_setting` - (Optional) A `auto_heal_setting` block as defined above. Required with `auto_heal`.

* `container_registry_managed_identity_client_id` - (Optional) The Client ID of the Managed Service Identity to use for connections to the Azure Container Registry.

* `container_registry_use_managed_identity` - (Optional) Should connections for Azure Container Registry use Managed Identity.

* `cors` - (Optional) A `cors` block as defined above.

* `default_documents` - (Optional) Specifies a list of Default Documents for the Windows Web App.

* `ftps_state` - (Optional) The State of FTP / FTPS service. Possible values include: `AllAllowed`, `FtpsOnly`, `Disabled`. Defaults to `Disabled`.

~> **NOTE:** Azure defaults this value to `AllAllowed`, however, in the interests of security Terraform will default this to `Disabled` to ensure the user makes a conscious choice to enable it.

* `health_check_path` - (Optional) The path to the Health Check.

* `health_check_eviction_time_in_min` - (Optional) The amount of time in minutes that a node can be unhealthy before being removed from the load balancer. Possible values are between `2` and `10`. Only valid in conjunction with `health_check_path`.

* `http2_enabled` - (Optional) Should the HTTP2 be enabled?

* `ip_restriction` - (Optional) One or more `ip_restriction` blocks as defined above.

* `load_balancing_mode` - (Optional) The Site load balancing. Possible values include: `WeightedRoundRobin`, `LeastRequests`, `LeastResponseTime`, `WeightedTotalTraffic`, `RequestHash`, `PerSiteRoundRobin`. Defaults to `LeastRequests` if omitted.

* `local_mysql_enabled` - (Optional) Use Local MySQL. Defaults to `false`.

* `managed_pipeline_mode` - (Optional) Managed pipeline mode. Possible values include: `Integrated`, `Classic`. Defaults to `Integrated`.

* `minimum_tls_version` - (Optional) The configures the minimum version of TLS required for SSL requests. Possible values include: `1.0`, `1.1`, and `1.2`. Defaults to `1.2`.

* `remote_debugging_enabled` - (Optional) Should Remote Debugging be enabled. Defaults to `false`.

* `remote_debugging_version` - (Optional) The Remote Debugging Version. Possible values include `VS2017`, `VS2019` and `VS2022`.

* `scm_ip_restriction` - (Optional) One or more `scm_ip_restriction` blocks as defined above.

* `scm_minimum_tls_version` - (Optional) The configures the minimum version of TLS required for SSL requests to the SCM site Possible values include: `1.0`, `1.1`, and `1.2`. Defaults to `1.2`.

* `scm_use_main_ip_restriction` - (Optional) Should the Windows Web App `ip_restriction` configuration be used for the SCM also.

* `use_32_bit_worker` - (Optional) Should the Windows Web App use a 32-bit worker. Defaults to `true`.

* `virtual_application` - (Optional) One or more `virtual_application` blocks as defined below.

* `vnet_route_all_enabled` - (Optional) Should all outbound traffic to have NAT Gateways, Network Security Groups and User Defined Routes applied? Defaults to `false`.

* `websockets_enabled` - (Optional) Should Web Sockets be enabled. Defaults to `false`.

* `worker_count` - (Optional) The number of Workers for this Windows App Service.

---

A `slow_request` block supports the following:

* `count` - (Required) The number of Slow Requests in the time `interval` to trigger this rule.

* `interval` - (Required) The time interval in the form `hh:mm:ss`.

* `time_taken` - (Required) The threshold of time passed to qualify as a Slow Request in `hh:mm:ss`.

* `path` - (Optional) The path for which this slow request rule applies.

---

A `status_code` block supports the following:

* `count` - (Required) The number of occurrences of the defined `status_code` in the specified `interval` on which to trigger this rule.

* `interval` - (Required) The time interval in the form `hh:mm:ss`.

* `status_code_range` - (Required) The status code for this rule, accepts single status codes and status code ranges. e.g. `500` or `400-499`. Possible values are integers between `101` and `599`

* `path` - (Optional) The path to which this rule status code applies.

* `sub_status` - (Optional) The Request Sub Status of the Status Code.

* `win32_status_code` - (Optional) The Win32 Status Code of the Request.

---

A `sticky_settings` block supports the following:

* `app_setting_names` - (Optional) A list of `app_setting` names that the Windows Web App will not swap between Slots when a swap operation is triggered.

* `connection_string_names` - (Optional) A list of `connection_string` names that the Windows Web App will not swap between Slots when a swap operation is triggered.

---

A `storage_account` block supports the following:

* `access_key` - (Required) The Access key for the storage account.

* `account_name` - (Required) The Name of the Storage Account.

* `name` - (Required) The name which should be used for this TODO.

* `share_name` - (Required) The Name of the File Share or Container Name for Blob storage.

* `type` - (Required) The Azure Storage Type. Possible values include `AzureFiles` and `AzureBlob`

* `mount_path` - (Optional) The path at which to mount the storage share.

---

A `trigger` block supports the following:

* `private_memory_kb` - (Optional) The amount of Private Memory to be consumed for this rule to trigger. Possible values are between `102400` and `13631488`.

* `requests` - (Optional) A `requests` block as defined above.

* `slow_request` - (Optional) One or more `slow_request` blocks as defined above.

* `status_code` - (Optional) One or more `status_code` blocks as defined above.

---

A `twitter` block supports the following:

* `consumer_key` - (Required) The OAuth 1.0a consumer key of the Twitter application used for sign-in.
  
* `consumer_secret` - (Optional) The OAuth 1.0a consumer secret of the Twitter application used for sign-in. Cannot be specified with `consumer_secret_setting_name`.
  
* `consumer_secret_setting_name` - (Optional) The app setting name that contains the OAuth 1.0a consumer secret of the Twitter application used for sign-in. Cannot be specified with `consumer_secret`.

---

A `virtual_application` block supports the following:

* `physical_path` - (Required) The physical path for the Virtual Application.

* `preload` - (Required) Should pre-loading be enabled.

* `virtual_directory` - (Optional) One or more `virtual_directory` blocks as defined below.

* `virtual_path` - (Required) The Virtual Path for the Virtual Application.

---

A `virtual_directory` block supports the following:

* `physical_path` - (Optional) The physical path for the Virtual Application.

* `virtual_path` - (Optional) The Virtual Path for the Virtual Application.

## Attributes Reference

In addition to the Arguments listed above - the following Attributes are exported:

* `id` - The ID of the Windows Web App.

* `custom_domain_verification_id` - The identifier used by App Service to perform domain ownership verification via DNS TXT record.

* `hosting_environment_id` - The ID of the App Service Environment used by App Service.

* `default_hostname` - The default hostname of the Windows Web App.

* `identity` - An `identity` block as defined below.

* `kind` - The Kind value for this Windows Web App.

* `outbound_ip_address_list` - A list of outbound IP addresses - such as `["52.23.25.3", "52.143.43.12"]`

* `outbound_ip_addresses` - A comma separated list of outbound IP addresses - such as `52.23.25.3,52.143.43.12`.

* `possible_outbound_ip_address_list` - A list of possible outbound ip address.

* `possible_outbound_ip_addresses` - A comma separated list of outbound IP addresses - such as `52.23.25.3,52.143.43.12,52.143.43.17` - not all of which are necessarily in use. Superset of `outbound_ip_addresses`.

* `site_credential` - A `site_credential` block as defined below.

---

An `identity` block exports the following:

* `principal_id` - The Principal ID associated with this Managed Service Identity.

* `tenant_id` - The Tenant ID associated with this Managed Service Identity.

---

A `site_credential` block exports the following:

* `name` - The Site Credentials Username used for publishing.

* `password` - The Site Credentials Password used for publishing.

## Timeouts

The `timeouts` block allows you to specify [timeouts](https://www.terraform.io/language/resources/syntax#operation-timeouts) for certain actions:

* `create` - (Defaults to 30 minutes) Used when creating the Windows Web App.
* `read` - (Defaults to 5 minutes) Used when retrieving the Windows Web App.
* `update` - (Defaults to 30 minutes) Used when updating the Windows Web App.
* `delete` - (Defaults to 30 minutes) Used when deleting the Windows Web App.

## Import

Windows Web Apps can be imported using the `resource id`, e.g.

```shell
terraform import azurerm_windows_web_app.example /subscriptions/12345678-1234-9876-4563-123456789012/resourceGroups/resGroup1/providers/Microsoft.Web/sites/site1
```<|MERGE_RESOLUTION|>--- conflicted
+++ resolved
@@ -102,11 +102,7 @@
 
 ~> **Note:** Assigning the `virtual_network_subnet_id` property requires [RBAC permissions on the subnet](https://docs.microsoft.com/en-us/azure/app-service/overview-vnet-integration#permissions)
 
-<<<<<<< HEAD
-* `webdeploy_publish_basic_authentication_enabled` - Should the default WebDeploy Basic Authentication publishing credentials enabled. Defaults to `true`.
-=======
 * `webdeploy_publish_basic_authentication_enabled` - (Optional) Should the default WebDeploy Basic Authentication publishing credentials enabled. Defaults to `true`.
->>>>>>> 551db2fa
 
 ~> **NOTE:** Setting this value to true will disable the ability to use `zip_deploy_file` which currently relies on the default publishing profile.
 
