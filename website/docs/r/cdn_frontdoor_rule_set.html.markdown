--- conflicted
+++ resolved
@@ -22,18 +22,10 @@
   name                = "example-profile"
   resource_group_name = azurerm_resource_group.example.name
   sku_name            = "Standard_AzureFrontDoor"
-<<<<<<< HEAD
-}
-
-resource "azurerm_cdn_frontdoor_rule_set" "example" {
-  name                     = "exampleruleset"
-=======
-
 }
 
 resource "azurerm_cdn_frontdoor_rule_set" "example" {
   name                     = "ExampleRuleSet"
->>>>>>> dc890092
   cdn_frontdoor_profile_id = azurerm_cdn_frontdoor_profile.example.id
 }
 ```
