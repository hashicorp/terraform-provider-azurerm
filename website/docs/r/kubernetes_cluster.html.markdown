---
subcategory: "Container"
layout: "azurerm"
page_title: "Azure Resource Manager: azurerm_kubernetes_cluster"
description: |-
  Manages a managed Kubernetes Cluster (also known as AKS / Azure Kubernetes Service)
---

# azurerm_kubernetes_cluster

Manages a Managed Kubernetes Cluster (also known as AKS / Azure Kubernetes Service)

!> **Note:** As per Microsoft's AKS preview API [deprecation plan](https://learn.microsoft.com/en-us/azure/aks/concepts-preview-api-life-cycle#upcoming-deprecations) several preview APIs have a deprecation schedule and Microsoft recommends performing updates before the deprecation date. Additionally, Microsoft and HashiCorp recommend upgrading to the penultimate 3.x version v3.116.0 to avoid disruption or, ideally, to the latest 4.x provider version to take advantage of the most current API version that the provider supports. Please see [this GitHub issue](https://github.com/hashicorp/terraform-provider-azurerm/issues/28707) for more details.

-> **Note:** Due to the fast-moving nature of AKS, we recommend using the latest version of the Azure Provider when using AKS - you can find [the latest version of the Azure Provider here](https://registry.terraform.io/providers/hashicorp/azurerm/latest).

~> **Note:** All arguments including the client secret will be stored in the raw state as plain-text. [Read more about sensitive data in state](/docs/state/sensitive-data.html).

## Example Usage

This example provisions a basic Managed Kubernetes Cluster. Other examples of the `azurerm_kubernetes_cluster` resource can be found in [the `./examples/kubernetes` directory within the GitHub Repository](https://github.com/hashicorp/terraform-provider-azurerm/tree/main/examples/kubernetes).

An example of how to attach a specific Container Registry to a Managed Kubernetes Cluster can be found in the docs for [azurerm_container_registry](container_registry.html).

```hcl
resource "azurerm_resource_group" "example" {
  name     = "example-resources"
  location = "West Europe"
}

resource "azurerm_kubernetes_cluster" "example" {
  name                = "example-aks1"
  location            = azurerm_resource_group.example.location
  resource_group_name = azurerm_resource_group.example.name
  dns_prefix          = "exampleaks1"

  default_node_pool {
    name       = "default"
    node_count = 1
    vm_size    = "Standard_D2_v2"
  }

  identity {
    type = "SystemAssigned"
  }

  tags = {
    Environment = "Production"
  }
}

output "client_certificate" {
  value     = azurerm_kubernetes_cluster.example.kube_config[0].client_certificate
  sensitive = true
}

output "kube_config" {
  value = azurerm_kubernetes_cluster.example.kube_config_raw

  sensitive = true
}
```

## Arguments Reference

The following arguments are supported:

* `name` - (Required) The name of the Managed Kubernetes Cluster to create. Changing this forces a new resource to be created.

* `location` - (Required) The location where the Managed Kubernetes Cluster should be created. Changing this forces a new resource to be created.

* `resource_group_name` - (Required) Specifies the Resource Group where the Managed Kubernetes Cluster should exist. Changing this forces a new resource to be created.

* `default_node_pool` - (Required) Specifies configuration for "System" mode node pool. A `default_node_pool` block as defined below.

* `dns_prefix` - (Optional) DNS prefix specified when creating the managed cluster. Possible values must begin and end with a letter or number, contain only letters, numbers, and hyphens and be between 1 and 54 characters in length. Changing this forces a new resource to be created.

* `dns_prefix_private_cluster` - (Optional) Specifies the DNS prefix to use with private clusters. Changing this forces a new resource to be created.

~> **Note:** You must define either a `dns_prefix` or a `dns_prefix_private_cluster` field.

In addition, one of either `identity` or `service_principal` blocks must be specified.

---

* `aci_connector_linux` - (Optional) A `aci_connector_linux` block as defined below. For more details, please visit [Create and configure an AKS cluster to use virtual nodes](https://docs.microsoft.com/azure/aks/virtual-nodes-portal).

* `ai_toolchain_operator_enabled` - (Optional) Specifies whether the AI Toolchain Operator should be enabled for the Cluster. Defaults to `false`.

* `automatic_upgrade_channel` - (Optional) The upgrade channel for this Kubernetes Cluster. Possible values are `patch`, `rapid`, `node-image` and `stable`. Omitting this field sets this value to `none`.

!> **Note:** Cluster Auto-Upgrade will update the Kubernetes Cluster (and its Node Pools) to the latest GA version of Kubernetes automatically - please [see the Azure documentation for more information](https://docs.microsoft.com/azure/aks/upgrade-cluster#set-auto-upgrade-channel).

-> **Note:** Cluster Auto-Upgrade only updates to GA versions of Kubernetes and will not update to Preview versions.

* `api_server_access_profile` - (Optional) An `api_server_access_profile` block as defined below.

* `auto_scaler_profile` - (Optional) A `auto_scaler_profile` block as defined below.

* `azure_active_directory_role_based_access_control` - (Optional) A `azure_active_directory_role_based_access_control` block as defined below.

* `azure_policy_enabled` - (Optional) Should the Azure Policy Add-On be enabled? For more details please visit [Understand Azure Policy for Azure Kubernetes Service](https://docs.microsoft.com/en-ie/azure/governance/policy/concepts/rego-for-aks)

* `confidential_computing` - (Optional) A `confidential_computing` block as defined below. For more details please [the documentation](https://learn.microsoft.com/en-us/azure/confidential-computing/confidential-nodes-aks-overview)

* `cost_analysis_enabled` - (Optional) Should cost analysis be enabled for this Kubernetes Cluster? Defaults to `false`. The `sku_tier` must be set to `Standard` or `Premium` to enable this feature. Enabling this will add Kubernetes Namespace and Deployment details to the Cost Analysis views in the Azure portal.

* `custom_ca_trust_certificates_base64` - (Optional) A list of up to 10 base64 encoded CA certificates that will be added to the trust store on nodes.

* `disk_encryption_set_id` - (Optional) The ID of the Disk Encryption Set which should be used for the Nodes and Volumes. More information [can be found in the documentation](https://docs.microsoft.com/azure/aks/azure-disk-customer-managed-keys). Changing this forces a new resource to be created.

* `edge_zone` - (Optional) Specifies the Extended Zone (formerly called Edge Zone) within the Azure Region where this Managed Kubernetes Cluster should exist. Changing this forces a new resource to be created.

* `http_application_routing_enabled` - (Optional) Should HTTP Application Routing be enabled?

-> **Note:** At this time HTTP Application Routing is not supported in Azure China or Azure US Government.

* `http_proxy_config` - (Optional) A `http_proxy_config` block as defined below.

* `identity` - (Optional) An `identity` block as defined below. One of either `identity` or `service_principal` must be specified.

!> **Note:** A migration scenario from `service_principal` to `identity` is supported. When upgrading `service_principal` to `identity`, your cluster's control plane and addon pods will switch to use managed identity, but the kubelets will keep using your configured `service_principal` until you upgrade your Node Pool.

* `image_cleaner_enabled` - (Optional) Specifies whether Image Cleaner is enabled.

* `image_cleaner_interval_hours` - (Optional) Specifies the interval in hours when images should be cleaned up.

* `ingress_application_gateway` - (Optional) A `ingress_application_gateway` block as defined below.

-> **Note:** Since the Application Gateway is deployed inside a Virtual Network, users (and Service Principals) that are operating the Application Gateway must have the `Microsoft.Network/virtualNetworks/subnets/join/action` permission on the Virtual Network or Subnet. For more details, please visit [Virtual Network Permission](https://learn.microsoft.com/en-us/azure/application-gateway/configuration-infrastructure#virtual-network-permission).

* `key_management_service` - (Optional) A `key_management_service` block as defined below. For more details, please visit [Key Management Service (KMS) etcd encryption to an AKS cluster](https://learn.microsoft.com/en-us/azure/aks/use-kms-etcd-encryption).

* `key_vault_secrets_provider` - (Optional) A `key_vault_secrets_provider` block as defined below. For more details, please visit [Azure Keyvault Secrets Provider for AKS](https://docs.microsoft.com/azure/aks/csi-secrets-store-driver).

* `kubelet_identity` - (Optional) A `kubelet_identity` block as defined below.

* `kubernetes_version` - (Optional) Version of Kubernetes specified when creating the AKS managed cluster. If not specified, the latest recommended version will be used at provisioning time (but won't auto-upgrade). AKS does not require an exact patch version to be specified, minor version aliases such as `1.22` are also supported. - The minor version's latest GA patch is automatically chosen in that case. More details can be found in [the documentation](https://docs.microsoft.com/en-us/azure/aks/supported-kubernetes-versions?tabs=azure-cli#alias-minor-version).

-> **Note:** Upgrading your cluster may take up to 10 minutes per node.

* `linux_profile` - (Optional) A `linux_profile` block as defined below.

* `local_account_disabled` - (Optional) If `true` local accounts will be disabled. See [the documentation](https://docs.microsoft.com/azure/aks/managed-aad#disable-local-accounts) for more information.

~> **Note:** If `local_account_disabled` is set to `true`, it is required to enable Kubernetes RBAC and AKS-managed Azure AD integration. See [the documentation](https://docs.microsoft.com/azure/aks/managed-aad#azure-ad-authentication-overview) for more information.

* `maintenance_window` - (Optional) A `maintenance_window` block as defined below.

* `maintenance_window_auto_upgrade` - (Optional) A `maintenance_window_auto_upgrade` block as defined below.

* `maintenance_window_node_os` - (Optional) A `maintenance_window_node_os` block as defined below.

* `microsoft_defender` - (Optional) A `microsoft_defender` block as defined below.

* `monitor_metrics` - (Optional) Specifies a Prometheus add-on profile for the Kubernetes Cluster. A `monitor_metrics` block as defined below.

~> **Note:** If deploying Managed Prometheus, the `monitor_metrics` properties are required to configure the cluster for metrics collection. If no value is needed, set properties to `null`.

* `network_profile` - (Optional) A `network_profile` block as defined below. Changing this forces a new resource to be created.

~> **Note:** If `network_profile` is not defined, `kubenet` profile will be used by default.

* `bootstrap_profile` - (Optional) A `bootstrap_profile` block as defined below.

* `node_os_upgrade_channel` - (Optional) The upgrade channel for this Kubernetes Cluster Nodes' OS Image. Possible values are `Unmanaged`, `SecurityPatch`, `NodeImage` and `None`. Defaults to `NodeImage`.

~> **Note:** `node_os_upgrade_channel` must be set to `NodeImage` if `automatic_upgrade_channel` has been set to `node-image`

* `node_provisioning_profile` - (Optional) A `node_provisioning_profile` block as defined below.

* `node_resource_group` - (Optional) The name of the Resource Group where the Kubernetes Nodes should exist. Changing this forces a new resource to be created.

~> **Note:** Azure requires that a new, non-existent Resource Group is used, as otherwise, the provisioning of the Kubernetes Service will fail.

* `oidc_issuer_enabled` - (Optional) Enable or Disable the [OIDC issuer URL](https://learn.microsoft.com/en-gb/azure/aks/use-oidc-issuer)

* `oms_agent` - (Optional) A `oms_agent` block as defined below.

* `open_service_mesh_enabled` - (Optional) Is Open Service Mesh enabled? For more details, please visit [Open Service Mesh for AKS](https://docs.microsoft.com/azure/aks/open-service-mesh-about).

* `private_cluster_enabled` - (Optional) Should this Kubernetes Cluster have its API server only exposed on internal IP addresses? This provides a Private IP Address for the Kubernetes API on the Virtual Network where the Kubernetes Cluster is located. Defaults to `false`. Changing this forces a new resource to be created.

* `private_dns_zone_id` - (Optional) Either the ID of Private DNS Zone which should be delegated to this Cluster, `System` to have AKS manage this or `None`. In case of `None` you will need to bring your own DNS server and set up resolving, otherwise, the cluster will have issues after provisioning. Changing this forces a new resource to be created.

* `private_cluster_public_fqdn_enabled` - (Optional) Specifies whether a Public FQDN for this Private Cluster should be added. Defaults to `false`.

-> **Note:** If you use BYO DNS Zone, the AKS cluster should either use a User Assigned Identity or a service principal (which is deprecated) with the `Private DNS Zone Contributor` role and access to this Private DNS Zone. If `UserAssigned` identity is used - to prevent improper resource order destruction - the cluster should depend on the role assignment, like in this example:

```hcl
resource "azurerm_resource_group" "example" {
  name     = "example"
  location = "West Europe"
}

resource "azurerm_private_dns_zone" "example" {
  name                = "privatelink.eastus2.azmk8s.io"
  resource_group_name = azurerm_resource_group.example.name
}

resource "azurerm_user_assigned_identity" "example" {
  name                = "aks-example-identity"
  resource_group_name = azurerm_resource_group.example.name
  location            = azurerm_resource_group.example.location
}

resource "azurerm_role_assignment" "example" {
  scope                = azurerm_private_dns_zone.example.id
  role_definition_name = "Private DNS Zone Contributor"
  principal_id         = azurerm_user_assigned_identity.example.principal_id
}

resource "azurerm_kubernetes_cluster" "example" {
  name                    = "aksexamplewithprivatednszone1"
  location                = azurerm_resource_group.example.location
  resource_group_name     = azurerm_resource_group.example.name
  dns_prefix              = "aksexamplednsprefix1"
  private_cluster_enabled = true
  private_dns_zone_id     = azurerm_private_dns_zone.example.id

  # rest of configuration omitted for brevity

  depends_on = [
    azurerm_role_assignment.example,
  ]
}

```

<<<<<<< HEAD
=======
* `service_mesh_profile` - (Optional) A `service_mesh_profile` block as defined below.

* `workload_autoscaler_profile` - (Optional) A `workload_autoscaler_profile` block defined below.

* `ai_toolchain_operator_enabled` - (Optional) Specifies whether the AI Toolchain Operator should be enabled for the Cluster. Defaults to `false`.

* `workload_identity_enabled` - (Optional) Specifies whether Azure AD Workload Identity should be enabled for the Cluster. Defaults to `false`.

~> **Note:** To enable Azure AD Workload Identity `oidc_issuer_enabled` must be set to `true`.

-> **Note:** Enabling this option will allocate Workload Identity resources to the `kube-system` namespace in Kubernetes. If you wish to customize the deployment of Workload Identity, you can refer to [the documentation on Azure AD Workload Identity.](https://azure.github.io/azure-workload-identity/docs/installation/mutating-admission-webhook.html) The documentation provides guidance on how to install the mutating admission webhook, which allows for the customization of Workload Identity deployment.

>>>>>>> ab24649a
* `role_based_access_control_enabled` - (Optional) Whether Role Based Access Control for the Kubernetes Cluster should be enabled. Defaults to `true`. Changing this forces a new resource to be created.

* `run_command_enabled` - (Optional) Whether to enable run command for the cluster or not. Defaults to `true`.

* `service_mesh_profile` - (Optional) A `service_mesh_profile` block as defined below.

* `service_principal` - (Optional) A `service_principal` block as documented below. One of either `identity` or `service_principal` must be specified.

!> **Note:** A migration scenario from `service_principal` to `identity` is supported. When upgrading `service_principal` to `identity`, your cluster's control plane and addon pods will switch to use managed identity, but the kubelets will keep using your configured `service_principal` until you upgrade your Node Pool.

* `sku_tier` - (Optional) The SKU Tier that should be used for this Kubernetes Cluster. Possible values are `Free`, `Standard` (which includes the Uptime SLA) and `Premium`. Defaults to `Free`.

-> **Note:** Whilst the AKS API previously supported the `Paid` SKU - the AKS API introduced a breaking change in API Version `2023-02-01` (used in v3.51.0 and later) where the value `Paid` must now be set to `Standard`.

* `storage_profile` - (Optional) A `storage_profile` block as defined below.

* `support_plan` - (Optional) Specifies the support plan which should be used for this Kubernetes Cluster. Possible values are `KubernetesOfficial` and `AKSLongTermSupport`. Defaults to `KubernetesOfficial`.

* `tags` - (Optional) A mapping of tags to assign to the resource.

* `upgrade_override` - (Optional) A `upgrade_override` block as defined below.

* `web_app_routing` - (Optional) A `web_app_routing` block as defined below.

* `windows_profile` - (Optional) A `windows_profile` block as defined below.

* `workload_autoscaler_profile` - (Optional) A `workload_autoscaler_profile` block defined below.

* `workload_identity_enabled` - (Optional) Specifies whether Azure AD Workload Identity should be enabled for the Cluster. Defaults to `false`.

-> **Note:** To enable Azure AD Workload Identity `oidc_issuer_enabled` must be set to `true`.

-> **Note:** Enabling this option will allocate Workload Identity resources to the `kube-system` namespace in Kubernetes. If you wish to customize the deployment of Workload Identity, you can refer to [the documentation on Azure AD Workload Identity.](https://azure.github.io/azure-workload-identity/docs/installation/mutating-admission-webhook.html) The documentation provides guidance on how to install the mutating admission webhook, which allows for the customization of Workload Identity deployment.

---

An `aci_connector_linux` block supports the following:

* `subnet_name` - (Required) The subnet name for the virtual nodes to run.

-> **Note:** At this time ACI Connectors are not supported in Azure China.

-> **Note:** AKS will add a delegation to the subnet named here. To prevent further runs from failing you should make sure that the subnet you create for virtual nodes has a delegation, like so.

```hcl
resource "azurerm_subnet" "virtual" {

  #...

  delegation {
    name = "aciDelegation"
    service_delegation {
      name    = "Microsoft.ContainerInstance/containerGroups"
      actions = ["Microsoft.Network/virtualNetworks/subnets/action"]
    }
  }
}
```

---

An `api_server_access_profile` block supports the following:

* `authorized_ip_ranges` - (Optional) Set of authorized IP ranges to allow access to API server, e.g. ["198.51.100.0/24"].

* `subnet_id` - (Optional) The ID of the Subnet where the API server endpoint is delegated to.

* `virtual_network_integration_enabled` - (Optional) Whether to enable virtual network integration for the API Server. Defaults to `false`.

---

An `auto_scaler_profile` block supports the following:

* `balance_similar_node_groups` - (Optional) Detect similar node groups and balance the number of nodes between them. Defaults to `false`.

* `daemonset_eviction_for_empty_nodes_enabled` - (Optional) Whether DaemonSet pods will be gracefully terminated from empty nodes. Defaults to `false`.

* `daemonset_eviction_for_occupied_nodes_enabled` - (Optional) Whether DaemonSet pods will be gracefully terminated from non-empty nodes. Defaults to `true`.

* `expander` - (Optional) Expander to use. Possible values are `least-waste`, `priority`, `most-pods` and `random`. Defaults to `random`.

* `ignore_daemonsets_utilization_enabled` - (Optional) Whether DaemonSet pods will be ignored when calculating resource utilization for scale down. Defaults to `false`.

* `max_graceful_termination_sec` - (Optional) Maximum number of seconds the cluster autoscaler waits for pod termination when trying to scale down a node. Defaults to `600`.

* `max_node_provisioning_time` - (Optional) Maximum time the autoscaler waits for a node to be provisioned. Defaults to `15m`.

* `max_unready_nodes` - (Optional) Maximum Number of allowed unready nodes. Defaults to `3`.

* `max_unready_percentage` - (Optional) Maximum percentage of unready nodes the cluster autoscaler will stop if the percentage is exceeded. Defaults to `45`.

* `new_pod_scale_up_delay` - (Optional) For scenarios like burst/batch scale where you don't want CA to act before the kubernetes scheduler could schedule all the pods, you can tell CA to ignore unscheduled pods before they're a certain age. Defaults to `10s`.

* `scale_down_delay_after_add` - (Optional) How long after the scale up of AKS nodes the scale down evaluation resumes. Defaults to `10m`.

* `scale_down_delay_after_delete` - (Optional) How long after node deletion that scale down evaluation resumes. Defaults to the value used for `scan_interval`.

* `scale_down_delay_after_failure` - (Optional) How long after scale down failure that scale down evaluation resumes. Defaults to `3m`.

* `scan_interval` - (Optional) How often the AKS Cluster should be re-evaluated for scale up/down. Defaults to `10s`.

* `scale_down_unneeded` - (Optional) How long a node should be unneeded before it is eligible for scale down. Defaults to `10m`.

* `scale_down_unready` - (Optional) How long an unready node should be unneeded before it is eligible for scale down. Defaults to `20m`.

* `scale_down_utilization_threshold` - (Optional) Node utilization level, defined as sum of requested resources divided by capacity, below which a node can be considered for scale down. Defaults to `0.5`.

* `empty_bulk_delete_max` - (Optional) Maximum number of empty nodes that can be deleted at the same time. Defaults to `10`.

* `skip_nodes_with_local_storage` - (Optional) If `true` cluster autoscaler will never delete nodes with pods with local storage, for example, EmptyDir or HostPath. Defaults to `false`.
<!-- Note: Although Azure’s API default is `true`, Terraform sends the zero-value (`false`) whenever an `auto_scaler_profile` block is present but this field isn’t set. -->

* `skip_nodes_with_system_pods` - (Optional) If `true` cluster autoscaler will never delete nodes with pods from kube-system (except for DaemonSet or mirror pods). Defaults to `true`.

---

An `azure_active_directory_role_based_access_control` block supports the following:

* `tenant_id` - (Optional) The Tenant ID used for Azure Active Directory Application. If this isn't specified the Tenant ID of the current Subscription is used.

* `admin_group_object_ids` - (Optional) A list of Object IDs of Azure Active Directory Groups which should have Admin Role on the Cluster.

* `azure_rbac_enabled` - (Optional) Is Role Based Access Control based on Azure AD enabled?

---

A `confidential_computing` block supports the following:

* `sgx_quote_helper_enabled` - (Required) Should the SGX quote helper be enabled?

---

An `monitor_metrics` block supports the following:

* `annotations_allowed` - (Optional) Specifies a comma-separated list of Kubernetes annotation keys that will be used in the resource's labels metric.

* `labels_allowed` - (Optional) Specifies a Comma-separated list of additional Kubernetes label keys that will be used in the resource's labels metric.

~> **Note:** Both properties `annotations_allowed` and `labels_allowed` are required if you are enabling Managed Prometheus with an existing Azure Monitor Workspace.

---

A `default_node_pool` block supports the following:

-> **Note:** Changing certain properties of the `default_node_pool` is done by cycling the system node pool of the cluster. When cycling the system node pool, it doesn't perform cordon and drain, and it will disrupt rescheduling pods currently running on the previous system node pool.`temporary_name_for_rotation` must be specified when changing any of the following properties: `host_encryption_enabled`, `node_public_ip_enabled`, `fips_enabled`, `kubelet_config`, `kubelet_disk_type`, `linux_os_config`, `max_pods`, `only_critical_addons_enabled`, `os_disk_size_gb`, `os_disk_type`, `os_sku`, `pod_subnet_id`, `snapshot_id`, `ultra_ssd_enabled`, `vnet_subnet_id`, `vm_size`, `zones`.

* `name` - (Required) The name which should be used for the default Kubernetes Node Pool.

* `vm_size` - (Optional) The size of the Virtual Machine, such as `Standard_DS2_v2`. `temporary_name_for_rotation` must be specified when attempting a resize.

* `capacity_reservation_group_id` - (Optional) Specifies the ID of the Capacity Reservation Group within which this AKS Cluster should be created. Changing this forces a new resource to be created.

* `auto_scaling_enabled` - (Optional) Should [the Kubernetes Auto Scaler](https://docs.microsoft.com/azure/aks/cluster-autoscaler) be enabled for this Node Pool?

~> **Note:** This requires that the `type` is set to `VirtualMachineScaleSets`.

-> **Note:** If you're using AutoScaling, you may wish to use [Terraform's `ignore_changes` functionality](https://www.terraform.io/docs/language/meta-arguments/lifecycle.html#ignore_changes) to ignore changes to the `node_count` field.

* `host_encryption_enabled` - (Optional) Should the nodes in the Default Node Pool have host encryption enabled? `temporary_name_for_rotation` must be specified when changing this property.

~> **Note:** This requires that the Feature `Microsoft.Compute/EncryptionAtHost` is enabled and the Resource Provider is registered.

* `node_public_ip_enabled` - (Optional) Should nodes in this Node Pool have a Public IP Address? `temporary_name_for_rotation` must be specified when changing this property.

* `gpu_driver` - (Optional) Specifies the driver type for GPU nodes. Possible values are `Install` and `None`. Changing this forces a new resource to be created.

* `gpu_instance` - (Optional) Specifies the GPU MIG instance profile for supported GPU VM SKU. The allowed values are `MIG1g`, `MIG2g`, `MIG3g`, `MIG4g` and `MIG7g`. Changing this forces a new resource to be created.

* `host_group_id` - (Optional) Specifies the ID of the Host Group within which this AKS Cluster should be created. Changing this forces a new resource to be created.

* `kubelet_config` - (Optional) A `kubelet_config` block as defined below. `temporary_name_for_rotation` must be specified when changing this block.

* `linux_os_config` - (Optional) A `linux_os_config` block as defined below. `temporary_name_for_rotation` must be specified when changing this block.

* `fips_enabled` - (Optional) Should the nodes in this Node Pool have Federal Information Processing Standard enabled? `temporary_name_for_rotation` must be specified when changing this block.

* `kubelet_disk_type` - (Optional) The type of disk used by kubelet. Possible values are `OS` and `Temporary`. `temporary_name_for_rotation` must be specified when changing this block.

* `max_pods` - (Optional) The maximum number of pods that can run on each agent. `temporary_name_for_rotation` must be specified when changing this property.

* `node_network_profile` - (Optional) A `node_network_profile` block as documented below.

* `node_public_ip_prefix_id` - (Optional) Resource ID for the Public IP Addresses Prefix for the nodes in this Node Pool. `node_public_ip_enabled` should be `true`. Changing this forces a new resource to be created.

* `node_labels` - (Optional) A map of Kubernetes labels which should be applied to nodes in the Default Node Pool.

* `only_critical_addons_enabled` - (Optional) Enabling this option will taint default node pool with `CriticalAddonsOnly=true:NoSchedule` taint. `temporary_name_for_rotation` must be specified when changing this property.

* `orchestrator_version` - (Optional) Version of Kubernetes used for the Agents. If not specified, the default node pool will be created with the version specified by `kubernetes_version`. If both are unspecified, the latest recommended version will be used at provisioning time (but won't auto-upgrade). AKS does not require an exact patch version to be specified, minor version aliases such as `1.22` are also supported. - The minor version's latest GA patch is automatically chosen in that case. More details can be found in [the documentation](https://docs.microsoft.com/en-us/azure/aks/supported-kubernetes-versions?tabs=azure-cli#alias-minor-version).

-> **Note:** This version must be supported by the Kubernetes Cluster - as such the version of Kubernetes used on the Cluster/Control Plane may need to be upgraded first.

* `os_disk_size_gb` - (Optional) The size of the OS Disk which should be used for each agent in the Node Pool. `temporary_name_for_rotation` must be specified when attempting a change.

* `os_disk_type` - (Optional) The type of disk which should be used for the Operating System. Possible values are `Ephemeral` and `Managed`. Defaults to `Managed`. `temporary_name_for_rotation` must be specified when attempting a change.

* `os_sku` - (Optional) Specifies the OS SKU used by the agent pool. Possible values are `AzureLinux`, `AzureLinux3`, `Ubuntu`, `Ubuntu2204`, `Windows2019` and `Windows2022`. If not specified, the default is `Ubuntu` if OSType=Linux or `Windows2019` if OSType=Windows. And the default Windows OSSKU will be changed to `Windows2022` after Windows2019 is deprecated. Changing this from `AzureLinux` or `Ubuntu` to `AzureLinux` or `Ubuntu` will not replace the resource, otherwise `temporary_name_for_rotation` must be specified when attempting a change.

* `pod_subnet_id` - (Optional) The ID of the Subnet where the pods in the default Node Pool should exist.

* `proximity_placement_group_id` - (Optional) The ID of the Proximity Placement Group. Changing this forces a new resource to be created.

* `scale_down_mode` - (Optional) Specifies the autoscaling behaviour of the Kubernetes Cluster. Allowed values are `Delete` and `Deallocate`. Defaults to `Delete`.

* `snapshot_id` - (Optional) The ID of the Snapshot which should be used to create this default Node Pool. `temporary_name_for_rotation` must be specified when changing this property.

* `temporary_name_for_rotation` - (Optional) Specifies the name of the temporary node pool used to cycle the default node pool for VM resizing.

* `type` - (Optional) The type of Node Pool which should be created. Possible values are `VirtualMachineScaleSets`. Defaults to `VirtualMachineScaleSets`. Changing this forces a new resource to be created.

~> **Note:** When creating a cluster that supports multiple node pools, the cluster must use `VirtualMachineScaleSets`. For more information on the limitations of clusters using multiple node pools see [the documentation](https://learn.microsoft.com/en-us/azure/aks/use-multiple-node-pools#limitations).

* `tags` - (Optional) A mapping of tags to assign to the Node Pool.

~> **Note:** At this time there's a bug in the AKS API where Tags for a Node Pool are not stored in the correct case - you [may wish to use Terraform's `ignore_changes` functionality to ignore changes to the casing](https://developer.hashicorp.com/terraform/language/block/resource#ignore_changes) until this is fixed in the AKS API.

* `ultra_ssd_enabled` - (Optional) Used to specify whether the UltraSSD is enabled in the Default Node Pool. Defaults to `false`. See [the documentation](https://docs.microsoft.com/azure/aks/use-ultra-disks) for more information. `temporary_name_for_rotation` must be specified when attempting a change.

* `upgrade_settings` - (Optional) A `upgrade_settings` block as documented below.

* `vnet_subnet_id` - (Optional) The ID of a Subnet where the Kubernetes Node Pool should exist.

~> **Note:** A Route Table must be configured on this Subnet.

* `workload_runtime` - (Optional) Specifies the workload runtime used by the node pool. Possible value is `OCIContainer`.

* `zones` - (Optional) Specifies a list of Availability Zones in which this Kubernetes Cluster should be located. `temporary_name_for_rotation` must be specified when changing this property.

~> **Note:** This requires that the `type` is set to `VirtualMachineScaleSets` and that `load_balancer_sku` is set to `standard`.

If `auto_scaling_enabled` is set to `true`, then the following fields can also be configured:

* `max_count` - (Optional) The maximum number of nodes which should exist in this Node Pool. If specified this must be between `1` and `1000`.

* `min_count` - (Optional) The minimum number of nodes which should exist in this Node Pool. If specified this must be between `1` and `1000`.

* `node_count` - (Optional) The initial number of nodes which should exist in this Node Pool. If specified this must be between `1` and `1000` and between `min_count` and `max_count`.

-> **Note:** If specified you may wish to use [Terraform's `ignore_changes` functionality](https://developer.hashicorp.com/terraform/language/block/resource#ignore_changes) to ignore changes to this field.

~> **Note:** If `auto_scaling_enabled` is set to `false` both `min_count` and `max_count` fields need to be set to `null` or omitted from the configuration.

---

An `identity` block supports the following:

* `type` - (Required) Specifies the type of Managed Service Identity that should be configured on this Kubernetes Cluster. Possible values are `SystemAssigned` or `UserAssigned`.

* `identity_ids` - (Optional) Specifies a list of User Assigned Managed Identity IDs to be assigned to this Kubernetes Cluster.

~> **Note:** This is required when `type` is set to `UserAssigned`. Currently only one User Assigned Identity is supported.

---

A `key_management_service` block supports the following:

* `key_vault_key_id` - (Required) Identifier of Azure Key Vault key. See [key identifier format](https://learn.microsoft.com/en-us/azure/key-vault/general/about-keys-secrets-certificates#vault-name-and-object-name) for more details.

* `key_vault_network_access` - (Optional) Network access of the key vault Network access of key vault. The possible values are `Public` and `Private`. `Public` means the key vault allows public access from all networks. `Private` means the key vault disables public access and enables private link. Defaults to `Public`.

---

A `key_vault_secrets_provider` block supports the following:

* `secret_rotation_enabled` - (Optional) Should the secret store CSI driver on the AKS cluster be enabled?

* `secret_rotation_interval` - (Optional) The interval to poll for secret rotation. This attribute is only set when `secret_rotation_enabled` is true. Defaults to `2m`.

~> **Note:** To enable`key_vault_secrets_provider` either `secret_rotation_enabled` or `secret_rotation_interval` must be specified.

---

A `kubelet_config` block supports the following:

* `allowed_unsafe_sysctls` - (Optional) Specifies the allow list of unsafe sysctls command or patterns (ending in `*`).

* `container_log_max_line` - (Optional) Specifies the maximum number of container log files that can be present for a container. must be at least 2.

* `container_log_max_size_mb` - (Optional) Specifies the maximum size (e.g. 10MB) of container log file before it is rotated.

* `cpu_cfs_quota_enabled` - (Optional) Is CPU CFS quota enforcement for containers enabled? Defaults to `true`.

* `cpu_cfs_quota_period` - (Optional) Specifies the CPU CFS quota period value.

* `cpu_manager_policy` - (Optional) Specifies the CPU Manager policy to use. Possible values are `none` and `static`,.

* `image_gc_high_threshold` - (Optional) Specifies the percent of disk usage above which image garbage collection is always run. Must be between `0` and `100`.

* `image_gc_low_threshold` - (Optional) Specifies the percent of disk usage lower than which image garbage collection is never run. Must be between `0` and `100`.

* `pod_max_pid` - (Optional) Specifies the maximum number of processes per pod.

* `topology_manager_policy` - (Optional) Specifies the Topology Manager policy to use. Possible values are `none`, `best-effort`, `restricted` or `single-numa-node`.

---

The `kubelet_identity` block supports the following:

* `client_id` - (Optional) The Client ID of the user-defined Managed Identity to be assigned to the Kubelets. If not specified a Managed Identity is created automatically. Changing this forces a new resource to be created.

* `object_id` - (Optional) The Object ID of the user-defined Managed Identity assigned to the Kubelets.If not specified a Managed Identity is created automatically. Changing this forces a new resource to be created.

* `user_assigned_identity_id` - (Optional) The ID of the User Assigned Identity assigned to the Kubelets. If not specified a Managed Identity is created automatically. Changing this forces a new resource to be created.

~> **Note:** When `kubelet_identity` is enabled - The `type` field in the `identity` block must be set to `UserAssigned` and `identity_ids` must be set.

---

A `linux_os_config` block supports the following:

* `swap_file_size_mb` - (Optional) Specifies the size of the swap file on each node in MB.

* `sysctl_config` - (Optional) A `sysctl_config` block as defined below.

* `transparent_huge_page_defrag` - (Optional) specifies the defrag configuration for Transparent Huge Page. Possible values are `always`, `defer`, `defer+madvise`, `madvise` and `never`.

* `transparent_huge_page` - (Optional) Specifies the Transparent Huge Page configuration. Possible values are `always`, `madvise` and `never`.

---

A `node_network_profile` block supports the following:

* `allowed_host_ports` - (Optional) One or more `allowed_host_ports` blocks as defined below.

* `application_security_group_ids` - (Optional) A list of Application Security Group IDs which should be associated with this Node Pool.

* `node_public_ip_tags` - (Optional) Specifies a mapping of tags to the instance-level public IPs. Changing this forces a new resource to be created.

---

An `allowed_host_ports` block supports the following:

* `port_start` - (Optional) Specifies the start of the port range.

* `port_end` - (Optional) Specifies the end of the port range.

* `protocol` - (Optional) Specifies the protocol of the port range. Possible values are `TCP` and `UDP`.

---

A `linux_profile` block supports the following:

* `admin_username` - (Required) The Admin Username for the Cluster. Changing this forces a new resource to be created.

* `ssh_key` - (Required) An `ssh_key` block as defined below. Only one is currently allowed. Changing this will update the key on all node pools. More information can be found in [the documentation](https://learn.microsoft.com/en-us/azure/aks/node-access#update-ssh-key-on-an-existing-aks-cluster-preview).

---

A `maintenance_window` block supports the following:

* `allowed` - (Optional) One or more `allowed` blocks as defined below.

* `not_allowed` - (Optional) One or more `not_allowed` block as defined below.

---

A `maintenance_window_auto_upgrade` block supports the following:

* `frequency` - (Required) Frequency of maintenance. Possible options are `Daily`, `Weekly`, `AbsoluteMonthly` and `RelativeMonthly`.

* `interval` - (Required) The interval for maintenance runs. Depending on the frequency this interval is week or month based.

* `duration` - (Required) The duration of the window for maintenance to run in hours. Possible options are between `4` to `24`.

* `day_of_week` - (Optional) The day of the week for the maintenance run. Required in combination with weekly frequency. Possible values are `Friday`, `Monday`, `Saturday`, `Sunday`, `Thursday`, `Tuesday` and `Wednesday`.

* `day_of_month` - (Optional) The day of the month for the maintenance run. Required in combination with AbsoluteMonthly frequency. Value between 0 and 31 (inclusive).

* `week_index` - (Optional) Specifies on which instance of the allowed days specified in `day_of_week` the maintenance occurs. Options are `First`, `Second`, `Third`, `Fourth`, and `Last`.
 Required in combination with relative monthly frequency.

* `start_time` - (Optional) The time for maintenance to begin, based on the timezone determined by `utc_offset`. Format is `HH:mm`.

* `utc_offset` - (Optional) Used to determine the timezone for cluster maintenance.

* `start_date` - (Optional) The date on which the maintenance window begins to take effect.

* `not_allowed` - (Optional) One or more `not_allowed` block as defined below.

---

A `maintenance_window_node_os` block supports the following:

* `frequency` - (Required) Frequency of maintenance. Possible options are `Daily`, `Weekly`, `AbsoluteMonthly` and `RelativeMonthly`.

* `interval` - (Required) The interval for maintenance runs. Depending on the frequency this interval is week or month based.

* `duration` - (Required) The duration of the window for maintenance to run in hours. Possible options are between `4` to `24`.

* `day_of_week` - (Optional) The day of the week for the maintenance run. Required in combination with weekly frequency. Possible values are `Friday`, `Monday`, `Saturday`, `Sunday`, `Thursday`, `Tuesday` and `Wednesday`.

* `day_of_month` - (Optional) The day of the month for the maintenance run. Required in combination with AbsoluteMonthly frequency. Value between 0 and 31 (inclusive).

* `week_index` - (Optional) The week in the month used for the maintenance run. Options are `First`, `Second`, `Third`, `Fourth`, and `Last`.

* `start_time` - (Optional) The time for maintenance to begin, based on the timezone determined by `utc_offset`. Format is `HH:mm`.

* `utc_offset` - (Optional) Used to determine the timezone for cluster maintenance.

* `start_date` - (Optional) The date on which the maintenance window begins to take effect.

* `not_allowed` - (Optional) One or more `not_allowed` block as defined below.

---

An `allowed` block supports the following:

* `day` - (Required) A day in a week. Possible values are `Sunday`, `Monday`, `Tuesday`, `Wednesday`, `Thursday`, `Friday` and `Saturday`.

* `hours` - (Required) An array of hour slots in a day. For example, specifying `1` will allow maintenance from 1:00am to 2:00am. Specifying `1`, `2` will allow maintenance from 1:00am to 3:00m. Possible values are between `0` and `23`.

---

A `not_allowed` block supports the following:

* `end` - (Required) The end of a time span, formatted as an RFC3339 string.

* `start` - (Required) The start of a time span, formatted as an RFC3339 string.

---

A `microsoft_defender` block supports the following:

* `log_analytics_workspace_id` - (Required) Specifies the ID of the Log Analytics Workspace where the audit logs collected by Microsoft Defender should be sent to.

---

A `network_profile` block supports the following:

* `network_plugin` - (Required) Network plugin to use for networking. Currently supported values are `azure`, `kubenet` and `none`. Changing this forces a new resource to be created.

~> **Note:** When `network_plugin` is set to `azure` - the `pod_cidr` field must not be set, unless specifying `network_plugin_mode` to `overlay`.

* `network_mode` - (Optional) Network mode to be used with Azure CNI. Possible values are `bridge` and `transparent`. Changing this forces a new resource to be created.

~> **Note:** `network_mode` can only be set to `bridge` for existing Kubernetes Clusters and cannot be used to provision new Clusters - this will be removed by Azure in the future.

~> **Note:** This property can only be set when `network_plugin` is set to `azure`.

* `network_policy` - (Optional) Sets up network policy to be used with Azure CNI. [Network policy allows us to control the traffic flow between pods](https://docs.microsoft.com/azure/aks/use-network-policies). Currently supported values are `calico`, `azure` and `cilium`.

~> **Note:** When `network_policy` is set to `azure`, the `network_plugin` field can only be set to `azure`.

~> **Note:** When `network_policy` is set to `cilium`, the `network_data_plane` field must be set to `cilium`.

* `dns_service_ip` - (Optional) IP address within the Kubernetes service address range that will be used by cluster service discovery (kube-dns). Changing this forces a new resource to be created.

* `network_data_plane` - (Optional) Specifies the data plane used for building the Kubernetes network. Possible values are `azure` and `cilium`. Defaults to `azure`. Disabling this forces a new resource to be created.

~> **Note:** When `network_data_plane` is set to `cilium`, the `network_plugin` field can only be set to `azure`.

~> **Note:** When `network_data_plane` is set to `cilium`, one of either `network_plugin_mode = "overlay"` or `pod_subnet_id` must be specified.

* `network_plugin_mode` - (Optional) Specifies the network plugin mode used for building the Kubernetes network. Possible value is `overlay`.

~> **Note:** When `network_plugin_mode` is set to `overlay`, the `network_plugin` field can only be set to `azure`. When upgrading from Azure CNI without overlay, `pod_subnet_id` must be specified.

* `outbound_type` - (Optional) The outbound (egress) routing method which should be used for this Kubernetes Cluster. Possible values are `loadBalancer`, `userDefinedRouting`, `managedNATGateway`, `userAssignedNATGateway` and `none`. Defaults to `loadBalancer`.

-> **Note:** For more information on supported `outbound_type` migration paths please see the product [documentation](https://learn.microsoft.com/azure/aks/egress-outboundtype#updating-outboundtype-after-cluster-creation).

* `pod_cidr` - (Optional) The CIDR to use for pod IP addresses. This field can only be set when `network_plugin` is set to `kubenet` or `network_plugin_mode` is set to `overlay`. Changing this forces a new resource to be created.

* `pod_cidrs` - (Optional) A list of CIDRs to use for pod IP addresses. For single-stack networking a single IPv4 CIDR is expected. For dual-stack networking an IPv4 and IPv6 CIDR are expected. Changing this forces a new resource to be created.

* `service_cidr` - (Optional) The Network Range used by the Kubernetes service. Changing this forces a new resource to be created.

* `service_cidrs` - (Optional) A list of CIDRs to use for Kubernetes services. For single-stack networking a single IPv4 CIDR is expected. For dual-stack networking an IPv4 and IPv6 CIDR are expected. Changing this forces a new resource to be created.

~> **Note:** This range should not be used by any network element on or connected to this VNet. Service address CIDR must be smaller than /12. `docker_bridge_cidr`, `dns_service_ip` and `service_cidr` should all be empty or all should be set.

Examples of how to use [AKS with Advanced Networking](https://docs.microsoft.com/azure/aks/networking-overview#advanced-networking) can be [found in the `./examples/kubernetes/` directory in the GitHub repository](https://github.com/hashicorp/terraform-provider-azurerm/tree/main/examples/kubernetes).

* `ip_versions` - (Optional) Specifies a list of IP versions the Kubernetes Cluster will use to assign IP addresses to its nodes and pods. Possible values are `IPv4` and/or `IPv6`. `IPv4` must always be specified. Changing this forces a new resource to be created.

~> **Note:** To configure dual-stack networking `ip_versions` should be set to `["IPv4", "IPv6"]`.

~> **Note:** Dual-stack networking requires that the Preview Feature `Microsoft.ContainerService/AKS-EnableDualStack` is enabled and the Resource Provider is re-registered, see [the documentation](https://docs.microsoft.com/azure/aks/configure-kubenet-dual-stack?tabs=azure-cli%2Ckubectl#register-the-aks-enabledualstack-preview-feature) for more information.

* `load_balancer_sku` - (Optional) Specifies the SKU of the Load Balancer used for this Kubernetes Cluster. Possible values are `basic` and `standard`. Defaults to `standard`. Changing this forces a new resource to be created.

* `load_balancer_profile` - (Optional) A `load_balancer_profile` block as defined below. This can only be specified when `load_balancer_sku` is set to `standard`. Changing this forces a new resource to be created.

* `nat_gateway_profile` - (Optional) A `nat_gateway_profile` block as defined below. This can only be specified when `load_balancer_sku` is set to `standard` and `outbound_type` is set to `managedNATGateway` or `userAssignedNATGateway`. Changing this forces a new resource to be created.

* `advanced_networking` - (Optional) An `advanced_networking` block as defined below. This can only be specified when `network_plugin` is set to `azure` and `network_data_plane` is set to `cilium`.

---

An `advanced_networking` block supports the following:

* `observability_enabled` - (Optional) Is observability enabled? Defaults to `false`.

* `security_enabled` - (Optional) Is security enabled? Defaults to `false`.

---

A `load_balancer_profile` block supports the following:

~> **Note:** The fields `managed_outbound_ip_count`, `outbound_ip_address_ids` and `outbound_ip_prefix_ids` are mutually exclusive. Note that when specifying `outbound_ip_address_ids` ([azurerm_public_ip](/docs/providers/azurerm/r/public_ip.html)) the SKU must be `standard`.

* `backend_pool_type` - (Optional) The type of the managed inbound Load Balancer Backend Pool. Possible values are `NodeIP` and `NodeIPConfiguration`. Defaults to `NodeIPConfiguration`. See [the documentation](https://learn.microsoft.com/en-us/azure/aks/load-balancer-standard#change-the-inbound-pool-type) for more information.

* `idle_timeout_in_minutes` - (Optional) Desired outbound flow idle timeout in minutes for the cluster load balancer. Must be between `4` and `100` inclusive. Defaults to `30`.

* `managed_outbound_ip_count` - (Optional) Count of desired managed outbound IPs for the cluster load balancer. Must be between `1` and `100` inclusive.

* `managed_outbound_ipv6_count` - (Optional) The desired number of IPv6 outbound IPs created and managed by Azure for the cluster load balancer. Must be in the range of 1 to 100 (inclusive). The default value is 0 for single-stack and 1 for dual-stack.

~> **Note:** `managed_outbound_ipv6_count` requires dual-stack networking. To enable dual-stack networking the Preview Feature `Microsoft.ContainerService/AKS-EnableDualStack` needs to be enabled and the Resource Provider re-registered, see [the documentation](https://docs.microsoft.com/azure/aks/configure-kubenet-dual-stack?tabs=azure-cli%2Ckubectl#register-the-aks-enabledualstack-preview-feature) for more information.

* `outbound_ip_address_ids` - (Optional) The ID of the Public IP Addresses which should be used for outbound communication for the cluster load balancer.

~> **Note:** Set `outbound_ip_address_ids` to an empty slice `[]` in order to unlink it from the cluster. Unlinking a `outbound_ip_address_ids` will revert the load balancing for the cluster back to a managed one.

* `outbound_ip_prefix_ids` - (Optional) The ID of the outbound Public IP Address Prefixes which should be used for the cluster load balancer.

~> **Note:** Set `outbound_ip_prefix_ids` to an empty slice `[]` in order to unlink it from the cluster. Unlinking a `outbound_ip_prefix_ids` will revert the load balancing for the cluster back to a managed one.

* `outbound_ports_allocated` - (Optional) Number of desired SNAT port for each VM in the clusters load balancer. Must be between `0` and `64000` inclusive. Defaults to `0`.

---

A `nat_gateway_profile` block supports the following:

* `idle_timeout_in_minutes` - (Optional) Desired outbound flow idle timeout in minutes for the managed nat gateway. Must be between `4` and `120` inclusive. Defaults to `4`.

* `managed_outbound_ip_count` - (Optional) Count of desired managed outbound IPs for the managed nat gateway. Must be between `1` and `16` inclusive.

---

A `bootstrap_profile` block supports the following:

* `artifact_source` - (Optional) The artifact source. The source where the artifacts are downloaded from. Possible values are `Cache` and `Direct`. Defaults to `Direct`.

~> **Note:** If the `artifact_source` is set to `Cache` and the `outbound_type` has been specified, the managed ACR and related resources will **not** be automatically deleted and must be removed manually. Please see the product [documentation](https://learn.microsoft.com/azure/aks/concepts-network-isolated#how-a-network-isolated-cluster-works) for more information.

* `container_registry_id` - (Optional) The resource Id of Azure Container Registry.

-> **Note:** The `container_registry_id` requires an ACR with a private link to the cluster. You must manage permissions, cache rules, the associated private link and the private endpoint. Please see the product [documentation](https://learn.microsoft.com/azure/container-registry/container-registry-private-link) for more information on configuring an ACR with a private endpoint.

---

An `oms_agent` block supports the following:

* `log_analytics_workspace_id` - (Required) The ID of the Log Analytics Workspace which the OMS Agent should send data to.

* `msi_auth_for_monitoring_enabled` - (Optional) Is managed identity authentication for monitoring enabled?

---

An `ingress_application_gateway` block supports the following:

* `gateway_id` - (Optional) The ID of the Application Gateway to integrate with the ingress controller of this Kubernetes Cluster. See [this](https://docs.microsoft.com/azure/application-gateway/tutorial-ingress-controller-add-on-existing) page for further details.

* `gateway_name` - (Optional) The name of the Application Gateway to be used or created in the Nodepool Resource Group, which in turn will be integrated with the ingress controller of this Kubernetes Cluster. See [this](https://docs.microsoft.com/azure/application-gateway/tutorial-ingress-controller-add-on-new) page for further details.

* `subnet_cidr` - (Optional) The subnet CIDR to be used to create an Application Gateway, which in turn will be integrated with the ingress controller of this Kubernetes Cluster. See [this](https://docs.microsoft.com/azure/application-gateway/tutorial-ingress-controller-add-on-new) page for further details.

* `subnet_id` - (Optional) The ID of the subnet on which to create an Application Gateway, which in turn will be integrated with the ingress controller of this Kubernetes Cluster. See [this](https://docs.microsoft.com/azure/application-gateway/tutorial-ingress-controller-add-on-new) page for further details.

~> **Note:** Exactly one of `gateway_id`, `gateway_name`, `subnet_id`, or `subnet_cidr` must be specified.

~> **Note:** If specifying `ingress_application_gateway` in conjunction with `only_critical_addons_enabled`, the AGIC pod will fail to start. A separate `azurerm_kubernetes_cluster_node_pool` is required to run the AGIC pod successfully. This is because AGIC is classed as a "non-critical addon".

---

A `service_mesh_profile` block supports the following:

* `mode` - (Required) The mode of the service mesh. Possible value is `Istio`.

* `revisions` - (Required) Specify 1 or 2 Istio control plane revisions for managing minor upgrades using the canary upgrade process. For example, create the resource with `revisions` set to `["asm-1-25"]`, or leave it empty (the `revisions` will only be known after apply). To start the canary upgrade, change `revisions` to `["asm-1-25", "asm-1-26"]`. To roll back the canary upgrade, revert to `["asm-1-25"]`. To confirm the upgrade, change to `["asm-1-26"]`.

-> **Note:** Upgrading to a new (canary) revision does not affect existing sidecar proxies. You need to apply the canary revision label to selected namespaces and restart pods with kubectl to inject the new sidecar proxy. [Learn more](https://istio.io/latest/docs/setup/upgrade/canary/#data-plane).

* `internal_ingress_gateway_enabled` - (Optional) Is Istio Internal Ingress Gateway enabled?

* `external_ingress_gateway_enabled` - (Optional) Is Istio External Ingress Gateway enabled?

-> **Note:** Currently only one Internal Ingress Gateway and one External Ingress Gateway are allowed per cluster

* `certificate_authority` - (Optional) A `certificate_authority` block as defined below. When this property is specified, `key_vault_secrets_provider` is also required to be set. This configuration allows you to bring your own root certificate and keys for Istio CA in the Istio-based service mesh add-on for Azure Kubernetes Service.

---

A `certificate_authority` block supports the following:

* `key_vault_id` - (Required) The resource ID of the Key Vault.

* `root_cert_object_name` - (Required) The root certificate object name in Azure Key Vault.

* `cert_chain_object_name` - (Required) The certificate chain object name in Azure Key Vault.

* `cert_object_name` - (Required) The intermediate certificate object name in Azure Key Vault.

* `key_object_name` - (Required) The intermediate certificate private key object name in Azure Key Vault.

-> **Note:** For more information on [Istio-based service mesh add-on with plug-in CA certificates and how to generate these certificates](https://learn.microsoft.com/en-us/azure/aks/istio-plugin-ca),

---

A `service_principal` block supports the following:

* `client_id` - (Required) The Client ID for the Service Principal.

* `client_secret` - (Required) The Client Secret for the Service Principal.

---

A `ssh_key` block supports the following:

* `key_data` - (Required) The Public SSH Key used to access the cluster. Changing this forces a new resource to be created.

---

A `storage_profile` block supports the following:

* `blob_driver_enabled` - (Optional) Is the Blob CSI driver enabled? Defaults to `false`.

* `disk_driver_enabled` - (Optional) Is the Disk CSI driver enabled? Defaults to `true`.

* `file_driver_enabled` - (Optional) Is the File CSI driver enabled? Defaults to `true`.

* `snapshot_controller_enabled` - (Optional) Is the Snapshot Controller enabled? Defaults to `true`.

---

A `sysctl_config` block supports the following:

~> **Note:** For more information, please refer to [Linux Kernel Doc](https://www.kernel.org/doc/html/latest/admin-guide/sysctl/index.html).

* `fs_aio_max_nr` - (Optional) The sysctl setting fs.aio-max-nr. Must be between `65536` and `6553500`.

* `fs_file_max` - (Optional) The sysctl setting fs.file-max. Must be between `8192` and `12000500`.

* `fs_inotify_max_user_watches` - (Optional) The sysctl setting fs.inotify.max_user_watches. Must be between `781250` and `2097152`.

* `fs_nr_open` - (Optional) The sysctl setting fs.nr_open. Must be between `8192` and `20000500`.

* `kernel_threads_max` - (Optional) The sysctl setting kernel.threads-max. Must be between `20` and `513785`.

* `net_core_netdev_max_backlog` - (Optional) The sysctl setting net.core.netdev_max_backlog. Must be between `1000` and `3240000`.

* `net_core_optmem_max` - (Optional) The sysctl setting net.core.optmem_max. Must be between `20480` and `4194304`.

* `net_core_rmem_default` - (Optional) The sysctl setting net.core.rmem_default. Must be between `212992` and `134217728`.

* `net_core_rmem_max` - (Optional) The sysctl setting net.core.rmem_max. Must be between `212992` and `134217728`.

* `net_core_somaxconn` - (Optional) The sysctl setting net.core.somaxconn. Must be between `4096` and `3240000`.

* `net_core_wmem_default` - (Optional) The sysctl setting net.core.wmem_default. Must be between `212992` and `134217728`.

* `net_core_wmem_max` - (Optional) The sysctl setting net.core.wmem_max. Must be between `212992` and `134217728`.

* `net_ipv4_ip_local_port_range_max` - (Optional) The sysctl setting net.ipv4.ip_local_port_range max value. Must be between `32768` and `65535`.

* `net_ipv4_ip_local_port_range_min` - (Optional) The sysctl setting net.ipv4.ip_local_port_range min value. Must be between `1024` and `60999`.

* `net_ipv4_neigh_default_gc_thresh1` - (Optional) The sysctl setting net.ipv4.neigh.default.gc_thresh1. Must be between `128` and `80000`.

* `net_ipv4_neigh_default_gc_thresh2` - (Optional) The sysctl setting net.ipv4.neigh.default.gc_thresh2. Must be between `512` and `90000`.

* `net_ipv4_neigh_default_gc_thresh3` - (Optional) The sysctl setting net.ipv4.neigh.default.gc_thresh3. Must be between `1024` and `100000`.

* `net_ipv4_tcp_fin_timeout` - (Optional) The sysctl setting net.ipv4.tcp_fin_timeout. Must be between `5` and `120`.

* `net_ipv4_tcp_keepalive_intvl` - (Optional) The sysctl setting net.ipv4.tcp_keepalive_intvl. Must be between `10` and `90`.

* `net_ipv4_tcp_keepalive_probes` - (Optional) The sysctl setting net.ipv4.tcp_keepalive_probes. Must be between `1` and `15`.

* `net_ipv4_tcp_keepalive_time` - (Optional) The sysctl setting net.ipv4.tcp_keepalive_time. Must be between `30` and `432000`.

* `net_ipv4_tcp_max_syn_backlog` - (Optional) The sysctl setting net.ipv4.tcp_max_syn_backlog. Must be between `128` and `3240000`.

* `net_ipv4_tcp_max_tw_buckets` - (Optional) The sysctl setting net.ipv4.tcp_max_tw_buckets. Must be between `8000` and `1440000`.

* `net_ipv4_tcp_tw_reuse` - (Optional) The sysctl setting net.ipv4.tcp_tw_reuse.

* `net_netfilter_nf_conntrack_buckets` - (Optional) The sysctl setting net.netfilter.nf_conntrack_buckets. Must be between `65536` and `524288`.

* `net_netfilter_nf_conntrack_max` - (Optional) The sysctl setting net.netfilter.nf_conntrack_max. Must be between `131072` and `2097152`.

* `vm_max_map_count` - (Optional) The sysctl setting vm.max_map_count. Must be between `65530` and `262144`.

* `vm_swappiness` - (Optional) The sysctl setting vm.swappiness. Must be between `0` and `100`.

* `vm_vfs_cache_pressure` - (Optional) The sysctl setting vm.vfs_cache_pressure. Must be between `0` and `100`.

---

The `upgrade_override` block supports the following:

!> **Note:** Once set, the `upgrade_override` block cannot be removed from the configuration.

* `force_upgrade_enabled` - (Required) Whether to force upgrade the cluster. Possible values are `true` or `false`.

!> **Note:** The `force_upgrade_enabled` field instructs the upgrade operation to bypass upgrade protections (e.g. checking for deprecated API usage) which may render the cluster inoperative after the upgrade process has completed. Use the `force_upgrade_enabled` option with extreme caution only.

* `effective_until` - (Optional) Specifies the duration, in RFC 3339 format (e.g., `2025-10-01T13:00:00Z`), the `upgrade_override` values are effective. This field must be set for the `upgrade_override` values to take effect. The date-time must be within the next 30 days.

-> **Note:** This only matches the start time of an upgrade, and the effectiveness won't change once an upgrade starts even if the `effective_until` value expires as the upgrade proceeds.

---

A `web_app_routing` block supports the following:

* `dns_zone_ids` - (Required) Specifies the list of the DNS Zone IDs in which DNS entries are created for applications deployed to the cluster when Web App Routing is enabled. If not using Bring-Your-Own DNS zones this property should be set to an empty list.

* `default_nginx_controller` - (Optional) Specifies the ingress type for the default `NginxIngressController` custom resource. The allowed values are `None`, `Internal`, `External` and `AnnotationControlled`. Defaults to `AnnotationControlled`.

---

A `windows_profile` block supports the following:

* `admin_username` - (Required) The Admin Username for Windows VMs. Changing this forces a new resource to be created.

* `admin_password` - (Required) The Admin Password for Windows VMs. Length must be between 14 and 123 characters.

* `license` - (Optional) Specifies the type of on-premise license which should be used for Node Pool Windows Virtual Machine. At this time the only possible value is `Windows_Server`.

* `gmsa` - (Optional) A `gmsa` block as defined below.

---

A `gmsa` block supports the following:

* `dns_server` - (Required) Specifies the DNS server for Windows gMSA. Set this to an empty string if you have configured the DNS server in the VNet which was used to create the managed cluster.

* `root_domain` - (Required) Specifies the root domain name for Windows gMSA. Set this to an empty string if you have configured the DNS server in the VNet which was used to create the managed cluster.

~> **Note:** The properties `dns_server` and `root_domain` must both either be set or unset, i.e. empty.

---

A `node_provisioning_profile` block as defined below.

* `default_node_pools` - (Optional) Specifies whether default node pools should be provisioned automatically. Possible values are `Auto` and `None`. Defaults to `Auto`. At least one of `mode` or `default_node_pools` must be specified.

* `mode` - (Optional) Specifies the provisioning mode for node pools created in this cluster. Possible values are `Auto` and `Manual`. Defaults to `Manual`. At least one of `mode` or `default_node_pools` must be specified.

---

A `workload_autoscaler_profile` block supports the following:

* `keda_enabled` - (Optional) Specifies whether KEDA Autoscaler can be used for workloads.

* `vertical_pod_autoscaler_enabled` - (Optional) Specifies whether Vertical Pod Autoscaler should be enabled.

---

A `http_proxy_config` block supports the following:

* `http_proxy` - (Optional) The proxy address to be used when communicating over HTTP.

* `https_proxy` - (Optional) The proxy address to be used when communicating over HTTPS.

* `no_proxy` - (Optional) The list of domains that will not use the proxy for communication.

~> **Note:** If you specify the `default_node_pool[0].vnet_subnet_id`, be sure to include the Subnet CIDR in the `no_proxy` list.

-> **Note:** You may wish to use [Terraform's `ignore_changes` functionality](https://www.terraform.io/docs/language/meta-arguments/lifecycle.html#ignore_changes) to ignore the changes to this field.

* `trusted_ca` - (Optional) The base64 encoded alternative CA certificate content in PEM format.

---

A `upgrade_settings` block supports the following:

* `drain_timeout_in_minutes` - (Optional) The amount of time in minutes to wait on eviction of pods and graceful termination per node. This eviction wait time honors pod disruption budgets for upgrades. If this time is exceeded, the upgrade fails. Unsetting this after configuring it will force a new resource to be created.

* `node_soak_duration_in_minutes` - (Optional) The amount of time in minutes to wait after draining a node and before reimaging and moving on to next node.

~> **Note:** The default value for `node_soak_duration_in_minutes` is `0`. <!-- The 0 default happens in code, not in Schema -->.

* `max_surge` - (Required) The maximum number or percentage of nodes which will be added to the Node Pool size during an upgrade.

-> **Note:** If a percentage is provided, the number of surge nodes is calculated from the `node_count` value on the current cluster. Node surge can allow a cluster to have more nodes than `max_count` during an upgrade. Ensure that your cluster has enough [IP space](https://docs.microsoft.com/azure/aks/upgrade-cluster#customize-node-surge-upgrade) during an upgrade.

* `undrainable_node_behavior` - (Optional) Specifies the action when a node is undrainable during upgrade. Possible values are `Cordon` and `Schedule`. Unsetting this after configuring it will force a new resource to be created.

## Attributes Reference

In addition to the Arguments listed above - the following Attributes are exported:

* `id` - The Kubernetes Managed Cluster ID.

* `current_kubernetes_version` - The current version running on the Azure Kubernetes Managed Cluster.

* `fqdn` - The FQDN of the Azure Kubernetes Managed Cluster.

* `private_fqdn` - The FQDN for the Kubernetes Cluster when private link has been enabled, which is only resolvable inside the Virtual Network used by the Kubernetes Cluster.

* `portal_fqdn` - The FQDN for the Azure Portal resources when private link has been enabled, which is only resolvable inside the Virtual Network used by the Kubernetes Cluster.

* `kube_admin_config` - A `kube_admin_config` block as defined below. This is only available when Role Based Access Control with Azure Active Directory is enabled and local accounts enabled.

* `kube_admin_config_raw` - Raw Kubernetes config for the admin account to be used by [kubectl](https://kubernetes.io/docs/reference/kubectl/overview/) and other compatible tools. This is only available when Role Based Access Control with Azure Active Directory is enabled and local accounts enabled.

* `kube_config` - A `kube_config` block as defined below.

* `kube_config_raw` - Raw Kubernetes config to be used by [kubectl](https://kubernetes.io/docs/reference/kubectl/overview/) and other compatible tools.

* `http_application_routing_zone_name` - The Zone Name of the HTTP Application Routing.

* `oidc_issuer_url` - The OIDC issuer URL that is associated with the cluster.

* `node_resource_group` - The auto-generated Resource Group which contains the resources for this Managed Kubernetes Cluster.

* `node_resource_group_id` - The ID of the Resource Group containing the resources for this Managed Kubernetes Cluster.

* `network_profile` - A `network_profile` block as defined below.

* `ingress_application_gateway` - An `ingress_application_gateway` block as defined below.

* `oms_agent` - An `oms_agent` block as defined below.

* `key_vault_secrets_provider` - A `key_vault_secrets_provider` block as defined below.

---

The `aci_connector_linux` block exports the following:

* `connector_identity` - A `connector_identity` block is exported. The exported attributes are defined below.

---

The `connector_identity` block exports the following:

* `client_id` - The Client ID of the user-defined Managed Identity used by the ACI Connector.

* `object_id` - The Object ID of the user-defined Managed Identity used by the ACI Connector.

* `user_assigned_identity_id` - The ID of the User Assigned Identity used by the ACI Connector.

---

The `kubelet_identity` block exports the following:

* `client_id` - The Client ID of the user-defined Managed Identity to be assigned to the Kubelets.

* `object_id` - The Object ID of the user-defined Managed Identity assigned to the Kubelets.

* `user_assigned_identity_id` - The ID of the User Assigned Identity assigned to the Kubelets.

---

A `network_profile` block exports the following:

* `load_balancer_profile` - A `load_balancer_profile` block as defined below.

* `nat_gateway_profile` - A `nat_gateway_profile` block as defined below.

---

A `load_balancer_profile` block exports the following:

* `effective_outbound_ips` - The outcome (resource IDs) of the specified arguments.

---

A `nat_gateway_profile` block exports the following:

* `effective_outbound_ips` - The outcome (resource IDs) of the specified arguments.

---

An `identity` block exports the following:

* `principal_id` - The Principal ID associated with this Managed Service Identity.

* `tenant_id` - The Tenant ID associated with this Managed Service Identity.

---

The `kube_admin_config` and `kube_config` blocks export the following:

* `client_key` - Base64 encoded private key used by clients to authenticate to the Kubernetes cluster.

* `client_certificate` - Base64 encoded public certificate used by clients to authenticate to the Kubernetes cluster.

* `cluster_ca_certificate` - Base64 encoded public CA certificate used as the root of trust for the Kubernetes cluster.

* `host` - The Kubernetes cluster server host.

* `username` - A username used to authenticate to the Kubernetes cluster.

* `password` - A password or token used to authenticate to the Kubernetes cluster.

-> **Note:** It's possible to use these credentials with [the Kubernetes Provider](/providers/hashicorp/kubernetes/latest/docs) like so:

```hcl
provider "kubernetes" {
  host                   = azurerm_kubernetes_cluster.main.kube_config[0].host
  username               = azurerm_kubernetes_cluster.main.kube_config[0].username
  password               = azurerm_kubernetes_cluster.main.kube_config[0].password
  client_certificate     = base64decode(azurerm_kubernetes_cluster.main.kube_config[0].client_certificate)
  client_key             = base64decode(azurerm_kubernetes_cluster.main.kube_config[0].client_key)
  cluster_ca_certificate = base64decode(azurerm_kubernetes_cluster.main.kube_config[0].cluster_ca_certificate)
}
```

---

The `ingress_application_gateway` block exports the following:

* `effective_gateway_id` - The ID of the Application Gateway associated with the ingress controller deployed to this Kubernetes Cluster.

* `ingress_application_gateway_identity` - An `ingress_application_gateway_identity` block is exported. The exported attributes are defined below.

---

The `ingress_application_gateway_identity` block exports the following:

* `client_id` - The Client ID of the user-defined Managed Identity used by the Application Gateway.

* `object_id` - The Object ID of the user-defined Managed Identity used by the Application Gateway.

* `user_assigned_identity_id` - The ID of the User Assigned Identity used by the Application Gateway.

---

The `oms_agent` block exports the following:

* `oms_agent_identity` - An `oms_agent_identity` block is exported. The exported attributes are defined below.

---

The `oms_agent_identity` block exports the following:

* `client_id` - The Client ID of the user-defined Managed Identity used by the OMS Agents.

* `object_id` - The Object ID of the user-defined Managed Identity used by the OMS Agents.

* `user_assigned_identity_id` - The ID of the User Assigned Identity used by the OMS Agents.

---

The `key_vault_secrets_provider` block exports the following:

* `secret_identity` - An `secret_identity` block is exported. The exported attributes are defined below.

---

The `secret_identity` block exports the following:

* `client_id` - The Client ID of the user-defined Managed Identity used by the Secret Provider.

* `object_id` - The Object ID of the user-defined Managed Identity used by the Secret Provider.

* `user_assigned_identity_id` - The ID of the User Assigned Identity used by the Secret Provider.

---

A `web_app_routing` block exports the following:

* `web_app_routing_identity` - A `web_app_routing_identity` block is exported. The exported attributes are defined below.

---

The `web_app_routing_identity` block exports the following:

* `client_id` - The Client ID of the user-defined Managed Identity used for Web App Routing.

* `object_id` - The Object ID of the user-defined Managed Identity used for Web App Routing

* `user_assigned_identity_id` - The ID of the User Assigned Identity used for Web App Routing.

---

## Timeouts

The `timeouts` block allows you to specify [timeouts](https://developer.hashicorp.com/terraform/language/resources/configure#define-operation-timeouts) for certain actions:

* `create` - (Defaults to 90 minutes) Used when creating the Kubernetes Cluster.
* `read` - (Defaults to 5 minutes) Used when retrieving the Kubernetes Cluster.
* `update` - (Defaults to 90 minutes) Used when updating the Kubernetes Cluster.
* `delete` - (Defaults to 90 minutes) Used when deleting the Kubernetes Cluster.

## Import

Managed Kubernetes Clusters can be imported using the `resource id`, e.g.

```shell
terraform import azurerm_kubernetes_cluster.cluster1 /subscriptions/00000000-0000-0000-0000-000000000000/resourceGroups/group1/providers/Microsoft.ContainerService/managedClusters/cluster1
```

## API Providers
<!-- This section is generated, changes will be overwritten -->
This resource uses the following Azure API Providers:

* `Microsoft.ContainerService` - 2025-07-01<|MERGE_RESOLUTION|>--- conflicted
+++ resolved
@@ -227,52 +227,37 @@
 
 ```
 
-<<<<<<< HEAD
-=======
+* `role_based_access_control_enabled` - (Optional) Whether Role Based Access Control for the Kubernetes Cluster should be enabled. Defaults to `true`. Changing this forces a new resource to be created.
+
+* `run_command_enabled` - (Optional) Whether to enable run command for the cluster or not. Defaults to `true`.
+
 * `service_mesh_profile` - (Optional) A `service_mesh_profile` block as defined below.
 
+* `service_principal` - (Optional) A `service_principal` block as documented below. One of either `identity` or `service_principal` must be specified.
+
+!> **Note:** A migration scenario from `service_principal` to `identity` is supported. When upgrading `service_principal` to `identity`, your cluster's control plane and addon pods will switch to use managed identity, but the kubelets will keep using your configured `service_principal` until you upgrade your Node Pool.
+
+* `sku_tier` - (Optional) The SKU Tier that should be used for this Kubernetes Cluster. Possible values are `Free`, `Standard` (which includes the Uptime SLA) and `Premium`. Defaults to `Free`.
+
+-> **Note:** Whilst the AKS API previously supported the `Paid` SKU - the AKS API introduced a breaking change in API Version `2023-02-01` (used in v3.51.0 and later) where the value `Paid` must now be set to `Standard`.
+
+* `storage_profile` - (Optional) A `storage_profile` block as defined below.
+
+* `support_plan` - (Optional) Specifies the support plan which should be used for this Kubernetes Cluster. Possible values are `KubernetesOfficial` and `AKSLongTermSupport`. Defaults to `KubernetesOfficial`.
+
+* `tags` - (Optional) A mapping of tags to assign to the resource.
+
+* `upgrade_override` - (Optional) A `upgrade_override` block as defined below.
+
+* `web_app_routing` - (Optional) A `web_app_routing` block as defined below.
+
+* `windows_profile` - (Optional) A `windows_profile` block as defined below.
+
 * `workload_autoscaler_profile` - (Optional) A `workload_autoscaler_profile` block defined below.
 
-* `ai_toolchain_operator_enabled` - (Optional) Specifies whether the AI Toolchain Operator should be enabled for the Cluster. Defaults to `false`.
-
 * `workload_identity_enabled` - (Optional) Specifies whether Azure AD Workload Identity should be enabled for the Cluster. Defaults to `false`.
 
 ~> **Note:** To enable Azure AD Workload Identity `oidc_issuer_enabled` must be set to `true`.
-
--> **Note:** Enabling this option will allocate Workload Identity resources to the `kube-system` namespace in Kubernetes. If you wish to customize the deployment of Workload Identity, you can refer to [the documentation on Azure AD Workload Identity.](https://azure.github.io/azure-workload-identity/docs/installation/mutating-admission-webhook.html) The documentation provides guidance on how to install the mutating admission webhook, which allows for the customization of Workload Identity deployment.
-
->>>>>>> ab24649a
-* `role_based_access_control_enabled` - (Optional) Whether Role Based Access Control for the Kubernetes Cluster should be enabled. Defaults to `true`. Changing this forces a new resource to be created.
-
-* `run_command_enabled` - (Optional) Whether to enable run command for the cluster or not. Defaults to `true`.
-
-* `service_mesh_profile` - (Optional) A `service_mesh_profile` block as defined below.
-
-* `service_principal` - (Optional) A `service_principal` block as documented below. One of either `identity` or `service_principal` must be specified.
-
-!> **Note:** A migration scenario from `service_principal` to `identity` is supported. When upgrading `service_principal` to `identity`, your cluster's control plane and addon pods will switch to use managed identity, but the kubelets will keep using your configured `service_principal` until you upgrade your Node Pool.
-
-* `sku_tier` - (Optional) The SKU Tier that should be used for this Kubernetes Cluster. Possible values are `Free`, `Standard` (which includes the Uptime SLA) and `Premium`. Defaults to `Free`.
-
--> **Note:** Whilst the AKS API previously supported the `Paid` SKU - the AKS API introduced a breaking change in API Version `2023-02-01` (used in v3.51.0 and later) where the value `Paid` must now be set to `Standard`.
-
-* `storage_profile` - (Optional) A `storage_profile` block as defined below.
-
-* `support_plan` - (Optional) Specifies the support plan which should be used for this Kubernetes Cluster. Possible values are `KubernetesOfficial` and `AKSLongTermSupport`. Defaults to `KubernetesOfficial`.
-
-* `tags` - (Optional) A mapping of tags to assign to the resource.
-
-* `upgrade_override` - (Optional) A `upgrade_override` block as defined below.
-
-* `web_app_routing` - (Optional) A `web_app_routing` block as defined below.
-
-* `windows_profile` - (Optional) A `windows_profile` block as defined below.
-
-* `workload_autoscaler_profile` - (Optional) A `workload_autoscaler_profile` block defined below.
-
-* `workload_identity_enabled` - (Optional) Specifies whether Azure AD Workload Identity should be enabled for the Cluster. Defaults to `false`.
-
--> **Note:** To enable Azure AD Workload Identity `oidc_issuer_enabled` must be set to `true`.
 
 -> **Note:** Enabling this option will allocate Workload Identity resources to the `kube-system` namespace in Kubernetes. If you wish to customize the deployment of Workload Identity, you can refer to [the documentation on Azure AD Workload Identity.](https://azure.github.io/azure-workload-identity/docs/installation/mutating-admission-webhook.html) The documentation provides guidance on how to install the mutating admission webhook, which allows for the customization of Workload Identity deployment.
 
