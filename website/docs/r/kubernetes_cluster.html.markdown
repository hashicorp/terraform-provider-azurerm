---
subcategory: "Container"
layout: "azurerm"
page_title: "Azure Resource Manager: azurerm_kubernetes_cluster"
description: |-
  Manages a managed Kubernetes Cluster (also known as AKS / Azure Kubernetes Service)
---

# azurerm_kubernetes_cluster

Manages a Managed Kubernetes Cluster (also known as AKS / Azure Kubernetes Service)

~> **Note:** All arguments including the client secret will be stored in the raw state as plain-text. [Read more about sensitive data in state](/docs/state/sensitive-data.html).

## Example Usage

This example provisions a basic Managed Kubernetes Cluster. Other examples of the `azurerm_kubernetes_cluster` resource can be found in [the `./examples/kubernetes` directory within the Github Repository](https://github.com/terraform-providers/terraform-provider-azurerm/tree/master/examples/kubernetes)

```hcl
resource "azurerm_resource_group" "example" {
  name     = "example-resources"
  location = "West Europe"
}

resource "azurerm_kubernetes_cluster" "example" {
  name                = "example-aks1"
  location            = azurerm_resource_group.example.location
  resource_group_name = azurerm_resource_group.example.name
  dns_prefix          = "exampleaks1"

  default_node_pool {
    name       = "default"
    node_count = 1
    vm_size    = "Standard_D2_v2"
  }

  service_principal {
    client_id     = "00000000-0000-0000-0000-000000000000"
    client_secret = "00000000000000000000000000000000"
  }

  tags = {
    Environment = "Production"
  }
}

output "client_certificate" {
  value = azurerm_kubernetes_cluster.example.kube_config.0.client_certificate
}

output "kube_config" {
  value = azurerm_kubernetes_cluster.example.kube_config_raw
}
```

## Argument Reference

The following arguments are supported:

* `name` - (Required) The name of the Managed Kubernetes Cluster to create. Changing this forces a new resource to be created.

* `location` - (Required) The location where the Managed Kubernetes Cluster should be created. Changing this forces a new resource to be created.

* `resource_group_name` - (Required) Specifies the Resource Group where the Managed Kubernetes Cluster should exist. Changing this forces a new resource to be created.

* `default_node_pool` - (Optional) A `default_node_pool` block as defined below.

-> **NOTE:** The `default_node_pool` block will become required in 2.0

* `dns_prefix` - (Required) DNS prefix specified when creating the managed cluster. Changing this forces a new resource to be created.

-> **NOTE:** The `dns_prefix` must contain between 3 and 45 characters, and can contain only letters, numbers, and hyphens. It must start with a letter and must end with a letter or a number.

* `service_principal` - (Required) A `service_principal` block as documented below.

* `addon_profile` - (Optional) A `addon_profile` block as defined below.

* `api_server_authorized_ip_ranges` - (Optional) The IP ranges to whitelist for incoming traffic to the masters.

-> **NOTE:** `api_server_authorized_ip_ranges` Is currently in Preview on an opt-in basis. To use it, enable feature `APIServerSecurityPreview` for `namespace Microsoft.ContainerService`. For an example of how to enable a Preview feature, please visit [How to enable the Azure Firewall Public Preview](https://docs.microsoft.com/en-us/azure/firewall/public-preview)

* `enable_pod_security_policy` - (Optional) Whether Pod Security Policies are enabled. Note that this also requires role based access control to be enabled.

-> **NOTE:** Support for `enable_pod_security_policy` is currently in Preview on an opt-in basis. To use it, enable feature `PodSecurityPolicyPreview` for `namespace Microsoft.ContainerService`. For an example of how to enable a Preview feature, please visit [Register scale set feature provider](https://docs.microsoft.com/en-us/azure/aks/cluster-autoscaler#register-scale-set-feature-provider).

* `identity` - (Optional) A `identity` block as defined below. Changing this forces a new resource to be created.

* `kubernetes_version` - (Optional) Version of Kubernetes specified when creating the AKS managed cluster. If not specified, the latest recommended version will be used at provisioning time (but won't auto-upgrade).

-> **NOTE:** Upgrading your cluster may take up to 10 minutes per node.

* `linux_profile` - (Optional) A `linux_profile` block as defined below.

* `network_profile` - (Optional) A `network_profile` block as defined below.

-> **NOTE:** If `network_profile` is not defined, `kubenet` profile will be used by default.

* `node_resource_group` - (Optional) The name of the Resource Group where the Kubernetes Nodes should exist. Changing this forces a new resource to be created.

-> **NOTE:** Azure requires that a new, non-existent Resource Group is used, as otherwise the provisioning of the Kubernetes Service will fail.

* `role_based_access_control` - (Optional) A `role_based_access_control` block.

-> **NOTE:** Adding this block to, or removing it from, an existing cluster configuration will recreate the cluster.

* `tags` - (Optional) A mapping of tags to assign to the resource.

* `windows_profile` - (Optional) A `windows_profile` block as defined below.

* `private_link_enabled` Should this Kubernetes Cluster have Private Link Enabled? This provides a Private IP Address for the Kubernetes API on the Virtual Network where the Kubernetes Cluster is located. Defaults to `false`. Changing this forces a new resource to be created.

-> **NOTE:**  At this time Private Link is in Public Preview. For an example of how to enable a Preview feature, please visit [Private Azure Kubernetes Service cluster](https://docs.microsoft.com/en-gb/azure/aks/private-clusters)

---

A `aci_connector_linux` block supports the following:

* `enabled` - (Required) Is the virtual node addon enabled?

* `subnet_name` - (Optional) The subnet name for the virtual nodes to run. This is required when `aci_connector_linux` `enabled` argument is set to `true`.

-> **NOTE:** AKS will add a delegation to the subnet named here. To prevent further runs from failing you should make sure that the subnet you create for virtual nodes has a delegation, like so.

```
resource "azurerm_subnet" "virtual" {

  #...

  delegation {
    name = "aciDelegation"
    service_delegation {
      name    = "Microsoft.ContainerInstance/containerGroups"
      actions = ["Microsoft.Network/virtualNetworks/subnets/action"]
    }
  }
}
```

---

A `addon_profile` block supports the following:

* `aci_connector_linux` - (Optional) A `aci_connector_linux` block. For more details, please visit [Create and configure an AKS cluster to use virtual nodes](https://docs.microsoft.com/en-us/azure/aks/virtual-nodes-portal).

* `azure_policy` - (Optional) A `azure_policy` block as defined below. For more details please visit [Understand Azure Policy for Azure Kubernetes Service](https://docs.microsoft.com/en-ie/azure/governance/policy/concepts/rego-for-aks)

-> **NOTE**: Azure Policy for Azure Kubernetes Service is currently in preview and not available to subscriptions that have not [opted-in](https://docs.microsoft.com/en-us/azure/governance/policy/concepts/rego-for-aks?toc=/azure/aks/toc.json) to join `Azure Policy` preview.

* `http_application_routing` - (Optional) A `http_application_routing` block as defined below.

* `kube_dashboard` - (Optional) A `kube_dashboard` block as defined below.

* `oms_agent` - (Optional) A `oms_agent` block as defined below. For more details, please visit [How to onboard Azure Monitor for containers](https://docs.microsoft.com/en-us/azure/monitoring/monitoring-container-insights-onboard).

---

A `azure_active_directory` block supports the following:

* `client_app_id` - (Required) The Client ID of an Azure Active Directory Application.

* `server_app_id` - (Required) The Server ID of an Azure Active Directory Application.

* `server_app_secret` - (Required) The Server Secret of an Azure Active Directory Application.

* `tenant_id` - (Optional) The Tenant ID used for Azure Active Directory Application. If this isn't specified the Tenant ID of the current Subscription is used.


---

A `azure_policy` block supports the following:

* `enabled` - (Required) Is the Azure Policy for Kubernetes Add On enabled?

---

A `default_node_pool` block supports the following:

* `name` - (Required) The name which should be used for the default Kubernetes Node Pool. Changing this forces a new resource to be created.

* `vm_size` - (Required) The size of the Virtual Machine, such as `Standard_DS2_v2`.

* `availability_zones` - (Optional) A list of Availability Zones across which the Node Pool should be spread.

-> **NOTE:** This requires that the `type` is set to `VirtualMachineScaleSets` and that `load_balancer_sku` is set to `Standard`.

* `enable_auto_scaling` - (Optional) Should [the Kubernetes Auto Scaler](https://docs.microsoft.com/en-us/azure/aks/cluster-autoscaler) be enabled for this Node Pool? Defaults to `false`.

-> **NOTE:** This requires that the `type` is set to `VirtualMachineScaleSets`.

-> **NOTE:** If you're using AutoScaling, you may wish to use [Terraform's `ignore_changes` functionality](https://www.terraform.io/docs/configuration/resources.html#ignore_changes) to ignore changes to the `node_count` field.

* `enable_node_public_ip` - (Optional) Should nodes in this Node Pool have a Public IP Address? Defaults to `false`.

* `max_pods` - (Optional) The maximum number of pods that can run on each agent. Changing this forces a new resource to be created.

* `node_labels` - (Optional) A map of Kubernetes labels which should be applied to nodes in the Default Node Pool.

* `node_taints` - (Optional) A list of Kubernetes taints which should be applied to nodes in the agent pool (e.g `key=value:NoSchedule`).

* `os_disk_size_gb` - (Optional) The size of the OS Disk which should be used for each agent in the Node Pool. Changing this forces a new resource to be created.

* `type` - (Optional) The type of Node Pool which should be created. Possible values are `AvailabilitySet` and `VirtualMachineScaleSets`. Defaults to `VirtualMachineScaleSets`.

* `tags` - (Optional) A mapping of tags to assign to the resource.

* `vnet_subnet_id` - (Required) The ID of a Subnet where the Kubernetes Node Pool should exist. Changing this forces a new resource to be created.

~> **NOTE:** A Route Table must be configured on this Subnet.

If `enable_auto_scaling` is set to `true`, then the following fields can also be configured:

* `max_count` - (Required) The maximum number of nodes which should exist in this Node Pool. If specified this must be between `1` and `100`.

* `min_count` - (Required) The minimum number of nodes which should exist in this Node Pool. If specified this must be between `1` and `100`.

* `node_count` - (Optional) The initial number of nodes which should exist in this Node Pool. If specified this must be between `1` and `100` and between `min_count` and `max_count`.

-> **NOTE:** If specified you may wish to use [Terraform's `ignore_changes` functionality](https://www.terraform.io/docs/configuration/resources.html#ignore_changes) to ignore changes to this field.

If `enable_auto_scaling` is set to `false`, then the following fields can also be configured:

* `node_count` - (Required) The number of nodes which should exist in this Node Pool. If specified this must be between `1` and `100`.

---

A `http_application_routing` block supports the following:

* `enabled` (Required) Is HTTP Application Routing Enabled? Changing this forces a new resource to be created.

---

A `identity` block supports the following:

* `type` - The type of identity used for the managed cluster. At this time the only supported value is `SystemAssigned`.

---

A `kube_dashboard` block supports the following:

* `enabled` - (Required) Is the Kubernetes Dashboard enabled?

---

A `linux_profile` block supports the following:

* `admin_username` - (Required) The Admin Username for the Cluster. Changing this forces a new resource to be created.

* `ssh_key` - (Required) An `ssh_key` block. Only one is currently allowed. Changing this forces a new resource to be created.

---

A `network_profile` block supports the following:

* `network_plugin` - (Required) Network plugin to use for networking. Currently supported values are `azure` and `kubenet`. Changing this forces a new resource to be created.

<<<<<<< HEAD
-> **NOTE:** When `network_plugin` is set to `azure` - the `vnet_subnet_id` field in the `agent_pool_profile` block must be set and `pod_cidr` must not be set.

* `network_policy` - (Optional) Sets up network policy to be used with Azure CNI. [Network policy allows us to control the traffic flow between pods](https://docs.microsoft.com/en-us/azure/aks/use-network-policies). Currently supported values are `calico` and `azure`. Changing this forces a new resource to be created. 

~> **NOTE:** When `network_plugin` is set to `kubenet` the `network_policy` field can only be set to `calico`, otherwise it has to be set to `azure`.
=======
* `network_policy` - (Optional) Sets up network policy to be used with Azure CNI. [Network policy allows us to control the traffic flow between pods](https://docs.microsoft.com/en-us/azure/aks/use-network-policies). This field can only be set when `network_plugin` is set to `azure`. Currently supported values are `calico` and `azure`. Changing this forces a new resource to be created.
>>>>>>> 0b1ff67b

* `dns_service_ip` - (Optional) IP address within the Kubernetes service address range that will be used by cluster service discovery (kube-dns). This is required when `network_plugin` is set to `azure`. Changing this forces a new resource to be created.

* `docker_bridge_cidr` - (Optional) IP address (in CIDR notation) used as the Docker bridge IP address on nodes. This is required when `network_plugin` is set to `azure`. Changing this forces a new resource to be created.

* `pod_cidr` - (Optional) The CIDR to use for pod IP addresses. This field can only be set when `network_plugin` is set to `kubenet`. Changing this forces a new resource to be created.

* `service_cidr` - (Optional) The Network Range used by the Kubernetes service. This is required when `network_plugin` is set to `azure`. Changing this forces a new resource to be created.

~> **NOTE:** This range should not be used by any network element on or connected to this VNet. Service address CIDR must be smaller than /12.

Examples of how to use [AKS with Advanced Networking](https://docs.microsoft.com/en-us/azure/aks/networking-overview#advanced-networking) can be [found in the `./examples/kubernetes/` directory in the Github repository](https://github.com/terraform-providers/terraform-provider-azurerm/tree/master/examples/kubernetes).

* `load_balancer_sku` - (Optional) Specifies the SKU of the Load Balancer used for this Kubernetes Cluster. Possible values are `Basic` and `Standard`. Defaults to `Standard`.

* `load_balancer_profile` - (Optional) A `load_balancer_profile` block. This can only be specified when `load_balancer_sku` is set to `Standard`.

---

A `load_balancer_profile` block supports the following:

~> **NOTE:** These options are mutually exclusive. Note that when specifying `outbound_ip_address_ids` ([azurerm_public_ip](/docs/providers/azurerm/r/public_ip.html)) the SKU must be `Standard`.

* `managed_outbound_ip_count` - (Optional) Count of desired managed outbound IPs for the cluster load balancer. Must be in the range of [1, 100].

* `outbound_ip_prefix_ids` - (Optional) The ID of the outbound Public IP Address Prefixes which should be used for the cluster load balancer.

* `outbound_ip_address_ids` - (Optional) The ID of the Public IP Addresses which should be used for outbound communication for the cluster load balancer.

---

A `oms_agent` block supports the following:

* `enabled` - (Required) Is the OMS Agent Enabled?

* `log_analytics_workspace_id` - (Optional) The ID of the Log Analytics Workspace which the OMS Agent should send data to. Must be present if `enabled` is `true`.

---

A `role_based_access_control` block supports the following:

* `azure_active_directory` - (Optional) An `azure_active_directory` block.

* `enabled` - (Required) Is Role Based Access Control Enabled? Changing this forces a new resource to be created.

---

A `service_principal` block supports the following:

* `client_id` - (Required) The Client ID for the Service Principal.

* `client_secret` - (Required) The Client Secret for the Service Principal.

---

A `ssh_key` block supports the following:

* `key_data` - (Required) The Public SSH Key used to access the cluster. Changing this forces a new resource to be created.

---

A `windows_profile` block supports the following:

* `admin_username` - (Required) The Admin Username for Windows VMs.

* `admin_password` - (Required) The Admin Password for Windows VMs.


## Attributes Reference

The following attributes are exported:

* `id` - The Kubernetes Managed Cluster ID.

* `fqdn` - The FQDN of the Azure Kubernetes Managed Cluster.

* `private_fqdn` - The FQDN for the Kubernetes Cluster when private link has been enabled, which is only resolvable inside the Virtual Network used by the Kubernetes Cluster.

-> **NOTE:**  At this time Private Link is in Public Preview.

* `kube_admin_config` - A `kube_admin_config` block as defined below. This is only available when Role Based Access Control with Azure Active Directory is enabled.

* `kube_admin_config_raw` - Raw Kubernetes config for the admin account to be used by [kubectl](https://kubernetes.io/docs/reference/kubectl/overview/) and other compatible tools. This is only available when Role Based Access Control with Azure Active Directory is enabled.

* `kube_config` - A `kube_config` block as defined below.

* `kube_config_raw` - Raw Kubernetes config to be used by [kubectl](https://kubernetes.io/docs/reference/kubectl/overview/) and other compatible tools

* `http_application_routing` - A `http_application_routing` block as defined below.

* `node_resource_group` - The auto-generated Resource Group which contains the resources for this Managed Kubernetes Cluster.

---

A `http_application_routing` block exports the following:

* `http_application_routing_zone_name` - The Zone Name of the HTTP Application Routing.

---

A `load_balancer_profile` block exports the following:

* `effective_outbound_ips` - The outcome (resource IDs) of the specified arguments.

---

The `identity` block exports the following:

* `principal_id` - The principal id of the system assigned identity which is used by master components.

* `tenant_id` - The tenant id of the system assigned identity which is used by master components.

---

The `kube_admin_config` and `kube_config` blocks export the following:

* `client_key` - Base64 encoded private key used by clients to authenticate to the Kubernetes cluster.

* `client_certificate` - Base64 encoded public certificate used by clients to authenticate to the Kubernetes cluster.

* `cluster_ca_certificate` - Base64 encoded public CA certificate used as the root of trust for the Kubernetes cluster.

* `host` - The Kubernetes cluster server host.

* `username` - A username used to authenticate to the Kubernetes cluster.

* `password` - A password or token used to authenticate to the Kubernetes cluster.

-> **NOTE:** It's possible to use these credentials with [the Kubernetes Provider](/docs/providers/kubernetes/index.html) like so:

```
provider "kubernetes" {
  host                   = "${azurerm_kubernetes_cluster.main.kube_config.0.host}"
  username               = "${azurerm_kubernetes_cluster.main.kube_config.0.username}"
  password               = "${azurerm_kubernetes_cluster.main.kube_config.0.password}"
  client_certificate     = "${base64decode(azurerm_kubernetes_cluster.main.kube_config.0.client_certificate)}"
  client_key             = "${base64decode(azurerm_kubernetes_cluster.main.kube_config.0.client_key)}"
  cluster_ca_certificate = "${base64decode(azurerm_kubernetes_cluster.main.kube_config.0.cluster_ca_certificate)}"
}
```

## Timeouts



The `timeouts` block allows you to specify [timeouts](https://www.terraform.io/docs/configuration/resources.html#timeouts) for certain actions:

* `create` - (Defaults to 90 minutes) Used when creating the Kubernetes Cluster.
* `update` - (Defaults to 90 minutes) Used when updating the Kubernetes Cluster.
* `read` - (Defaults to 5 minutes) Used when retrieving the Kubernetes Cluster.
* `delete` - (Defaults to 90 minutes) Used when deleting the Kubernetes Cluster.

## Import

Managed Kubernetes Clusters can be imported using the `resource id`, e.g.

```shell
terraform import azurerm_kubernetes_cluster.cluster1 /subscriptions/00000000-0000-0000-0000-000000000000/resourcegroups/group1/providers/Microsoft.ContainerService/managedClusters/cluster1
```<|MERGE_RESOLUTION|>--- conflicted
+++ resolved
@@ -253,15 +253,11 @@
 
 * `network_plugin` - (Required) Network plugin to use for networking. Currently supported values are `azure` and `kubenet`. Changing this forces a new resource to be created.
 
-<<<<<<< HEAD
 -> **NOTE:** When `network_plugin` is set to `azure` - the `vnet_subnet_id` field in the `agent_pool_profile` block must be set and `pod_cidr` must not be set.
 
 * `network_policy` - (Optional) Sets up network policy to be used with Azure CNI. [Network policy allows us to control the traffic flow between pods](https://docs.microsoft.com/en-us/azure/aks/use-network-policies). Currently supported values are `calico` and `azure`. Changing this forces a new resource to be created. 
 
 ~> **NOTE:** When `network_plugin` is set to `kubenet` the `network_policy` field can only be set to `calico`, otherwise it has to be set to `azure`.
-=======
-* `network_policy` - (Optional) Sets up network policy to be used with Azure CNI. [Network policy allows us to control the traffic flow between pods](https://docs.microsoft.com/en-us/azure/aks/use-network-policies). This field can only be set when `network_plugin` is set to `azure`. Currently supported values are `calico` and `azure`. Changing this forces a new resource to be created.
->>>>>>> 0b1ff67b
 
 * `dns_service_ip` - (Optional) IP address within the Kubernetes service address range that will be used by cluster service discovery (kube-dns). This is required when `network_plugin` is set to `azure`. Changing this forces a new resource to be created.
 
