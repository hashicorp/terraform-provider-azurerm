--- conflicted
+++ resolved
@@ -274,15 +274,9 @@
 
 * `new_pod_scale_up_delay` - (Optional) For scenarios like burst/batch scale where you don't want CA to act before the kubernetes scheduler could schedule all the pods, you can tell CA to ignore unscheduled pods before they're a certain age. Defaults to `10s`.
 
-<<<<<<< HEAD
-* `scale_down_delay_after_add` - How long after the scale-up of AKS nodes the scale-down evaluation resumes. Defaults to `10m`.
-
-* `scale_down_delay_after_delete` - How long after node deletion that scale-down evaluation resumes. Defaults to the value used for `scan_interval`.
-=======
 * `scale_down_delay_after_add` - (Optional) How long after the scale up of AKS nodes the scale down evaluation resumes. Defaults to `10m`.
 
 * `scale_down_delay_after_delete` - (Optional) How long after node deletion that scale down evaluation resumes. Defaults to the value used for `scan_interval`.
->>>>>>> 2c833849
 
 * `scale_down_delay_after_failure` - (Optional) How long after scale down failure that scale down evaluation resumes. Defaults to `3m`.
 
