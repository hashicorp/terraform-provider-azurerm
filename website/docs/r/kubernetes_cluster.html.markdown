---
subcategory: "Container"
layout: "azurerm"
page_title: "Azure Resource Manager: azurerm_kubernetes_cluster"
description: |-
  Manages a managed Kubernetes Cluster (also known as AKS / Azure Kubernetes Service)
---

# azurerm_kubernetes_cluster

Manages a Managed Kubernetes Cluster (also known as AKS / Azure Kubernetes Service)

-> **Note:** Due to the fast-moving nature of AKS, we recommend using the latest version of the Azure Provider when using AKS - you can find [the latest version of the Azure Provider here](https://registry.terraform.io/providers/hashicorp/azurerm/latest).

~> **Note:** All arguments including the client secret will be stored in the raw state as plain-text. [Read more about sensitive data in state](/docs/state/sensitive-data.html).

## Example Usage

This example provisions a basic Managed Kubernetes Cluster. Other examples of the `azurerm_kubernetes_cluster` resource can be found in [the `./examples/kubernetes` directory within the GitHub Repository](https://github.com/hashicorp/terraform-provider-azurerm/tree/main/examples/kubernetes).

An example on how to attach a specific Container Registry to a Managed Kubernetes Cluster can be found in the docs for [azurerm_container_registry](container_registry.html).

```hcl
resource "azurerm_resource_group" "example" {
  name     = "example-resources"
  location = "West Europe"
}

resource "azurerm_kubernetes_cluster" "example" {
  name                = "example-aks1"
  location            = azurerm_resource_group.example.location
  resource_group_name = azurerm_resource_group.example.name
  dns_prefix          = "exampleaks1"

  default_node_pool {
    name       = "default"
    node_count = 1
    vm_size    = "Standard_D2_v2"
  }

  identity {
    type = "SystemAssigned"
  }

  tags = {
    Environment = "Production"
  }
}

output "client_certificate" {
  value     = azurerm_kubernetes_cluster.example.kube_config.0.client_certificate
  sensitive = true
}

output "kube_config" {
  value = azurerm_kubernetes_cluster.example.kube_config_raw

  sensitive = true
}
```

## Argument Reference

The following arguments are supported:

* `name` - (Required) The name of the Managed Kubernetes Cluster to create. Changing this forces a new resource to be created.

* `location` - (Required) The location where the Managed Kubernetes Cluster should be created. Changing this forces a new resource to be created.

* `resource_group_name` - (Required) Specifies the Resource Group where the Managed Kubernetes Cluster should exist. Changing this forces a new resource to be created.

* `default_node_pool` - (Required) A `default_node_pool` block as defined below.

* `dns_prefix` - (Optional) DNS prefix specified when creating the managed cluster. Changing this forces a new resource to be created.

* `dns_prefix_private_cluster` - (Optional) Specifies the DNS prefix to use with private clusters. Changing this forces a new resource to be created.

-> **Note:** One of `dns_prefix` or `dns_prefix_private_cluster` must be specified.

-> **Note:** The `dns_prefix` must contain between 3 and 45 characters, and can contain only letters, numbers, and hyphens. It must start with a letter and must end with a letter or a number.

In addition, one of either `identity` or `service_principal` blocks must be specified.

---

* `aci_connector_linux` - (Optional) A `aci_connector_linux` block as defined below. For more details, please visit [Create and configure an AKS cluster to use virtual nodes](https://docs.microsoft.com/azure/aks/virtual-nodes-portal).

* `automatic_channel_upgrade` - (Optional) The upgrade channel for this Kubernetes Cluster. Possible values are `patch`, `rapid`, `node-image` and `stable`. Omitting this field sets this value to `none`.

!> **Note:** Cluster Auto-Upgrade will update the Kubernetes Cluster (and its Node Pools) to the latest GA version of Kubernetes automatically - please [see the Azure documentation for more information](https://docs.microsoft.com/azure/aks/upgrade-cluster#set-auto-upgrade-channel).

-> **Note:** Cluster Auto-Upgrade only updates to GA versions of Kubernetes and will not update to Preview versions.

* `api_server_authorized_ip_ranges` - (Optional) The IP ranges to allow for incoming traffic to the server nodes.

* `auto_scaler_profile` - (Optional) A `auto_scaler_profile` block as defined below.

* `azure_active_directory_role_based_access_control` - (Optional) - A `azure_active_directory_role_based_access_control` block as defined below.

* `azure_policy_enabled` - (Optional) Should the Azure Policy Add-On be enabled? For more details please visit [Understand Azure Policy for Azure Kubernetes Service](https://docs.microsoft.com/en-ie/azure/governance/policy/concepts/rego-for-aks)

* `disk_encryption_set_id` - (Optional) The ID of the Disk Encryption Set which should be used for the Nodes and Volumes. More information [can be found in the documentation](https://docs.microsoft.com/azure/aks/azure-disk-customer-managed-keys). Changing this forces a new resource to be created.

* `edge_zone` - (Optional) Specifies the Edge Zone within the Azure Region where this Managed Kubernetes Cluster should exist. Changing this forces a new resource to be created.

* `http_application_routing_enabled` - (Optional) Should HTTP Application Routing be enabled?

-> **Note:** At this time HTTP Application Routing is not supported in Azure China or Azure US Government.

* `http_proxy_config` - (Optional) A `http_proxy_config` block as defined below.

-> **Note:** This requires that the Preview Feature `Microsoft.ContainerService/HTTPProxyConfigPreview` is enabled and the Resource Provider is re-registered, see [the documentation](https://docs.microsoft.com/azure/aks/http-proxy) for more information.

* `identity` - (Optional) An `identity` block as defined below. One of either `identity` or `service_principal` must be specified.

!> **Note:** A migration scenario from `service_principal` to `identity` is supported. When upgrading `service_principal` to `identity`, your cluster's control plane and addon pods will switch to use managed identity, but the kubelets will keep using your configured `service_principal` until you upgrade your Node Pool.

* `ingress_application_gateway` - (Optional) A `ingress_application_gateway` block as defined below.

* `key_vault_secrets_provider` - (Optional) A `key_vault_secrets_provider` block as defined below. For more details, please visit [Azure Keyvault Secrets Provider for AKS](https://docs.microsoft.com/azure/aks/csi-secrets-store-driver).

* `kubelet_identity` - A `kubelet_identity` block as defined below. Changing this forces a new resource to be created.

* `kubernetes_version` - (Optional) Version of Kubernetes specified when creating the AKS managed cluster. If not specified, the latest recommended version will be used at provisioning time (but won't auto-upgrade). AKS does not require an exact patch version to be specified, minor version aliases such as `1.22` are also supported. - The minor version's latest GA patch is automatically chosen in that case. More details can be found in [the documentation](https://docs.microsoft.com/en-us/azure/aks/supported-kubernetes-versions?tabs=azure-cli#alias-minor-version).

-> **Note:** Upgrading your cluster may take up to 10 minutes per node.

* `linux_profile` - (Optional) A `linux_profile` block as defined below.

* `local_account_disabled` - (Optional) - If `true` local accounts will be disabled. Defaults to `false`. See [the documentation](https://docs.microsoft.com/azure/aks/managed-aad#disable-local-accounts) for more information.

-> **Note:** If `local_account_disabled` is set to `true`, it is required to enable Kubernetes RBAC and AKS-managed Azure AD integration. See [the documentation](https://docs.microsoft.com/azure/aks/managed-aad#azure-ad-authentication-overview) for more information.

* `maintenance_window` - (Optional) A `maintenance_window` block as defined below.

* `microsoft_defender` - (Optional) A `microsoft_defender` block as defined below.

-> **Note:** This requires that the Preview Feature `Microsoft.ContainerService/AKS-AzureDefender` is enabled, see [the documentation](https://docs.microsoft.com/azure/defender-for-cloud/defender-for-containers-enable?tabs=aks-deploy-portal%2Ck8s-deploy-asc%2Ck8s-verify-asc%2Ck8s-remove-arc%2Caks-removeprofile-api&pivots=defender-for-container-aks) for more information.

* `network_profile` - (Optional) A `network_profile` block as defined below.

-> **Note:** If `network_profile` is not defined, `kubenet` profile will be used by default.

* `node_resource_group` - (Optional) The name of the Resource Group where the Kubernetes Nodes should exist. Changing this forces a new resource to be created.

-> **Note:** Azure requires that a new, non-existent Resource Group is used, as otherwise the provisioning of the Kubernetes Service will fail.

* `oidc_issuer_enabled` - (Required) Enable or Disable the [OIDC issuer URL](https://docs.microsoft.com/azure/aks/cluster-configuration#oidc-issuer-preview)

* `oms_agent` - (Optional) A `oms_agent` block as defined below.

* `open_service_mesh_enabled` - (Optional) Is Open Service Mesh enabled? For more details, please visit [Open Service Mesh for AKS](https://docs.microsoft.com/azure/aks/open-service-mesh-about).

* `private_cluster_enabled` - (Optional) Should this Kubernetes Cluster have its API server only exposed on internal IP addresses? This provides a Private IP Address for the Kubernetes API on the Virtual Network where the Kubernetes Cluster is located. Defaults to `false`. Changing this forces a new resource to be created.

* `private_dns_zone_id` - (Optional) Either the ID of Private DNS Zone which should be delegated to this Cluster, `System` to have AKS manage this or `None`. In case of `None` you will need to bring your own DNS server and set up resolving, otherwise cluster will have issues after provisioning. Changing this forces a new resource to be created.

* `private_cluster_public_fqdn_enabled` - (Optional) Specifies whether a Public FQDN for this Private Cluster should be added. Defaults to `false`.

-> **Note:** This requires that the Preview Feature `Microsoft.ContainerService/EnablePrivateClusterPublicFQDN` is enabled and the Resource Provider is re-registered, see [the documentation](https://docs.microsoft.com/azure/aks/private-clusters#create-a-private-aks-cluster-with-a-public-dns-address) for more information.

-> **Note:** If you use BYO DNS Zone, AKS cluster should either use a User Assigned Identity or a service principal (which is deprecated) with the `Private DNS Zone Contributor` role and access to this Private DNS Zone. If `UserAssigned` identity is used - to prevent improper resource order destruction - cluster should depend on the role assignment, like in this example:

```
resource "azurerm_resource_group" "example" {
  name     = "example"
  location = "West Europe"
}

resource "azurerm_private_dns_zone" "example" {
  name                = "privatelink.eastus2.azmk8s.io"
  resource_group_name = azurerm_resource_group.example.name
}

resource "azurerm_user_assigned_identity" "example" {
  name                = "aks-example-identity"
  resource_group_name = azurerm_resource_group.example.name
  location            = azurerm_resource_group.example.location
}

resource "azurerm_role_assignment" "example" {
  scope                = azurerm_private_dns_zone.example.id
  role_definition_name = "Private DNS Zone Contributor"
  principal_id         = azurerm_user_assigned_identity.example.principal_id
}

resource "azurerm_kubernetes_cluster" "example" {
  name                    = "aksexamplewithprivatednszone1"
  location                = azurerm_resource_group.example.location
  resource_group_name     = azurerm_resource_group.example.name
  dns_prefix              = "aksexamplednsprefix1"
  private_cluster_enabled = true
  private_dns_zone_id     = azurerm_private_dns_zone.example.id

  ... rest of configuration omitted for brevity

  depends_on = [
    azurerm_role_assignment.example,
  ]
}

```

`public_network_access_enabled` - (Optional) Whether public network access is allowed for this Kubernetes Cluster. Defaults to `true`. Changing this forces a new resource to be created.

-> **Note:** When `public_network_access_enabled` is set to `true`, `0.0.0.0/32` must be added to `api_server_authorized_ip_ranges`.

* `role_based_access_control_enabled` (Optional) - Whether Role Based Access Control for the Kubernetes Cluster should be enabled. Defaults to `true`. Changing this forces a new resource to be created.

* `run_command_enabled` - (Optional) Whether to enable run command for the cluster or not. Defaults to `true`.

* `service_principal` - (Optional) A `service_principal` block as documented below. One of either `identity` or `service_principal` must be specified.

!> **Note:** A migration scenario from `service_principal` to `identity` is supported. When upgrading `service_principal` to `identity`, your cluster's control plane and addon pods will switch to use managed identity, but the kubelets will keep using your configured `service_principal` until you upgrade your Node Pool.

* `sku_tier` - (Optional) The SKU Tier that should be used for this Kubernetes Cluster. Possible values are `Free` and `Paid` (which includes the Uptime SLA). Defaults to `Free`.

* `tags` - (Optional) A mapping of tags to assign to the resource.

* `windows_profile` - (Optional) A `windows_profile` block as defined below.

---

A `aci_connector_linux` block supports the following:

* `subnet_name` - (Required) The subnet name for the virtual nodes to run.

-> **Note:** At this time ACI Connectors are not supported in Azure China.

-> **Note:** AKS will add a delegation to the subnet named here. To prevent further runs from failing you should make sure that the subnet you create for virtual nodes has a delegation, like so.

```
resource "azurerm_subnet" "virtual" {

  #...

  delegation {
    name = "aciDelegation"
    service_delegation {
      name    = "Microsoft.ContainerInstance/containerGroups"
      actions = ["Microsoft.Network/virtualNetworks/subnets/action"]
    }
  }
}
```

---

An `auto_scaler_profile` block supports the following:

* `balance_similar_node_groups` - Detect similar node groups and balance the number of nodes between them. Defaults to `false`.

* `expander` - Expander to use. Possible values are `least-waste`, `priority`, `most-pods` and `random`. Defaults to `random`.

* `max_graceful_termination_sec` - Maximum number of seconds the cluster autoscaler waits for pod termination when trying to scale down a node. Defaults to `600`.

* `max_node_provisioning_time` - Maximum time the autoscaler waits for a node to be provisioned. Defaults to `15m`.

* `max_unready_nodes` - Maximum Number of allowed unready nodes. Defaults to `3`.

* `max_unready_percentage` - Maximum percentage of unready nodes the cluster autoscaler will stop if the percentage is exceeded. Defaults to `45`.

* `new_pod_scale_up_delay` - For scenarios like burst/batch scale where you don't want CA to act before the kubernetes scheduler could schedule all the pods, you can tell CA to ignore unscheduled pods before they're a certain age. Defaults to `10s`.

* `scale_down_delay_after_add` - How long after the scale up of AKS nodes the scale down evaluation resumes. Defaults to `10m`.

* `scale_down_delay_after_delete` - How long after node deletion that scale down evaluation resumes. Defaults to the value used for `scan_interval`.

* `scale_down_delay_after_failure` - How long after scale down failure that scale down evaluation resumes. Defaults to `3m`.

* `scan_interval` - How often the AKS Cluster should be re-evaluated for scale up/down. Defaults to `10s`.

* `scale_down_unneeded` - How long a node should be unneeded before it is eligible for scale down. Defaults to `10m`.

* `scale_down_unready` - How long an unready node should be unneeded before it is eligible for scale down. Defaults to `20m`.

* `scale_down_utilization_threshold` - Node utilization level, defined as sum of requested resources divided by capacity, below which a node can be considered for scale down. Defaults to `0.5`.

* `empty_bulk_delete_max` - Maximum number of empty nodes that can be deleted at the same time. Defaults to `10`.

* `skip_nodes_with_local_storage` - If `true` cluster autoscaler will never delete nodes with pods with local storage, for example, EmptyDir or HostPath. Defaults to `true`.

* `skip_nodes_with_system_pods` - If `true` cluster autoscaler will never delete nodes with pods from kube-system (except for DaemonSet or mirror pods). Defaults to `true`.

---

An `azure_active_directory_role_based_access_control` block supports the following:

* `managed` - (Optional) Is the Azure Active Directory integration Managed, meaning that Azure will create/manage the Service Principal used for integration.

* `tenant_id` - (Optional) The Tenant ID used for Azure Active Directory Application. If this isn't specified the Tenant ID of the current Subscription is used.

When `managed` is set to `true` the following properties can be specified:

* `admin_group_object_ids` - (Optional) A list of Object IDs of Azure Active Directory Groups which should have Admin Role on the Cluster.

* `azure_rbac_enabled` - (Optional) Is Role Based Access Control based on Azure AD enabled?

When `managed` is set to `false` the following properties can be specified:

* `client_app_id` - (Required) The Client ID of an Azure Active Directory Application.

* `server_app_id` - (Required) The Server ID of an Azure Active Directory Application.

* `server_app_secret` - (Required) The Server Secret of an Azure Active Directory Application.

---

A `default_node_pool` block supports the following:

* `name` - (Required) The name which should be used for the default Kubernetes Node Pool. Changing this forces a new resource to be created.

* `vm_size` - (Required) The size of the Virtual Machine, such as `Standard_DS2_v2`. Changing this forces a new resource to be created.

* `capacity_reservation_group_id` - (Optional) Specifies the ID of the Capacity Reservation Group within which this AKS Cluster should be created. Changing this forces a new resource to be created.

* `enable_auto_scaling` - (Optional) Should [the Kubernetes Auto Scaler](https://docs.microsoft.com/azure/aks/cluster-autoscaler) be enabled for this Node Pool? Defaults to `false`.

-> **Note:** This requires that the `type` is set to `VirtualMachineScaleSets`.

-> **Note:** If you're using AutoScaling, you may wish to use [Terraform's `ignore_changes` functionality](https://www.terraform.io/docs/language/meta-arguments/lifecycle.html#ignore_changes) to ignore changes to the `node_count` field.

* `enable_host_encryption` - (Optional) Should the nodes in the Default Node Pool have host encryption enabled? Defaults to `false`.

* `enable_node_public_ip` - (Optional) Should nodes in this Node Pool have a Public IP Address? Defaults to `false`. Changing this forces a new resource to be created.

* `kubelet_config` - (Optional) A `kubelet_config` block as defined below.

* `linux_os_config` - (Optional) A `linux_os_config` block as defined below.

* `fips_enabled` - (Optional) Should the nodes in this Node Pool have Federal Information Processing Standard enabled? Changing this forces a new resource to be created.

~> **Note:** FIPS support is in Public Preview - more information and details on how to opt into the Preview can be found in [this article](https://docs.microsoft.com/azure/aks/use-multiple-node-pools#add-a-fips-enabled-node-pool-preview).

* `kubelet_disk_type` - (Optional) The type of disk used by kubelet. Possible values are `OS` and `Temporary`.

* `max_pods` - (Optional) The maximum number of pods that can run on each agent. Changing this forces a new resource to be created.

* `message_of_the_day` - (Optional) A base64-encoded string which will be written to /etc/motd after decoding. This allows customization of the message of the day for Linux nodes. It cannot be specified for Windows nodes and must be a static string (i.e. will be printed raw and not executed as a script). Changing this forces a new resource to be created.

* `node_public_ip_prefix_id` - (Optional) Resource ID for the Public IP Addresses Prefix for the nodes in this Node Pool. `enable_node_public_ip` should be `true`. Changing this forces a new resource to be created.

* `node_labels` - (Optional) A map of Kubernetes labels which should be applied to nodes in the Default Node Pool.

* `only_critical_addons_enabled` - (Optional) Enabling this option will taint default node pool with `CriticalAddonsOnly=true:NoSchedule` taint. Changing this forces a new resource to be created.

* `orchestrator_version` - (Optional) Version of Kubernetes used for the Agents. If not specified, the default node pool will be created with the version specified by `kubernetes_version`. If both are unspecified, the latest recommended version will be used at provisioning time (but won't auto-upgrade). AKS does not require an exact patch version to be specified, minor version aliases such as `1.22` are also supported. - The minor version's latest GA patch is automatically chosen in that case. More details can be found in [the documentation](https://docs.microsoft.com/en-us/azure/aks/supported-kubernetes-versions?tabs=azure-cli#alias-minor-version).

-> **Note:** This version must be supported by the Kubernetes Cluster - as such the version of Kubernetes used on the Cluster/Control Plane may need to be upgraded first.

* `os_disk_size_gb` - (Optional) The size of the OS Disk which should be used for each agent in the Node Pool. Changing this forces a new resource to be created.

* `os_disk_type` - (Optional) The type of disk which should be used for the Operating System. Possible values are `Ephemeral` and `Managed`. Defaults to `Managed`. Changing this forces a new resource to be created.

* `os_sku` - (Optional) OsSKU to be used to specify Linux OSType. Not applicable to Windows OSType. Possible values include: `Ubuntu`, `CBLMariner`. Defaults to `Ubuntu`. Changing this forces a new resource to be created.

* `pod_subnet_id` - (Optional) The ID of the Subnet where the pods in the default Node Pool should exist. Changing this forces a new resource to be created.

-> **Note:** This requires that the Preview Feature `Microsoft.ContainerService/PodSubnetPreview` is enabled and the Resource Provider is re-registered, see [the documentation](https://docs.microsoft.com/azure/aks/configure-azure-cni#register-the-podsubnetpreview-preview-feature) for more information.

* `scale_down_mode` - (Optional) Specifies the autoscaling behaviour of the Kubernetes Cluster. If not specified, it defaults to 'ScaleDownModeDelete'. Possible values include 'ScaleDownModeDelete' and 'ScaleDownModeDeallocate'. Changing this forces a new resource to be created.

* `type` - (Optional) The type of Node Pool which should be created. Possible values are `AvailabilitySet` and `VirtualMachineScaleSets`. Defaults to `VirtualMachineScaleSets`.

* `tags` - (Optional) A mapping of tags to assign to the Node Pool.

<<<<<<< HEAD

~> At this time there's a bug in the AKS API where Tags for a Node Pool are not stored in the correct case - you [may wish to use Terraform's `ignore_changes` functionality to ignore changes to the casing](https://www.terraform.io/docs/configuration/resources.html#ignore_changes) until this is fixed in the AKS API.
=======
~> At this time there's a bug in the AKS API where Tags for a Node Pool are not stored in the correct case - you [may wish to use Terraform's `ignore_changes` functionality to ignore changes to the casing](https://www.terraform.io/language/meta-arguments/lifecycle#ignore_changess) until this is fixed in the AKS API.
>>>>>>> de38bbcf

* `ultra_ssd_enabled` - (Optional) Used to specify whether the UltraSSD is enabled in the Default Node Pool. Defaults to `false`. See [the documentation](https://docs.microsoft.com/azure/aks/use-ultra-disks) for more information.

* `upgrade_settings` - (Optional) A `upgrade_settings` block as documented below.

* `vnet_subnet_id` - (Optional) The ID of a Subnet where the Kubernetes Node Pool should exist. Changing this forces a new resource to be created.

~> **Note:** A Route Table must be configured on this Subnet.

If `enable_auto_scaling` is set to `true`, then the following fields can also be configured:

* `max_count` - (Required) The maximum number of nodes which should exist in this Node Pool. If specified this must be between `1` and `1000`.

* `min_count` - (Required) The minimum number of nodes which should exist in this Node Pool. If specified this must be between `1` and `1000`.

* `node_count` - (Optional) The initial number of nodes which should exist in this Node Pool. If specified this must be between `1` and `1000` and between `min_count` and `max_count`.

-> **Note:** If specified you may wish to use [Terraform's `ignore_changes` functionality](https://www.terraform.io/language/meta-arguments/lifecycle#ignore_changess) to ignore changes to this field.

If `enable_auto_scaling` is set to `false`, then the following fields can also be configured:

* `node_count` - (Required) The number of nodes which should exist in this Node Pool. If specified this must be between `1` and `1000`.

-> **Note:** If `enable_auto_scaling` is set to `false` both `min_count` and `max_count` fields need to be set to `null` or omitted from the configuration.

* `workload_runtime` - (Optional) Specifies the workload runtime used by the node pool. Possible values are `OCIContainer`.

* `zones` - (Optional) Specifies a list of Availability Zones in which this Kubernetes Cluster should be located. Changing this forces a new Kubernetes Cluster to be created.

-> **Note:** This requires that the `type` is set to `VirtualMachineScaleSets` and that `load_balancer_sku` is set to `standard`.

---

An `identity` block supports the following:

* `type` - (Required) Specifies the type of Managed Service Identity that should be configured on this Kubernetes Cluster. Possible values are `SystemAssigned` or `UserAssigned`.

* `identity_ids` - (Optional) Specifies a list of User Assigned Managed Identity IDs to be assigned to this Kubernetes Cluster.

~> **NOTE:** This is required when `type` is set to `UserAssigned`.

---

A `key_vault_secrets_provider` block supports the following:

* `secret_rotation_enabled` - (Required) Is secret rotation enabled?

* `secret_rotation_interval` - (Required) The interval to poll for secret rotation. This attribute is only set when `secret_rotation` is true and defaults to `2m`.

---

A `kubelet_config` block supports the following:

* `allowed_unsafe_sysctls` - (Optional) Specifies the allow list of unsafe sysctls command or patterns (ending in `*`). Changing this forces a new resource to be created.

* `container_log_max_line` - (Optional) Specifies the maximum number of container log files that can be present for a container. must be at least 2. Changing this forces a new resource to be created.

* `container_log_max_size_mb` - (Optional) Specifies the maximum size (e.g. 10MB) of container log file before it is rotated. Changing this forces a new resource to be created.

* `cpu_cfs_quota_enabled` - (Optional) Is CPU CFS quota enforcement for containers enabled? Changing this forces a new resource to be created.

* `cpu_cfs_quota_period` - (Optional) Specifies the CPU CFS quota period value. Changing this forces a new resource to be created.

* `cpu_manager_policy` - (Optional) Specifies the CPU Manager policy to use. Possible values are `none` and `static`, Changing this forces a new resource to be created.

* `image_gc_high_threshold` - (Optional) Specifies the percent of disk usage above which image garbage collection is always run. Must be between `0` and `100`. Changing this forces a new resource to be created.

* `image_gc_low_threshold` - (Optional) Specifies the percent of disk usage lower than which image garbage collection is never run. Must be between `0` and `100`. Changing this forces a new resource to be created.

* `pod_max_pid` - (Optional) Specifies the maximum number of processes per pod. Changing this forces a new resource to be created.

* `topology_manager_policy` - (Optional) Specifies the Topology Manager policy to use. Possible values are `none`, `best-effort`, `restricted` or `single-numa-node`. Changing this forces a new resource to be created.

---

The `kubelet_identity` block supports the following:

* `client_id` - (Required) The Client ID of the user-defined Managed Identity to be assigned to the Kubelets. If not specified a Managed Identity is created automatically.

* `object_id` - (Required) The Object ID of the user-defined Managed Identity assigned to the Kubelets.If not specified a Managed Identity is created automatically.

* `user_assigned_identity_id` - (Required) The ID of the User Assigned Identity assigned to the Kubelets. If not specified a Managed Identity is created automatically.

-> **NOTE:** When `kubelet_identity` is enabled - The `type` field in the `identity` block must be set to `UserAssigned` and `identity_ids` must be set.

---

A `linux_os_config` block supports the following:

* `swap_file_size_mb` - (Optional) Specifies the size of swap file on each node in MB. Changing this forces a new resource to be created.

* `sysctl_config` - (Optional) A `sysctl_config` block as defined below. Changing this forces a new resource to be created.

* `transparent_huge_page_defrag` - (Optional) specifies the defrag configuration for Transparent Huge Page. Possible values are `always`, `defer`, `defer+madvise`, `madvise` and `never`. Changing this forces a new resource to be created.

* `transparent_huge_page_enabled` - (Optional) Specifies the Transparent Huge Page enabled configuration. Possible values are `always`, `madvise` and `never`. Changing this forces a new resource to be created.

---

A `linux_profile` block supports the following:

* `admin_username` - (Required) The Admin Username for the Cluster. Changing this forces a new resource to be created.

* `ssh_key` - (Required) An `ssh_key` block. Only one is currently allowed. Changing this forces a new resource to be created.

---

A `maintenance_window` block supports the following:

* `allowed` - (Optional) One or more `allowed` block as defined below.

* `not_allowed` - (Optional) One or more `not_allowed` block as defined below.

---

An `allowed` block exports the following:

* `day` - (Required) A day in a week. Possible values are `Sunday`, `Monday`, `Tuesday`, `Wednesday`, `Thursday`, `Friday` and `Saturday`.

* `hours` - (Required) An array of hour slots in a day. For example, specifying `1` will allow maintenance from 1:00am to 2:00am. Specifying `1`, `2` will allow maintenance from 1:00am to 3:00m. Possible values are between `0` and `23`.

---

A `not_allowed` block exports the following:

* `end` - (Required) The end of a time span, formatted as an RFC3339 string.

* `start` - (Required) The start of a time span, formatted as an RFC3339 string.

---

A `microsoft_defender` block supports the following:

* `log_analytics_workspace_id` - (Required) Specifies the ID of the Log Analytics Workspace where the audit logs collected by Microsoft Defender should be sent to.

---

A `network_profile` block supports the following:

* `network_plugin` - (Required) Network plugin to use for networking. Currently supported values are `azure`, `kubenet` and `none`. Changing this forces a new resource to be created.

-> **Note:** When `network_plugin` is set to `azure` - the `vnet_subnet_id` field in the `default_node_pool` block must be set and `pod_cidr` must not be set.

* `network_mode` - (Optional) Network mode to be used with Azure CNI. Possible values are `bridge` and `transparent`. Changing this forces a new resource to be created.

~> **Note:** `network_mode` can only be set to `bridge` for existing Kubernetes Clusters and cannot be used to provision new Clusters - this will be removed by Azure in the future.

~> **Note:** This property can only be set when `network_plugin` is set to `azure`.

* `network_policy` - (Optional) Sets up network policy to be used with Azure CNI. [Network policy allows us to control the traffic flow between pods](https://docs.microsoft.com/azure/aks/use-network-policies). Currently supported values are `calico` and `azure`. Changing this forces a new resource to be created.

~> **Note:** When `network_policy` is set to `azure`, the `network_plugin` field can only be set to `azure`.

* `dns_service_ip` - (Optional) IP address within the Kubernetes service address range that will be used by cluster service discovery (kube-dns). Changing this forces a new resource to be created.

* `docker_bridge_cidr` - (Optional) IP address (in CIDR notation) used as the Docker bridge IP address on nodes. Changing this forces a new resource to be created.

* `outbound_type` - (Optional) The outbound (egress) routing method which should be used for this Kubernetes Cluster. Possible values are `loadBalancer`, `userDefinedRouting`, `managedNATGateway` and `userAssignedNATGateway`. Defaults to `loadBalancer`.

~> **Note:** Outbound NAT Gateway is in Public Preview - more information and details on how to opt into the Preview [can be found in this article](https://docs.microsoft.com/azure/aks/nat-gateway#register-the-aks-natgatewaypreview-feature-flag).

* `pod_cidr` - (Optional) The CIDR to use for pod IP addresses. This field can only be set when `network_plugin` is set to `kubenet`. Changing this forces a new resource to be created.

* `pod_cidrs` - (Optional) A list of CIDRs to use for pod IP addresses. For single-stack networking a single IPv4 CIDR is expected. For dual-stack networking an IPv4 and IPv6 CIDR are expected. Changing this forces a new resource to be created.

* `service_cidr` - (Optional) The Network Range used by the Kubernetes service. Changing this forces a new resource to be created.

* `service_cidrs` - (Optional) A list of CIDRs to use for Kubernetes services. For single-stack networking a single IPv4 CIDR is expected. For dual-stack networking an IPv4 and IPv6 CIDR are expected. Changing this forces a new resource to be created.

~> **Note:** This range should not be used by any network element on or connected to this VNet. Service address CIDR must be smaller than /12. `docker_bridge_cidr`, `dns_service_ip` and `service_cidr` should all be empty or all should be set.

Examples of how to use [AKS with Advanced Networking](https://docs.microsoft.com/azure/aks/networking-overview#advanced-networking) can be [found in the `./examples/kubernetes/` directory in the GitHub repository](https://github.com/hashicorp/terraform-provider-azurerm/tree/main/examples/kubernetes).

* `ip_versions` - (Optional) Specifies a list of IP versions the Kubernetes Cluster will use to assign IP addresses to its nodes and pods. Possible values are `IPv4` and/or `IPv6`. `IPv4` must always be specified. Changing this forces a new resource to be created.

->**Note:** To configure dual-stack networking `ip_versions` should be set to `["IPv4", "IPv6"]`

->**Note:** Dual-stack networking requires that the Preview Feature `Microsoft.ContainerService/AKS-EnableDualStack` is enabled and the Resource Provider is re-registered, see [the documentation](https://docs.microsoft.com/azure/aks/configure-kubenet-dual-stack?tabs=azure-cli%2Ckubectl#register-the-aks-enabledualstack-preview-feature) for more information.

* `load_balancer_sku` - (Optional) Specifies the SKU of the Load Balancer used for this Kubernetes Cluster. Possible values are `basic` and `standard`. Defaults to `standard`.

* `load_balancer_profile` - (Optional) A `load_balancer_profile` block. This can only be specified when `load_balancer_sku` is set to `standard`.

* `nat_gateway_profile` - (Optional) A `nat_gateway_profile` block. This can only be specified when `load_balancer_sku` is set to `standard` and `outbound_type` is set to `managedNATGateway` or `userAssignedNATGateway`.

---

A `load_balancer_profile` block supports the following:

~> **Note:** The fields `managed_outbound_ip_count`, `outbound_ip_address_ids` and `outbound_ip_prefix_ids` are mutually exclusive. Note that when specifying `outbound_ip_address_ids` ([azurerm_public_ip](/docs/providers/azurerm/r/public_ip.html)) the SKU must be `standard`.

* `idle_timeout_in_minutes` - (Optional) Desired outbound flow idle timeout in minutes for the cluster load balancer. Must be between `4` and `120` inclusive. Defaults to `30`.

* `managed_outbound_ip_count` - (Optional) Count of desired managed outbound IPs for the cluster load balancer. Must be between `1` and `100` inclusive.

* `managed_outbound_ipv6_count` - (Optional) The desired number of IPv6 outbound IPs created and managed by Azure for the cluster load balancer. Must be in the range of 1 to 100 (inclusive). The default value is 0 for single-stack and 1 for dual-stack.

~> **Note:** `managed_outbound_ipv6_count` requires dual-stack networking. To enable dual-stack networking the Preview Feature `Microsoft.ContainerService/AKS-EnableDualStack` needs to be enabled and the Resource Provider re-registered, see [the documentation](https://docs.microsoft.com/azure/aks/configure-kubenet-dual-stack?tabs=azure-cli%2Ckubectl#register-the-aks-enabledualstack-preview-feature) for more information.

* `outbound_ip_address_ids` - (Optional) The ID of the Public IP Addresses which should be used for outbound communication for the cluster load balancer.

-> **Note:** Set `outbound_ip_address_ids` to an empty slice `[]` in order to unlink it from the cluster. Unlinking a `outbound_ip_address_ids` will revert the load balancing for the cluster back to a managed one.

* `outbound_ip_prefix_ids` - (Optional) The ID of the outbound Public IP Address Prefixes which should be used for the cluster load balancer.

-> **Note:** Set `outbound_ip_prefix_ids` to an empty slice `[]` in order to unlink it from the cluster. Unlinking a `outbound_ip_prefix_ids` will revert the load balancing for the cluster back to a managed one.

* `outbound_ports_allocated` - (Optional) Number of desired SNAT port for each VM in the clusters load balancer. Must be between `0` and `64000` inclusive. Defaults to `0`.

---

A `nat_gateway_profile` block supports the following:

* `idle_timeout_in_minutes` - (Optional) Desired outbound flow idle timeout in minutes for the cluster load balancer. Must be between `4` and `120` inclusive. Defaults to `4`.

* `managed_outbound_ip_count` - (Optional) Count of desired managed outbound IPs for the cluster load balancer. Must be between `1` and `100` inclusive.

---

An `oms_agent` block supports the following:

* `log_analytics_workspace_id` - (Required) The ID of the Log Analytics Workspace which the OMS Agent should send data to.

---

An `ingress_application_gateway` block supports the following:

* `gateway_id` - (Optional) The ID of the Application Gateway to integrate with the ingress controller of this Kubernetes Cluster. See [this](https://docs.microsoft.com/azure/application-gateway/tutorial-ingress-controller-add-on-existing) page for further details.

* `gateway_name` - (Optional) The name of the Application Gateway to be used or created in the Nodepool Resource Group, which in turn will be integrated with the ingress controller of this Kubernetes Cluster. See [this](https://docs.microsoft.com/azure/application-gateway/tutorial-ingress-controller-add-on-new) page for further details.

* `subnet_cidr` - (Optional) The subnet CIDR to be used to create an Application Gateway, which in turn will be integrated with the ingress controller of this Kubernetes Cluster. See [this](https://docs.microsoft.com/azure/application-gateway/tutorial-ingress-controller-add-on-new) page for further details.

* `subnet_id` - (Optional) The ID of the subnet on which to create an Application Gateway, which in turn will be integrated with the ingress controller of this Kubernetes Cluster. See [this](https://docs.microsoft.com/azure/application-gateway/tutorial-ingress-controller-add-on-new) page for further details.

-> **Note:** If specifying `ingress_application_gateway` in conjunction with `only_critical_addons_enabled`, the AGIC pod will fail to start. A separate `azurerm_kubernetes_cluster_node_pool` is required to run the AGIC pod successfully. This is because AGIC is classed as a "non-critical addon".

---

A `service_principal` block supports the following:

* `client_id` - (Required) The Client ID for the Service Principal.

* `client_secret` - (Required) The Client Secret for the Service Principal.

---

A `ssh_key` block supports the following:

* `key_data` - (Required) The Public SSH Key used to access the cluster. Changing this forces a new resource to be created.

---

A `sysctl_config` block supports the following:

~> For more information, please refer to [Linux Kernel Doc](https://www.kernel.org/doc/html/latest/admin-guide/sysctl/index.html).

* `fs_aio_max_nr` - (Optional) The sysctl setting fs.aio-max-nr. Must be between `65536` and `6553500`. Changing this forces a new resource to be created.

* `fs_file_max` - (Optional) The sysctl setting fs.file-max. Must be between `8192` and `12000500`. Changing this forces a new resource to be created.

* `fs_inotify_max_user_watches` - (Optional) The sysctl setting fs.inotify.max_user_watches. Must be between `781250` and `2097152`. Changing this forces a new resource to be created.

* `fs_nr_open` - (Optional) The sysctl setting fs.nr_open. Must be between `8192` and `20000500`. Changing this forces a new resource to be created.

* `kernel_threads_max` - (Optional) The sysctl setting kernel.threads-max. Must be between `20` and `513785`. Changing this forces a new resource to be created.

* `net_core_netdev_max_backlog` - (Optional) The sysctl setting net.core.netdev_max_backlog. Must be between `1000` and `3240000`. Changing this forces a new resource to be created.

* `net_core_optmem_max` - (Optional) The sysctl setting net.core.optmem_max. Must be between `20480` and `4194304`. Changing this forces a new resource to be created.

* `net_core_rmem_default` - (Optional) The sysctl setting net.core.rmem_default. Must be between `212992` and `134217728`. Changing this forces a new resource to be created.

* `net_core_rmem_max` - (Optional) The sysctl setting net.core.rmem_max. Must be between `212992` and `134217728`. Changing this forces a new resource to be created.

* `net_core_somaxconn` - (Optional) The sysctl setting net.core.somaxconn. Must be between `4096` and `3240000`. Changing this forces a new resource to be created.

* `net_core_wmem_default` - (Optional) The sysctl setting net.core.wmem_default. Must be between `212992` and `134217728`. Changing this forces a new resource to be created.

* `net_core_wmem_max` - (Optional) The sysctl setting net.core.wmem_max. Must be between `212992` and `134217728`. Changing this forces a new resource to be created.

* `net_ipv4_ip_local_port_range_max` - (Optional) The sysctl setting net.ipv4.ip_local_port_range max value. Must be between `1024` and `60999`. Changing this forces a new resource to be created.

* `net_ipv4_ip_local_port_range_min` - (Optional) The sysctl setting net.ipv4.ip_local_port_range min value. Must be between `1024` and `60999`. Changing this forces a new resource to be created.

* `net_ipv4_neigh_default_gc_thresh1` - (Optional) The sysctl setting net.ipv4.neigh.default.gc_thresh1. Must be between `128` and `80000`. Changing this forces a new resource to be created.

* `net_ipv4_neigh_default_gc_thresh2` - (Optional) The sysctl setting net.ipv4.neigh.default.gc_thresh2. Must be between `512` and `90000`. Changing this forces a new resource to be created.

* `net_ipv4_neigh_default_gc_thresh3` - (Optional) The sysctl setting net.ipv4.neigh.default.gc_thresh3. Must be between `1024` and `100000`. Changing this forces a new resource to be created.

* `net_ipv4_tcp_fin_timeout` - (Optional) The sysctl setting net.ipv4.tcp_fin_timeout. Must be between `5` and `120`. Changing this forces a new resource to be created.

* `net_ipv4_tcp_keepalive_intvl` - (Optional) The sysctl setting net.ipv4.tcp_keepalive_intvl. Must be between `10` and `75`. Changing this forces a new resource to be created.

* `net_ipv4_tcp_keepalive_probes` - (Optional) The sysctl setting net.ipv4.tcp_keepalive_probes. Must be between `1` and `15`. Changing this forces a new resource to be created.

* `net_ipv4_tcp_keepalive_time` - (Optional) The sysctl setting net.ipv4.tcp_keepalive_time. Must be between `30` and `432000`. Changing this forces a new resource to be created.

* `net_ipv4_tcp_max_syn_backlog` - (Optional) The sysctl setting net.ipv4.tcp_max_syn_backlog. Must be between `128` and `3240000`. Changing this forces a new resource to be created.

* `net_ipv4_tcp_max_tw_buckets` - (Optional) The sysctl setting net.ipv4.tcp_max_tw_buckets. Must be between `8000` and `1440000`. Changing this forces a new resource to be created.

* `net_ipv4_tcp_tw_reuse` - (Optional) The sysctl setting net.ipv4.tcp_tw_reuse. Changing this forces a new resource to be created.

* `net_netfilter_nf_conntrack_buckets` - (Optional) The sysctl setting net.netfilter.nf_conntrack_buckets. Must be between `65536` and `147456`. Changing this forces a new resource to be created.

* `net_netfilter_nf_conntrack_max` - (Optional) The sysctl setting net.netfilter.nf_conntrack_max. Must be between `131072` and `1048576`. Changing this forces a new resource to be created.

* `vm_max_map_count` - (Optional) The sysctl setting vm.max_map_count. Must be between `65530` and `262144`. Changing this forces a new resource to be created.

* `vm_swappiness` - (Optional) The sysctl setting vm.swappiness. Must be between `0` and `100`. Changing this forces a new resource to be created.

* `vm_vfs_cache_pressure` - (Optional) The sysctl setting vm.vfs_cache_pressure. Must be between `0` and `100`. Changing this forces a new resource to be created.

---

A `windows_profile` block supports the following:

* `admin_username` - (Required) The Admin Username for Windows VMs.

* `admin_password` - (Required) The Admin Password for Windows VMs. Length must be between 14 and 123 characters.

* `license` - (Optional) Specifies the type of on-premise license which should be used for Node Pool Windows Virtual Machine. At this time the only possible value is `Windows_Server`.

* `gmsa`- (Optional) A `gmsa` block as defined below.

---

A `gmsa` block supports the following:

* `dns_server` - (Required) Specifies the DNS server for Windows gMSA. Set this to an empty string if you have configured the DNS server in the VNet which was used to create the managed cluster.

* `root_domain` - (Required) Specifies the root domain name for Windows gMSA. Set this to an empty string if you have configured the DNS server in the VNet which was used to create the managed cluster.

-> **Note:** The properties `dns_server` and `root_domain` must both either be set or unset, i.e. empty.

---

A `http_proxy_config` block supports the following:

* `http_proxy` - (Optional) The proxy address to be used when communicating over HTTP.

* `https_proxy` - (Optional) The proxy address to be used when communicating over HTTPS.

* `no_proxy` - (Optional) The list of domains that will not use the proxy for communication.

-> **Note:** If you specify the `default_node_pool.0.vnet_subnet_id`, be sure to include the Subnet CIDR in the `no_proxy` list.

-> **Note:** You may wish to use [Terraform's `ignore_changes` functionality](https://www.terraform.io/docs/language/meta-arguments/lifecycle.html#ignore_changes) to ignore the changes to this field.

* `trusted_ca` - (Optional) The base64 encoded alternative CA certificate content in PEM format.

---

A `upgrade_settings` block supports the following:

* `max_surge` - (Required) The maximum number or percentage of nodes which will be added to the Node Pool size during an upgrade.

-> **Note:** If a percentage is provided, the number of surge nodes is calculated from the `node_count` value on the current cluster. Node surge can allow a cluster to have more nodes than `max_count` during an upgrade. Ensure that your cluster has enough [IP space](https://docs.microsoft.com/azure/aks/upgrade-cluster#customize-node-surge-upgrade) during an upgrade.

## Attributes Reference

In addition to all arguments above, the following attributes are exported:

* `id` - The Kubernetes Managed Cluster ID.

* `fqdn` - The FQDN of the Azure Kubernetes Managed Cluster.

* `private_fqdn` - The FQDN for the Kubernetes Cluster when private link has been enabled, which is only resolvable inside the Virtual Network used by the Kubernetes Cluster.

* `portal_fqdn` - The FQDN for the Azure Portal resources when private link has been enabled, which is only resolvable inside the Virtual Network used by the Kubernetes Cluster.

* `kube_admin_config` - A `kube_admin_config` block as defined below. This is only available when Role Based Access Control with Azure Active Directory is enabled and local accounts enabled.

* `kube_admin_config_raw` - Raw Kubernetes config for the admin account to be used by [kubectl](https://kubernetes.io/docs/reference/kubectl/overview/) and other compatible tools. This is only available when Role Based Access Control with Azure Active Directory is enabled and local accounts enabled.

* `kube_config` - A `kube_config` block as defined below.

* `kube_config_raw` - Raw Kubernetes config to be used by [kubectl](https://kubernetes.io/docs/reference/kubectl/overview/) and other compatible tools.

* `http_application_routing_zone_name` - The Zone Name of the HTTP Application Routing.

* `oidc_issuer_url` - The OIDC issuer URL that is associated with the cluster.

* `node_resource_group` - The auto-generated Resource Group which contains the resources for this Managed Kubernetes Cluster.

---

A `load_balancer_profile` block exports the following:

* `effective_outbound_ips` - The outcome (resource IDs) of the specified arguments.

---

A `nat_gateway_profile` block exports the following:

* `effective_outbound_ips` - The outcome (resource IDs) of the specified arguments.

---

An `identity` block exports the following:

* `principal_id` - The Principal ID associated with this Managed Service Identity.

* `tenant_id` - The Tenant ID associated with this Managed Service Identity.

---

The `kube_admin_config` and `kube_config` blocks export the following:

* `client_key` - Base64 encoded private key used by clients to authenticate to the Kubernetes cluster.

* `client_certificate` - Base64 encoded public certificate used by clients to authenticate to the Kubernetes cluster.

* `cluster_ca_certificate` - Base64 encoded public CA certificate used as the root of trust for the Kubernetes cluster.

* `host` - The Kubernetes cluster server host.

* `username` - A username used to authenticate to the Kubernetes cluster.

* `password` - A password or token used to authenticate to the Kubernetes cluster.

-> **Note:** It's possible to use these credentials with [the Kubernetes Provider](/providers/hashicorp/kubernetes/latest/docs) like so:

```
provider "kubernetes" {
  host                   = azurerm_kubernetes_cluster.main.kube_config.0.host
  username               = azurerm_kubernetes_cluster.main.kube_config.0.username
  password               = azurerm_kubernetes_cluster.main.kube_config.0.password
  client_certificate     = base64decode(azurerm_kubernetes_cluster.main.kube_config.0.client_certificate)
  client_key             = base64decode(azurerm_kubernetes_cluster.main.kube_config.0.client_key)
  cluster_ca_certificate = base64decode(azurerm_kubernetes_cluster.main.kube_config.0.cluster_ca_certificate)
}
```

---

The `ingress_application_gateway` block exports the following:

* `effective_gateway_id` - The ID of the Application Gateway associated with the ingress controller deployed to this Kubernetes Cluster.

* `ingress_application_gateway_identity` - An `ingress_application_gateway_identity` block is exported. The exported attributes are defined below.

---

The `ingress_application_gateway_identity` block exports the following:

* `client_id` - The Client ID of the user-defined Managed Identity used by the Application Gateway.

* `object_id` - The Object ID of the user-defined Managed Identity used by the Application Gateway.

* `user_assigned_identity_id` - The ID of the User Assigned Identity used by the Application Gateway.

---

The `oms_agent` block exports the following:

* `oms_agent_identity` - An `oms_agent_identity` block is exported. The exported attributes are defined below.

---

The `oms_agent_identity` block exports the following:

* `client_id` - The Client ID of the user-defined Managed Identity used by the OMS Agents.

* `object_id` - The Object ID of the user-defined Managed Identity used by the OMS Agents.

* `user_assigned_identity_id` - The ID of the User Assigned Identity used by the OMS Agents.

---

The `key_vault_secrets_provider` block exports the following:

* `secret_identity` - An `secret_identity` block is exported. The exported attributes are defined below.

---

The `secret_identity` block exports the following:

* `client_id` - The Client ID of the user-defined Managed Identity used by the Secret Provider.

* `object_id` - The Object ID of the user-defined Managed Identity used by the Secret Provider.

* `user_assigned_identity_id` - The ID of the User Assigned Identity used by the Secret Provider.

---


## Timeouts

The `timeouts` block allows you to specify [timeouts](https://www.terraform.io/language/resources/syntax#operation-timeouts) for certain actions:

* `create` - (Defaults to 90 minutes) Used when creating the Kubernetes Cluster.
* `update` - (Defaults to 90 minutes) Used when updating the Kubernetes Cluster.
* `read` - (Defaults to 5 minutes) Used when retrieving the Kubernetes Cluster.
* `delete` - (Defaults to 90 minutes) Used when deleting the Kubernetes Cluster.

## Import

Managed Kubernetes Clusters can be imported using the `resource id`, e.g.

```shell
terraform import azurerm_kubernetes_cluster.cluster1 /subscriptions/00000000-0000-0000-0000-000000000000/resourcegroups/group1/providers/Microsoft.ContainerService/managedClusters/cluster1
```<|MERGE_RESOLUTION|>--- conflicted
+++ resolved
@@ -364,12 +364,7 @@
 
 * `tags` - (Optional) A mapping of tags to assign to the Node Pool.
 
-<<<<<<< HEAD
-
-~> At this time there's a bug in the AKS API where Tags for a Node Pool are not stored in the correct case - you [may wish to use Terraform's `ignore_changes` functionality to ignore changes to the casing](https://www.terraform.io/docs/configuration/resources.html#ignore_changes) until this is fixed in the AKS API.
-=======
 ~> At this time there's a bug in the AKS API where Tags for a Node Pool are not stored in the correct case - you [may wish to use Terraform's `ignore_changes` functionality to ignore changes to the casing](https://www.terraform.io/language/meta-arguments/lifecycle#ignore_changess) until this is fixed in the AKS API.
->>>>>>> de38bbcf
 
 * `ultra_ssd_enabled` - (Optional) Used to specify whether the UltraSSD is enabled in the Default Node Pool. Defaults to `false`. See [the documentation](https://docs.microsoft.com/azure/aks/use-ultra-disks) for more information.
 
