--- conflicted
+++ resolved
@@ -86,15 +86,11 @@
 
 -> **NOTE** The Subnet used for the Firewall must have the name `AzureFirewallSubnet` and the subnet mask must be at least a `/26`.
 
+-> **NOTE** The Management Subnet used for the Firewall must have the name `AzureFirewallManagementSubnet` and the subnet mask must be at least a `/26`.
+
 -> **NOTE** At least one and only one `ip_configuration` block may contain a `subnet_id`.
 
-<<<<<<< HEAD
--> **NOTE** The Management Subnet used for the Firewall must have the name `AzureFirewallManagementSubnet` and the subnet mask must be at least a `/26`.
-
-* `public_ip_address_id` - (Required) The Resource ID of the Public IP Address associated with the firewall.
-=======
 * `public_ip_address_id` - (Required) The ID of the Public IP Address associated with the firewall.
->>>>>>> 65f5942d
 
 -> **NOTE** The Public IP must have a `Static` allocation and `Standard` sku.
 
