---
layout: "azurerm"
page_title: "Azure Resource Manager: azurerm_app_service"
sidebar_current: "docs-azurerm-resource-app-service-x"
description: |-
  Manages an App Service (within an App Service Plan).

---

# azurerm_app_service

Manages an App Service (within an App Service Plan).

-> **Note:** When using Slots - the `app_settings`, `connection_string` and `site_config` blocks on the `azurerm_app_service` resource will be overwritten when promoting a Slot using the `azurerm_app_service_active_slot` resource.

## Example Usage (.net 4.x)

```hcl
resource "random_id" "server" {
  keepers = {
    azi_id = 1
  }

  byte_length = 8
}

resource "azurerm_resource_group" "test" {
  name     = "some-resource-group"
  location = "West Europe"
}

resource "azurerm_app_service_plan" "test" {
  name                = "some-app-service-plan"
  location            = "${azurerm_resource_group.test.location}"
  resource_group_name = "${azurerm_resource_group.test.name}"

  sku {
    tier = "Standard"
    size = "S1"
  }
}

resource "azurerm_app_service" "test" {
  name                = "${random_id.server.hex}"
  location            = "${azurerm_resource_group.test.location}"
  resource_group_name = "${azurerm_resource_group.test.name}"
  app_service_plan_id = "${azurerm_app_service_plan.test.id}"

  site_config {
    dotnet_framework_version = "v4.0"
    scm_type                 = "LocalGit"
  }

  app_settings {
    "SOME_KEY" = "some-value"
  }

  connection_string {
    name  = "Database"
    type  = "SQLServer"
    value = "Server=some-server.mydomain.com;Integrated Security=SSPI"
  }
}
```

## Example Usage (Java 1.8)

```hcl
resource "random_id" "server" {
  keepers = {
    azi_id = 1
  }

  byte_length = 8
}

resource "azurerm_resource_group" "test" {
  name     = "some-resource-group"
  location = "West Europe"
}

resource "azurerm_app_service_plan" "test" {
  name                = "some-app-service-plan"
  location            = "${azurerm_resource_group.test.location}"
  resource_group_name = "${azurerm_resource_group.test.name}"

  sku {
    tier = "Standard"
    size = "S1"
  }
}

resource "azurerm_app_service" "test" {
  name                = "${random_id.server.hex}"
  location            = "${azurerm_resource_group.test.location}"
  resource_group_name = "${azurerm_resource_group.test.name}"
  app_service_plan_id = "${azurerm_app_service_plan.test.id}"

  site_config {
    java_version           = "1.8"
    java_container         = "JETTY"
    java_container_version = "9.3"
    scm_type               = "LocalGit"
  }
}
```

## Argument Reference

The following arguments are supported:

* `name` - (Required) Specifies the name of the App Service Plan component. Changing this forces a new resource to be created.

* `resource_group_name` - (Required) The name of the resource group in which to create the App Service Plan component.

* `location` - (Required) Specifies the supported Azure location where the resource exists. Changing this forces a new resource to be created.

* `app_service_plan_id` - (Required) The ID of the App Service Plan within which to create this App Service. Changing this forces a new resource to be created.

* `app_settings` - (Optional) A key-value pair of App Settings.

* `connection_string` - (Optional) An `connection_string` block as defined below.

* `client_affinity_enabled` - (Optional) Should the App Service send session affinity cookies, which route client requests in the same session to the same instance? Changing this forces a new resource to be created.

* `enabled` - (Optional) Is the App Service Enabled? Changing this forces a new resource to be created.

* `site_config` - (Optional) A `site_config` object as defined below.

* `tags` - (Optional) A mapping of tags to assign to the resource. Changing this forces a new resource to be created.

---

`connection_string` supports the following:

* `name` - (Required) The name of the Connection String.
* `type` - (Required) The type of the Connection String. Possible values are `APIHub`, `Custom`, `DocDb`, `EventHub`, `MySQL`, `NotificationHub`, `PostgreSQL`, `RedisCache`, `ServiceBus`, `SQLAzure` and  `SQLServer`.
* `value` - (Required) The value for the Connection String.

---

`site_config` supports the following:

* `always_on` - (Optional) Should the app be loaded at all times? Defaults to `false`.
* `default_documents` - (Optional) The ordering of default documents to load, if an address isn't specified.
* `dotnet_framework_version` - (Optional) The version of the .net framework's CLR used in this App Service. Possible values are `v2.0` (which will use the latest version of the .net framework for the .net CLR v2 - currently `.net 3.5`) and `v4.0` (which corresponds to the latest version of the .net CLR v4 - which at the time of writing is `.net 4.7.1`). [For more information on which .net CLR version to use based on the .net framework you're targetting - please see this table](https://en.wikipedia.org/wiki/.NET_Framework_version_history#Overview). Defaults to `v4.0`.

* `java_version` - (Optional) The version of Java to use. If specified `java_container` and `java_container_version` must also be specified. Possible values are `1.7` and `1.8`.
* `java_container` - (Optional) The Java Container to use. If specified `java_version` and `java_container_version` must also be specified. Possible values are `JETTY` and `TOMCAT`.
* `java_container_version` - (Optional) The version of the Java Container to use. If specified `java_version` and `java_container` must also be specified.

* `local_mysql_enabled` - (Optional) Is "MySQL In App" Enabled? This runs a local MySQL instance with your app and shares resources from the App Service plan.

~> **NOTE:** MySQL In App is not intended for production environments and will not scale beyond a single instance. Instead you may wish [to use Azure Database for MySQL](/docs/providers/azurerm/r/mysql_database.html).

* `managed_pipeline_mode` - (Optional) The Managed Pipeline Mode. Possible values are `Integrated` and `Classic`. Defaults to `Integrated`.
* `php_version` - (Optional) The version of PHP to use in this App Service. Possible values are `5.5`, `5.6`, `7.0` and `7.1`.
* `python_version` - (Optional) The version of Python to use in this App Service. Possible values are `2.7` and `3.4`.
* `remote_debugging_enabled` - (Optional) Is Remote Debugging Enabled? Defaults to `false`.
* `remote_debugging_version` - (Optional) Which version of Visual Studio should the Remote Debugger be compatible with? Possible values are `VS2012`, `VS2013`, `VS2015` and `VS2017`.
* `use_32_bit_worker_process` - (Optional) Should the App Service run in 32 bit mode, rather than 64 bit mode?

~> **NOTE:** when using an App Service Plan in the `Free` or `Shared` Tiers `use_32_bit_worker_process` must be set to `true`.

* `websockets_enabled` - (Optional) Should WebSockets be enabled?

* `scm_type` - (Optional) The type of Source Control enabled for this App Service. Possible values include `None` and `LocalGit`. Defaults to `None`.

~> **NOTE:** Additional Source Control types will be added in the future, once support for them has been added in the Azure SDK for Go.

## Attributes Reference

The following attributes are exported:

* `id` - The ID of the App Service.

* `default_site_hostname` - The Default Hostname associated with the App Service - such as `mysite.azurewebsites.net`

* `outbound_ip_addresses` - A comma separated list of outbound IP addresses - such as `52.23.25.3,52.143.43.12`

* `source_control` - (Optional) The default local Git source control information if deployment option is set to `LocalGit`.

---

`source_control` supports the following:

<<<<<<< HEAD
* `repo_url` - URL of the Git repo.
* `branch` - Branch name of the Git repo.
=======
* `repo_url` - URL of the Git repository for this App Service.
* `branch` - Branch name of the Git repository for this App Service.
>>>>>>> d53a029a

## Import

App Services can be imported using the `resource id`, e.g.

```shell
terraform import azurerm_app_service.instance1 /subscriptions/00000000-0000-0000-0000-000000000000/resourceGroups/mygroup1/providers/Microsoft.Web/sites/instance1
```<|MERGE_RESOLUTION|>--- conflicted
+++ resolved
@@ -184,13 +184,8 @@
 
 `source_control` supports the following:
 
-<<<<<<< HEAD
-* `repo_url` - URL of the Git repo.
-* `branch` - Branch name of the Git repo.
-=======
 * `repo_url` - URL of the Git repository for this App Service.
 * `branch` - Branch name of the Git repository for this App Service.
->>>>>>> d53a029a
 
 ## Import
 
