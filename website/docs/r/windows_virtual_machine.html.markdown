--- conflicted
+++ resolved
@@ -12,37 +12,21 @@
 
 ## Disclaimers
 
-<<<<<<< HEAD
-~> **Note:** Terraform will automatically remove the OS Disk by default - this behaviour can be configured using the [`features`](https://registry.terraform.io/providers/hashicorp/azurerm/latest/docs/guides/features-block) setting within the Provider block.
-
-~> **Note:** All arguments including the administrator login and password will be stored in the raw state as plain-text. Read more about [sensitive data](/docs/state/sensitive-data.html) in state.
-
-~> **Note:** This resource does not support Unmanaged Disks. If you need to use Unmanaged Disks you can continue to use the [`azurerm_virtual_machine`](virtual_machine.html) resource instead.
-
-~> **Note:** This resource does not support attaching existing OS Disks. You can instead capture an [image](image.html) of the OS Disk or continue to use the [`azurerm_virtual_machine`](virtual_machine.html) resource instead.
-
-~> **Note:** In this release there's a known issue where the `public_ip_address` and `public_ip_addresses` fields may not be fully populated for Dynamic Public IP's.
+-> **Note:** Terraform will automatically remove the OS Disk by default - this behaviour can be configured using the [features](https://registry.terraform.io/providers/hashicorp/azurerm/latest/docs/guides/features-block) setting within the Provider block.
+
+-> **Note:** All arguments including the administrator login and password will be stored in the raw state as plain-text. Read more about [sensitive data](/docs/state/sensitive-data.html) in state.
+
+-> **Note:** This resource does not support Unmanaged Disks. If you need to use Unmanaged Disks you can continue to use the [azurerm_virtual_machine](virtual_machine.html) resource instead.
+
+-> **Note:** This resource does not support attaching existing OS Disks. You can instead capture an [image](image.html) of the OS Disk or continue to use the [azurerm_virtual_machine](virtual_machine.html) resource instead.
+
+-> **Note:** In this release there's a known issue where the `public_ip_address` and `public_ip_addresses` fields may not be fully populated for Dynamic Public IP's.
+
+!> **Note:** Due to a breaking change in the Azure API the `vm_agent_platform_updates_enabled` field is now a `Read-Only` field that is controlled by the platform. Its value cannot be set, modified, or updated.
 
 ## Example Usage
 
-This example provisions a basic Windows Virtual Machine on an internal network. Additional examples of how to use the `azurerm_windows_virtual_machine` resource can be found in the [`./examples/virtual-machines/windows`](https://github.com/hashicorp/terraform-provider-azurerm/tree/main/examples/virtual-machines/windows) directory within the GitHub Repository.
-=======
--> **Note:** Terraform will automatically remove the OS Disk by default - this behaviour can be configured using the [features](https://registry.terraform.io/providers/hashicorp/azurerm/latest/docs/guides/features-block) setting within the Provider block.
-
--> **Note:** All arguments including the administrator login and password will be stored in the raw state as plain-text. Read more about [sensitive data](/docs/state/sensitive-data.html) in state.
-
--> **Note:** This resource does not support Unmanaged Disks. If you need to use Unmanaged Disks you can continue to use the [azurerm_virtual_machine](virtual_machine.html) resource instead.
-
--> **Note:** This resource does not support attaching existing OS Disks. You can instead capture an [image](image.html) of the OS Disk or continue to use the [azurerm_virtual_machine](virtual_machine.html) resource instead.
-
--> **Note:** In this release there's a known issue where the `public_ip_address` and `public_ip_addresses` fields may not be fully populated for Dynamic Public IP's.
-
-!> **Note:** Due to a breaking change in the Azure API the `vm_agent_platform_updates_enabled` field is now a `Read-Only` field that is controlled by the platform. Its value cannot be set, modified, or updated.
-
-## Example Usage
-
 This example provisions a basic Windows Virtual Machine on an internal network. Additional examples of how to use the `azurerm_windows_virtual_machine` resource can be found in the [./examples/virtual-machines/windows](https://github.com/hashicorp/terraform-provider-azurerm/tree/main/examples/virtual-machines/windows) directory within the GitHub Repository.
->>>>>>> 6720a65b
 
 ```hcl
 provider "azurerm" {
