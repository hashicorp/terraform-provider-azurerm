--- conflicted
+++ resolved
@@ -97,11 +97,7 @@
 
 * `node_size` - (Required) The level of node in the Spark Pool. Possible values are `Small`, `Medium`, `Large`, `None`, `XLarge`, `XXLarge` and `XXXLarge`.
 
-<<<<<<< HEAD
 * `spark_version` - (Required) The Apache Spark version. Possible values are `3.4` and `3.5`.
-=======
-* `spark_version` - (Required) The Apache Spark version. Currently, the only possible value is `3.4`.
->>>>>>> cc9b53e5
 
 * `node_count` - (Optional) The number of nodes in the Spark Pool. Exactly one of `node_count` or `auto_scale` must be specified.
 
