--- conflicted
+++ resolved
@@ -308,15 +308,9 @@
 
 A `security_profile` block supports the following:
 
-<<<<<<< HEAD
-* `enable_vtpm` - (Optional) vTPM is a Trusted Launch feature for configuring a dedicated secure vault for keys and measurements held locally on the node. For more details, see aka.ms/aks/trustedlaunch. If not specified, the default is false.
-
-* `enable_secure_boot` - (Optional) Secure Boot is a feature of Trusted Launch which ensures that only signed operating systems and drivers can boot. For more details, see aka.ms/aks/trustedlaunch. If not specified, the default is false.
-=======
-* `vtpm_enabled` - (Optional) vTPM is a Trusted Launch feature for configuring a dedicated secure vault for keys and measurements held locally on the node. For more details, see aka.ms/aks/trustedlaunch. If not specified, the default is false.
-
-* `secure_boot_enabled` - (Optional) Secure Boot is a feature of Trusted Launch which ensures that only signed operating systems and drivers can boot. For more details, see aka.ms/aks/trustedlaunch. If not specified, the default is false.
->>>>>>> 662b6f06
+* `enable_vtpm` - (Optional) vTPM is a Trusted Launch feature for configuring a dedicated secure vault for keys and measurements held locally on the node. For more details, see aka.ms/aks/trustedlaunch. If not specified, the default is `false`.
+
+* `enable_secure_boot` - (Optional) Secure Boot is a feature of Trusted Launch which ensures that only signed operating systems and drivers can boot. For more details, see aka.ms/aks/trustedlaunch. If not specified, the default is `false`.
 
 ---
 
