--- conflicted
+++ resolved
@@ -99,7 +99,6 @@
 
 ---
 
-<<<<<<< HEAD
 A `additional_capabilities` block supports the following:
 
 * `ultra_ssd_enabled` - (Optional) Should the capacity to enable Data Disks of the `UltraSSD_LRS` storage account type be supported on this Orchestrated Virtual Machine Scale Set? Defaults to `false`. Changing this forces a new resource to be created.
@@ -107,9 +106,6 @@
 ---
 
 A `os_profile` block supports the following: 
-=======
-A `os_profile` block supports the following:
->>>>>>> 0ac7615c
 
 * `custom_data` - (Optional) The Base64-Encoded Custom Data which should be used for this Orchestrated Virtual Machine Scale Set.
 
@@ -239,11 +235,7 @@
 
 * `url` - (Required) The Secret URL of a Key Vault Certificate.
 
-<<<<<<< HEAD
 -> **NOTE:** This can be sourced from the `secret_id` field within the `azurerm_key_vault_certificate` Resource. 
-=======
-~> **NOTE:** This can be sourced from the `secret_id` field within the `azurerm_key_vault_certificate` Resource.
->>>>>>> 0ac7615c
 
 ---
 
@@ -287,11 +279,7 @@
 
 * `protected_settings` - (Optional) A JSON String which specifies Sensitive Settings (such as Passwords) for the Extension.
 
-<<<<<<< HEAD
 -> **NOTE:** Keys within the `protected_settings` block are notoriously case-sensitive, where the casing required (e.g. `TitleCase` vs `snakeCase`) depends on the Extension being used. Please refer to the documentation for the specific Orchestrated Virtual Machine Extension you're looking to use for more information. 
-=======
-~> **NOTE:** Keys within the `protected_settings` block are notoriously case-sensitive, where the casing required (e.g. `TitleCase` vs `snakeCase`) depends on the Extension being used. Please refer to the documentation for the specific Orchestrated Virtual Machine Extension you're looking to use for more information.
->>>>>>> 0ac7615c
 
 ---
 
@@ -315,11 +303,7 @@
 
 * `subnet_id` - (Optional) The ID of the Subnet which this IP Configuration should be connected to.
 
-<<<<<<< HEAD
 -> **NOTE:** `subnet_id` is required if version is set to `IPv4`. 
-=======
-~> **NOTE:** `subnet_id` is required if version is set to `IPv4`.
->>>>>>> 0ac7615c
 
 * `version` - (Optional) The Internet Protocol Version which should be used for this IP Configuration. Possible values are `IPv4` and `IPv6`. Defaults to `IPv4`.
 
@@ -363,11 +347,7 @@
 
 * `disk_encryption_set_id` - (Optional) The ID of the Disk Encryption Set which should be used to encrypt this OS Disk.
 
-<<<<<<< HEAD
 -> **NOTE:** Disk Encryption Sets are in Public Preview in a limited set of regions 
-=======
-~> **NOTE:** Disk Encryption Sets are in Public Preview in a limited set of regions
->>>>>>> 0ac7615c
 
 * `disk_size_gb` - (Optional) The Size of the Internal OS Disk in GB, if you wish to vary from the size used in the image this Virtual Machine Scale Set is sourced from.
 
