--- conflicted
+++ resolved
@@ -143,12 +143,6 @@
 
 The `timeouts` block allows you to specify [timeouts](https://www.terraform.io/docs/configuration/resources.html#timeouts) for certain actions:
 
-<<<<<<< HEAD
-- `create` - (Defaults to 5 minutes) Used when creating the Log Analytics Workspace.
-- `update` - (Defaults to 5 minutes) Used when updating the Log Analytics Workspace.
-- `read` - (Defaults to 5 minutes) Used when retrieving the Log Analytics Workspace.
-- `delete` - (Defaults to 30 minutes) Used when deleting the Log Analytics Workspace.
-=======
 * `create` - (Defaults to 5 minutes) Used when creating the Log Analytics Workspace.
 * `read` - (Defaults to 5 minutes) Used when retrieving the Log Analytics Workspace.
 * `update` - (Defaults to 5 minutes) Used when updating the Log Analytics Workspace.
@@ -158,5 +152,4 @@
 <!-- This section is generated, changes will be overwritten -->
 This resource uses the following Azure API Providers:
 
-* `Microsoft.OperationalInsights`: 2022-10-01
->>>>>>> 9d98224a
+* `Microsoft.OperationalInsights`: 2022-10-01