--- conflicted
+++ resolved
@@ -82,11 +82,7 @@
 
 * `restore_point_in_time` - (Optional) When `create_mode` is `PointInTimeRestore` the point in time to restore from `creation_source_server_id`. 
 
-<<<<<<< HEAD
-* `ssl_enforcement_enabled` - (Optional) Specifies if SSL should be enforced on connections. Possible values are `true` and `false`.
-=======
 * `ssl_enforcement_enabled` - (Required) Specifies if SSL should be enforced on connections. Possible values are `true` and `false`.
->>>>>>> 10a2ed50
 
 -> **NOTE:** `ssl_minimal_tls_version_enforced` must be set to `TLSEnforcementDisabled` when `ssl_enforcement_enabled` is set to `false`.
 
