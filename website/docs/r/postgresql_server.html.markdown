---
subcategory: "Database"
layout: "azurerm"
page_title: "Azure Resource Manager: azurerm_postgresql_server"
description: |-
  Manages a PostgreSQL Server.
---

# azurerm_postgresql_server

Manages a PostgreSQL Server.

## Example Usage

```hcl
resource "azurerm_resource_group" "example" {
  name     = "example-resources"
  location = "West Europe"
}

resource "azurerm_postgresql_server" "example" {
  name                = "example-psqlserver"
  location            = azurerm_resource_group.example.location
  resource_group_name = azurerm_resource_group.example.name

  administrator_login          = "psqladminun"
  administrator_login_password = "H@Sh1CoR3!"

  sku_name   = "GP_Gen5_4"
  version    = "9.6"
  storage_mb = 640000

  backup_retention_days        = 7
  geo_redundant_backup_enabled = true
  auto_grow_enabled            = true

  public_network_access_enabled    = false
  ssl_enforcement_enabled          = true
  ssl_minimal_tls_version_enforced = "TLS1_2"
}
```

## Argument Reference

The following arguments are supported:

* `name` - (Required) Specifies the name of the PostgreSQL Server. Changing this forces a new resource to be created.

* `resource_group_name` - (Required) The name of the resource group in which to create the PostgreSQL Server. Changing this forces a new resource to be created.

* `location` - (Required) Specifies the supported Azure location where the resource exists. Changing this forces a new resource to be created.

* `sku_name` - (Required) Specifies the SKU Name for this PostgreSQL Server. The name of the SKU, follows the `tier` + `family` + `cores` pattern (e.g. `B_Gen4_1`, `GP_Gen5_8`). For more information see the [product documentation](https://docs.microsoft.com/en-us/rest/api/postgresql/servers/create#sku).

* `version` - (Required) Specifies the version of PostgreSQL to use. Valid values are `9.5`, `9.6`, `10`, `10.0`, and `11`. Changing this forces a new resource to be created.

* `administrator_login` - (Optional) The Administrator Login for the PostgreSQL Server. Required when `create_mode` is `Default`. Changing this forces a new resource to be created.

* `administrator_login_password` - (Optional) The Password associated with the `administrator_login` for the PostgreSQL Server. Required when `create_mode` is `Default`.

* `auto_grow_enabled` - (Optional) Enable/Disable auto-growing of the storage. Storage auto-grow prevents your server from running out of storage and becoming read-only. If storage auto grow is enabled, the storage automatically grows without impacting the workload. The default value if not explicitly specified is `true`.

* `backup_retention_days` - (Optional) Backup retention days for the server, supported values are between `7` and `35` days.

* `create_mode` - (Optional) The creation mode. Can be used to restore or replicate existing servers. Possible values are `Default`, `Replica`, `GeoRestore`, and `PointInTimeRestore`. Defaults to `Default.`

* `creation_source_server_id` - (Optional) For creation modes other then default the source server ID to use.

* `geo_redundant_backup_enabled` - (Optional) Turn Geo-redundant server backups on/off. This allows you to choose between locally redundant or geo-redundant backup storage in the General Purpose and Memory Optimized tiers. When the backups are stored in geo-redundant backup storage, they are not only stored within the region in which your server is hosted, but are also replicated to a paired data center. This provides better protection and ability to restore your server in a different region in the event of a disaster. This is not support for the Basic tier.

* `identity` - (Optional) An `identity` block as defined below. 

* `infrastructure_encryption_enabled` - (Optional) Whether or not infrastructure is encrypted for this server. Defaults to `false`. Changing this forces a new resource to be created.

~> **NOTE:** This property is currently still in development and not supported by Microsoft. If the `infrastructure_encryption_enabled` attribute is set to `true` the postgreSQL instance will incur a substantial performance degradation due to a second encryption pass on top of the existing default encryption that is already provided by Azure Storage. It is strongly suggested to leave this value `false` as not doing so can lead to unclear error messages.

* `public_network_access_enabled` - (Optional) Whether or not public network access is allowed for this server. Defaults to `true`.

* `restore_point_in_time` - (Optional) When `create_mode` is `PointInTimeRestore` the point in time to restore from `creation_source_server_id`. 

* `ssl_enforcement_enabled` - (Optional) Specifies if SSL should be enforced on connections. Possible values are `true` and `false`.

* `ssl_minimal_tls_version_enforced` - (Optional) The mimimun TLS version to support on the sever. Possible values are `TLSEnforcementDisabled`, `TLS1_0`, `TLS1_1`, and `TLS1_2`. Defaults to `TLSEnforcementDisabled`.
 
* `storage_mb` - (Optional) Max storage allowed for a server. Possible values are between `5120` MB(5GB) and `1048576` MB(1TB) for the Basic SKU and between `5120` MB(5GB) and `4194304` MB(4TB) for General Purpose/Memory Optimized SKUs. For more information see the [product documentation](https://docs.microsoft.com/en-us/rest/api/postgresql/servers/create#StorageProfile).

* `threat_detection_policy` - (Optional) Threat detection policy configuration, known in the API as Server Security Alerts Policy. The `threat_detection_policy` block supports fields documented below.

* `tags` - (Optional) A mapping of tags to assign to the resource.  

---

A `identity` block supports the following:

* `type` - (Required) The Type of Identity which should be used for this PostgreSQL Server. At this time the only possible value is `SystemAssigned`.

---

a `threat_detection_policy` block supports the following:

* `enabled` - (Required) Is the policy enabled?

* `disabled_alerts` - (Optional) Specifies a list of alerts which should be disabled. Possible values include `Access_Anomaly`, `Sql_Injection` and `Sql_Injection_Vulnerability`.

* `email_account_admins` - (Optional) Should the account administrators be emailed when this alert is triggered?

* `email_addresses` - (Optional) A list of email addresses which alerts should be sent to.

* `retention_days` - (Optional) Specifies the number of days to keep in the Threat Detection audit logs.

* `storage_account_access_key` - (Optional) Specifies the identifier key of the Threat Detection audit storage account.

* `storage_endpoint` - (Optional) Specifies the blob storage endpoint (e.g. https://MyAccount.blob.core.windows.net). This blob storage will hold all Threat Detection audit logs.


## Attributes Reference

The following attributes are exported:

* `id` - The ID of the PostgreSQL Server.

* `fqdn` - The FQDN of the PostgreSQL Server.

<<<<<<< HEAD
=======
* `identity` - An `identity` block as documented below.

>>>>>>> 84e4f9af
---

A `identity` block exports the following:

<<<<<<< HEAD
* `principal_id` - The (Client) ID of the Service Principal.
=======
* `principal_id` - The Client ID of the Service Principal assigned to this PostgreSQL Server.
>>>>>>> 84e4f9af

* `tenant_id` - The ID of the Tenant the Service Principal is assigned in.

## Timeouts

The `timeouts` block allows you to specify [timeouts](https://www.terraform.io/docs/configuration/resources.html#timeouts) for certain actions:

* `create` - (Defaults to 60 minutes) Used when creating the PostgreSQL Server.
* `update` - (Defaults to 60 minutes) Used when updating the PostgreSQL Server.
* `read` - (Defaults to 5 minutes) Used when retrieving the PostgreSQL Server.
* `delete` - (Defaults to 60 minutes) Used when deleting the PostgreSQL Server.

## Import

PostgreSQL Server's can be imported using the `resource id`, e.g.

```shell
terraform import azurerm_postgresql_server.server1 /subscriptions/00000000-0000-0000-0000-000000000000/resourceGroups/mygroup1/providers/Microsoft.DBforPostgreSQL/servers/server1
```<|MERGE_RESOLUTION|>--- conflicted
+++ resolved
@@ -121,20 +121,13 @@
 
 * `fqdn` - The FQDN of the PostgreSQL Server.
 
-<<<<<<< HEAD
-=======
 * `identity` - An `identity` block as documented below.
 
->>>>>>> 84e4f9af
 ---
 
 A `identity` block exports the following:
 
-<<<<<<< HEAD
-* `principal_id` - The (Client) ID of the Service Principal.
-=======
 * `principal_id` - The Client ID of the Service Principal assigned to this PostgreSQL Server.
->>>>>>> 84e4f9af
 
 * `tenant_id` - The ID of the Tenant the Service Principal is assigned in.
 
