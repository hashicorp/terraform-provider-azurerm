--- conflicted
+++ resolved
@@ -199,19 +199,15 @@
 
 An `ip_configuration` supports the following:
 
-* `name` - (Required) Specifies the Name of the IP Configuration. Changing this forces a new resource to be created. 
-
-* `private_ip_address` - (Required) Specifies the static IP address within the private endpoint's subnet to be used. Changing this forces a new resource to be created. 
-
-<<<<<<< HEAD
+* `name` - (Required) Specifies the Name of the IP Configuration. Changing this forces a new resource to be created.
+
+* `private_ip_address` - (Required) Specifies the static IP address within the private endpoint's subnet to be used. Changing this forces a new resource to be created.
+
 * `subresource_name` - (Required) Specifies the subresource this IP address applies to. `subresource_names` corresponds to `group_id`. Changing this forces a new resource to be created.
 
 * `member_name` - (Optional) Specifies the member name this IP address applies to. If it is not specified, it will use the value of `subresource_name`. Changing this forces a new resource to be created.
 
 -> **NOTE:** `member_name` will be required and will not take the value of `subresource_name` in the next major version.
-=======
-* `subresource_name` - (Required) Specifies the subresource this IP address applies to. `subresource_names` corresponds to `group_id` and in this context is also used for `member_name`. Changing this forces a new resource to be created. 
->>>>>>> 8f106f76
 
 ## Attributes Reference
 
