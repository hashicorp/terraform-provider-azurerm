---
subcategory: "Network"
layout: "azurerm"
page_title: "Azure Resource Manager: azurerm_private_endpoint"
description: |-
  Manages a Private Endpoint.
---

# azurerm_private_endpoint

Manages a Private Endpoint.

Azure Private Endpoint is a network interface that connects you privately and securely to a service powered by Azure Private Link. Private Endpoint uses a private IP address from your VNet, effectively bringing the service into your VNet. The service could be an Azure service such as Azure Storage, SQL, etc. or your own Private Link Service.

## Example Usage

```hcl
resource "azurerm_resource_group" "example" {
  name     = "example-resources"
  location = "West Europe"
}

resource "azurerm_virtual_network" "example" {
  name                = "example-network"
  address_space       = ["10.0.0.0/16"]
  location            = azurerm_resource_group.example.location
  resource_group_name = azurerm_resource_group.example.name
}

resource "azurerm_subnet" "service" {
  name                 = "service"
  resource_group_name  = azurerm_resource_group.example.name
  virtual_network_name = azurerm_virtual_network.example.name
  address_prefixes     = ["10.0.1.0/24"]

  enforce_private_link_service_network_policies = true
}

resource "azurerm_subnet" "endpoint" {
  name                 = "endpoint"
  resource_group_name  = azurerm_resource_group.example.name
  virtual_network_name = azurerm_virtual_network.example.name
  address_prefixes     = ["10.0.2.0/24"]

  enforce_private_link_endpoint_network_policies = true
}

resource "azurerm_public_ip" "example" {
  name                = "example-pip"
  sku                 = "Standard"
  location            = azurerm_resource_group.example.location
  resource_group_name = azurerm_resource_group.example.name
  allocation_method   = "Static"
}

resource "azurerm_lb" "example" {
  name                = "example-lb"
  sku                 = "Standard"
  location            = azurerm_resource_group.example.location
  resource_group_name = azurerm_resource_group.example.name

  frontend_ip_configuration {
    name                 = azurerm_public_ip.example.name
    public_ip_address_id = azurerm_public_ip.example.id
  }
}

resource "azurerm_private_link_service" "example" {
  name                = "example-privatelink"
  location            = azurerm_resource_group.example.location
  resource_group_name = azurerm_resource_group.example.name

  nat_ip_configuration {
    name      = azurerm_public_ip.example.name
    primary   = true
    subnet_id = azurerm_subnet.service.id
  }

  load_balancer_frontend_ip_configuration_ids = [
    azurerm_lb.example.frontend_ip_configuration.0.id,
  ]
}

resource "azurerm_private_endpoint" "example" {
  name                = "example-endpoint"
  location            = azurerm_resource_group.example.location
  resource_group_name = azurerm_resource_group.example.name
  subnet_id           = azurerm_subnet.endpoint.id

  private_service_connection {
    name                           = "example-privateserviceconnection"
    private_connection_resource_id = azurerm_private_link_service.example.id
    is_manual_connection           = false
  }
}
```

Using a Private Link Service Alias with existing resources:

```hcl
data "azurerm_resource_group" "example" {
  name = "example-resources"
}

data "azurerm_virtual_network" "vnet" {
  name                = "example-network"
  resource_group_name = data.azurerm_resource_group.example.name
}

data "azurerm_subnet" "subnet" {
  name                 = "default"
  virtual_network_name = data.azurerm_virtual_network.vnet.name
  resource_group_name  = data.azurerm_resource_group.example.name
}

resource "azurerm_private_endpoint" "example" {
  name                = "example-endpoint"
  location            = data.azurerm_resource_group.example.location
  resource_group_name = data.azurerm_resource_group.example.name
  subnet_id           = data.azurerm_subnet.subnet.id

  private_service_connection {
    name                              = "example-privateserviceconnection"
    private_connection_resource_alias = "example-privatelinkservice.d20286c8-4ea5-11eb-9584-8f53157226c6.centralus.azure.privatelinkservice"
    is_manual_connection              = true
    request_message                   = "PL"
  }
}
```

## Argument Reference

The following arguments are supported:

* `name` - (Required) Specifies the Name of the Private Endpoint. Changing this forces a new resource to be created.

* `resource_group_name` - (Required) Specifies the Name of the Resource Group within which the Private Endpoint should exist. Changing this forces a new resource to be created.

* `location` - (Required) The supported Azure location where the resource exists. Changing this forces a new resource to be created.

* `subnet_id` - (Required) The ID of the Subnet from which Private IP Addresses will be allocated for this Private Endpoint. Changing this forces a new resource to be created.

* `custom_network_interface_name` - (Optional) The custom name of the network interface attached to the private endpoint. Changing this forces a new resource to be created.

* `private_dns_zone_group` - (Optional) A `private_dns_zone_group` block as defined below.

* `private_service_connection` - (Required) A `private_service_connection` block as defined below.

* `ip_configuration` - (Optional) An `ip_configuration` block as defined below. This allows a static IP address to be set for this Private Endpoint, otherwise an address is dynamically allocated from the Subnet. At most one IP configuration is allowed. Changing this forces a new resource to be created.

* `tags` - (Optional) A mapping of tags to assign to the resource.

---

A `private_dns_zone_group` supports the following:

* `name` - (Required) Specifies the Name of the Private DNS Zone Group. Changing this forces a new `private_dns_zone_group` resource to be created.

* `private_dns_zone_ids` - (Required) Specifies the list of Private DNS Zones to include within the `private_dns_zone_group`.

---

A `private_service_connection` supports the following:

* `name` - (Required) Specifies the Name of the Private Service Connection. Changing this forces a new resource to be created.

* `is_manual_connection` - (Required) Does the Private Endpoint require Manual Approval from the remote resource owner? Changing this forces a new resource to be created.

-> **NOTE:** If you are trying to connect the Private Endpoint to a remote resource without having the correct RBAC permissions on the remote resource set this value to `true`.

* `private_connection_resource_id` - (Optional) The ID of the Private Link Enabled Remote Resource which this Private Endpoint should be connected to. One of `private_connection_resource_id` or `private_connection_resource_alias` must be specified. Changing this forces a new resource to be created. For a web app or function app slot, the parent web app should be used in this field instead of a reference to the slot itself.

* `private_connection_resource_alias` - (Optional) The Service Alias of the Private Link Enabled Remote Resource which this Private Endpoint should be connected to. One of `private_connection_resource_id` or `private_connection_resource_alias` must be specified. Changing this forces a new resource to be created.

* `subresource_names` - (Optional) A list of subresource names which the Private Endpoint is able to connect to. `subresource_names` corresponds to `group_id`. Changing this forces a new resource to be created.

-> Several possible values for this field are shown below, however this is not extensive:

| Resource Type                 | SubResource Name | Secondary SubResource Name |
| ----------------------------- | ---------------- | -------------------------- |
| Data Lake File System Gen2    | dfs              | dfs_secondary              |
| SQL Database / Data Warehouse | sqlServer        |                            |
| SQL Managed Instance          | managedInstance  |                            |
| Storage Account               | blob             | blob_secondary             |
| Storage Account               | file             | file_secondary             |
| Storage Account               | queue            | queue_secondary            |
| Storage Account               | table            | table_secondary            |
| Storage Account               | web              | web_secondary              |
| Web App / Function App        | sites            |                            |
| Web App / Function App Slots  | sites-&lt;slotName&gt; |                            |

Some resource types (such as Storage Account) only support 1 subresource per private endpoint. See the product [documentation](https://docs.microsoft.com/azure/private-link/private-endpoint-overview#private-link-resource) for more information.

* `request_message` - (Optional) A message passed to the owner of the remote resource when the private endpoint attempts to establish the connection to the remote resource. The request message can be a maximum of `140` characters in length. Only valid if `is_manual_connection` is set to `true`.

---

An `ip_configuration` supports the following:

* `name` - (Required) Specifies the Name of the IP Configuration. Changing this forces a new resource to be created. Changing this forces a new resource to be created.

* `private_ip_address` - (Required) Specifies the static IP address within the private endpoint's subnet to be used. Changing this forces a new resource to be created. Changing this forces a new resource to be created.

<<<<<<< HEAD
* `subresource_name` - (Required) Specifies the subresource this IP address applies to. `subresource_names` corresponds to `group_id`. Changing this forces a new resource to be created.

* `member_name` - (Optional) Specifies the member name of the group which this IP address applies to. It reuses the value of `subresource_name` if not provided or empty value provided.
=======
* `subresource_name` - (Required) Specifies the subresource this IP address applies to. `subresource_names` corresponds to `group_id` and in this context is also used for `member_name`. Changing this forces a new resource to be created. Changing this forces a new resource to be created.
>>>>>>> 709842f3

## Attributes Reference

The following attributes are exported:

* `id` - The ID of the Private Endpoint.

---

A `network_interface` block exports:

* `id` - The ID of the network interface associated with the `private_endpoint`.

* `name` - The name of the network interface associated with the `private_endpoint`.

---

A `private_dns_zone_group` block exports:

* `id` - The ID of the Private DNS Zone Group.

---

A `custom_dns_configs` block exports:

* `fqdn` - The fully qualified domain name to the `private_endpoint`.

* `ip_addresses` - A list of all IP Addresses that map to the `private_endpoint` fqdn.

-> **NOTE:** If a Private DNS Zone Group has been defined and is currently connected correctly this block will be empty.

---

A `private_dns_zone_configs` block exports:

* `name` - The name of the Private DNS Zone that the config belongs to.

* `id` - The ID of the Private DNS Zone Config.

* `private_dns_zone_id` - A list of IP Addresses

* `record_sets` - A `record_sets` block as defined below.

---

A `private_service_connection` block exports:

* `private_ip_address` - (Computed) The private IP address associated with the private endpoint, note that you will have a private IP address assigned to the private endpoint even if the connection request was `Rejected`.

---

An `ip_configuration` block exports:

* `name` - The Name of the IP Configuration.

* `private_ip_address` - The static IP address set by this configuration. It is recommended to use the private IP address exported in the `private_service_connection` block to obtain the address associated with the private endpoint.

* `subresource_name` - The subresource this IP address applies to, which corresponds to the `group_id`.

---

A `record_sets` block exports:

* `name` - The name of the Private DNS Zone that the config belongs to.

* `type` - The type of DNS record.

* `fqdn` - The fully qualified domain name to the `private_dns_zone`.

* `ttl` - The time to live for each connection to the `private_dns_zone`.

* `ip_addresses` - A list of all IP Addresses that map to the `private_dns_zone` fqdn.

-> **NOTE:** If a Private DNS Zone Group has not been configured correctly the `record_sets` attributes will be empty.

---

## Example HCL Configurations

* How to connect a `Private Endpoint` to a [Application Gateway](https://github.com/hashicorp/terraform-provider-azurerm/tree/main/examples/private-endpoint/application-gateway)
* How to connect a `Private Endpoint` to a [Cosmos MongoDB](https://github.com/hashicorp/terraform-provider-azurerm/tree/main/examples/private-endpoint/cosmos-db)
* How to connect a `Private Endpoint` to a [PostgreSQL Server](https://github.com/hashicorp/terraform-provider-azurerm/tree/main/examples/private-endpoint/postgresql)
* How to connect a `Private Endpoint` to a [Private Link Service](https://github.com/hashicorp/terraform-provider-azurerm/tree/main/examples/private-endpoint/private-link-service)
* How to connect a `Private Endpoint` to a [Private DNS Group](https://github.com/hashicorp/terraform-provider-azurerm/tree/main/examples/private-endpoint/private-dns-group)
* How to connect a `Private Endpoint` to a [Databricks Workspace](https://github.com/hashicorp/terraform-provider-azurerm/tree/main/examples/private-endpoint/databricks)

## Timeouts

The `timeouts` block allows you to specify [timeouts](https://www.terraform.io/language/resources/syntax#operation-timeouts) for certain actions:

* `create` - (Defaults to 60 minutes) Used when creating the Private Endpoint.
* `update` - (Defaults to 60 minutes) Used when updating the Private Endpoint.
* `read` - (Defaults to 5 minutes) Used when retrieving the Private Endpoint.
* `delete` - (Defaults to 60 minutes) Used when deleting the Private Endpoint.

## Import

Private Endpoints can be imported using the `resource id`, e.g.

```shell
terraform import azurerm_private_endpoint.example /subscriptions/00000000-0000-0000-0000-000000000000/resourceGroups/group1/providers/Microsoft.Network/privateEndpoints/endpoint1
```<|MERGE_RESOLUTION|>--- conflicted
+++ resolved
@@ -201,13 +201,9 @@
 
 * `private_ip_address` - (Required) Specifies the static IP address within the private endpoint's subnet to be used. Changing this forces a new resource to be created. Changing this forces a new resource to be created.
 
-<<<<<<< HEAD
 * `subresource_name` - (Required) Specifies the subresource this IP address applies to. `subresource_names` corresponds to `group_id`. Changing this forces a new resource to be created.
 
 * `member_name` - (Optional) Specifies the member name of the group which this IP address applies to. It reuses the value of `subresource_name` if not provided or empty value provided.
-=======
-* `subresource_name` - (Required) Specifies the subresource this IP address applies to. `subresource_names` corresponds to `group_id` and in this context is also used for `member_name`. Changing this forces a new resource to be created. Changing this forces a new resource to be created.
->>>>>>> 709842f3
 
 ## Attributes Reference
 
