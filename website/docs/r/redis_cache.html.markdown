---
subcategory: "Redis"
layout: "azurerm"
page_title: "Azure Resource Manager: azurerm_redis_cache"
description: |-
  Manages a Redis Cache

---

# azurerm_redis_cache

Manages a Redis Cache.

-> **Note:** Redis version 4 is being retired and no longer supports creating new instances. Version 4 will be removed in a future release. [Redis Version 4 Retirement](https://learn.microsoft.com/azure/azure-cache-for-redis/cache-retired-features#important-upgrade-timelines)

## Example Usage

This example provisions a Standard Redis Cache. Other examples of the `azurerm_redis_cache` resource can be found in [the `./examples/redis-cache` directory within the GitHub Repository](https://github.com/hashicorp/terraform-provider-azurerm/tree/main/examples/redis-cache)

```hcl
resource "azurerm_resource_group" "example" {
  name     = "example-resources"
  location = "West Europe"
}

# NOTE: the Name used for Redis needs to be globally unique
resource "azurerm_redis_cache" "example" {
  name                 = "example-cache"
  location             = azurerm_resource_group.example.location
  resource_group_name  = azurerm_resource_group.example.name
  capacity             = 2
  family               = "C"
  sku_name             = "Standard"
  non_ssl_port_enabled = false
  minimum_tls_version  = "1.2"

  redis_configuration {
  }
}
```

## Argument Reference

The following arguments are supported:

* `name` - (Required) The name of the Redis instance. Changing this forces a new resource to be created.

* `location` - (Required) The location of the resource group. Changing this forces a new resource to be created.

* `resource_group_name` - (Required) The name of the resource group in which to create the Redis instance. Changing this forces a new resource to be created.

* `capacity` - (Required) The size of the Redis cache to deploy. Valid values for a SKU `family` of C (Basic/Standard) are `0, 1, 2, 3, 4, 5, 6`, and for P (Premium) `family` are `1, 2, 3, 4, 5`.

* `family` - (Required) The SKU family/pricing group to use. Valid values are `C` (for Basic/Standard SKU family) and `P` (for `Premium`)

* `sku_name` - (Required) The SKU of Redis to use. Possible values are `Basic`, `Standard` and `Premium`.

~> **Note** Downgrading the SKU will force a new resource to be created.

---

<<<<<<< HEAD
* `access_keys_authentication_enabled` - (Optional) Whether access key authentication is enabled? Defaults to `true`. `active_directory_authentication_enabled` must be set to `true` to disable access key authentication.

* `enable_non_ssl_port` - (Optional) Enable the non-SSL port (6379) - disabled by default.
=======
* `non_ssl_port_enabled` - (Optional) Enable the non-SSL port (6379) - disabled by default.
>>>>>>> e8d7ed54

* `identity` - (Optional) An `identity` block as defined below.

* `minimum_tls_version` - (Optional) The minimum TLS version. Possible values are `1.0`, `1.1` and `1.2`. Defaults to `1.0`.

* `patch_schedule` - (Optional) A list of `patch_schedule` blocks as defined below.

* `private_static_ip_address` - (Optional) The Static IP Address to assign to the Redis Cache when hosted inside the Virtual Network. This argument implies the use of `subnet_id`. Changing this forces a new resource to be created.

* `public_network_access_enabled` - (Optional) Whether or not public network access is allowed for this Redis Cache. `true` means this resource could be accessed by both public and private endpoint. `false` means only private endpoint access is allowed. Defaults to `true`.

* `redis_configuration` - (Optional) A `redis_configuration` block as defined below - with some limitations by SKU - defaults/details are shown below.

* `replicas_per_master` - (Optional) Amount of replicas to create per master for this Redis Cache.

~> **Note:** Configuring the number of replicas per master is only available when using the Premium SKU and cannot be used in conjunction with shards.

* `replicas_per_primary` - (Optional) Amount of replicas to create per primary for this Redis Cache. If both `replicas_per_primary` and `replicas_per_master` are set, they need to be equal.

* `redis_version` - (Optional) Redis version. Only major version needed. Possible values are `4` and `6`. Defaults to `6`.

* `tenant_settings` - (Optional) A mapping of tenant settings to assign to the resource.

* `shard_count` - (Optional) *Only available when using the Premium SKU* The number of Shards to create on the Redis Cluster.

* `subnet_id` - (Optional) *Only available when using the Premium SKU* The ID of the Subnet within which the Redis Cache should be deployed. This Subnet must only contain Azure Cache for Redis instances without any other type of resources. Changing this forces a new resource to be created.

* `tags` - (Optional) A mapping of tags to assign to the resource.

* `zones` - (Optional) Specifies a list of Availability Zones in which this Redis Cache should be located. Changing this forces a new Redis Cache to be created.

-> **Please Note**: Availability Zones are [in Preview and only supported in several regions at this time](https://docs.microsoft.com/azure/availability-zones/az-overview) - as such you must be opted into the Preview to use this functionality. You can [opt into the Availability Zones Preview in the Azure Portal](https://aka.ms/azenroll).

---

An `identity` block supports the following:

* `type` - (Required) Specifies the type of Managed Service Identity that should be configured on this Redis Cluster. Possible values are `SystemAssigned`, `UserAssigned`, `SystemAssigned, UserAssigned` (to enable both).

* `identity_ids` - (Optional) A list of User Assigned Managed Identity IDs to be assigned to this Redis Cluster.

~> **NOTE:** This is required when `type` is set to `UserAssigned` or `SystemAssigned, UserAssigned`.

---

A `patch_schedule` block supports the following:

* `day_of_week` - (Required) the Weekday name - possible values include `Monday`, `Tuesday`, `Wednesday` etc.

* `start_hour_utc` - (Optional) the Start Hour for maintenance in UTC - possible values range from `0 - 23`.

~> **Note:** The Patch Window lasts for `5` hours from the `start_hour_utc`.

* `maintenance_window` - (Optional) The ISO 8601 timespan which specifies the amount of time the Redis Cache can be updated. Defaults to `PT5H`.

---

A `redis_configuration` block supports the following:

* `aof_backup_enabled` - (Optional) Enable or disable AOF persistence for this Redis Cache. Defaults to `false`.

~> **NOTE:** `aof_backup_enabled` can only be set when SKU is `Premium`.

* `aof_storage_connection_string_0` - (Optional) First Storage Account connection string for AOF persistence.
* `aof_storage_connection_string_1` - (Optional) Second Storage Account connection string for AOF persistence.

Example usage:

```hcl
redis_configuration {
  aof_backup_enabled              = true
  aof_storage_connection_string_0 = "DefaultEndpointsProtocol=https;BlobEndpoint=${azurerm_storage_account.nc-cruks-storage-account.primary_blob_endpoint};AccountName=${azurerm_storage_account.mystorageaccount.name};AccountKey=${azurerm_storage_account.mystorageaccount.primary_access_key}"
  aof_storage_connection_string_1 = "DefaultEndpointsProtocol=https;BlobEndpoint=${azurerm_storage_account.mystorageaccount.primary_blob_endpoint};AccountName=${azurerm_storage_account.mystorageaccount.name};AccountKey=${azurerm_storage_account.mystorageaccount.secondary_access_key}"
}
```

* `authentication_enabled` - (Optional) If set to `false`, the Redis instance will be accessible without authentication. Defaults to `true`.

-> **NOTE:** `authentication_enabled` can only be set to `false` if a `subnet_id` is specified; and only works if there aren't existing instances within the subnet with `authentication_enabled` set to `true`.

* `active_directory_authentication_enabled` - (Optional) Enable Microsoft Entra (AAD) authentication. Defaults to `false`.

* `maxmemory_reserved` - (Optional) Value in megabytes reserved for non-cache usage e.g. failover. Defaults are shown below.
* `maxmemory_delta` - (Optional) The max-memory delta for this Redis instance. Defaults are shown below.
* `maxmemory_policy` - (Optional) How Redis will select what to remove when `maxmemory` is reached. Defaults to `volatile-lru`.

* `data_persistence_authentication_method` - (Optional) Preferred auth method to communicate to storage account used for data persistence. Possible values are `SAS` and `ManagedIdentity`.

* `maxfragmentationmemory_reserved` - (Optional) Value in megabytes reserved to accommodate for memory fragmentation. Defaults are shown below.

* `rdb_backup_enabled` - (Optional) Is Backup Enabled? Only supported on Premium SKUs. Defaults to `false`.

-> **NOTE:** If `rdb_backup_enabled` set to `true`, `rdb_storage_connection_string` must also be set.

* `rdb_backup_frequency` - (Optional) The Backup Frequency in Minutes. Only supported on Premium SKUs. Possible values are: `15`, `30`, `60`, `360`, `720` and `1440`.
* `rdb_backup_max_snapshot_count` - (Optional) The maximum number of snapshots to create as a backup. Only supported for Premium SKUs.
* `rdb_storage_connection_string` - (Optional) The Connection String to the Storage Account. Only supported for Premium SKUs. In the format: `DefaultEndpointsProtocol=https;BlobEndpoint=${azurerm_storage_account.example.primary_blob_endpoint};AccountName=${azurerm_storage_account.example.name};AccountKey=${azurerm_storage_account.example.primary_access_key}`.

~> **NOTE:** There's a bug in the Redis API where the original storage connection string isn't being returned, which [is being tracked in this issue](https://github.com/Azure/azure-rest-api-specs/issues/3037). In the interim you can use [the `ignore_changes` attribute to ignore changes to this field](https://www.terraform.io/language/meta-arguments/lifecycle#ignore_changess) e.g.:

* `storage_account_subscription_id` - (Optional) The ID of the Subscription containing the Storage Account.

```hcl
resource "azurerm_redis_cache" "example" {
  # ...
  ignore_changes = [redis_configuration[0].rdb_storage_connection_string]
}
```

* `notify_keyspace_events` - (Optional) Keyspace notifications allows clients to subscribe to Pub/Sub channels in order to receive events affecting the Redis data set in some way. [Reference](https://redis.io/topics/notifications#configuration)

```hcl
redis_configuration {
  maxmemory_reserved = 10
  maxmemory_delta    = 2
  maxmemory_policy   = "allkeys-lru"
}
```

### Default Redis Configuration Values

| Redis Value                     | Basic        | Standard     | Premium      |
|---------------------------------| ------------ | ------------ | ------------ |
| authentication_enabled          | true         | true         | true         |
| maxmemory_reserved              | 2            | 50           | 200          |
| maxfragmentationmemory_reserved | 2            | 50           | 200          |
| maxmemory_delta                 | 2            | 50           | 200          |
| maxmemory_policy                | volatile-lru | volatile-lru | volatile-lru |

~> **NOTE:** The `maxmemory_reserved`, `maxmemory_delta` and `maxfragmentationmemory_reserved` settings are only available for Standard and Premium caches. More details are available in the Relevant Links section below.

## Attributes Reference

In addition to the Arguments listed above - the following Attributes are exported:

* `id` - The Route ID.

* `hostname` - The Hostname of the Redis Instance

* `ssl_port` - The SSL Port of the Redis Instance

* `port` - The non-SSL Port of the Redis Instance

* `primary_access_key` - The Primary Access Key for the Redis Instance

* `secondary_access_key` - The Secondary Access Key for the Redis Instance

* `primary_connection_string` - The primary connection string of the Redis Instance.

* `secondary_connection_string` - The secondary connection string of the Redis Instance.

* `redis_configuration` - A `redis_configuration` block as defined below:

---

A `redis_configuration` block exports the following:

* `maxclients` - Returns the max number of connected clients at the same time.

## Relevant Links

* [Azure Cache for Redis planning](https://docs.microsoft.com/azure/azure-cache-for-redis/cache-planning-faq)
* [Redis: Available Configuration Settings](https://redis.io/topics/config)

## Timeouts

 The `timeouts` block allows you to specify [timeouts](https://www.terraform.io/language/resources/syntax#operation-timeouts) for certain actions:

* `create` - (Defaults to 180 minutes) Used when creating the Redis Cache.
* `update` - (Defaults to 180 minutes) Used when updating the Redis Cache.
* `read` - (Defaults to 5 minutes) Used when retrieving the Redis Cache.
* `delete` - (Defaults to 180 minutes) Used when deleting the Redis Cache.

## Import

Redis Cache's can be imported using the `resource id`, e.g.

```shell
terraform import azurerm_redis_cache.cache1 /subscriptions/00000000-0000-0000-0000-000000000000/resourceGroups/group1/providers/Microsoft.Cache/redis/cache1
```<|MERGE_RESOLUTION|>--- conflicted
+++ resolved
@@ -59,13 +59,9 @@
 
 ---
 
-<<<<<<< HEAD
 * `access_keys_authentication_enabled` - (Optional) Whether access key authentication is enabled? Defaults to `true`. `active_directory_authentication_enabled` must be set to `true` to disable access key authentication.
 
-* `enable_non_ssl_port` - (Optional) Enable the non-SSL port (6379) - disabled by default.
-=======
 * `non_ssl_port_enabled` - (Optional) Enable the non-SSL port (6379) - disabled by default.
->>>>>>> e8d7ed54
 
 * `identity` - (Optional) An `identity` block as defined below.
 
