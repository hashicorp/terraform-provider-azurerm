--- conflicted
+++ resolved
@@ -37,11 +37,7 @@
 
 * `account_name` - (Required) The name of the Cosmos DB Mongo Database to create the table within. Changing this forces a new resource to be created.
 
-<<<<<<< HEAD
-* `throughput` - (Optional) The throughput of MongoDB database (RU/s). Must be set in increments of `100`. The default and minimum value is `400`.
-=======
 * `throughput` - (Optional) The throughput of the MongoDB collection (RU/s). Must be set in increments of `100`. The minimum value is `400`. This must be set upon database creation otherwise it cannot be updated without a manual terraform destroy-apply.
->>>>>>> 12226526
 
 
 ## Attributes Reference
