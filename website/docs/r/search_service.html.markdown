--- conflicted
+++ resolved
@@ -100,13 +100,9 @@
 
 * `local_authentication_enabled` - (Optional) Specifies whether the Search Service allows authenticating using API Keys? Defaults to `true`.
 
-<<<<<<< HEAD
 * `network_rule_bypass_option` - (Optional) Whether to allow trusted Azure services to access a network restricted Container Registry? Possible values are `None` and `AzureServices`. Defaults to `None`.
 
-* `partition_count` - (Optional) Specifies the number of partitions which should be created. This field cannot be set when using a `free` or `basic` sku ([see the Microsoft documentation](https://learn.microsoft.com/azure/search/search-sku-tier)). Possible values include `1`, `2`, `3`, `4`, `6`, or `12`. Defaults to `1`.
-=======
 * `partition_count` - (Optional) Specifies the number of partitions which should be created. This field cannot be set when using a `free` sku ([see the Microsoft documentation](https://learn.microsoft.com/azure/search/search-sku-tier)). Possible values include `1`, `2`, `3`, `4`, `6`, or `12`. Defaults to `1`.
->>>>>>> a4a813b3
 
 -> **NOTE:** when `hosting_mode` is set to `highDensity` the maximum number of partitions allowed is `3`.
 
