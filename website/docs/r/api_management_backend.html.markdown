--- conflicted
+++ resolved
@@ -197,13 +197,7 @@
 ```
 
 ## API Providers
-
 <!-- This section is generated, changes will be overwritten -->
-
 This resource uses the following Azure API Providers:
 
-<<<<<<< HEAD
-* `Microsoft.ApiManagement`: 2024-05-01
-=======
-* `Microsoft.ApiManagement` - 2024-05-01
->>>>>>> 7646a3ce
+* `Microsoft.ApiManagement` - 2024-05-01