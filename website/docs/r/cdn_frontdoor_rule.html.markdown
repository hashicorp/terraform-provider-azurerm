---
subcategory: "CDN"
layout: "azurerm"
page_title: "Azure Resource Manager: azurerm_cdn_frontdoor_rule"
description: |-
  Manages a Front Door (standard/premium) Rule.
---

# azurerm_cdn_frontdoor_rule

Manages a Front Door (standard/premium) Rule.

<<<<<<< HEAD
!>**Note:** The Rules resource **must** include a `depends_on` meta-argument which references the `azurerm_cdn_frontdoor_origin` and the `azurerm_cdn_frontdoor_origin_group`.
=======
!> **Note:** The Rules resource **must** include a `depends_on` meta-argument which references the `azurerm_cdn_frontdoor_origin` and the `azurerm_cdn_frontdoor_origin_group`.
>>>>>>> e1465a9d

## Example Usage

```hcl
resource "azurerm_resource_group" "example" {
  name     = "example-cdn-frontdoor"
  location = "West Europe"
}

resource "azurerm_cdn_frontdoor_profile" "example" {
  name                = "example-profile"
  resource_group_name = azurerm_resource_group.example.name
  sku_name            = "Premium_AzureFrontDoor"
}

resource "azurerm_cdn_frontdoor_endpoint" "example" {
  name                     = "example-endpoint"
  cdn_frontdoor_profile_id = azurerm_cdn_frontdoor_profile.example.id

  tags = {
    endpoint = "contoso.com"
  }
}

resource "azurerm_cdn_frontdoor_origin_group" "example" {
  name                     = "example-originGroup"
  cdn_frontdoor_profile_id = azurerm_cdn_frontdoor_profile.example.id
  session_affinity_enabled = true

  restore_traffic_time_to_healed_or_new_endpoint_in_minutes = 10

  health_probe {
    interval_in_seconds = 240
    path                = "/healthProbe"
    protocol            = "Https"
    request_type        = "GET"
  }

  load_balancing {
    additional_latency_in_milliseconds = 0
    sample_size                        = 16
    successful_samples_required        = 3
  }
}

resource "azurerm_cdn_frontdoor_origin" "example" {
  name                          = "example-origin"
  cdn_frontdoor_origin_group_id = azurerm_cdn_frontdoor_origin_group.example.id
  enabled                       = true

  certificate_name_check_enabled = false

  host_name          = azurerm_cdn_frontdoor_endpoint.example.host_name
  http_port          = 80
  https_port         = 443
  origin_host_header = "contoso.com"
  priority           = 1
  weight             = 500
}

resource "azurerm_cdn_frontdoor_rule_set" "example" {
  name                     = "exampleruleset"
  cdn_frontdoor_profile_id = azurerm_cdn_frontdoor_profile.example.id
}

resource "azurerm_cdn_frontdoor_rule" "example" {
  depends_on = [azurerm_cdn_frontdoor_origin_group.example, azurerm_cdn_frontdoor_origin.example]

  name                      = "examplerule"
  cdn_frontdoor_rule_set_id = azurerm_cdn_frontdoor_rule_set.example.id
  order                     = 1
  behavior_on_match         = "Continue"

  actions {
    route_configuration_override_action {
      cdn_frontdoor_origin_group_id = azurerm_cdn_frontdoor_origin_group.example.id
      forwarding_protocol           = "HttpsOnly"
      query_string_caching_behavior = "IncludeSpecifiedQueryStrings"
      query_string_parameters       = ["foo", "clientIp={client_ip}"]
      compression_enabled           = true
      cache_behavior                = "OverrideIfOriginMissing"
      cache_duration                = "365.23:59:59"
    }

    url_redirect_action {
      redirect_type        = "PermanentRedirect"
      redirect_protocol    = "MatchRequest"
      query_string         = "clientIp={client_ip}"
      destination_path     = "/exampleredirection"
      destination_hostname = "contoso.com"
      destination_fragment = "UrlRedirect"
    }
  }

  conditions {
    host_name_condition {
      operator         = "Equal"
      negate_condition = false
      match_values     = ["www.contoso.com", "images.contoso.com", "video.contoso.com"]
      transforms       = ["Lowercase", "Trim"]
    }

    is_device_condition {
      operator         = "Equal"
      negate_condition = false
      match_values     = ["Mobile"]
    }

    post_args_condition {
      post_args_name = "customerName"
      operator       = "BeginsWith"
      match_values   = ["J", "K"]
      transforms     = ["Uppercase"]
    }

    request_method_condition {
      operator         = "Equal"
      negate_condition = false
      match_values     = ["DELETE"]
    }

    url_filename_condition {
      operator         = "Equal"
      negate_condition = false
      match_values     = ["media.mp4"]
      transforms       = ["Lowercase", "RemoveNulls", "Trim"]
    }
  }
}
```

## Arguments Reference

The following arguments are supported:

* `name` - (Required) The name which should be used for this Front Door Rule. Possible values must be between 1 and 260 characters in length, begin with a letter and may contain only letters and numbers. Changing this forces a new Front Door Rule to be created.

* `cdn_frontdoor_rule_set_id` - (Required) The resource ID of the Front Door Rule Set for this Front Door Rule. Changing this forces a new Front Door Rule to be created.

* `order` - (Required) The order in which the rules will be applied for the Front Door Endpoint. The order value should be sequential and begin at `1`(e.g. `1`, `2`, `3`...). A Front Door Rule with a lesser order value will be applied before a rule with a greater order value.

<<<<<<< HEAD
->**Note:** If the Front Door Rule has an order value of `0` they do not require any conditions and the actions will always be applied.
=======
-> **Note:** If the Front Door Rule has an order value of `0` they do not require any conditions and the actions will always be applied.
>>>>>>> e1465a9d

* `actions` - (Required) An `actions` block as defined below.

* `behavior_on_match` - (Optional) If this rule is a match should the rules engine continue processing the remaining rules or stop? Possible values are `Continue` and `Stop`. Defaults to `Continue`.

* `conditions` - (Optional) A `conditions` block as defined below.

---

An `actions` block supports the following:

<<<<<<< HEAD
->**Note:** You may include up to 5 separate actions in the `actions` block.
=======
-> **Note:** You may include up to 5 separate actions in the `actions` block.
>>>>>>> e1465a9d

Some actions support `Action Server Variables` which provide access to structured information about the request. For more information about `Action Server Variables` see the `Action Server Variables` as defined below.

* `url_rewrite_action` - (Optional) A `url_rewrite_action` block as defined below. You may **not** have a `url_rewrite_action` **and** a `url_redirect_action` defined in the same `actions` block.

* `url_redirect_action` - (Optional) A `url_redirect_action` block as defined below. You may **not** have a `url_redirect_action` **and** a `url_rewrite_action` defined in the same `actions` block.

* `route_configuration_override_action` - (Optional) A `route_configuration_override_action` block as defined below.

* `request_header_action` - (Optional) A `request_header_action` block as defined below.

* `response_header_action` - (Optional) A `response_header_action` block as defined below.

---

An `url_redirect_action` block supports the following:

* `redirect_type` - (Required) The response type to return to the requestor. Possible values include `Moved`, `Found` , `TemporaryRedirect` or `PermanentRedirect`.

* `destination_hostname` - (Required) The host name you want the request to be redirected to. The value must be a string between `0` and `2048` characters in length, leave blank to preserve the incoming host.

* `redirect_protocol` - (Optional) The protocol the request will be redirected as. Possible values include `MatchRequest`, `Http` or `Https`. Defaults to `MatchRequest`.

* `destination_path` - (Optional) The path to use in the redirect. The value must be a string and include the leading `/`, leave blank to preserve the incoming path. Defaults to `""`.

* `query_string` - (Optional) The query string used in the redirect URL. The value must be in the &lt;key>=&lt;value> or &lt;key>={`action_server_variable`} format and must not include the leading `?`, leave blank to preserve the incoming query string. Maximum allowed length for this field is `2048` characters. Defaults to `""`.

* `destination_fragment` - (Optional) The fragment to use in the redirect. The value must be a string between `0` and `1024` characters in length, leave blank to preserve the incoming fragment. Defaults to `""`.

---

A `route_configuration_override_action` block supports the following:

<<<<<<< HEAD
->**Note:** In the v3.x of the provider the `cache_duration`, `cache_behavior` and `query_string_caching_behavior` will have default values. You can use Terraform's [ignore_changes](https://developer.hashicorp.com/terraform/language/meta-arguments/lifecycle#ignore_changes) functionality to ignore these default values. In v4.0 of the provider the `cache_duration`, `cache_behavior` and `query_string_caching_behavior` will **NOT** have default values and will need to be explicitly set in the configuration file.
=======
-> **Note:** In the v3.x of the provider the `cache_duration`, `cache_behavior` and `query_string_caching_behavior` will have default values. You can use Terraform's [ignore_changes](https://developer.hashicorp.com/terraform/language/meta-arguments/lifecycle#ignore_changes) functionality to ignore these default values. In v4.0 of the provider the `cache_duration`, `cache_behavior` and `query_string_caching_behavior` will **NOT** have default values and will need to be explicitly set in the configuration file.
>>>>>>> e1465a9d

* `cache_duration` - (Optional) When Cache behavior is set to `Override` or `SetIfMissing`, this field specifies the cache duration to use. The maximum duration is 366 days specified in the `d.HH:MM:SS` format(e.g. `365.23:59:59`). If the desired maximum cache duration is less than 1 day then the maximum cache duration should be specified in the `HH:MM:SS` format(e.g. `23:59:59`).

* `cdn_frontdoor_origin_group_id` - (Optional) The Front Door Origin Group resource ID that the request should be routed to. This overrides the configuration specified in the Front Door Endpoint route.

* `forwarding_protocol` - (Optional) The forwarding protocol the request will be redirected as. This overrides the configuration specified in the route to be associated with. Possible values include `MatchRequest`, `HttpOnly` or `HttpsOnly`.

<<<<<<< HEAD
->**Note:** If the `cdn_frontdoor_origin_group_id` is not defined you cannot set the `forwarding_protocol`.
=======
-> **Note:** If the `cdn_frontdoor_origin_group_id` is not defined you cannot set the `forwarding_protocol`.
>>>>>>> e1465a9d

* `query_string_caching_behavior` - (Optional) `IncludeSpecifiedQueryStrings` query strings specified in the `query_string_parameters` field get included when the cache key gets generated. `UseQueryString` cache every unique URL, each unique URL will have its own cache key. `IgnoreSpecifiedQueryStrings` query strings specified in the `query_string_parameters` field get excluded when the cache key gets generated. `IgnoreQueryString` query strings aren't considered when the cache key gets generated. Possible values include `IgnoreQueryString`, `UseQueryString`, `IgnoreSpecifiedQueryStrings` or `IncludeSpecifiedQueryStrings`.

* `query_string_parameters` - (Optional) A list of query string parameter names.

<<<<<<< HEAD
->**Note:** `query_string_parameters` is a required field when the `query_string_caching_behavior` is set to `IncludeSpecifiedQueryStrings` or `IgnoreSpecifiedQueryStrings`.

* `compression_enabled` - (Optional) Should the Front Door dynamically compress the content? Possible values include `true` or `false`.

->**Note:** Content won't be compressed on AzureFrontDoor when requested content is smaller than `1 byte` or larger than `1 MB`.
=======
-> **Note:** `query_string_parameters` is a required field when the `query_string_caching_behavior` is set to `IncludeSpecifiedQueryStrings` or `IgnoreSpecifiedQueryStrings`.

* `compression_enabled` - (Optional) Should the Front Door dynamically compress the content? Possible values include `true` or `false`.

-> **Note:** Content won't be compressed on AzureFrontDoor when requested content is smaller than `1 byte` or larger than `1 MB`.
>>>>>>> e1465a9d

* `cache_behavior` - (Optional) `HonorOrigin` the Front Door will always honor origin response header directive. If the origin directive is missing, Front Door will cache contents anywhere from `1` to `3` days. `OverrideAlways` the TTL value returned from your Front Door Origin is overwritten with the value specified in the action. This behavior will only be applied if the response is cacheable. `OverrideIfOriginMissing` if no TTL value gets returned from your Front Door Origin, the rule sets the TTL to the value specified in the action. This behavior will only be applied if the response is cacheable. `Disabled` the Front Door will not cache the response contents, irrespective of Front Door Origin response directives. Possible values include `HonorOrigin`, `OverrideAlways`, `OverrideIfOriginMissing` or `Disabled`.

---

An `url_rewrite_action` block supports the following:

* `source_pattern` - (Required) The source pattern in the URL path to replace. This uses prefix-based matching. For example, to match all URL paths use a forward slash `"/"` as the source pattern value.

* `destination` - (Required) The destination path to use in the rewrite. The destination path overwrites the source pattern.

* `preserve_unmatched_path` - (Optional) Append the remaining path after the source pattern to the new destination path? Possible values `true` or `false`. Defaults to `false`.

---

A `request_header_action` block supports the following:

* `header_action` - (Required) The action to be taken on the specified `header_name`. Possible values include `Append`, `Overwrite` or `Delete`.

-> **Note:** `Append` causes the specified header to be added to the request with the specified value. If the header is already present, the value is appended to the existing header value using string concatenation. No delimiters are added. `Overwrite` causes specified header to be added to the request with the specified value. If the header is already present, the specified value overwrites the existing value. `Delete` causes the header to be deleted from the request.

* `header_name` - (Required) The name of the header to modify.

* `value` - (Optional) The value to append or overwrite.

<<<<<<< HEAD
->**Note:** `value` is required if the `header_action` is set to `Append` or `Overwrite`.
=======
-> **Note:** `value` is required if the `header_action` is set to `Append` or `Overwrite`.
>>>>>>> e1465a9d

---

A `response_header_action` block supports the following:

* `header_action` - (Required) The action to be taken on the specified `header_name`. Possible values include `Append`, `Overwrite` or `Delete`.

-> **Note:** `Append` causes the specified header to be added to the request with the specified value. If the header is already present, the value is appended to the existing header value using string concatenation. No delimiters are added. `Overwrite` causes specified header to be added to the request with the specified value. If the header is already present, the specified value overwrites the existing value. `Delete` causes the header to be deleted from the request.

* `header_name` - (Required) The name of the header to modify.

* `value` - (Optional) The value to append or overwrite.

<<<<<<< HEAD
->**Note:** `value` is required if the `header_action` is set to `Append` or `Overwrite`.
=======
-> **Note:** `value` is required if the `header_action` is set to `Append` or `Overwrite`.
>>>>>>> e1465a9d

---

A `conditions` block supports the following:

<<<<<<< HEAD
->**Note:** You may include up to 10 separate conditions in the `conditions` block.
=======
-> **Note:** You may include up to 10 separate conditions in the `conditions` block.
>>>>>>> e1465a9d

* `remote_address_condition` - (Optional) A `remote_address_condition` block as defined below.

* `request_method_condition` - (Optional) A `request_method_condition` block as defined below.

* `query_string_condition` - (Optional) A `query_string_condition` block as defined below.

* `post_args_condition` - (Optional) A `post_args_condition` block as defined below.

* `request_uri_condition` - (Optional) A `request_uri_condition` block as defined below.

* `request_header_condition` - (Optional) A `request_header_condition` block as defined below.

* `request_body_condition` - (Optional) A `request_body_condition` block as defined below.

* `request_scheme_condition` - (Optional) A `request_scheme_condition` block as defined below.

* `url_path_condition` - (Optional) A `url_path_condition` block as defined below.

* `url_file_extension_condition` - (Optional) A `url_file_extension_condition` block as defined below.

* `url_filename_condition` - (Optional) A `url_filename_condition` block as defined below.

* `http_version_condition` - (Optional) A `http_version_condition` block as defined below.

* `cookies_condition` - (Optional) A `cookies_condition` block as defined below.

* `is_device_condition` - (Optional) A `is_device_condition` block as defined below.

* `socket_address_condition` - (Optional) A `socket_address_condition` block as defined below.

* `client_port_condition` - (Optional) A `client_port_condition` block as defined below.

* `server_port_condition` - (Optional) A `server_port_condition` block as defined below.

* `host_name_condition` - (Optional) A `host_name_condition` block as defined below.

* `ssl_protocol_condition` - (Optional) A `ssl_protocol_condition` block as defined below.

---

A `ssl_protocol_condition` block supports the following:

-> **Note:** The `ssl_protocol_condition` identifies requests based on the SSL protocol of an established TLS connection.

* `match_values` - (Required) A list of one or more HTTP methods. Possible values are `TLSv1`, `TLSv1.1` and `TLSv1.2` logic.

* `operator` - (Optional) Possible value `Equal`. Defaults to `Equal`.

* `negate_condition` - (Optional) If `true` operator becomes the opposite of its value. Possible values `true` or `false`. Defaults to `false`. Details can be found in the `Condition Operator List` below.

---

A `host_name_condition` block supports the following:

-> **Note:** The `host_name_condition` identifies requests based on the specified hostname in the request from client.

* `operator` - (Required) A Conditional operator. Possible values include `Any`, `Equal`, `Contains`, `BeginsWith`, `EndsWith`, `LessThan`, `LessThanOrEqual`, `GreaterThan`, `GreaterThanOrEqual` or `RegEx`. Details can be found in the `Condition Operator List` below.

* `match_values` - (Optional) A list of one or more string values representing the value of the request hostname to match. If multiple values are specified, they're evaluated using `OR` logic.

* `transforms` - (Optional) A Conditional operator. Possible values include `Lowercase`, `RemoveNulls`, `Trim`, `Uppercase`, `UrlDecode` or `UrlEncode`. Details can be found in the `Condition Transform List` below.

* `negate_condition` - (Optional) If `true` operator becomes the opposite of its value. Possible values `true` or `false`. Defaults to `false`. Details can be found in the `Condition Operator List` below.

---

A `server_port_condition` block supports the following:

-> **Note:** The `server_port_condition` identifies requests based on which port of the Front Door server accepted the request on.

* `operator` - (Required) A Conditional operator. Possible values include `Any`, `Equal`, `Contains`, `BeginsWith`, `EndsWith`, `LessThan`, `LessThanOrEqual`, `GreaterThan`, `GreaterThanOrEqual` or `RegEx`. Details can be found in the `Condition Operator List` below.

* `match_values` - (Required) A list of one or more integer values(e.g. "1") representing the value of the client port to match. Possible values include `80` or `443`. If multiple values are specified, they're evaluated using `OR` logic.

* `negate_condition` - (Optional) If `true` operator becomes the opposite of its value. Possible values `true` or `false`. Defaults to `false`. Details can be found in the `Condition Operator List` below.

---

A `client_port_condition` block supports the following:

-> **Note:** The `client_port_condition` identifies requests based on the port of the client which made the request.

* `operator` - (Required) A Conditional operator. Possible values include `Any`, `Equal`, `Contains`, `BeginsWith`, `EndsWith`, `LessThan`, `LessThanOrEqual`, `GreaterThan`, `GreaterThanOrEqual` or `RegEx`. Details can be found in the `Condition Operator List` below.

* `negate_condition` - (Optional) If `true` operator becomes the opposite of its value. Possible values `true` or `false`. Defaults to `false`. Details can be found in the `Condition Operator List` below.

* `match_values` - (Optional) One or more integer values(e.g. "1") representing the value of the client port to match. If multiple values are specified, they're evaluated using `OR` logic.

---

A `socket_address_condition` block supports the following:

-> **Note:** The `socket_address_condition` identifies requests based on the IP address of the direct connection to the Front Door Profiles edge. If the client used an HTTP proxy or a load balancer to send the request, the value of Socket address is the IP address of the proxy or load balancer.

-> **Note:** Remote Address represents the original client IP that is either from the network connection or typically the `X-Forwarded-For` request header if the user is behind a proxy.

* `operator` - (Optional) The type of match. The Possible values are `IpMatch` or `Any`. Defaults to `IPMatch`.

<<<<<<< HEAD
->**Note:** If the value of the `operator` field is set to `IpMatch` then the `match_values` field is also required.
=======
-> **Note:** If the value of the `operator` field is set to `IpMatch` then the `match_values` field is also required.
>>>>>>> e1465a9d

* `negate_condition` - (Optional) If `true` operator becomes the opposite of its value. Possible values `true` or `false`. Defaults to `false`. Details can be found in the `Condition Operator List` below.

* `match_values` - (Optional) Specify one or more IP address ranges. If multiple IP address ranges are specified, they're evaluated using `OR` logic.

<<<<<<< HEAD
->**Note:** See the `Specifying IP Address Ranges` section below on how to correctly define the `match_values` field.
=======
-> **Note:** See the `Specifying IP Address Ranges` section below on how to correctly define the `match_values` field.
>>>>>>> e1465a9d

---

A `remote_address_condition` block supports the following:

-> **Note:** Remote Address represents the original client IP that is either from the network connection or typically the `X-Forwarded-For` request header if the user is behind a proxy.

* `operator` - (Optional) The type of the remote address to match. Possible values include `Any`, `GeoMatch` or `IPMatch`. Use the `negate_condition` to specify Not `GeoMatch` or Not `IPMatch`. Defaults to `IPMatch`.

* `negate_condition` - (Optional) If `true` operator becomes the opposite of its value. Possible values `true` or `false`. Defaults to `false`. Details can be found in the `Condition Operator List` below.

* `match_values` - (Optional) For the IP Match or IP Not Match operators: specify one or more IP address ranges. If multiple IP address ranges are specified, they're evaluated using `OR` logic. For the Geo Match or Geo Not Match operators: specify one or more locations using their country code.

<<<<<<< HEAD
->**Note:** See the `Specifying IP Address Ranges` section below on how to correctly define the `match_values` field.
=======
-> **Note:** See the `Specifying IP Address Ranges` section below on how to correctly define the `match_values` field.
>>>>>>> e1465a9d

---

A `request_method_condition` block supports the following:

-> **Note:** The `request_method_condition` identifies requests that use the specified HTTP request method.

* `match_values` - (Required) A list of one or more HTTP methods. Possible values include `GET`, `POST`, `PUT`, `DELETE`, `HEAD`, `OPTIONS` or `TRACE`. If multiple values are specified, they're evaluated using `OR` logic.

* `operator` - (Optional) Possible value `Equal`. Defaults to `Equal`.

* `negate_condition` - (Optional) If `true` operator becomes the opposite of its value. Possible values `true` or `false`. Defaults to `false`. Details can be found in the `Condition Operator List` below.

---

A `query_string_condition` block supports the following:

-> **Note:** Use the `query_string_condition` to identify requests that contain a specific query string.

* `operator` - (Required) A Conditional operator. Possible values include `Any`, `Equal`, `Contains`, `BeginsWith`, `EndsWith`, `LessThan`, `LessThanOrEqual`, `GreaterThan`, `GreaterThanOrEqual` or `RegEx`. Details can be found in the `Condition Operator List` below.

* `negate_condition` - (Optional) If `true` operator becomes the opposite of its value. Possible values `true` or `false`. Defaults to `false`. Details can be found in the `Condition Operator List` below.

* `match_values` - (Optional) One or more string or integer values(e.g. "1") representing the value of the query string to match. If multiple values are specified, they're evaluated using `OR` logic.

* `transforms` - (Optional) A Conditional operator. Possible values include `Lowercase`, `RemoveNulls`, `Trim`, `Uppercase`, `UrlDecode` or `UrlEncode`. Details can be found in the `Condition Transform List` below.

---

A `post_args_condition` block supports the following:

-> **Note:** Use the `post_args_condition` to identify requests based on the arguments provided within a `POST` request's body. A single match condition matches a single argument from the `POST` request's body.

* `post_args_name` - (Required) A string value representing the name of the `POST` argument.

* `operator` - (Required) A Conditional operator. Possible values include `Any`, `Equal`, `Contains`, `BeginsWith`, `EndsWith`, `LessThan`, `LessThanOrEqual`, `GreaterThan`, `GreaterThanOrEqual` or `RegEx`. Details can be found in the `Condition Operator List` below.

* `negate_condition` - (Optional) If `true` operator becomes the opposite of its value. Possible values `true` or `false`. Defaults to `false`. Details can be found in the `Condition Operator List` below.

* `match_values` - (Optional) One or more string or integer values(e.g. "1") representing the value of the `POST` argument to match. If multiple values are specified, they're evaluated using `OR` logic.

* `transforms` - (Optional) A Conditional operator. Possible values include `Lowercase`, `RemoveNulls`, `Trim`, `Uppercase`, `UrlDecode` or `UrlEncode`. Details can be found in the `Condition Transform List` below.

---

A `request_uri_condition` block supports the following:

-> **Note:** The `request_uri_condition` identifies requests that match the specified URL. The entire URL is evaluated, including the protocol and query string, but not the fragment. When you use this rule condition, be sure to include the protocol(e.g. For example, use `https://www.contoso.com` instead of just `www.contoso.com`).

* `operator` - (Required) A Conditional operator. Possible values include `Any`, `Equal`, `Contains`, `BeginsWith`, `EndsWith`, `LessThan`, `LessThanOrEqual`, `GreaterThan`, `GreaterThanOrEqual` or `RegEx`. Details can be found in the `Condition Operator List` below.

* `negate_condition` - (Optional) If `true` operator becomes the opposite of its value. Possible values `true` or `false`. Defaults to `false`. Details can be found in the `Condition Operator List` below.

* `match_values` - (Optional) One or more string or integer values(e.g. "1") representing the value of the request URL to match. If multiple values are specified, they're evaluated using `OR` logic.

* `transforms` - (Optional) A Conditional operator. Possible values include `Lowercase`, `RemoveNulls`, `Trim`, `Uppercase`, `UrlDecode` or `UrlEncode`. Details can be found in the `Condition Transform List` below.

---

A `request_header_condition` block supports the following:

-> **Note:** The `request_header_condition` identifies requests that include a specific header in the request. You can use this match condition to check if a header exists whatever its value, or to check if the header matches a specified value.

* `header_name` - (Required) A string value representing the name of the `POST` argument.

* `operator` - (Required) A Conditional operator. Possible values include `Any`, `Equal`, `Contains`, `BeginsWith`, `EndsWith`, `LessThan`, `LessThanOrEqual`, `GreaterThan`, `GreaterThanOrEqual` or `RegEx`. Details can be found in the `Condition Operator List` below.

* `negate_condition` - (Optional) If `true` operator becomes the opposite of its value. Possible values `true` or `false`. Defaults to `false`. Details can be found in the `Condition Operator List` below.

* `match_values` - (Optional) One or more string or integer values(e.g. "1") representing the value of the request header to match. If multiple values are specified, they're evaluated using `OR` logic.

* `transforms` - (Optional) A Conditional operator. Possible values include `Lowercase`, `RemoveNulls`, `Trim`, `Uppercase`, `UrlDecode` or `UrlEncode`. Details can be found in the `Condition Transform List` below.

---

A `request_body_condition` block supports the following:

-> **Note:** The `request_body_condition` identifies requests based on specific text that appears in the body of the request.

<<<<<<< HEAD
->**Note:** If a request body exceeds `64 KB` in size, only the first `64 KB` will be considered for the request body match condition.
=======
-> **Note:** If a request body exceeds `64 KB` in size, only the first `64 KB` will be considered for the request body match condition.
>>>>>>> e1465a9d

* `operator` - (Required) A Conditional operator. Possible values include `Any`, `Equal`, `Contains`, `BeginsWith`, `EndsWith`, `LessThan`, `LessThanOrEqual`, `GreaterThan`, `GreaterThanOrEqual` or `RegEx`. Details can be found in the `Condition Operator List` below.

* `match_values` - (Required) A list of one or more string or integer values(e.g. "1") representing the value of the request body text to match. If multiple values are specified, they're evaluated using `OR` logic.

* `negate_condition` - (Optional) If `true` operator becomes the opposite of its value. Possible values `true` or `false`. Defaults to `false`. Details can be found in the `Condition Operator List` below.

* `transforms` - (Optional) A Conditional operator. Possible values include `Lowercase`, `RemoveNulls`, `Trim`, `Uppercase`, `UrlDecode` or `UrlEncode`. Details can be found in the `Condition Transform List` below.

---

A `request_scheme_condition` block supports the following:

-> **Note:** The `request_scheme_condition` identifies requests that use the specified protocol.

* `operator` - (Optional) Possible value `Equal`. Defaults to `Equal`.

* `negate_condition` - (Optional) If `true` operator becomes the opposite of its value. Possible values `true` or `false`. Defaults to `false`. Details can be found in the `Condition Operator List` below.

* `match_values` - (Optional) The requests protocol to match. Possible values include `HTTP` or `HTTPS`.

---

An `url_path_condition` block supports the following:

-> **Note:** The `url_path_condition` identifies requests that include the specified path in the request URL. The path is the part of the URL after the hostname and a slash(e.g. in the URL `https://www.contoso.com/files/secure/file1.pdf`, the path is `files/secure/file1.pdf`).

* `operator` - (Required) A Conditional operator. Possible values include `Any`, `Equal`, `Contains`, `BeginsWith`, `EndsWith`, `LessThan`, `LessThanOrEqual`, `GreaterThan`, `GreaterThanOrEqual` or `RegEx`. Details can be found in the `Condition Operator List` below.

* `negate_condition` - (Optional) If `true` operator becomes the opposite of its value. Possible values `true` or `false`. Defaults to `false`. Details can be found in the `Condition Operator List` below.

* `match_values` - (Optional) One or more string or integer values(e.g. "1") representing the value of the request path to match. Don't include the leading slash (`/`). If multiple values are specified, they're evaluated using `OR` logic.

* `transforms` - (Optional) A Conditional operator. Possible values include `Lowercase`, `RemoveNulls`, `Trim`, `Uppercase`, `UrlDecode` or `UrlEncode`. Details can be found in the `Condition Transform List` below.

---

An `url_file_extension_condition` block supports the following:

-> **Note:** The `url_file_extension_condition` identifies requests that include the specified file extension in the file name in the request URL. Don't include a leading period(e.g. use `html` instead of `.html`).

* `operator` - (Required) A Conditional operator. Possible values include `Any`, `Equal`, `Contains`, `BeginsWith`, `EndsWith`, `LessThan`, `LessThanOrEqual`, `GreaterThan`, `GreaterThanOrEqual` or `RegEx`. Details can be found in the `Condition Operator List` below.

* `negate_condition` - (Optional) If `true` operator becomes the opposite of its value. Possible values `true` or `false`. Defaults to `false`. Details can be found in the `Condition Operator List` below.

* `match_values` - (Required) A list of one or more string or integer values(e.g. "1") representing the value of the request file extension to match. If multiple values are specified, they're evaluated using `OR` logic.

* `transforms` - (Optional) A Conditional operator. Possible values include `Lowercase`, `RemoveNulls`, `Trim`, `Uppercase`, `UrlDecode` or `UrlEncode`. Details can be found in the `Condition Transform List` below.

---

An `url_filename_condition` block supports the following:

-> **Note:** The `url_filename_condition` identifies requests that include the specified file name in the request URL.

* `operator` - (Required) A Conditional operator. Possible values include `Any`, `Equal`, `Contains`, `BeginsWith`, `EndsWith`, `LessThan`, `LessThanOrEqual`, `GreaterThan`, `GreaterThanOrEqual` or `RegEx`. Details can be found in the `Condition Operator List` below.

* `match_values` - (Optional) A list of one or more string or integer values(e.g. "1") representing the value of the request file name to match. If multiple values are specified, they're evaluated using `OR` logic.

-> **Note:** The `match_values` field is only optional if the `operator` is set to `Any`.

* `negate_condition` - (Optional) If `true` operator becomes the opposite of its value. Possible values `true` or `false`. Defaults to `false`. Details can be found in the `Condition Operator List` below.

* `transforms` - (Optional) A Conditional operator. Possible values include `Lowercase`, `RemoveNulls`, `Trim`, `Uppercase`, `UrlDecode` or `UrlEncode`. Details can be found in the `Condition Transform List` below.

---

A `http_version_condition` block supports the following:

-> **Note:** Use the HTTP version match condition to identify requests that have been made by using a specific version of the HTTP protocol.

* `match_values` - (Required) What HTTP version should this condition match? Possible values `2.0`, `1.1`, `1.0` or `0.9`.

* `operator` - (Optional) Possible value `Equal`. Defaults to `Equal`.

* `negate_condition` - (Optional) If `true` operator becomes the opposite of its value. Possible values `true` or `false`. Defaults to `false`. Details can be found in the `Condition Operator List` below.

---

A `cookies_condition` block supports the following:

-> **Note:** Use the `cookies_condition` to identify requests that have include a specific cookie.

* `cookie_name` - (Required) A string value representing the name of the cookie.

* `operator` - (Required) A Conditional operator. Possible values include `Any`, `Equal`, `Contains`, `BeginsWith`, `EndsWith`, `LessThan`, `LessThanOrEqual`, `GreaterThan`, `GreaterThanOrEqual` or `RegEx`. Details can be found in the `Condition Operator List` below.

* `negate_condition` - (Optional) If `true` operator becomes the opposite of its value. Possible values `true` or `false`. Defaults to `false`. Details can be found in the `Condition Operator List` below.

* `match_values` - (Optional) One or more string or integer values(e.g. "1") representing the value of the request header to match. If multiple values are specified, they're evaluated using `OR` logic.

* `transforms` - (Optional) A Conditional operator. Possible values include `Lowercase`, `RemoveNulls`, `Trim`, `Uppercase`, `UrlDecode` or `UrlEncode`. Details can be found in the `Condition Transform List` below.

---

An `is_device_condition` block supports the following:

-> **Note:** Use the `is_device_condition` to identify requests that have been made from a `mobile` or `desktop` device.

* `operator` - (Optional) Possible value `Equal`. Defaults to `Equal`.

* `negate_condition` - (Optional) If `true` operator becomes the opposite of its value. Possible values `true` or `false`. Defaults to `false`. Details can be found in the `Condition Operator List` below.

* `match_values` - (Optional) Which device should this rule match on? Possible values `Mobile` or `Desktop`.

---

## Specifying IP Address Ranges

When specifying IP address ranges in the `socket_address_condition` and the `remote_address_condition` `match_values` use the following format:

Use `CIDR` notation when specifying IP address blocks. This means that the syntax for an IP address block is the base IP address followed by a forward slash and the prefix size For example:

* `IPv4` example: `5.5.5.64/26` matches any requests that arrive from addresses `5.5.5.64` through `5.5.5.127`.
* `IPv6` example: `1:2:3:/48` matches any requests that arrive from addresses `1:2:3:0:0:0:0:0` through `1:2:3:ffff:ffff:ffff:ffff:ffff`.

When you specify multiple IP addresses and IP address blocks, `OR` logic is applied.

* `IPv4` example: if you add two IP addresses `1.2.3.4` and `10.20.30.40`, the condition is matched for any requests that arrive from either address `1.2.3.4` or `10.20.30.40`.
* `IPv6` example: if you add two IP addresses `1:2:3:4:5:6:7:8` and `10:20:30:40:50:60:70:80`, the condition is matched for any requests that arrive from either address `1:2:3:4:5:6:7:8` or `10:20:30:40:50:60:70:80`.

---

## Action Server Variables

Rule Set server variables provide access to structured information about the request. You can use server variables to dynamically change the request/response headers or URL rewrite paths/query strings, for example, when a new page load or when a form is posted.

### Supported Action Server Variables

| Variable name | Description |
|---------------|-------------|
| `socket_ip`      | The IP address of the direct connection to Front Door Profiles edge. If the client used an HTTP proxy or a load balancer to send the request, the value of `socket_ip` is the IP address of the proxy or load balancer. |
| `client_ip`      | The IP address of the client that made the original request. If there was an `X-Forwarded-For` header in the request, then the client IP address is picked from the header. |
| `client_port`    | The IP port of the client that made the request. |
| `hostname`       | The host name in the request from the client. |
| `geo_country`    | Indicates the requester's country/region of origin through its country/region code. |
| `http_method`    | The method used to make the URL request, such as `GET` or `POST`. |
| `http_version`   | The request protocol. Usually `HTTP/1.0`, `HTTP/1.1`, or `HTTP/2.0`. |
| `query_string`   | The list of variable/value pairs that follows the "?" in the requested URL. For example, in the request `http://contoso.com:8080/article.aspx?id=123&title=fabrikam`, the `query_string` value will be `id=123&title=fabrikam`. |
| `request_scheme` | The request scheme: `http` or `https`. |
| `request_uri`    | The full original request URI (with arguments). For example, in the request `http://contoso.com:8080/article.aspx?id=123&title=fabrikam`, the `request_uri` value will be `/article.aspx?id=123&title=fabrikam`. |
| `ssl_protocol`   | The protocol of an established TLS connection. |
| `server_port`    | The port of the server that accepted a request. |
| `url_path`       | Identifies the specific resource in the host that the web client wants to access. This is the part of the request URI without the arguments. For example, in the request `http://contoso.com:8080/article.aspx?id=123&title=fabrikam`, the `uri_path` value will be `/article.aspx`. |

### Action Server Variable Format

Server variables can be specified using the following formats:

* `{variable}` - Include the entire server variable. For example, if the client IP address is `111.222.333.444` then the `{client_ip}` token would evaluate to `111.222.333.444`.

* `{variable:offset}` - Include the server variable after a specific offset, until the end of the variable. The offset is zero-based. For example, if the client IP address is `111.222.333.444` then the `{client_ip:3}` token would evaluate to `.222.333.444`.

* `{variable:offset:length}` - Include the server variable after a specific offset, up to the specified length. The offset is zero-based. For example, if the client IP address is `111.222.333.444` then the `{client_ip:4:3}` token would evaluate to `222`.

### Action Server Variables Support

Action Server variables are supported on the following actions:

* `route_configuration_override_action`
* `request_header_action`
* `response_header_action`
* `url_redirect_action`
* `url_rewrite_action`

---

## Condition Operator list

For rules that accept values from the standard operator list, the following operators are valid:

| Operator                   | Description | Condition Value |
|----------------------------|-------------|-----------------|
| Any                        |Matches when there is any value, regardless of what it is. | Any |
| Equal                      | Matches when the value exactly matches the specified string. | Equal |
| Contains                   | Matches when the value contains the specified string. | Contains |
| Less Than                  | Matches when the length of the value is less than the specified integer. | LessThan |
| Greater Than               | Matches when the length of the value is greater than the specified integer. | GreaterThan |
| Less Than or Equal         | Matches when the length of the value is less than or equal to the specified integer. | LessThanOrEqual |
| Greater Than or Equal      | Matches when the length of the value is greater than or equal to the specified integer. | GreaterThanOrEqual |
| Begins With                | Matches when the value begins with the specified string. | BeginsWith |
| Ends With                  | Matches when the value ends with the specified string. | EndsWith |
| RegEx                      | Matches when the value matches the specified regular expression. See below for further details. | RegEx |
| Not Any                    | Matches when there is no value. | Any and negateCondition = true |
| Not Equal                  | Matches when the value does not match the specified string. | Equal and negateCondition : true |
| Not Contains               | Matches when the value does not contain the specified string. | Contains and negateCondition = true |
| Not Less Than              | Matches when the length of the value is not less than the specified integer. | LessThan and negateCondition = true |
| Not Greater Than           | Matches when the length of the value is not greater than the specified integer. | GreaterThan and negateCondition = true |
| Not Less Than or Equal     | Matches when the length of the value is not less than or equal to the specified integer. | LessThanOrEqual and negateCondition = true |
| Not Greater Than or Equals | Matches when the length of the value is not greater than or equal to the specified integer. | GreaterThanOrEqual and negateCondition = true |
| Not Begins With            | Matches when the value does not begin with the specified string. | BeginsWith and negateCondition = true |
| Not Ends With              | Matches when the value does not end with the specified string. | EndsWith and negateCondition = true |
| Not RegEx                  | Matches when the value does not match the specified regular expression. See `Condition Regular Expressions` for further details. | RegEx and negateCondition = true |

---

## Condition Regular Expressions

Regular expressions **don't** support the following operations:

* Backreferences and capturing subexpressions.
* Arbitrary zero-width assertions.
* Subroutine references and recursive patterns.
* Conditional patterns.
* Backtracking control verbs.
* The `\C` single-byte directive.
* The `\R` newline match directive.
* The `\K` start of match reset directive.
* Callouts and embedded code.
* Atomic grouping and possessive quantifiers.

---

## Condition Transform List

For rules that can transform strings, the following transforms are valid:

| Transform   | Description |
|-------------|-------------|
| Lowercase   | Converts the string to the lowercase representation. |
| Uppercase   | Converts the string to the uppercase representation. |
| Trim        | Trims leading and trailing whitespace from the string. |
| RemoveNulls | Removes null values from the string. |
| URLEncode   | URL-encodes the string. |
| URLDecode   | URL-decodes the string. |

---

## Attributes Reference

In addition to the Arguments listed above - the following Attributes are exported:

* `id` - The ID of the Front Door Rule.

* `cdn_frontdoor_rule_set_name` - The name of the Front Door Rule Set containing this Front Door Rule.

## Timeouts

The `timeouts` block allows you to specify [timeouts](https://www.terraform.io/docs/configuration/resources.html#timeouts) for certain actions:

* `create` - (Defaults to 30 minutes) Used when creating the Front Door Rule.
* `read` - (Defaults to 5 minutes) Used when retrieving the Front Door Rule.
* `update` - (Defaults to 30 minutes) Used when updating the Front Door Rule.
* `delete` - (Defaults to 30 minutes) Used when deleting the Front Door Rule.

## Import

Front Door Rules can be imported using the `resource id`, e.g.

```shell
terraform import azurerm_cdn_frontdoor_rule.example /subscriptions/00000000-0000-0000-0000-000000000000/resourceGroups/resourceGroup1/providers/Microsoft.Cdn/profiles/profile1/ruleSets/ruleSet1/rules/rule1
```<|MERGE_RESOLUTION|>--- conflicted
+++ resolved
@@ -10,11 +10,7 @@
 
 Manages a Front Door (standard/premium) Rule.
 
-<<<<<<< HEAD
-!>**Note:** The Rules resource **must** include a `depends_on` meta-argument which references the `azurerm_cdn_frontdoor_origin` and the `azurerm_cdn_frontdoor_origin_group`.
-=======
 !> **Note:** The Rules resource **must** include a `depends_on` meta-argument which references the `azurerm_cdn_frontdoor_origin` and the `azurerm_cdn_frontdoor_origin_group`.
->>>>>>> e1465a9d
 
 ## Example Usage
 
@@ -156,11 +152,7 @@
 
 * `order` - (Required) The order in which the rules will be applied for the Front Door Endpoint. The order value should be sequential and begin at `1`(e.g. `1`, `2`, `3`...). A Front Door Rule with a lesser order value will be applied before a rule with a greater order value.
 
-<<<<<<< HEAD
-->**Note:** If the Front Door Rule has an order value of `0` they do not require any conditions and the actions will always be applied.
-=======
 -> **Note:** If the Front Door Rule has an order value of `0` they do not require any conditions and the actions will always be applied.
->>>>>>> e1465a9d
 
 * `actions` - (Required) An `actions` block as defined below.
 
@@ -172,11 +164,7 @@
 
 An `actions` block supports the following:
 
-<<<<<<< HEAD
-->**Note:** You may include up to 5 separate actions in the `actions` block.
-=======
 -> **Note:** You may include up to 5 separate actions in the `actions` block.
->>>>>>> e1465a9d
 
 Some actions support `Action Server Variables` which provide access to structured information about the request. For more information about `Action Server Variables` see the `Action Server Variables` as defined below.
 
@@ -210,11 +198,7 @@
 
 A `route_configuration_override_action` block supports the following:
 
-<<<<<<< HEAD
-->**Note:** In the v3.x of the provider the `cache_duration`, `cache_behavior` and `query_string_caching_behavior` will have default values. You can use Terraform's [ignore_changes](https://developer.hashicorp.com/terraform/language/meta-arguments/lifecycle#ignore_changes) functionality to ignore these default values. In v4.0 of the provider the `cache_duration`, `cache_behavior` and `query_string_caching_behavior` will **NOT** have default values and will need to be explicitly set in the configuration file.
-=======
 -> **Note:** In the v3.x of the provider the `cache_duration`, `cache_behavior` and `query_string_caching_behavior` will have default values. You can use Terraform's [ignore_changes](https://developer.hashicorp.com/terraform/language/meta-arguments/lifecycle#ignore_changes) functionality to ignore these default values. In v4.0 of the provider the `cache_duration`, `cache_behavior` and `query_string_caching_behavior` will **NOT** have default values and will need to be explicitly set in the configuration file.
->>>>>>> e1465a9d
 
 * `cache_duration` - (Optional) When Cache behavior is set to `Override` or `SetIfMissing`, this field specifies the cache duration to use. The maximum duration is 366 days specified in the `d.HH:MM:SS` format(e.g. `365.23:59:59`). If the desired maximum cache duration is less than 1 day then the maximum cache duration should be specified in the `HH:MM:SS` format(e.g. `23:59:59`).
 
@@ -222,29 +206,17 @@
 
 * `forwarding_protocol` - (Optional) The forwarding protocol the request will be redirected as. This overrides the configuration specified in the route to be associated with. Possible values include `MatchRequest`, `HttpOnly` or `HttpsOnly`.
 
-<<<<<<< HEAD
-->**Note:** If the `cdn_frontdoor_origin_group_id` is not defined you cannot set the `forwarding_protocol`.
-=======
 -> **Note:** If the `cdn_frontdoor_origin_group_id` is not defined you cannot set the `forwarding_protocol`.
->>>>>>> e1465a9d
 
 * `query_string_caching_behavior` - (Optional) `IncludeSpecifiedQueryStrings` query strings specified in the `query_string_parameters` field get included when the cache key gets generated. `UseQueryString` cache every unique URL, each unique URL will have its own cache key. `IgnoreSpecifiedQueryStrings` query strings specified in the `query_string_parameters` field get excluded when the cache key gets generated. `IgnoreQueryString` query strings aren't considered when the cache key gets generated. Possible values include `IgnoreQueryString`, `UseQueryString`, `IgnoreSpecifiedQueryStrings` or `IncludeSpecifiedQueryStrings`.
 
 * `query_string_parameters` - (Optional) A list of query string parameter names.
 
-<<<<<<< HEAD
-->**Note:** `query_string_parameters` is a required field when the `query_string_caching_behavior` is set to `IncludeSpecifiedQueryStrings` or `IgnoreSpecifiedQueryStrings`.
+-> **Note:** `query_string_parameters` is a required field when the `query_string_caching_behavior` is set to `IncludeSpecifiedQueryStrings` or `IgnoreSpecifiedQueryStrings`.
 
 * `compression_enabled` - (Optional) Should the Front Door dynamically compress the content? Possible values include `true` or `false`.
 
-->**Note:** Content won't be compressed on AzureFrontDoor when requested content is smaller than `1 byte` or larger than `1 MB`.
-=======
--> **Note:** `query_string_parameters` is a required field when the `query_string_caching_behavior` is set to `IncludeSpecifiedQueryStrings` or `IgnoreSpecifiedQueryStrings`.
-
-* `compression_enabled` - (Optional) Should the Front Door dynamically compress the content? Possible values include `true` or `false`.
-
 -> **Note:** Content won't be compressed on AzureFrontDoor when requested content is smaller than `1 byte` or larger than `1 MB`.
->>>>>>> e1465a9d
 
 * `cache_behavior` - (Optional) `HonorOrigin` the Front Door will always honor origin response header directive. If the origin directive is missing, Front Door will cache contents anywhere from `1` to `3` days. `OverrideAlways` the TTL value returned from your Front Door Origin is overwritten with the value specified in the action. This behavior will only be applied if the response is cacheable. `OverrideIfOriginMissing` if no TTL value gets returned from your Front Door Origin, the rule sets the TTL to the value specified in the action. This behavior will only be applied if the response is cacheable. `Disabled` the Front Door will not cache the response contents, irrespective of Front Door Origin response directives. Possible values include `HonorOrigin`, `OverrideAlways`, `OverrideIfOriginMissing` or `Disabled`.
 
@@ -270,11 +242,7 @@
 
 * `value` - (Optional) The value to append or overwrite.
 
-<<<<<<< HEAD
-->**Note:** `value` is required if the `header_action` is set to `Append` or `Overwrite`.
-=======
 -> **Note:** `value` is required if the `header_action` is set to `Append` or `Overwrite`.
->>>>>>> e1465a9d
 
 ---
 
@@ -288,21 +256,13 @@
 
 * `value` - (Optional) The value to append or overwrite.
 
-<<<<<<< HEAD
-->**Note:** `value` is required if the `header_action` is set to `Append` or `Overwrite`.
-=======
 -> **Note:** `value` is required if the `header_action` is set to `Append` or `Overwrite`.
->>>>>>> e1465a9d
 
 ---
 
 A `conditions` block supports the following:
 
-<<<<<<< HEAD
-->**Note:** You may include up to 10 separate conditions in the `conditions` block.
-=======
 -> **Note:** You may include up to 10 separate conditions in the `conditions` block.
->>>>>>> e1465a9d
 
 * `remote_address_condition` - (Optional) A `remote_address_condition` block as defined below.
 
@@ -402,21 +362,13 @@
 
 * `operator` - (Optional) The type of match. The Possible values are `IpMatch` or `Any`. Defaults to `IPMatch`.
 
-<<<<<<< HEAD
-->**Note:** If the value of the `operator` field is set to `IpMatch` then the `match_values` field is also required.
-=======
 -> **Note:** If the value of the `operator` field is set to `IpMatch` then the `match_values` field is also required.
->>>>>>> e1465a9d
 
 * `negate_condition` - (Optional) If `true` operator becomes the opposite of its value. Possible values `true` or `false`. Defaults to `false`. Details can be found in the `Condition Operator List` below.
 
 * `match_values` - (Optional) Specify one or more IP address ranges. If multiple IP address ranges are specified, they're evaluated using `OR` logic.
 
-<<<<<<< HEAD
-->**Note:** See the `Specifying IP Address Ranges` section below on how to correctly define the `match_values` field.
-=======
 -> **Note:** See the `Specifying IP Address Ranges` section below on how to correctly define the `match_values` field.
->>>>>>> e1465a9d
 
 ---
 
@@ -430,11 +382,7 @@
 
 * `match_values` - (Optional) For the IP Match or IP Not Match operators: specify one or more IP address ranges. If multiple IP address ranges are specified, they're evaluated using `OR` logic. For the Geo Match or Geo Not Match operators: specify one or more locations using their country code.
 
-<<<<<<< HEAD
-->**Note:** See the `Specifying IP Address Ranges` section below on how to correctly define the `match_values` field.
-=======
 -> **Note:** See the `Specifying IP Address Ranges` section below on how to correctly define the `match_values` field.
->>>>>>> e1465a9d
 
 ---
 
@@ -514,11 +462,7 @@
 
 -> **Note:** The `request_body_condition` identifies requests based on specific text that appears in the body of the request.
 
-<<<<<<< HEAD
-->**Note:** If a request body exceeds `64 KB` in size, only the first `64 KB` will be considered for the request body match condition.
-=======
 -> **Note:** If a request body exceeds `64 KB` in size, only the first `64 KB` will be considered for the request body match condition.
->>>>>>> e1465a9d
 
 * `operator` - (Required) A Conditional operator. Possible values include `Any`, `Equal`, `Contains`, `BeginsWith`, `EndsWith`, `LessThan`, `LessThanOrEqual`, `GreaterThan`, `GreaterThanOrEqual` or `RegEx`. Details can be found in the `Condition Operator List` below.
 
