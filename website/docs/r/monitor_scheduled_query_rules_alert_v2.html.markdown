--- conflicted
+++ resolved
@@ -96,15 +96,11 @@
 
 * `criteria` - (Required) A `criteria` block as defined below.
 
-<<<<<<< HEAD
-* `evaluation_frequency` - (Required) How often the scheduled query rule is evaluated, represented in ISO 8601 duration format.
-=======
 * `evaluation_frequency` - (Required) How often the scheduled query rule is evaluated, represented in ISO 8601 duration format. Possible values are `PT1M`, `PT5M`, `PT10M`, `PT15M`, `PT30M`, `PT45M`, `PT1H`, `PT2H`, `PT3H`, `PT4H`, `PT5H`, `PT6H`, `P1D`.
 
 -> **Note** `evaluation_frequency` cannot be greater than the query look back which is `window_duration`*`number_of_evaluation_periods`.
 
 -> **Note** `evaluation_frequency` cannot be greater than the `mute_actions_after_alert_duration`.
->>>>>>> 588bdb82
 
 * `scopes` - (Required) Specifies the list of resource ids that this scheduled query rule is scoped to. Changing this forces a new resource to be created.
 
@@ -124,11 +120,7 @@
 
 * `enabled` - (Optional) Specifies the flag which indicates whether this scheduled query rule is enabled. Value should be `true` or `false`. The default is `true`.
 
-<<<<<<< HEAD
-* `mute_actions_after_alert_duration` - (Optional) Mute actions for the chosen period of time in ISO 8601 duration format after the alert is fired.
-=======
 * `mute_actions_after_alert_duration` - (Optional) Mute actions for the chosen period of time in ISO 8601 duration format after the alert is fired. Possible values are `PT5M`, `PT10M`, `PT15M`, `PT30M`, `PT45M`, `PT1H`, `PT2H`, `PT3H`, `PT4H`, `PT5H`, `PT6H`, `P1D` and `P2D`.
->>>>>>> 588bdb82
 
 -> **NOTE** `auto_mitigation_enabled` and `mute_actions_after_alert_duration` are mutually exclusive and cannot both be set.
 
