---
subcategory: "Load Balancer"
layout: "azurerm"
page_title: "Azure Resource Manager: azurerm_lb"
description: |-
  Manages a Load Balancer Resource.
---

# azurerm_lb

Manages a Load Balancer Resource.

## Example Usage

```hcl
resource "azurerm_resource_group" "example" {
  name     = "LoadBalancerRG"
  location = "West Europe"
}

resource "azurerm_public_ip" "example" {
  name                = "PublicIPForLB"
  location            = "West US"
  resource_group_name = azurerm_resource_group.example.name
  allocation_method   = "Static"
}

resource "azurerm_lb" "example" {
  name                = "TestLoadBalancer"
  location            = "West US"
  resource_group_name = azurerm_resource_group.example.name

  frontend_ip_configuration {
    name                 = "PublicIPAddress"
    public_ip_address_id = azurerm_public_ip.example.id
  }
}
```

## Argument Reference

The following arguments are supported:

* `name` - (Required) Specifies the name of the Load Balancer.
* `resource_group_name` - (Required) The name of the Resource Group in which to create the Load Balancer.
* `location` - (Required) Specifies the supported Azure Region where the Load Balancer should be created.
* `frontend_ip_configuration` - (Optional) One or multiple `frontend_ip_configuration` blocks as documented below.
<<<<<<< HEAD
* `sku` - (Optional) The SKU of the Azure Load Balancer. Accepted values are `Basic`, `Standard` and `Gateway`. Defaults to `Basic`.

-> **NOTE:** The `Microsoft.Network/AllowGatewayLoadBalancer` feature is required to be registered in order to use the `Gateway` SKU. The feature can only be registered by the Azure service team, please submit an [Azure support ticket](https://azure.microsoft.com/en-us/support/create-ticket/) for that.

=======
* `sku` - (Optional) The SKU of the Azure Load Balancer. Accepted values are `Basic` and `Standard`. Defaults to `Basic`.
* `sku_tier` - (Optional) `sku_tier` - (Optional) The Sku Tier of this Load Balancer. Possible values are `Global` and `Regional`. Defaults to `Regional`. Changing this forces a new resource to be created.
>>>>>>> 68d5a20c
* `tags` - (Optional) A mapping of tags to assign to the resource.

`frontend_ip_configuration` supports the following:

* `name` - (Required) Specifies the name of the frontend ip configuration.
* `availability_zone` - (Optional) A list of Availability Zones which the Load Balancer's IP Addresses should be created in. Possible values are `Zone-Redundant`, `1`, `2`, `3`, and `No-Zone`. Availability Zone can only be updated whenever the name of the front end ip configuration changes. Defaults to `Zone-Redundant`. 
 `No-Zones` - A `non-zonal` resource will be created and the resource will not be replicated or distributed to any Availability Zones.

 `1`, `2` or `3` (e.g. single Availability Zone) - A `zonal` resource will be created and will be replicate or distribute to a single specific Availability Zone. 

 `Zone-Redundant` - A `zone-redundant` resource will be created and will replicate or distribute the resource across all three Availability Zones automatically.

-> **NOTE:** Availability Zones are only supported with a [Standard SKU](https://docs.microsoft.com/en-us/azure/load-balancer/load-balancer-standard-availability-zones) and [in select regions](https://docs.microsoft.com/en-us/azure/availability-zones/az-overview) at this time. Standard SKU Load Balancer that do not specify a zone are zone redundant by default.

* `subnet_id` - The ID of the Subnet which should be associated with the IP Configuration.
* `gateway_load_balancer_frontend_ip_configuration_id` - (Optional) The Frontend IP Configuration ID of a Gateway Sku Load Balancer.
* `private_ip_address` - (Optional) Private IP Address to assign to the Load Balancer. The last one and first four IPs in any range are reserved and cannot be manually assigned.
* `private_ip_address_allocation` - (Optional) The allocation method for the Private IP Address used by this Load Balancer. Possible values as `Dynamic` and `Static`.
* `private_ip_address_version` - The version of IP that the Private IP Address is. Possible values are `IPv4` or `IPv6`.
* `public_ip_address_id` - (Optional) The ID of a Public IP Address which should be associated with the Load Balancer.
* `public_ip_prefix_id` - (Optional) The ID of a Public IP Prefix which should be associated with the Load Balancer. Public IP Prefix can only be used with outbound rules.

## Attributes Reference

The following attributes are exported:

* `id` - The Load Balancer ID.
* `frontend_ip_configuration` - A `frontend_ip_configuration` block as documented below.
* `private_ip_address` - The first private IP address assigned to the load balancer in `frontend_ip_configuration` blocks, if any.
* `private_ip_addresses` - The list of private IP address assigned to the load balancer in `frontend_ip_configuration` blocks, if any.

---

A `frontend_ip_configuration` block exports the following:

* `gateway_load_balancer_frontend_ip_configuration_id` - The id of the Frontend IP Configuration of a Gateway Load Balancer that this Load Balancer points to.
* `id` - The id of the Frontend IP Configuration.
* `inbound_nat_rules` - The list of IDs of inbound rules that use this frontend IP.
* `load_balancer_rules` - The list of IDs of load balancing rules that use this frontend IP.
* `outbound_rules` - The list of IDs outbound rules that use this frontend IP.
* `private_ip_address` - Private IP Address to assign to the Load Balancer.
* `private_ip_address_allocation` - The allocation method for the Private IP Address used by this Load Balancer.
* `public_ip_address_id` - The ID of a  Public IP Address which is associated with this Load Balancer.
* `public_ip_prefix_id` - The ID of a Public IP Prefix which is associated with the Load Balancer.
* `subnet_id` - The ID of the Subnet which is associated with the IP Configuration.

## Timeouts

The `timeouts` block allows you to specify [timeouts](https://www.terraform.io/docs/configuration/resources.html#timeouts) for certain actions:

* `create` - (Defaults to 30 minutes) Used when creating the Load Balancer.
* `update` - (Defaults to 30 minutes) Used when updating the Load Balancer.
* `read` - (Defaults to 5 minutes) Used when retrieving the Load Balancer.
* `delete` - (Defaults to 30 minutes) Used when deleting the Load Balancer.

## Import

Load Balancers can be imported using the `resource id`, e.g.

```shell
terraform import azurerm_lb.example /subscriptions/00000000-0000-0000-0000-000000000000/resourceGroups/group1/providers/Microsoft.Network/loadBalancers/lb1
```<|MERGE_RESOLUTION|>--- conflicted
+++ resolved
@@ -45,15 +45,11 @@
 * `resource_group_name` - (Required) The name of the Resource Group in which to create the Load Balancer.
 * `location` - (Required) Specifies the supported Azure Region where the Load Balancer should be created.
 * `frontend_ip_configuration` - (Optional) One or multiple `frontend_ip_configuration` blocks as documented below.
-<<<<<<< HEAD
 * `sku` - (Optional) The SKU of the Azure Load Balancer. Accepted values are `Basic`, `Standard` and `Gateway`. Defaults to `Basic`.
 
 -> **NOTE:** The `Microsoft.Network/AllowGatewayLoadBalancer` feature is required to be registered in order to use the `Gateway` SKU. The feature can only be registered by the Azure service team, please submit an [Azure support ticket](https://azure.microsoft.com/en-us/support/create-ticket/) for that.
 
-=======
-* `sku` - (Optional) The SKU of the Azure Load Balancer. Accepted values are `Basic` and `Standard`. Defaults to `Basic`.
 * `sku_tier` - (Optional) `sku_tier` - (Optional) The Sku Tier of this Load Balancer. Possible values are `Global` and `Regional`. Defaults to `Regional`. Changing this forces a new resource to be created.
->>>>>>> 68d5a20c
 * `tags` - (Optional) A mapping of tags to assign to the resource.
 
 `frontend_ip_configuration` supports the following:
