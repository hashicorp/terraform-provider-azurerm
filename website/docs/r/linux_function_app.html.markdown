--- conflicted
+++ resolved
@@ -181,11 +181,7 @@
 
 ~> **NOTE:** The value `21` is currently in Preview for `java_version`.
 
-<<<<<<< HEAD
 * `node_version` - (Optional) The version of Node to run. Possible values include `12`, `14`, `16`, `18`, `20` and `22`.
-=======
-* `node_version` - (Optional) The version of Node to run. Possible values include `12`, `14`, `16`, `18` `20` and `22`.
->>>>>>> b8cd14fd
 
 * `python_version` - (Optional) The version of Python to run. Possible values are `3.12`, `3.11`, `3.10`, `3.9`, `3.8` and `3.7`.
 
