--- conflicted
+++ resolved
@@ -104,11 +104,7 @@
 
 * `enable_free_tier` - (Optional) Enable the Free Tier pricing option for this Cosmos DB account. Defaults to `false`. Changing this forces a new resource to be created.
 
-<<<<<<< HEAD
-* `analytical_storage_enabled` - (Optional) Enable the Analytical Storage option for this Cosmos DB account. Defaults to `false`. Changing this forces a new resource to be created.
-=======
 * `analytical_storage_enabled` - (Optional) Enable Analytical Storage option for this Cosmos DB account. Defaults to `false`. Enabling and then disabling analytical storage forces a new resource to be created.
->>>>>>> 66a08eaf
 
 * `enable_automatic_failover` - (Optional) Enable automatic failover for this Cosmos DB account.
 
@@ -164,12 +160,8 @@
 
 The `geo_location` block Configures the geographic locations the data is replicated to and supports the following:
 
-<<<<<<< HEAD
-* `location` - (Required) The name of the Azure region to host replicated data. Changing this forces a new resource to be created.
-  
-=======
 * `location` - (Required) The name of the Azure region to host replicated data.
->>>>>>> 66a08eaf
+  
 * `failover_priority` - (Required) The failover priority of the region. A failover priority of `0` indicates a write region. The maximum value for a failover priority = (total number of regions - 1). Failover priority values must be unique for each of the regions in which the database account exists. Changing this causes the location to be re-provisioned and cannot be changed for the location with failover priority `0`.
   
 * `zone_redundant` - (Optional) Should zone redundancy be enabled for this region? Defaults to `false`.
@@ -178,11 +170,7 @@
 
 `capabilities` Configure the capabilities to be enabled for this Cosmos DB account:
 
-<<<<<<< HEAD
-* `name` - (Required) The capability to enable - Possible values are `AllowSelfServeUpgradeToMongo36`, `DisableRateLimitingResponses`, `EnableAggregationPipeline`, `EnableCassandra`, `EnableGremlin`, `EnableMongo`, `EnableMongo16MBDocumentSupport`, `EnableMongoRetryableWrites`, `EnableMongoRoleBasedAccessControl`, `EnableServerless`, `EnableTable`, `EnableUniqueCompoundNestedDocs`, `MongoDBv3.4` and `mongoEnableDocLevelTTL`.
-=======
-* `name` - (Required) The capability to enable - Possible values are `AllowSelfServeUpgradeToMongo36`, `DisableRateLimitingResponses`, `EnableAggregationPipeline`, `EnableCassandra`, `EnableGremlin`, `EnableMongo`, `EnableMongo16MBDocumentSupport`, `EnableTable`, `EnableServerless`, `MongoDBv3.4` and `mongoEnableDocLevelTTL`. Changing this forces a new resource to be created in certain cases as defined below.
->>>>>>> 66a08eaf
+* `name` - (Required) The capability to enable - Possible values are `AllowSelfServeUpgradeToMongo36`, `DisableRateLimitingResponses`, `EnableAggregationPipeline`, `EnableCassandra`, `EnableGremlin`, `EnableMongo`, `EnableMongo16MBDocumentSupport`, `EnableMongoRetryableWrites`, `EnableMongoRoleBasedAccessControl`, `EnableServerless`, `EnableTable`, `EnableUniqueCompoundNestedDocs`, `MongoDBv3.4` and `mongoEnableDocLevelTTL`. Changing this forces a new resource to be created in certain cases as defined below.
 
 ~> **NOTE:** Setting `MongoDBv3.4` also requires setting `EnableMongo`. 
 
@@ -227,7 +215,7 @@
 
 * `allowed_headers` - (Required) A list of headers that are allowed to be a part of the cross-origin request.
 
-* `allowed_methods` - (Required) A list of HTTP headers that are allowed to be executed by the origin. Valid options are `DELETE`, `GET`, `HEAD`, `MERGE`, `POST`, `OPTIONS`, `PUT` or `PATCH`.
+* `allowed_methods` - (Required) A list of HTTP headers that are allowed to be executed by the origin. Valid options are  `DELETE`, `GET`, `HEAD`, `MERGE`, `POST`, `OPTIONS`, `PUT` or `PATCH`.
 
 * `allowed_origins` - (Required) A list of origin domains that will be allowed by CORS.
 
@@ -249,11 +237,7 @@
 
 * `source_cosmosdb_account_id` - (Required) The resource ID of the restorable database account from which the restore has to be initiated. The example is `/subscriptions/{subscriptionId}/providers/Microsoft.DocumentDB/locations/{location}/restorableDatabaseAccounts/{restorableDatabaseAccountName}`. Changing this forces a new resource to be created.
 
-<<<<<<< HEAD
-**NOTE:** Any database account with `Continuous` type (live account or accounts deleted in last 30 days) is a restorable database account and there cannot be Create/Update/Delete operations on the restorable database accounts. They can only be read and retrieved by `azurerm_cosmosdb_restorable_database_accounts`.
-=======
-~> **NOTE:** Any database account with `Continuous` type (live account or accounts deleted in last 30 days) are the restorable database accounts and there cannot be Create/Update/Delete operations on the restorable database accounts. They can only be read and be retrieved by `azurerm_cosmosdb_restorable_database_accounts`.
->>>>>>> 66a08eaf
+~> **NOTE:** Any database account with `Continuous` type (live account or accounts deleted in last 30 days) is a restorable database account and there cannot be Create/Update/Delete operations on the restorable database accounts. They can only be read and retrieved by `azurerm_cosmosdb_restorable_database_accounts`.
 
 * `restore_timestamp_in_utc` - (Required) The creation time of the database or the collection (Datetime Format `RFC 3339`). Changing this forces a new resource to be created.
 
