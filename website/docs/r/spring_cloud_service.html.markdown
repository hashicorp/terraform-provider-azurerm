--- conflicted
+++ resolved
@@ -62,15 +62,10 @@
 
 * `location` - (Required) Specifies the supported Azure location where the resource exists. Changing this forces a new resource to be created.
 
-<<<<<<< HEAD
-=======
-
 * `log_stream_public_endpoint_enabled` - (Optional) Should the log stream in vnet injection instance could be accessed from Internet?
 
-* `build_agent_pool_size` - (Optional) Specifies the size for this Spring Cloud Service's default build agent pool. Possible values are `S1`, `S2`, `S3`, `S4` and `S5`.
-=======
 * `build_agent_pool_size` - (Optional) Specifies the size for this Spring Cloud Service's default build agent pool. Possible values are `S1`, `S2`, `S3`, `S4` and `S5`. This field is applicable only for Spring Cloud Service with enterprise tier.
->>>>>>> df4bd62e
+
 
 * `sku_name` - (Optional) Specifies the SKU Name for this Spring Cloud Service. Possible values are `B0`, `S0` and `E0`. Defaults to `S0`.
 
