--- conflicted
+++ resolved
@@ -247,13 +247,9 @@
 
 * `identity` - (Optional) An `identity` block as defined below.
 
-<<<<<<< HEAD
 * `is_general_purpose_v2` - (Optional) Specifies if the SQL Managed Instance is using the Next-gen General Purpose service tier.
 
-* `maintenance_configuration_name` - (Optional) The name of the Public Maintenance Configuration window to apply to the SQL Managed Instance. Valid values include `SQL_Default` or an Azure Location in the format `SQL_{Location}_MI_{Size}`(for example `SQL_EastUS_MI_1`). Defaults to `SQL_Default`.
-=======
 * `maintenance_configuration_name` - (Optional) The name of the Public Maintenance Configuration window to apply to the SQL Managed Instance. Possible values are `SQL_Default` or an Azure Location in the format `SQL_{Location}_MI_{Size}`(for example `SQL_EastUS_MI_1`). Defaults to `SQL_Default`.
->>>>>>> 74af2e52
 
 * `minimum_tls_version` - (Optional) The Minimum TLS Version. Default value is `1.2` Valid values include `1.0`, `1.1`, `1.2`.
 
