---
subcategory: "App Service (Web Apps)"
layout: "azurerm"
page_title: "Azure Resource Manager: azurerm_linux_web_app_slot"
description: |-
  Manages a Linux Web App Slot.
---

# azurerm_linux_web_app_slot

Manages a Linux Web App Slot.

## Example Usage

```hcl
provider "azurerm" {
  features {}
}

resource "azurerm_resource_group" "example" {
  name     = "example-resources"
  location = "West Europe"
}

resource "azurerm_service_plan" "example" {
  name                = "example-plan"
  resource_group_name = azurerm_resource_group.example.name
  location            = azurerm_resource_group.example.location
  os_type             = "Linux"
  sku_name            = "P1v2"
}

resource "azurerm_linux_web_app" "example" {
  name                = "example-linux-web-app"
  resource_group_name = azurerm_resource_group.example.name
  location            = azurerm_service_plan.example.location
  service_plan_id     = azurerm_service_plan.example.id

  site_config {}
}

resource "azurerm_linux_web_app_slot" "example" {
  name           = "example-slot"
  app_service_id = azurerm_linux_web_app.example.id

  site_config {}
}

```

## Arguments Reference

The following arguments are supported:

* `name` - (Required) The name which should be used for this Linux Web App Slot. Changing this forces a new Linux Web App Slot to be created.

~> **NOTE:** Terraform will perform a name availability check as part of the creation progress, if this Web App is part of an App Service Environment terraform will require Read permission on the ASE for this to complete reliably.

* `app_service_id` - (Required) The ID of the Linux Web App this Deployment Slot will be part of.

* `site_config` - (Required) A `site_config` block as defined below.

---

* `app_settings` - (Optional) A map of key-value pairs of App Settings.

* `auth_settings` - (Optional) An `auth_settings` block as defined below.

* `auth_settings_v2` - (Optional) An `auth_settings_v2` block as defined below.

* `backup` - (Optional) A `backup` block as defined below.

* `client_affinity_enabled` - (Optional) Should Client Affinity be enabled?

* `client_certificate_enabled` - (Optional) Should Client Certificates be enabled?

* `client_certificate_mode` - (Optional) The Client Certificate mode. Possible values are `Required`, `Optional`, and `OptionalInteractiveUser`. This property has no effect when `client_cert_enabled` is `false`. Defaults to `Required`.

* `client_certificate_exclusion_paths` - (Optional) Paths to exclude when using client certificates, separated by ;

* `connection_string` - (Optional) One or more `connection_string` blocks as defined below.

* `enabled` - (Optional) Should the Linux Web App be enabled? Defaults to `true`.

* `ftp_publish_basic_authentication_enabled` - Should the default FTP Basic Authentication publishing profile be enabled. Defaults to `true`.

* `https_only` - (Optional) Should the Linux Web App require HTTPS connections.

* `public_network_access_enabled` - (Optional) Should public network access be enabled for the Web App. Defaults to `true`.

* `identity` - (Optional) An `identity` block as defined below.

* `key_vault_reference_identity_id` - (Optional) The User Assigned Identity ID used for accessing KeyVault secrets. The identity must be assigned to the application in the `identity` block. [For more information see - Access vaults with a user-assigned identity](https://docs.microsoft.com/azure/app-service/app-service-key-vault-references#access-vaults-with-a-user-assigned-identity).

* `logs` - (Optional) A `logs` block as defined below.

* `service_plan_id` - (Optional) The ID of the Service Plan in which to run this slot. If not specified the same Service Plan as the Linux Web App will be used.

* `storage_account` - (Optional) One or more `storage_account` blocks as defined below.

* `virtual_network_subnet_id` - (Optional) The subnet id which will be used by this Web App Slot for [regional virtual network integration](https://docs.microsoft.com/en-us/azure/app-service/overview-vnet-integration#regional-virtual-network-integration).

~> **NOTE on regional virtual network integration:** The AzureRM Terraform provider provides regional virtual network integration via the standalone resource [app_service_virtual_network_swift_connection](app_service_virtual_network_swift_connection.html) and in-line within this resource using the `virtual_network_subnet_id` property. You cannot use both methods simultaneously. If the virtual network is set via the resource `app_service_virtual_network_swift_connection` then `ignore_changes` should be used in the web app slot configuration.

~> **Note:** Assigning the `virtual_network_subnet_id` property requires [RBAC permissions on the subnet](https://docs.microsoft.com/en-us/azure/app-service/overview-vnet-integration#permissions)

* `webdeploy_publish_basic_authentication_enabled` - Should the default WebDeploy Basic Authentication publishing credentials enabled. Defaults to`true`.

~> **NOTE:** Setting this value to true will disable the ability to use `zip_deploy_file` which currently relies on the default publishing profile.

* `zip_deploy_file` - (Optional) The local path and filename of the Zip packaged application to deploy to this Linux Web App.

~> **Note:** Using this value requires `WEBSITE_RUN_FROM_PACKAGE=1` to be set on the App in `app_settings`. Refer to the [Azure docs](https://docs.microsoft.com/en-us/azure/app-service/deploy-run-package) for further details.

* `tags` - (Optional) A mapping of tags that should be assigned to the Linux Web App.

---

An `action` block supports the following:

* `action_type` - (Required) Predefined action to be taken to an Auto Heal trigger. Possible values include: `Recycle`.

* `minimum_process_execution_time` - (Optional) The minimum amount of time in `hh:mm:ss` the Linux Web App must have been running before the defined action will be run in the event of a trigger.

---

An `active_directory` block supports the following:

* `client_id` - (Required) The ID of the Client to use to authenticate with Azure Active Directory.

* `allowed_audiences` - (Optional) Specifies a list of Allowed audience values to consider when validating JWTs issued by Azure Active Directory.

~> **Note:** The `client_id` value is always considered an allowed audience.

* `client_secret` - (Optional) The Client Secret for the Client ID. Cannot be used with `client_secret_setting_name`.

* `client_secret_setting_name` - (Optional) The App Setting name that contains the client secret of the Client. Cannot be used with `client_secret`.

---

An `application_logs` block supports the following:

* `azure_blob_storage` - (Optional) An `azure_blob_storage` block as defined below.

* `file_system_level` - (Required) Log level. Possible values include `Verbose`, `Information`, `Warning`, and `Error`.

---

An `application_stack` block supports the following:

* `docker_image_name` - (Optional) The docker image, including tag, to be used. e.g. `appsvc/staticsite:latest`.

* `docker_registry_url` - (Optional) The URL of the container registry where the `docker_image_name` is located. e.g. `https://index.docker.io` or `https://mcr.microsoft.com`. This value is required with `docker_image_name`.

* `docker_registry_username` - (Optional) The User Name to use for authentication against the registry to pull the image.

* `docker_registry_password` - (Optional) The User Name to use for authentication against the registry to pull the image.

~> **NOTE:** `docker_registry_url`, `docker_registry_username`, and `docker_registry_password` replace the use of the `app_settings` values of `DOCKER_REGISTRY_SERVER_URL`, `DOCKER_REGISTRY_SERVER_USERNAME` and `DOCKER_REGISTRY_SERVER_PASSWORD` respectively, these values will be managed by the provider and should not be specified in the `app_settings` map.

<<<<<<< HEAD
* `dotnet_version` - (Optional) The version of .NET to use. Possible values include `3.1`, `5.0`, `6.0`, `7.0` and `v8.0`.
=======
* `dotnet_version` - (Optional) The version of .NET to use. Possible values include `3.1`, `5.0`, `6.0`, `7.0` and `8.0`.
>>>>>>> 2d85390a

* `go_version` - (Optional) The version of Go to use. Possible values include `1.18`, and `1.19`.

* `java_server` - (Optional) The Java server type. Possible values include `JAVA`, `TOMCAT`, and `JBOSSEAP`.

~> **NOTE:** `JBOSSEAP` requires a Premium Service Plan SKU to be a valid option.

* `java_server_version` - (Optional) The Version of the `java_server` to use.

* `java_version` - (Optional) The Version of Java to use. Possible values include `8`, `11`, and `17`.

~> **NOTE:** The valid version combinations for `java_version`, `java_server` and `java_server_version` can be checked from the command line via `az webapp list-runtimes --linux`.

* `node_version` - (Optional) The version of Node to run. Possible values include `12-lts`, `14-lts`, `16-lts`, `18-lts` and `20-lts`. This property conflicts with `java_version`.

~> **NOTE:** 10.x versions have been/are being deprecated so may cease to work for new resources in the future and may be removed from the provider.

* `php_version` - (Optional) The version of PHP to run. Possible values are `7.4`, `8.0`, `8.1` and `8.2`.

~> **NOTE:** version `7.4` is deprecated and will be removed from the provider in a future version.

* `python_version` - (Optional) The version of Python to run. Possible values include `3.7`, `3.8`, `3.9`, `3.10` and `3.11`.

* `ruby_version` - (Optional) Te version of Ruby to run. Possible values include `2.6` and `2.7`.

---

An `auth_settings` block supports the following:

* `enabled` - (Required) Should the Authentication / Authorization feature be enabled for the Linux Web App?

* `active_directory` - (Optional) An `active_directory` block as defined above.

* `additional_login_parameters` - (Optional) Specifies a map of login Parameters to send to the OpenID Connect authorization endpoint when a user logs in.

* `allowed_external_redirect_urls` - (Optional) Specifies a list of External URLs that can be redirected to as part of logging in or logging out of the Linux Web App.

* `default_provider` - (Optional) The default authentication provider to use when multiple providers are configured. Possible values include: `BuiltInAuthenticationProviderAzureActiveDirectory`, `BuiltInAuthenticationProviderFacebook`, `BuiltInAuthenticationProviderGoogle`, `BuiltInAuthenticationProviderMicrosoftAccount`, `BuiltInAuthenticationProviderTwitter`, `BuiltInAuthenticationProviderGithub`

~> **NOTE:** This setting is only needed if multiple providers are configured, and the `unauthenticated_client_action` is set to "RedirectToLoginPage".

* `facebook` - (Optional) A `facebook` block as defined below.

* `github` - (Optional) A `github` block as defined below.

* `google` - (Optional) A `google` block as defined below.

* `issuer` - (Optional) The OpenID Connect Issuer URI that represents the entity that issues access tokens for this Linux Web App.

~> **NOTE:** When using Azure Active Directory, this value is the URI of the directory tenant, e.g. <https://sts.windows.net/{tenant-guid}/>.

* `microsoft` - (Optional) A `microsoft` block as defined below.

* `runtime_version` - (Optional) The RuntimeVersion of the Authentication / Authorization feature in use for the Linux Web App.

* `token_refresh_extension_hours` - (Optional) The number of hours after session token expiration that a session token can be used to call the token refresh API. Defaults to `72` hours.

* `token_store_enabled` - (Optional) Should the Linux Web App durably store platform-specific security tokens that are obtained during login flows? Defaults to `false`.

* `twitter` - (Optional) A `twitter` block as defined below.

* `unauthenticated_client_action` - (Optional) The action to take when an unauthenticated client attempts to access the app. Possible values include: `RedirectToLoginPage`, `AllowAnonymous`.

---

An `auth_settings_v2` block supports the following:

* `auth_enabled` - (Optional) Should the AuthV2 Settings be enabled. Defaults to `false`.

* `runtime_version` - (Optional) The Runtime Version of the Authentication and Authorisation feature of this App. Defaults to `~1`.

* `config_file_path` - (Optional) The path to the App Auth settings.

~> **Note:** Relative Paths are evaluated from the Site Root directory.

* `require_authentication` - (Optional) Should the authentication flow be used for all requests.

* `unauthenticated_action` - (Optional) The action to take for requests made without authentication. Possible values include `RedirectToLoginPage`, `AllowAnonymous`, `Return401`, and `Return403`. Defaults to `RedirectToLoginPage`.

* `default_provider` - (Optional) The Default Authentication Provider to use when the `unauthenticated_action` is set to `RedirectToLoginPage`. Possible values include: `apple`, `azureactivedirectory`, `facebook`, `github`, `google`, `twitter` and the `name` of your `custom_oidc_v2` provider.

~> **NOTE:** Whilst any value will be accepted by the API for `default_provider`, it can leave the app in an unusable state if this value does not correspond to the name of a known provider (either built-in value, or custom_oidc name) as it is used to build the auth endpoint URI.

* `excluded_paths` - (Optional) The paths which should be excluded from the `unauthenticated_action` when it is set to `RedirectToLoginPage`.

~> **NOTE:** This list should be used instead of setting `WEBSITE_WARMUP_PATH` in `app_settings` as it takes priority.

* `require_https` - (Optional) Should HTTPS be required on connections? Defaults to `true`.

* `http_route_api_prefix` - (Optional) The prefix that should precede all the authentication and authorisation paths. Defaults to `/.auth`.

* `forward_proxy_convention` - (Optional) The convention used to determine the url of the request made. Possible values include `NoProxy`, `Standard`, `Custom`. Defaults to `NoProxy`.

* `forward_proxy_custom_host_header_name` - (Optional) The name of the custom header containing the host of the request.

* `forward_proxy_custom_scheme_header_name` - (Optional) The name of the custom header containing the scheme of the request.

* `apple_v2` - (Optional) An `apple_v2` block as defined below.

* `active_directory_v2` - (Optional) An `active_directory_v2` block as defined below.

* `azure_static_web_app_v2` - (Optional) An `azure_static_web_app_v2` block as defined below.

* `custom_oidc_v2` - (Optional) Zero or more `custom_oidc_v2` blocks as defined below.

* `facebook_v2` - (Optional) A `facebook_v2` block as defined below.

* `github_v2` - (Optional) A `github_v2` block as defined below.

* `google_v2` - (Optional) A `google_v2` block as defined below.

* `microsoft_v2` - (Optional) A `microsoft_v2` block as defined below.

* `twitter_v2` - (Optional) A `twitter_v2` block as defined below.

* `login` - (Required) A `login` block as defined below.

---

An `apple_v2` block supports the following:

* `client_id` - (Required) The OpenID Connect Client ID for the Apple web application.

* `client_secret_setting_name` - (Required) The app setting name that contains the `client_secret` value used for Apple Login.

!> **NOTE:** A setting with this name must exist in `app_settings` to function correctly.

* `login_scopes` - A list of Login Scopes provided by this Authentication Provider.

~> **NOTE:** This is configured on the Authentication Provider side and is Read Only here.

---

An `active_directory_v2` block supports the following:

* `client_id` - (Required) The ID of the Client to use to authenticate with Azure Active Directory.

* `tenant_auth_endpoint` - (Required) The Azure Tenant Endpoint for the Authenticating Tenant. e.g. `https://login.microsoftonline.com/v2.0/{tenant-guid}/`

* `client_secret_setting_name` - (Optional) The App Setting name that contains the client secret of the Client.

!> **NOTE:** A setting with this name must exist in `app_settings` to function correctly.

* `client_secret_certificate_thumbprint` - (Optional) The thumbprint of the certificate used for signing purposes.

~> **NOTE:** One of `client_secret_setting_name` or `client_secret_certificate_thumbprint` must be specified.

* `jwt_allowed_groups` - (Optional) A list of Allowed Groups in the JWT Claim.

* `jwt_allowed_client_applications` - (Optional) A list of Allowed Client Applications in the JWT Claim.

* `www_authentication_disabled` - (Optional) Should the www-authenticate provider should be omitted from the request? Defaults to `false`.

* `allowed_groups` - (Optional) The list of allowed Group Names for the Default Authorisation Policy.

* `allowed_identities` - (Optional) The list of allowed Identities for the Default Authorisation Policy.

* `allowed_applications` - (Optional) The list of allowed Applications for the Default Authorisation Policy.

* `login_parameters` - (Optional) A map of key-value pairs to send to the Authorisation Endpoint when a user logs in.

* `allowed_audiences` - (Optional) Specifies a list of Allowed audience values to consider when validating JWTs issued by Azure Active Directory.

~> **NOTE:** This is configured on the Authentication Provider side and is Read Only here.

---

An `azure_static_web_app_v2` block supports the following:

* `client_id` - (Required) The ID of the Client to use to authenticate with Azure Static Web App Authentication.

---

A `custom_oidc_v2` block supports the following:

* `name` - (Required) The name of the Custom OIDC Authentication Provider.

~> **NOTE:** An `app_setting` matching this value in upper case with the suffix of `_PROVIDER_AUTHENTICATION_SECRET` is required. e.g. `MYOIDC_PROVIDER_AUTHENTICATION_SECRET` for a value of `myoidc`.

* `client_id` - (Required) The ID of the Client to use to authenticate with the Custom OIDC.

* `openid_configuration_endpoint` - (Required)The app setting name that contains the `client_secret` value used for the Custom OIDC Login.

* `name_claim_type` - (Optional) The name of the claim that contains the users name.

* `scopes` - (Optional) The list of the scopes that should be requested while authenticating.

* `client_credential_method` - The Client Credential Method used.

* `client_secret_setting_name` - The App Setting name that contains the secret for this Custom OIDC Client. This is generated from `name` above and suffixed with `_PROVIDER_AUTHENTICATION_SECRET`.

* `authorisation_endpoint` - The endpoint to make the Authorisation Request as supplied by `openid_configuration_endpoint` response.

* `token_endpoint` - The endpoint used to request a Token as supplied by `openid_configuration_endpoint` response.

* `issuer_endpoint` - The endpoint that issued the Token as supplied by `openid_configuration_endpoint` response.

* `certification_uri` - The endpoint that provides the keys necessary to validate the token as supplied by `openid_configuration_endpoint` response.

---

A `facebook_v2` block supports the following:

* `app_id` - (Required) The App ID of the Facebook app used for login.

* `app_secret_setting_name` - (Required) The app setting name that contains the `app_secret` value used for Facebook Login.

!> **NOTE:** A setting with this name must exist in `app_settings` to function correctly.

* `graph_api_version` - (Optional) The version of the Facebook API to be used while logging in.

* `login_scopes` - (Optional) The list of scopes that should be requested as part of Facebook Login authentication.

---

A `github_v2` block supports the following:

* `client_id` - (Required) The ID of the GitHub app used for login..

* `client_secret_setting_name` - (Required) The app setting name that contains the `client_secret` value used for GitHub Login.

!> **NOTE:** A setting with this name must exist in `app_settings` to function correctly.

* `login_scopes` - (Optional) The list of OAuth 2.0 scopes that should be requested as part of GitHub Login authentication.

---

A `google_v2` block supports the following:

* `client_id` - (Required) The OpenID Connect Client ID for the Google web application.

* `client_secret_setting_name` - (Required) The app setting name that contains the `client_secret` value used for Google Login.

!> **NOTE:** A setting with this name must exist in `app_settings` to function correctly.

* `allowed_audiences` - (Optional) Specifies a list of Allowed Audiences that should be requested as part of Google Sign-In authentication.

* `login_scopes` - (Optional) The list of OAuth 2.0 scopes that should be requested as part of Google Sign-In authentication.

---

A `microsoft_v2` block supports the following:

* `client_id` - (Required) The OAuth 2.0 client ID that was created for the app used for authentication.

* `client_secret_setting_name` - (Required) The app setting name containing the OAuth 2.0 client secret that was created for the app used for authentication.

!> **NOTE:** A setting with this name must exist in `app_settings` to function correctly.

* `allowed_audiences` - (Optional) Specifies a list of Allowed Audiences that will be requested as part of Microsoft Sign-In authentication.

* `login_scopes` - (Optional) The list of Login scopes that should be requested as part of Microsoft Account authentication.

---

A `twitter_v2` block supports the following:

* `consumer_key` - (Required) The OAuth 1.0a consumer key of the Twitter application used for sign-in.

* `consumer_secret_setting_name` - (Required) The app setting name that contains the OAuth 1.0a consumer secret of the Twitter application used for sign-in.

!> **NOTE:** A setting with this name must exist in `app_settings` to function correctly.

---

A `login` block supports the following:

* `logout_endpoint` - (Optional) The endpoint to which logout requests should be made.

* `token_store_enabled` - (Optional) Should the Token Store configuration Enabled. Defaults to `false`

* `token_refresh_extension_time` - (Optional) The number of hours after session token expiration that a session token can be used to call the token refresh API. Defaults to `72` hours.

* `token_store_path` - (Optional) The directory path in the App Filesystem in which the tokens will be stored.

* `token_store_sas_setting_name` - (Optional) The name of the app setting which contains the SAS URL of the blob storage containing the tokens.

* `preserve_url_fragments_for_logins` - (Optional) Should the fragments from the request be preserved after the login request is made. Defaults to `false`.

* `allowed_external_redirect_urls` - (Optional) External URLs that can be redirected to as part of logging in or logging out of the app. This is an advanced setting typically only needed by Windows Store application backends.

~> **Note:** URLs within the current domain are always implicitly allowed.

* `cookie_expiration_convention` - (Optional) The method by which cookies expire. Possible values include: `FixedTime`, and `IdentityProviderDerived`. Defaults to `FixedTime`.

* `cookie_expiration_time` - (Optional) The time after the request is made when the session cookie should expire. Defaults to `08:00:00`.

* `validate_nonce` - (Optional) Should the nonce be validated while completing the login flow. Defaults to `true`.

* `nonce_expiration_time` - (Optional) The time after the request is made when the nonce should expire. Defaults to `00:05:00`.

---

An `auto_heal_setting` block supports the following:

* `action` - (Optional) A `action` block as defined above.

* `trigger` - (Optional) A `trigger` block as defined below.

---

An `azure_blob_storage` block supports the following:

* `level` - (Required) The level at which to log. Possible values include `Error`, `Warning`, `Information`, `Verbose` and `Off`. **NOTE:** this field is not available for `http_logs`

* `retention_in_days` - (Required) The time in days after which to remove blobs. A value of `0` means no retention.

* `sas_url` - (Required) SAS URL to an Azure blob container with read/write/list/delete permissions.

---

A `backup` block supports the following:

* `name` - (Required) The name which should be used for this Backup.

* `schedule` - (Required) An `schedule` block as defined below.

* `storage_account_url` - (Required) The SAS URL to the container.

* `enabled` - (Optional) Should this backup job be enabled? Defaults to `true`.

---

A `connection_string` block supports the following:

* `name` - (Required) The name of the Connection String.

* `type` - (Required) Type of database. Possible values include `APIHub`, `Custom`, `DocDb`, `EventHub`, `MySQL`, `NotificationHub`, `PostgreSQL`, `RedisCache`, `ServiceBus`, `SQLAzure`, and `SQLServer`.

* `value` - (Required) The connection string value.

---

A `cors` block supports the following:

* `allowed_origins` - (Optional) Specifies a list of origins that should be allowed to make cross-origin calls.

* `support_credentials` - (Optional) Whether CORS requests with credentials are allowed. Defaults to `false`

---

A `facebook` block supports the following:

* `app_id` - (Required) The App ID of the Facebook app used for login.

* `app_secret` - (Optional) The App Secret of the Facebook app used for Facebook login. Cannot be specified with `app_secret_setting_name`.

* `app_secret_setting_name` - (Optional) The app setting name that contains the `app_secret` value used for Facebook login. Cannot be specified with `app_secret`.

* `oauth_scopes` - (Optional) Specifies a list of OAuth 2.0 scopes to be requested as part of Facebook login authentication.

---

A `file_system` block supports the following:

* `retention_in_days` - (Required) The retention period in days. A values of `0` means no retention.

* `retention_in_mb` - (Required) The maximum size in megabytes that log files can use.

---

A `github` block supports the following:

* `client_id` - (Required) The ID of the GitHub app used for login.

* `client_secret` - (Optional) The Client Secret of the GitHub app used for GitHub login. Cannot be specified with `client_secret_setting_name`.

* `client_secret_setting_name` - (Optional) The app setting name that contains the `client_secret` value used for GitHub login. Cannot be specified with `client_secret`.

* `oauth_scopes` - (Optional) Specifies a list of OAuth 2.0 scopes that will be requested as part of GitHub login authentication.

---

A `google` block supports the following:

* `client_id` - (Required) The OpenID Connect Client ID for the Google web application.

* `client_secret` - (Optional) The client secret associated with the Google web application. Cannot be specified with `client_secret_setting_name`.

* `client_secret_setting_name` - (Optional) The app setting name that contains the `client_secret` value used for Google login. Cannot be specified with `client_secret`.

* `oauth_scopes` - (Optional) Specifies a list of OAuth 2.0 scopes that will be requested as part of Google Sign-In authentication. If not specified, `openid`, `profile`, and `email` are used as default scopes.

---

A `headers` block supports the following:

~> **NOTE:** Please see the [official Azure Documentation](https://docs.microsoft.com/azure/app-service/app-service-ip-restrictions#filter-by-http-header) for details on using header filtering.

* `x_azure_fdid` - (Optional) Specifies a list of Azure Front Door IDs.

* `x_fd_health_probe` - (Optional) Specifies if a Front Door Health Probe should be expected. The only possible value is `1`.

* `x_forwarded_for` - (Optional) Specifies a list of addresses for which matching should be applied. Omitting this value means allow any.

* `x_forwarded_host` - (Optional) Specifies a list of Hosts for which matching should be applied.

---

A `http_logs` block supports the following:

* `azure_blob_storage` - (Optional) A `azure_blob_storage_http` block as defined above.

* `file_system` - (Optional) A `file_system` block as defined above.

---

An `azure_blob_storage_http` block supports the following:

* `retention_in_days` - (Optional) The time in days after which to remove blobs. A value of `0` means no retention.

* `sas_url` - (Required) SAS url to an Azure blob container with read/write/list/delete permissions.

---

An `identity` block supports the following:

* `type` - (Required) Specifies the type of Managed Service Identity that should be configured on this Linux Web App Slot. Possible values are `SystemAssigned`, `UserAssigned` and `SystemAssigned, UserAssigned` (to enable both).

* `identity_ids` - (Optional) A list of User Assigned Managed Identity IDs to be assigned to this Linux Web App Slot.

~> **NOTE:** This is required when `type` is set to `UserAssigned` or `SystemAssigned, UserAssigned`.

---

An `ip_restriction` block supports the following:

* `action` - (Optional) The action to take. Possible values are `Allow` or `Deny`. Defaults to `Allow`.

* `headers` - (Optional) A `headers` block as defined above.

* `ip_address` - (Optional) The CIDR notation of the IP or IP Range to match. For example: `10.0.0.0/24` or `192.168.10.1/32`

* `name` - (Optional) The name which should be used for this `ip_restriction`.

* `priority` - (Optional) The priority value of this `ip_restriction`. Defaults to `65000`.

* `service_tag` - (Optional) The Service Tag used for this IP Restriction.

* `virtual_network_subnet_id` - (Optional) The Virtual Network Subnet ID used for this IP Restriction.

~> **NOTE:** One and only one of `ip_address`, `service_tag` or `virtual_network_subnet_id` must be specified.

---

A `logs` block supports the following:

* `application_logs` - (Optional) A `application_logs` block as defined above.

* `detailed_error_messages` - (Optional) Should detailed error messages be enabled?

* `failed_request_tracing` - (Optional) Should the failed request tracing be enabled?

* `http_logs` - (Optional) An `http_logs` block as defined above.

---

A `microsoft` block supports the following:

* `client_id` - (Required) The OAuth 2.0 client ID that was created for the app used for authentication.

* `client_secret` - (Optional) The OAuth 2.0 client secret that was created for the app used for authentication. Cannot be specified with `client_secret_setting_name`.

* `client_secret_setting_name` - (Optional) The app setting name containing the OAuth 2.0 client secret that was created for the app used for authentication. Cannot be specified with `client_secret`.

* `oauth_scopes` - (Optional) Specifies a list of OAuth 2.0 scopes that will be requested as part of Microsoft Account authentication. If not specified, "wl.basic" is used as the default scope.

---

A `requests` block supports the following:

* `count` - (Required) The number of requests in the specified `interval` to trigger this rule.

* `interval` - (Required) The interval in `hh:mm:ss`.

---

A `schedule` block supports the following:

* `frequency_interval` - (Required) How often the backup should be executed (e.g. for weekly backup, this should be set to `7` and `frequency_unit` should be set to `Day`).

~> **NOTE:** Not all intervals are supported on all Linux Web App SKUs. Please refer to the official documentation for appropriate values.

* `frequency_unit` - (Required) The unit of time for how often the backup should take place. Possible values include: `Day`, `Hour`

* `keep_at_least_one_backup` - (Optional) Should the service keep at least one backup, regardless of the age of backup? Defaults to `false`.

* `retention_period_days` - (Optional) After how many days backups should be deleted. Defaults to `30`.

* `start_time` - (Optional) When the schedule should start working in RFC-3339 format.

---

A `scm_ip_restriction` block supports the following:

* `action` - (Optional) The action to take. Possible values are `Allow` or `Deny`. Defaults to `Allow`.

* `headers` - (Optional) A `headers` block as defined above.

* `ip_address` - (Optional) The CIDR notation of the IP or IP Range to match. For example: `10.0.0.0/24` or `192.168.10.1/32`

* `name` - (Optional) The name which should be used for this `ip_restriction`.

* `priority` - (Optional) The priority value of this `ip_restriction`. Defaults to `65000`.

* `service_tag` - (Optional) The Service Tag used for this IP Restriction.

* `virtual_network_subnet_id` - (Optional) The Virtual Network Subnet ID used for this IP Restriction.

~> **NOTE:** One and only one of `ip_address`, `service_tag` or `virtual_network_subnet_id` must be specified.

---

A `site_config` block supports the following:

* `always_on` - (Optional) If this Linux Web App is Always On enabled. Defaults to `true`.

* `api_management_api_id` - (Optional) The API Management API ID this Linux Web App Slot is associated with.

* `api_definition_url` - (Optional) The URL to the API Definition for this Linux Web App Slot.

* `app_command_line` - (Optional) The App command line to launch.

* `application_stack` - (Optional) A `application_stack` block as defined above.

* `auto_heal_enabled` - (Optional) Should Auto heal rules be enabled? Required with `auto_heal_setting`.

* `auto_heal_setting` - (Optional) A `auto_heal_setting` block as defined above. Required with `auto_heal`.

* `auto_swap_slot_name` - (Optional) The Linux Web App Slot Name to automatically swap to when deployment to that slot is successfully completed.

~> **Note:** This must be a valid slot name on the target Linux Web App.

* `container_registry_managed_identity_client_id` - (Optional) The Client ID of the Managed Service Identity to use for connections to the Azure Container Registry.

* `container_registry_use_managed_identity` - (Optional) Should connections for Azure Container Registry use Managed Identity.

* `cors` - (Optional) A `cors` block as defined above.

* `default_documents` - (Optional) Specifies a list of Default Documents for the Linux Web App.

* `ftps_state` - (Optional) The State of FTP / FTPS service. Possible values include `AllAllowed`, `FtpsOnly`, and `Disabled`. Defaults to `Disabled`.

~> **NOTE:** Azure defaults this value to `AllAllowed`, however, in the interests of security Terraform will default this to `Disabled` to ensure the user makes a conscious choice to enable it.

* `health_check_path` - (Optional) The path to the Health Check.

* `health_check_eviction_time_in_min` - (Optional) The amount of time in minutes that a node can be unhealthy before being removed from the load balancer. Possible values are between `2` and `10`. Only valid in conjunction with `health_check_path`.

* `http2_enabled` - (Optional) Should the HTTP2 be enabled?

* `ip_restriction` - (Optional) One or more `ip_restriction` blocks as defined above.

* `load_balancing_mode` - (Optional) The Site load balancing. Possible values include: `WeightedRoundRobin`, `LeastRequests`, `LeastResponseTime`, `WeightedTotalTraffic`, `RequestHash`, `PerSiteRoundRobin`. Defaults to `LeastRequests` if omitted.

* `local_mysql_enabled` - (Optional) Use Local MySQL. Defaults to `false`.

* `managed_pipeline_mode` - (Optional) Managed pipeline mode. Possible values include: `Integrated`, `Classic`. Defaults to `Integrated`.

* `minimum_tls_version` - (Optional) The configures the minimum version of TLS required for SSL requests. Possible values include: `1.0`, `1.1`, and `1.2`. Defaults to `1.2`.

* `remote_debugging_enabled` - (Optional) Should Remote Debugging be enabled? Defaults to `false`.

* `remote_debugging_version` - (Optional) The Remote Debugging Version. Possible values include `VS2017` and `VS2019`

* `scm_ip_restriction` - (Optional) One or more `scm_ip_restriction` blocks as defined above.

* `scm_minimum_tls_version` - (Optional) The configures the minimum version of TLS required for SSL requests to the SCM site Possible values include: `1.0`, `1.1`, and `1.2`. Defaults to `1.2`.

* `scm_use_main_ip_restriction` - (Optional) Should the Linux Web App `ip_restriction` configuration be used for the SCM also.

* `use_32_bit_worker` - (Optional) Should the Linux Web App use a 32-bit worker? Defaults to `true`.

* `vnet_route_all_enabled` - (Optional) Should all outbound traffic have NAT Gateways, Network Security Groups and User Defined Routes applied? Defaults to `false`.

* `websockets_enabled` - (Optional) Should Web Sockets be enabled? Defaults to `false`.

* `worker_count` - (Optional) The number of Workers for this Linux App Service Slot.

---

A `slow_request` block supports the following:

* `count` - (Required) The number of Slow Requests in the time `interval` to trigger this rule.

* `interval` - (Required) The time interval in the form `hh:mm:ss`.

* `time_taken` - (Required) The threshold of time passed to qualify as a Slow Request in `hh:mm:ss`.

* `path` - (Optional) The path for which this slow request rule applies.

---

A `status_code` block supports the following:

* `count` - (Required) The number of occurrences of the defined `status_code` in the specified `interval` on which to trigger this rule.

* `interval` - (Required) The time interval in the form `hh:mm:ss`.

* `status_code_range` - (Required) The status code for this rule, accepts single status codes and status code ranges. e.g. `500` or `400-499`. Possible values are integers between `101` and `599`

* `path` - (Optional) The path to which this rule status code applies.

* `sub_status` - (Optional) The Request Sub Status of the Status Code.

* `win32_status_code` - (Optional) The Win32 Status Code of the Request.

---

A `storage_account` block supports the following:

* `access_key` - (Required) The Access key for the storage account.

* `account_name` - (Required) The Name of the Storage Account.

* `name` - (Required) The name which should be used for this Storage Account.

* `share_name` - (Required) The Name of the File Share or Container Name for Blob storage.

* `type` - (Required) The Azure Storage Type. Possible values include `AzureFiles` and `AzureBlob`

* `mount_path` - (Optional) The path at which to mount the storage share.

---

A `trigger` block supports the following:

* `requests` - (Optional) A `requests` block as defined above.

* `slow_request` - (Optional) One or more `slow_request` blocks as defined above.

* `status_code` - (Optional) One or more `status_code` blocks as defined above.

---

A `twitter` block supports the following:

* `consumer_key` - (Required) The OAuth 1.0a consumer key of the Twitter application used for sign-in.

* `consumer_secret` - (Optional) The OAuth 1.0a consumer secret of the Twitter application used for sign-in. Cannot be specified with `consumer_secret_setting_name`.

* `consumer_secret_setting_name` - (Optional) The app setting name that contains the OAuth 1.0a consumer secret of the Twitter application used for sign-in. Cannot be specified with `consumer_secret`.

## Attributes Reference

In addition to the Arguments listed above - the following Attributes are exported:

* `id` - The ID of the Linux Web App.

* `app_metadata` - A `app_metadata`.

* `custom_domain_verification_id` - The identifier used by App Service to perform domain ownership verification via DNS TXT record.

* `hosting_environment_id` - The ID of the App Service Environment used by App Service Slot.

* `default_hostname` - The default hostname of the Linux Web App.

* `kind` - The Kind value for this Linux Web App.

* `outbound_ip_address_list` - A list of outbound IP addresses - such as `["52.23.25.3", "52.143.43.12"]`

* `outbound_ip_addresses` - A comma-separated list of outbound IP addresses - such as `52.23.25.3,52.143.43.12`.

* `possible_outbound_ip_address_list` - A `possible_outbound_ip_address_list`.

* `possible_outbound_ip_addresses` - A comma-separated list of outbound IP addresses - such as `52.23.25.3,52.143.43.12,52.143.43.17` - not all of which are necessarily in use. Superset of `outbound_ip_addresses`.

* `site_credential` - A `site_credential` block as defined below.

* `identity` - An `identity` block as defined below, which contains the Managed Service Identity information for this App Service.

---

An `identity` block exports the following:

* `principal_id` - The Principal ID associated with this Managed Service Identity.

* `tenant_id` - The Tenant ID associated with this Managed Service Identity.

-> You can access the Principal ID via `azurerm_linux_web_app.example.identity.0.principal_id` and the Tenant ID via `azurerm_linux_web_app.example.identity.0.tenant_id`

---

A `site_credential` block exports the following:

* `name` - The Site Credentials Username used for publishing.

* `password` - The Site Credentials Password used for publishing.

## Timeouts

The `timeouts` block allows you to specify [timeouts](https://www.terraform.io/language/resources/syntax#operation-timeouts) for certain actions:

* `create` - (Defaults to 30 minutes) Used when creating the Linux Web App.
* `read` - (Defaults to 5 minutes) Used when retrieving the Linux Web App.
* `update` - (Defaults to 30 minutes) Used when updating the Linux Web App.
* `delete` - (Defaults to 30 minutes) Used when deleting the Linux Web App.

## Import

Linux Web Apps can be imported using the `resource id`, e.g.

```shell
terraform import azurerm_linux_web_app_slot.example /subscriptions/12345678-1234-9876-4563-123456789012/resourceGroups/resGroup1/providers/Microsoft.Web/sites/site1/slots/slot1
```<|MERGE_RESOLUTION|>--- conflicted
+++ resolved
@@ -158,11 +158,7 @@
 
 ~> **NOTE:** `docker_registry_url`, `docker_registry_username`, and `docker_registry_password` replace the use of the `app_settings` values of `DOCKER_REGISTRY_SERVER_URL`, `DOCKER_REGISTRY_SERVER_USERNAME` and `DOCKER_REGISTRY_SERVER_PASSWORD` respectively, these values will be managed by the provider and should not be specified in the `app_settings` map.
 
-<<<<<<< HEAD
-* `dotnet_version` - (Optional) The version of .NET to use. Possible values include `3.1`, `5.0`, `6.0`, `7.0` and `v8.0`.
-=======
 * `dotnet_version` - (Optional) The version of .NET to use. Possible values include `3.1`, `5.0`, `6.0`, `7.0` and `8.0`.
->>>>>>> 2d85390a
 
 * `go_version` - (Optional) The version of Go to use. Possible values include `1.18`, and `1.19`.
 
@@ -176,7 +172,7 @@
 
 ~> **NOTE:** The valid version combinations for `java_version`, `java_server` and `java_server_version` can be checked from the command line via `az webapp list-runtimes --linux`.
 
-* `node_version` - (Optional) The version of Node to run. Possible values include `12-lts`, `14-lts`, `16-lts`, `18-lts` and `20-lts`. This property conflicts with `java_version`.
+* `node_version` - (Optional) The version of Node to run. Possible values include `12-lts`, `14-lts`, `16-lts`, and `18-lts`. This property conflicts with `java_version`.
 
 ~> **NOTE:** 10.x versions have been/are being deprecated so may cease to work for new resources in the future and may be removed from the provider.
 
