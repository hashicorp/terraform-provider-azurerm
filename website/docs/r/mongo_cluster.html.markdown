--- conflicted
+++ resolved
@@ -79,12 +79,11 @@
 
 * `administrator_username` - (Optional) The administrator username of the MongoDB Cluster. Changing this forces a new resource to be created.
 
-<<<<<<< HEAD
 * `create_mode` - (Optional) The creation mode for the MongoDB Cluster. Possible values are `Default`, `GeoReplica` and `PointInTimeRestore`. Defaults to `Default`. Changing this forces a new resource to be created.
 
 * `customer_managed_key` - (Optional) A `customer_managed_key` block as defined below. Changing this forces a new resource to be created.
 
-* `data_api_mode_enabled` - (Optional) Is the Data API for the MongoDB Cluster enabled? Defaults to `false`. 
+* `data_api_mode_enabled` - (Optional) Is the Data API for the MongoDB Cluster enabled? Defaults to `false`.
 
 ~> **Note:** `data_api_mode_enabled` can only be set when `create_mode` is `Default`. Once enabled, it can only be disabled by recreating the resource.
 
@@ -96,14 +95,7 @@
 
 * `restore` - (Optional) A `restore` block as defined below. Required when `create_mode` is set to `PointInTimeRestore`. Changing this forces a new resource to be created.
 
-* `shard_count` -  (Optional) The Number of shards to provision on the MongoDB Cluster. Changing this forces a new resource to be created.
-=======
-* `create_mode` - (Optional) The creation mode for the MongoDB Cluster. Possibles values are `Default` and `GeoReplica`. Defaults to `Default`.
-
-* `preview_features` - (Optional) The preview features that can be enabled on the MongoDB Cluster. Changing this forces a new resource to be created.
-
 * `shard_count` - (Optional) The Number of shards to provision on the MongoDB Cluster. Changing this forces a new resource to be created.
->>>>>>> de6e651d
 
 * `source_location` - (Optional) The location of the source MongoDB Cluster. Changing this forces a new resource to be created.
 
