---
subcategory: "Compute"
layout: "azurerm"
page_title: "Azure Resource Manager: azurerm_shared_image"
description: |-
  Manages a Shared Image within a Shared Image Gallery.

---

# azurerm_shared_image

Manages a Shared Image within a Shared Image Gallery.

## Example Usage

```hcl
resource "azurerm_resource_group" "example" {
  name     = "example-resources"
  location = "West Europe"
}

resource "azurerm_shared_image_gallery" "example" {
  name                = "example_image_gallery"
  resource_group_name = azurerm_resource_group.example.name
  location            = azurerm_resource_group.example.location
  description         = "Shared images and things."

  tags = {
    Hello = "There"
    World = "Example"
  }
}

resource "azurerm_shared_image" "example" {
  name                = "my-image"
  gallery_name        = azurerm_shared_image_gallery.example.name
  resource_group_name = azurerm_resource_group.example.name
  location            = azurerm_resource_group.example.location
  os_type             = "Linux"

  identifier {
    publisher = "PublisherName"
    offer     = "OfferName"
    sku       = "ExampleSku"
  }
}
```

## Argument Reference

The following arguments are supported:

* `name` - (Required) Specifies the name of the Shared Image. Changing this forces a new resource to be created.

* `gallery_name` - (Required) Specifies the name of the Shared Image Gallery in which this Shared Image should exist. Changing this forces a new resource to be created.

* `resource_group_name` - (Required) The name of the resource group in which the Shared Image Gallery exists. Changing this forces a new resource to be created.

* `location` - (Required) Specifies the supported Azure location where the Shared Image Gallery exists. Changing this forces a new resource to be created.

* `identifier` - (Required) An `identifier` block as defined below.

* `os_type` - (Required) The type of Operating System present in this Shared Image. Possible values are `Linux` and `Windows`. Changing this forces a new resource to be created.

* `purchase_plan` - (Optional) A `purchase_plan` block as defined below.

---

* `description` - (Optional) A description of this Shared Image.

* `disallowed_disk_types` - (Optional) One or more Disk Types disallowed for the Image. Possible values include `Standard_LRS` and `Premium_LRS`.

* `end_of_life_date` - (Optional) The end of life date of the Image.

* `eula` - (Optional) The End User Licence Agreement for the Shared Image. Changing this forces a new resource to be created.

* `specialized` - (Optional) Specifies that the Operating System used inside this Image has not been Generalized (for example, `sysprep` on Windows has not been run). Defaults to `false`. Changing this forces a new resource to be created.

!> **Note:** It's recommended to Generalize images where possible - Specialized Images reuse the same UUID internally within each Virtual Machine, which can have unintended side-effects.

* `hyper_v_generation` - (Optional) The generation of HyperV that the Virtual Machine used to create the Shared Image is based on. Possible values are `V1` and `V2`. Defaults to `V1`. Changing this forces a new resource to be created.

<<<<<<< HEAD
* `max_recommended_vcpu_count` - (Optional) Maximum count of vCPUs recommended for the Image.

* `min_recommended_vcpu_count` - (Optional) Minimum count of vCPUs recommended for the Image.

* `max_recommended_memory_in_gb` - (Optional) Maximum memory in GB recommended for the Image.

* `min_recommended_memory_in_gb` - (Optional) Minimum memory in GB recommended for the Image.

* `privacy_statement_uri` - (Optional) The URI containing the Privacy Statement associated with this Shared Image.
=======
* `privacy_statement_uri` - (Optional) The URI containing the Privacy Statement associated with this Shared Image. Changing this forces a new resource to be created.
>>>>>>> eed39622

* `release_note_uri` - (Optional) The URI containing the Release Notes associated with this Shared Image.

* `trusted_launch_enabled` - (Optional) Specifies if Trusted Launch has to be enabled for the Virtual Machine created from the Shared Image. Defaults to `false`. Changing this forces a new resource to be created.

* `accelerated_network_support_enabled` - (Optional) Specifies if the Shared Image supports Accelerated Network. Defaults to `false`. Changing this forces a new resource to be created.

* `tags` - (Optional) A mapping of tags to assign to the Shared Image.

---

A `identifier` block supports the following:

* `offer` - (Required) The Offer Name for this Shared Image. Changing this forces a new resource to be created.

* `publisher` - (Required) The Publisher Name for this Gallery Image. Changing this forces a new resource to be created.

* `sku` - (Required) The Name of the SKU for this Gallery Image. Changing this forces a new resource to be created.

---

A `purchase_plan` block supports the following:

* `name` - (Required) The Purchase Plan Name for this Shared Image. Changing this forces a new resource to be created.

* `publisher` - (Optional) The Purchase Plan Publisher for this Gallery Image. Changing this forces a new resource to be created.

* `product` - (Optional) The Purchase Plan Product for this Gallery Image. Changing this forces a new resource to be created.

## Attributes Reference

The following attributes are exported:

* `id` - The ID of the Shared Image.

## Timeouts

The `timeouts` block allows you to specify [timeouts](https://www.terraform.io/docs/configuration/resources.html#timeouts) for certain actions:

* `create` - (Defaults to 30 minutes) Used when creating the Shared Image.
* `update` - (Defaults to 30 minutes) Used when updating the Shared Image.
* `read` - (Defaults to 5 minutes) Used when retrieving the Shared Image.
* `delete` - (Defaults to 30 minutes) Used when deleting the Shared Image.

## Import

Shared Images can be imported using the `resource id`, e.g.

```shell
terraform import azurerm_shared_image.image1 /subscriptions/00000000-0000-0000-0000-000000000000/resourceGroups/mygroup1/providers/Microsoft.Compute/galleries/gallery1/images/image1
```<|MERGE_RESOLUTION|>--- conflicted
+++ resolved
@@ -80,7 +80,6 @@
 
 * `hyper_v_generation` - (Optional) The generation of HyperV that the Virtual Machine used to create the Shared Image is based on. Possible values are `V1` and `V2`. Defaults to `V1`. Changing this forces a new resource to be created.
 
-<<<<<<< HEAD
 * `max_recommended_vcpu_count` - (Optional) Maximum count of vCPUs recommended for the Image.
 
 * `min_recommended_vcpu_count` - (Optional) Minimum count of vCPUs recommended for the Image.
@@ -89,10 +88,7 @@
 
 * `min_recommended_memory_in_gb` - (Optional) Minimum memory in GB recommended for the Image.
 
-* `privacy_statement_uri` - (Optional) The URI containing the Privacy Statement associated with this Shared Image.
-=======
 * `privacy_statement_uri` - (Optional) The URI containing the Privacy Statement associated with this Shared Image. Changing this forces a new resource to be created.
->>>>>>> eed39622
 
 * `release_note_uri` - (Optional) The URI containing the Release Notes associated with this Shared Image.
 
