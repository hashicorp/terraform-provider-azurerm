---
subcategory: "Data Explorer"
layout: "azurerm"
page_title: "Azure Resource Manager: azurerm_kusto_iothub_data_connection"
description: |-
  Manages Kusto / Data Explorer IotHub Data Connection
---

# azurerm_kusto_iothub_data_connection

Manages a Kusto (also known as Azure Data Explorer) IotHub Data Connection

## Example Usage

```hcl
resource "azurerm_resource_group" "example" {
  name     = "example-resources"
  location = "West Europe"
}

resource "azurerm_kusto_cluster" "example" {
  name                = "examplekustocluster"
  location            = azurerm_resource_group.example.location
  resource_group_name = azurerm_resource_group.example.name

  sku {
    name     = "Standard_D13_v2"
    capacity = 2
  }
}

resource "azurerm_kusto_database" "example" {
  name                = "example-kusto-database"
  resource_group_name = azurerm_resource_group.example.name
  location            = azurerm_resource_group.example.location
  cluster_name        = azurerm_kusto_cluster.example.name
  hot_cache_period    = "P7D"
  soft_delete_period  = "P31D"
}

resource "azurerm_iothub" "example" {
  name                = "exampleIoTHub"
  resource_group_name = azurerm_resource_group.example.name
  location            = azurerm_resource_group.example.location

  sku {
    name     = "B1"
    capacity = "1"
  }
}

resource "azurerm_iothub_shared_access_policy" "example" {
  name                = "example-shared-access-policy"
  resource_group_name = azurerm_resource_group.example.name
  iothub_name         = azurerm_iothub.example.name

  registry_read = true
}

resource "azurerm_iothub_consumer_group" "example" {
  name                   = "example-consumer-group"
  resource_group_name    = azurerm_resource_group.example.name
  iothub_name            = azurerm_iothub.example.name
  eventhub_endpoint_name = "events"
}

resource "azurerm_kusto_iothub_data_connection" "example" {
  name                = "my-kusto-iothub-data-connection"
  resource_group_name = azurerm_resource_group.example.name
  location            = azurerm_resource_group.example.location
  cluster_name        = azurerm_kusto_cluster.example.name
  database_name       = azurerm_kusto_database.example.name

  iothub_id                 = azurerm_iothub.example.id
  consumer_group            = azurerm_iothub_consumer_group.example.name
  shared_access_policy_name = azurerm_iothub_shared_access_policy.example.name
  event_system_properties   = ["message-id", "sequence-number", "to"]

  table_name        = "my-table"
  mapping_rule_name = "my-table-mapping"
  data_format       = "JSON"
}
```

## Argument Reference

The following arguments are supported:

* `name` - (Required) The name of the Kusto IotHub Data Connection to create. Changing this forces a new resource to be created.

* `location` - (Required) The location where the Kusto Database should be created. Changing this forces a new resource to be created.

* `resource_group_name` - (Required) Specifies the Resource Group where the Kusto Database should exist. Changing this forces a new resource to be created.

* `cluster_name` - (Required) Specifies the name of the Kusto Cluster this data connection will be added to. Changing this forces a new resource to be created.

* `database_name` - (Required) Specifies the name of the Kusto Database this data connection will be added to. Changing this forces a new resource to be created.

* `iothub_id` - (Required) Specifies the resource id of the IotHub this data connection will use for ingestion. Changing this forces a new resource to be created.

* `consumer_group` - (Required) Specifies the IotHub consumer group this data connection will use for ingestion. Changing this forces a new resource to be created.

* `shared_access_policy_name` - (Required) Specifies the IotHub Shared Access Policy this data connection will use for ingestion, which must have read permission. Changing this forces a new resource to be created.

* `event_system_properties` - (Optional) Specifies the System Properties that each IoT Hub message should contain. Changing this forces a new resource to be created.

* `table_name` - (Optional) Specifies the target table name used for the message ingestion. Table must exist before resource is created.

* `mapping_rule_name` - (Optional) Specifies the mapping rule used for the message ingestion. Mapping rule must exist before resource is created.

* `data_format` - (Optional) Specifies the data format of the IoTHub messages. Allowed values: `APACHEAVRO`, `AVRO`, `CSV`, `JSON`, `MULTIJSON`, `ORC`, `PARQUET`, `PSV`, `RAW`, `SCSV`, `SINGLEJSON`, `SOHSV`, `TSV`, `TSVE`, `TXT` and `W3CLOGFILE`.

<<<<<<< HEAD
* `database_routing` - (Optional) Indication for database routing information from the data connection, by default only database routing information is allowed. Allowed values: `Single`, `Multi`.
=======
* `database_routing_type` - (Optional) Indication for database routing information from the data connection, by default only database routing information is allowed. Allowed values: `Single`, `Multi`.
>>>>>>> ed4fd5dc

## Attributes Reference

The following attributes are exported:

* `id` - The ID of the Kusto IotHub Data Connection.

## Timeouts

The `timeouts` block allows you to specify [timeouts](https://www.terraform.io/docs/configuration/resources.html#timeouts) for certain actions:

* `create` - (Defaults to 60 minutes) Used when creating the Kusto IotHub Data Connection.
* `read` - (Defaults to 5 minutes) Used when retrieving the Kusto IotHub Data Connection.
* `delete` - (Defaults to 60 minutes) Used when deleting the Kusto IotHub Data Connection.

## Import

Kusto IotHub Data Connections can be imported using the `resource id`, e.g.

```shell
terraform import azurerm_kusto_iothub_data_connection.example /subscriptions/00000000-0000-0000-0000-000000000000/resourceGroups/group1/providers/Microsoft.Kusto/Clusters/cluster1/Databases/database1/DataConnections/dataConnection1
```<|MERGE_RESOLUTION|>--- conflicted
+++ resolved
@@ -110,11 +110,7 @@
 
 * `data_format` - (Optional) Specifies the data format of the IoTHub messages. Allowed values: `APACHEAVRO`, `AVRO`, `CSV`, `JSON`, `MULTIJSON`, `ORC`, `PARQUET`, `PSV`, `RAW`, `SCSV`, `SINGLEJSON`, `SOHSV`, `TSV`, `TSVE`, `TXT` and `W3CLOGFILE`.
 
-<<<<<<< HEAD
-* `database_routing` - (Optional) Indication for database routing information from the data connection, by default only database routing information is allowed. Allowed values: `Single`, `Multi`.
-=======
 * `database_routing_type` - (Optional) Indication for database routing information from the data connection, by default only database routing information is allowed. Allowed values: `Single`, `Multi`.
->>>>>>> ed4fd5dc
 
 ## Attributes Reference
 
