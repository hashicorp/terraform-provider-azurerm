--- conflicted
+++ resolved
@@ -129,23 +129,15 @@
 
 * `sticky_settings` - (Optional) A `sticky_settings` block as defined below.
 
-<<<<<<< HEAD
-* `storage_container_type` - (Optional) The storage container type used for the Function App deployment package. The current supported type is `blobContainer`.
-
-* `storage_container_endpoint` - (Optional) The storage container endpoint which will be used by this Function App deployment package.
+* `storage_container_type` - (Required) The storage container type used for the Function App deployment package. The current supported type is `blobContainer`.
+
+* `storage_container_endpoint` - (Required) The storage container endpoint which will be used by this Function App deployment package.
 
 ~> **Note:** The storage account used for flex function app deployment package could be the same as the storage account configured by `function_app_storage_account_name` which is used for function app to work.
 
-* `storage_authentication_type` - (Optional) The authentication type which will be used to access the storage account for the Function App deployment package. Possible values are `StorageAccountConnectionString`, `SystemAssignedIdentity`, and `UserAssignedIdentity`.
+* `storage_authentication_type` - (Required) The authentication type which will be used to access the storage account for the Function App deployment package. Possible values are `StorageAccountConnectionString`, `SystemAssignedIdentity`, and `UserAssignedIdentity`.
 
 * `storage_access_key` - (Optional) The access key which will be used to access the storage account for the Function App deployment package.
-=======
-* `storage_container_type` - (Required) The storage container type used for the Function App. The current supported type is `blobContainer`.
-
-* `storage_container_endpoint` - (Required) The backend storage container endpoint which will be used by this Function App.
-
-* `storage_authentication_type` - (Required) The authentication type which will be used to access the backend storage account for the Function App. Possible values are `storageaccountconnectionstring`, `systemassignedidentity`, and `userassignedidentity`.
->>>>>>> 325b0c26
 
 ~> **Note:** The`storage_access_key` must be specified when `storage_authentication_type` sets to `StorageAccountConnectionString`.
 
