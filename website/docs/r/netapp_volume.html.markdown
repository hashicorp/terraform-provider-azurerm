---
subcategory: "NetApp"
layout: "azurerm"
page_title: "Azure Resource Manager: azurerm_netapp_volume"
description: |-
  Manages a NetApp Volume.
---

# azurerm_netapp_volume

Manages a NetApp Volume.

!> **Note:** This resource uses a feature to prevent deletion called `prevent_volume_destruction`, defaulting to `true`. It is intentionally set to `true` to prevent the possibility of accidental data loss. The example in this page shows all possible protection options you can apply, it is using same values as the defaults.

## NetApp Volume Usage

```hcl
provider "azurerm" {
  features {
    netapp {
      prevent_volume_destruction             = true
      delete_backups_on_backup_vault_destroy = false
    }
  }
}

resource "azurerm_resource_group" "example" {
  name     = "example-resources"
  location = "West Europe"
}

resource "azurerm_virtual_network" "example" {
  name                = "example-virtualnetwork"
  location            = azurerm_resource_group.example.location
  resource_group_name = azurerm_resource_group.example.name
  address_space       = ["10.0.0.0/16"]
}

resource "azurerm_subnet" "example" {
  name                 = "example-subnet"
  resource_group_name  = azurerm_resource_group.example.name
  virtual_network_name = azurerm_virtual_network.example.name
  address_prefixes     = ["10.0.2.0/24"]

  delegation {
    name = "netapp"

    service_delegation {
      name    = "Microsoft.Netapp/volumes"
      actions = ["Microsoft.Network/networkinterfaces/*", "Microsoft.Network/virtualNetworks/subnets/join/action"]
    }
  }
}

resource "azurerm_netapp_account" "example" {
  name                = "example-netappaccount"
  location            = azurerm_resource_group.example.location
  resource_group_name = azurerm_resource_group.example.name
}

resource "azurerm_netapp_backup_vault" "example" {
  name                = "example-netappbackupvault"
  resource_group_name = azurerm_resource_group.example.name
  location            = azurerm_resource_group.example.location
  account_name        = azurerm_netapp_account.example.name
}

resource "azurerm_netapp_backup_policy" "example" {
  name                    = "example-netappbackuppolicy"
  resource_group_name     = azurerm_resource_group.example.name
  location                = azurerm_resource_group.example.location
  account_name            = azurerm_netapp_account.example.name
  daily_backups_to_keep   = 2
  weekly_backups_to_keep  = 2
  monthly_backups_to_keep = 2
  enabled                 = true
}

resource "azurerm_netapp_pool" "example" {
  name                = "example-netapppool"
  location            = azurerm_resource_group.example.location
  resource_group_name = azurerm_resource_group.example.name
  account_name        = azurerm_netapp_account.example.name
  service_level       = "Premium"
  size_in_tb          = 4
}

resource "azurerm_netapp_volume" "example" {
  name                       = "example-netappvolume"
  location                   = azurerm_resource_group.example.location
  zone                       = "1"
  resource_group_name        = azurerm_resource_group.example.name
  account_name               = azurerm_netapp_account.example.name
  pool_name                  = azurerm_netapp_pool.example.name
  volume_path                = "my-unique-file-path"
  service_level              = "Premium"
  subnet_id                  = azurerm_subnet.example.id
  protocols                  = ["NFSv4.1"]
  security_style             = "unix"
  storage_quota_in_gb        = 100
  snapshot_directory_visible = false
  large_volume_enabled       = false

  # When creating volume from a snapshot
  create_from_snapshot_resource_id = "/subscriptions/00000000-0000-0000-0000-000000000000/resourceGroups/group1/providers/Microsoft.NetApp/netAppAccounts/account1/capacityPools/pool1/volumes/volume1/snapshots/snapshot1"

  # Following section is only required if deploying a data protection volume (secondary)
  # to enable Cross-Region Replication feature
  data_protection_replication {
    endpoint_type             = "dst"
    remote_volume_location    = azurerm_resource_group.example.location
    remote_volume_resource_id = azurerm_netapp_volume.example.id
    replication_frequency     = "10minutes"
  }

  # Enabling Snapshot Policy for the volume
  # Note: this cannot be used in conjunction with data_protection_replication when endpoint_type is dst
  data_protection_snapshot_policy {
    snapshot_policy_id = "/subscriptions/00000000-0000-0000-0000-000000000000/resourceGroups/group1/providers/Microsoft.NetApp/netAppAccounts/account1/snapshotPolicies/snapshotpolicy1"
  }

  # Enabling backup policy
  data_protection_backup_policy {
    backup_vault_id  = azurerm_netapp_backup_vault.example.id
    backup_policy_id = azurerm_netapp_backup_policy.example.id
    policy_enabled   = true
  }

  # prevent the possibility of accidental data loss
  lifecycle {
    prevent_destroy = true
  }
}
```

## Example Usage with Cool Access

```hcl
resource "azurerm_netapp_volume" "example_with_cool_access" {
  name                         = "example-netappvolume-cool"
  location                     = azurerm_resource_group.example.location
  resource_group_name          = azurerm_resource_group.example.name
  account_name                 = azurerm_netapp_account.example.name
  pool_name                    = azurerm_netapp_pool.example.name
  volume_path                  = "my-unique-file-path-cool"
  service_level                = "Standard"
  subnet_id                    = azurerm_subnet.example.id
  protocols                    = ["NFSv3"]
  storage_quota_in_gb          = 500
  
  # Cool access configuration
  cool_access_enabled          = true
  coolness_period              = 30
  cool_access_retrieval_policy = "Default"
  cool_access_tiering_policy   = "Auto"

  # prevent the possibility of accidental data loss
  lifecycle {
    prevent_destroy = true
  }
}
```

## Argument Reference

The following arguments are supported:

* `name` - (Required) The name of the NetApp Volume. Changing this forces a new resource to be created.

* `resource_group_name` - (Required) The name of the resource group where the NetApp Volume should be created. Changing this forces a new resource to be created.

* `location` - (Required) Specifies the supported Azure location where the resource exists. Changing this forces a new resource to be created.

* `zone` - (Optional) Specifies the Availability Zone in which the Volume should be located. Possible values are `1`, `2` and `3`. Changing this forces a new resource to be created. This feature is currently in preview, for more information on how to enable it, please refer to [Manage availability zone volume placement for Azure NetApp Files](https://learn.microsoft.com/en-us/azure/azure-netapp-files/manage-availability-zone-volume-placement#register-the-feature).

* `account_name` - (Required) The name of the NetApp account in which the NetApp Pool should be created. Changing this forces a new resource to be created.

* `volume_path` - (Required) A unique file path for the volume. Used when creating mount targets. Changing this forces a new resource to be created.

* `pool_name` - (Required) The name of the NetApp pool in which the NetApp Volume should be created.

* `service_level` - (Required) The target performance of the file system. Valid values include `Premium`, `Standard`, or `Ultra`.

~> **Note:** When updating `service_level` by migrating it to another Capacity Pool, both `service_level` and `pool_name` must be changed, otherwise the volume will be recreated with the specified `service_level`.

~> **Note:** After updating `service_level` the `id` for the volume will change to include the new Capacity Pool so any resources referencing the Volume will be silently removed from state. They will still exist in Azure but need to reimported into Terraform.

* `azure_vmware_data_store_enabled` - (Optional) Is the NetApp Volume enabled for Azure VMware Solution (AVS) datastore purpose. Defaults to `false`. Changing this forces a new resource to be created.

* `protocols` - (Optional) The target volume protocol expressed as a list. Supported single value include `CIFS`, `NFSv3`, or `NFSv4.1`. If argument is not defined it will default to `NFSv3`. Changing this forces a new resource to be created and data will be lost. Dual protocol scenario is supported for CIFS and NFSv3, for more information, please refer to [Create a dual-protocol volume for Azure NetApp Files](https://docs.microsoft.com/azure/azure-netapp-files/create-volumes-dual-protocol) document.

* `security_style` - (Optional) Volume security style, accepted values are `unix` or `ntfs`. If not provided, single-protocol volume is created defaulting to `unix` if it is `NFSv3` or `NFSv4.1` volume, if `CIFS`, it will default to `ntfs`. In a dual-protocol volume, if not provided, its value will be `ntfs`. Changing this forces a new resource to be created.

* `subnet_id` - (Required) The ID of the Subnet the NetApp Volume resides in, which must have the `Microsoft.NetApp/volumes` delegation. Changing this forces a new resource to be created.

* `network_features` - (Optional) Indicates which network feature to use, accepted values are `Basic` or `Standard`, it defaults to `Basic` if not defined. This is a feature in public preview and for more information about it and how to register, please refer to [Configure network features for an Azure NetApp Files volume](https://docs.microsoft.com/en-us/azure/azure-netapp-files/configure-network-features).

* `storage_quota_in_gb` - (Required) The maximum Storage Quota allowed for a file system in Gigabytes.

* `snapshot_directory_visible` - (Optional) Specifies whether the .snapshot (NFS clients) or ~snapshot (SMB clients) path of a volume is visible. Defaults to `true`.

* `create_from_snapshot_resource_id` - (Optional) Creates volume from snapshot. Following properties must be the same as the original volume where the snapshot was taken from: `protocols`, `subnet_id`, `location`, `service_level`, `resource_group_name` and `account_name`. Changing this forces a new resource to be created.

* `data_protection_replication` - (Optional) A `data_protection_replication` block as defined below. Changing this forces a new resource to be created.

* `data_protection_snapshot_policy` - (Optional) A `data_protection_snapshot_policy` block as defined below.

* `data_protection_backup_policy` - (Optional) A `data_protection_backup_policy` block as defined below.

* `export_policy_rule` - (Optional) One or more `export_policy_rule` block defined below.

* `throughput_in_mibps` - (Optional) Throughput of this volume in Mibps.

* `encryption_key_source` - (Optional) The encryption key source, it can be `Microsoft.NetApp` for platform managed keys or `Microsoft.KeyVault` for customer-managed keys. This is required with `key_vault_private_endpoint_id`. Changing this forces a new resource to be created.

* `kerberos_enabled` - (Optional) Enable to allow Kerberos secured volumes. Requires appropriate export rules. Changing this forces a new resource to be created.

~> **Note:** `kerberos_enabled` requires that the parent `azurerm_netapp_account` has a *valid* AD connection defined. If the configuration is invalid, the volume will still be created but in a failed state. This requires manually deleting the volume and recreating it again via Terraform once the AD configuration has been corrected.

* `key_vault_private_endpoint_id` - (Optional) The Private Endpoint ID for Key Vault, which is required when using customer-managed keys. This is required with `encryption_key_source`. Changing this forces a new resource to be created.

* `smb_non_browsable_enabled` - (Optional) Limits clients from browsing for an SMB share by hiding the share from view in Windows Explorer or when listing shares in "net view." Only end users that know the absolute paths to the share are able to find the share. Defaults to `false`. For more information, please refer to [Understand NAS share permissions in Azure NetApp Files](https://learn.microsoft.com/en-us/azure/azure-netapp-files/network-attached-storage-permissions#:~:text=Non%2Dbrowsable%20shares,find%20the%20share.)

* `smb_access_based_enumeration_enabled` - (Optional) Limits enumeration of files and folders (that is, listing the contents) in SMB only to users with allowed access on the share. For instance, if a user doesn't have access to read a file or folder in a share with access-based enumeration enabled, then the file or folder doesn't show up in directory listings. Defaults to `false`. For more information, please refer to [Understand NAS share permissions in Azure NetApp Files](https://learn.microsoft.com/en-us/azure/azure-netapp-files/network-attached-storage-permissions#:~:text=security%20for%20administrators.-,Access%2Dbased%20enumeration,in%20an%20Azure%20NetApp%20Files%20SMB%20volume.%20Only%20contosoadmin%20has%20access.,-In%20the%20below)

* `smb_continuous_availability_enabled` - (Optional) Enable SMB Continuous Availability. Changing this forces a new resource to be created.

* `smb3_protocol_encryption_enabled` - (Optional) Enable SMB encryption. Changing this forces a new resource to be created.

* `large_volume_enabled` - (Optional) A boolean specifying if the volume is a large volume. Defaults to `false`.

-> **Note:** Large volumes must be at least 50 TiB in size and can be up to 1,024 TiB (1 PiB). For more information, please refer to [Requirements and considerations for large volumes](https://learn.microsoft.com/en-us/azure/azure-netapp-files/large-volumes-requirements-considerations)

<<<<<<< HEAD
* `cool_access_enabled` - (Optional) Specifies whether cool access is enabled for the volume. Defaults to `false`. Cool access moves infrequently accessed data from the hot tier to a cool tier, reducing storage costs.

* `coolness_period` - (Optional) Specifies the number of days after which data that is not accessed by clients will be tiered to the cool tier. The minimum is 7 days and the maximum is 63 days. This parameter is required when `cool_access_enabled` is `true`.

* `cool_access_retrieval_policy` - (Optional) Determines the data retrieval behavior from the cool tier to standard storage. This parameter is relevant only for volumes that can be cooled down. Possible values are `Default`, `Never`, and `OnRead`. Defaults to `Default` when not specified.

* `cool_access_tiering_policy` - (Optional) Determines when data will be tiered to the cool tier. Possible values are `Auto` and `SnapshotOnly`. Defaults to `Auto` when not specified.

-> **Note:** Cool access is a feature that helps reduce storage costs by automatically moving infrequently accessed data to a cool tier. For more information, please refer to [Manage Azure NetApp Files storage with cool access](https://learn.microsoft.com/en-us/azure/azure-netapp-files/manage-cool-access)
=======
* `cool_access` - (Optional) A `cool_access` block as defined below.
>>>>>>> e8290135

* `tags` - (Optional) A mapping of tags to assign to the resource.

-> **Note:** It is highly recommended to use the **lifecycle** property as noted in the example since it will prevent an accidental deletion of the volume if the `protocols` argument changes to a different protocol type.

---

A `cool_access` block supports the following:

* `retrieval_policy` - (Required) The cool access retrieval policy for the volume. Possible values are `Default`, `Never` and `OnRead`.

* `tiering_policy` - (Required) The cool access tiering policy for the volume. Possible values are `Auto` and `SnapshotOnly`.

* `coolness_period_in_days` - (Required) The coolness period in days for the volume. Possible vales are between `2` and `183`.

---

An `export_policy_rule` block supports the following:

* `rule_index` - (Required) The index number of the rule.

* `allowed_clients` - (Required) A list of allowed clients IPv4 addresses.

* `protocols_enabled` - (Optional) A list of allowed protocols. Valid values include `CIFS`, `NFSv3`, or `NFSv4.1`. Only one value is supported at this time. This replaces the previous arguments: `cifs_enabled`, `nfsv3_enabled` and `nfsv4_enabled`.

* `unix_read_only` - (Optional) Is the file system on unix read only?

* `unix_read_write` - (Optional) Is the file system on unix read and write?

* `root_access_enabled` - (Optional) Is root access permitted to this volume?

* `kerberos_5_read_only_enabled` - (Optional) Is Kerberos 5 read-only access permitted to this volume?

* `kerberos_5_read_write_enabled` - (Optional) Is Kerberos 5 read/write permitted to this volume?

* `kerberos_5i_read_only_enabled` - (Optional) Is Kerberos 5i read-only permitted to this volume?

* `kerberos_5i_read_write_enabled` - (Optional) Is Kerberos 5i read/write permitted to this volume?

* `kerberos_5p_read_only_enabled` - (Optional) Is Kerberos 5p read-only permitted to this volume?

* `kerberos_5p_read_write_enabled` - (Optional) Is Kerberos 5p read/write permitted to this volume?

---

A `data_protection_replication` block is used when enabling the Cross-Region Replication (CRR) data protection option by deploying two Azure NetApp Files Volumes, one to be a primary volume and the other one will be the secondary, the secondary will have this block and will reference the primary volume, each volume must be in a supported [region pair](https://docs.microsoft.com/azure/azure-netapp-files/cross-region-replication-introduction#supported-region-pairs) and it supports the following:

* `endpoint_type` - (Optional) The endpoint type, default value is `dst` for destination.
  
* `remote_volume_location` - (Required) Location of the primary volume. Changing this forces a new resource to be created.

* `remote_volume_resource_id` - (Required) Resource ID of the primary volume.
  
* `replication_frequency` - (Required) Replication frequency, supported values are '10minutes', 'hourly', 'daily', values are case sensitive.

A full example of the `data_protection_replication` attribute can be found in [the `./examples/netapp/volume_crr` directory within the GitHub Repository](https://github.com/hashicorp/terraform-provider-azurerm/tree/main/examples/netapp/volume_crr)

~> **Note:** `data_protection_replication` can be defined only once per secondary volume, adding a second instance of it is not supported.

---

A `data_protection_snapshot_policy` block is used when automatic snapshots for a volume based on a specific snapshot policy. It supports the following:

* `snapshot_policy_id` - (Required) Resource ID of the snapshot policy to apply to the volume.

A full example of the `data_protection_snapshot_policy` attribute usage can be found in [the `./examples/netapp/nfsv3_volume_with_snapshot_policy` directory within the GitHub Repository](https://github.com/hashicorp/terraform-provider-azurerm/tree/main/examples/netapp/nfsv3_volume_with_snapshot_policy)
  
~> **Note:** `data_protection_snapshot_policy` block can be used alone or with data_protection_replication in the primary volume only, if enabling it in the secondary, an error will be thrown.

---

A `data_protection_backup_policy` block is used to setup automatic backups through a specific backup policy. It supports the following:

* `backup_vault_id` - (Required) Resource ID of the backup backup vault to associate this volume to.

* `backup_policy_id` - (Required) Resource ID of the backup policy to apply to the volume.

* `policy_enabled` - (Optional) Enables the backup policy on the volume, defaults to `true`.

For more information on Azure NetApp Files Backup feature please see [Understand Azure NetApp Files backup](https://learn.microsoft.com/en-us/azure/azure-netapp-files/backup-introduction)
  
---

## Attributes Reference

In addition to the Arguments listed above - the following Attributes are exported:

* `id` - The ID of the NetApp Volume.

* `mount_ip_addresses` - A list of IPv4 Addresses which should be used to mount the volume.

## Timeouts

The `timeouts` block allows you to specify [timeouts](https://www.terraform.io/language/resources/syntax#operation-timeouts) for certain actions:

* `create` - (Defaults to 1 hour) Used when creating the NetApp Volume.
* `read` - (Defaults to 5 minutes) Used when retrieving the NetApp Volume.
* `update` - (Defaults to 1 hour) Used when updating the NetApp Volume.
* `delete` - (Defaults to 1 hour) Used when deleting the NetApp Volume.

## Import

NetApp Volumes can be imported using the `resource id`, e.g.

```shell
terraform import azurerm_netapp_volume.example /subscriptions/00000000-0000-0000-0000-000000000000/resourceGroups/group1/providers/Microsoft.NetApp/netAppAccounts/account1/capacityPools/pool1/volumes/volume1
```

## API Providers
<!-- This section is generated, changes will be overwritten -->
This resource uses the following Azure API Providers:

* `Microsoft.NetApp`: 2025-01-01<|MERGE_RESOLUTION|>--- conflicted
+++ resolved
@@ -231,7 +231,6 @@
 
 -> **Note:** Large volumes must be at least 50 TiB in size and can be up to 1,024 TiB (1 PiB). For more information, please refer to [Requirements and considerations for large volumes](https://learn.microsoft.com/en-us/azure/azure-netapp-files/large-volumes-requirements-considerations)
 
-<<<<<<< HEAD
 * `cool_access_enabled` - (Optional) Specifies whether cool access is enabled for the volume. Defaults to `false`. Cool access moves infrequently accessed data from the hot tier to a cool tier, reducing storage costs.
 
 * `coolness_period` - (Optional) Specifies the number of days after which data that is not accessed by clients will be tiered to the cool tier. The minimum is 7 days and the maximum is 63 days. This parameter is required when `cool_access_enabled` is `true`.
@@ -241,9 +240,6 @@
 * `cool_access_tiering_policy` - (Optional) Determines when data will be tiered to the cool tier. Possible values are `Auto` and `SnapshotOnly`. Defaults to `Auto` when not specified.
 
 -> **Note:** Cool access is a feature that helps reduce storage costs by automatically moving infrequently accessed data to a cool tier. For more information, please refer to [Manage Azure NetApp Files storage with cool access](https://learn.microsoft.com/en-us/azure/azure-netapp-files/manage-cool-access)
-=======
-* `cool_access` - (Optional) A `cool_access` block as defined below.
->>>>>>> e8290135
 
 * `tags` - (Optional) A mapping of tags to assign to the resource.
 
