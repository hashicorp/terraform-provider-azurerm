--- conflicted
+++ resolved
@@ -105,11 +105,8 @@
 Synapse
 System Center Virtual Machine Manager
 Template
-<<<<<<< HEAD
 Trusted Signing
-=======
 Video Indexer
->>>>>>> 798868fd
 Voice Services
 Web PubSub
 Workloads