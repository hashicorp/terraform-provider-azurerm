--- conflicted
+++ resolved
@@ -72,11 +72,7 @@
 Monitor
 NetApp
 Network
-<<<<<<< HEAD
-Network Function
-=======
 New Relic
->>>>>>> a75b3083
 Nginx
 Orbital
 Policy
