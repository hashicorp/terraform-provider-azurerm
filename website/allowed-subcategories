AAD B2C
API Management
Active Directory Domain Services
Advisor
Analysis Services
App Configuration
App Service (Web Apps)
Application Insights
ArcKubernetes
Attestation
Authorization
Automanage
Automation
Azure Stack HCI
Base
Batch
Billing
Blueprints
Bot
CDN
Cognitive Services
Communication
Compute
Confidential Ledger
Connections
Consumption
Container
Container Apps
CosmosDB (DocumentDB)
Cost Management
Custom Providers
DNS
Dashboard
Data Explorer
Data Factory
Data Share
DataProtection
Database
Database Migration
Databox Edge
Databricks
Datadog
Desktop Virtualization
Dev Test
Digital Twins
Disks
Elastic
Fluid Relay
Graph
HDInsight
Hardware Security Module
Healthcare
Hybrid Compute
IoT Central
IoT Hub
Key Vault
Lab Service
Lighthouse
Load Balancer
Load Test
Log Analytics
Logic App
Logz
Machine Learning
Maintenance
Managed Applications
Management
Maps
Media
Messaging
Mixed Reality
Mobile Network
Monitor
NetApp
Network
Network Function
<<<<<<< HEAD
=======
New Relic
>>>>>>> b2c2cdad
Nginx
Orbital
Policy
Portal
PowerBI
Private DNS
Private DNS Resolver
Purview
Recovery Services
Redis
Redis Enterprise
Search
Security Center
Sentinel
Service Fabric
Service Fabric Managed Clusters
Spring Cloud
Storage
Storage Mover
Stream Analytics
Synapse
Template
Time Series Insights
VMware (AVS)
Video Analyzer
Voice Services
Web PubSub<|MERGE_RESOLUTION|>--- conflicted
+++ resolved
@@ -74,10 +74,7 @@
 NetApp
 Network
 Network Function
-<<<<<<< HEAD
-=======
 New Relic
->>>>>>> b2c2cdad
 Nginx
 Orbital
 Policy
