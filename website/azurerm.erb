--- conflicted
+++ resolved
@@ -303,11 +303,11 @@
                 </li>
 
                 <li>
-<<<<<<< HEAD
+                    <a href="/docs/providers/azurerm/d/machine_learning_workspace.html">azurerm_machine_learning_workspace</a>
+                </li>
+
+                <li>
                     <a href="/docs/providers/azurerm/d/managed_application_definition.html">azurerm_managed_application_definition</a>
-=======
-                    <a href="/docs/providers/azurerm/d/machine_learning_workspace.html">azurerm_machine_learning_workspace</a>
->>>>>>> edf4033d
                 </li>
 
                 <li>
