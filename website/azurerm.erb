--- conflicted
+++ resolved
@@ -2466,15 +2466,15 @@
                 </li>
 
                 <li>
-<<<<<<< HEAD
+                  <a href="/docs/providers/azurerm/r/virtual_hub_security_partner_provider.html">azurerm_virtual_hub_security_partner_provider</a>
+                </li>
+
+                <li>
                   <a href="/docs/providers/azurerm/r/service_endpoint_policy.html">azurerm_service_endpoint_policy</a>
                 </li>
 
                 <li>
                   <a href="/docs/providers/azurerm/r/service_endpoint_policy_definition.html">azurerm_service_endpoint_policy_definition</a>
-=======
-                  <a href="/docs/providers/azurerm/r/virtual_hub_security_partner_provider.html">azurerm_virtual_hub_security_partner_provider</a>
->>>>>>> 18407e03
                 </li>
 
                 <li>
