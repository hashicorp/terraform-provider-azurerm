--- conflicted
+++ resolved
@@ -606,11 +606,11 @@
                 </li>
 
                 <li>
-<<<<<<< HEAD
+                    <a href="/docs/providers/azurerm/d/virtual_machine_scale_set.html">azurerm_virtual_machine_scale_set</a>
+                </li>
+
+                <li>
                     <a href="/docs/providers/azurerm/d/virtual_machine_scale_set_network_interfaces.html">azurerm_virtual_machine_scale_set_network_interfaces</a>
-=======
-                    <a href="/docs/providers/azurerm/d/virtual_machine_scale_set.html">azurerm_virtual_machine_scale_set</a>
->>>>>>> 36e4c3b2
                 </li>
 
                 <li>
