--- conflicted
+++ resolved
@@ -242,11 +242,7 @@
                 </li>
 
                 <li>
-<<<<<<< HEAD
-                    <a href="/docs/providers/azurerm/d/digital_twins.html">azurerm_digital_twins/a>
-=======
                   <a href="/docs/providers/azurerm/d/digital_twins_instance.html">azurerm_digital_twins_instance</a>
->>>>>>> 32fc4974
                 </li>
 
                 <li>
@@ -1755,16 +1751,6 @@
             </li>
 
             <li>
-              <a href="#">Digital Twins</a>
-              <ul class="nav">
-                <li>
-                    <a href="/docs/providers/azurerm/r/digital_twins.html">azurerm_digital_twins</a>
-                </li>
-              </ul>
-            </li>
-
-
-            <li>
               <a href="#">DNS Resources</a>
               <ul class="nav">
                 <li>
