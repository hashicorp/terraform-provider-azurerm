--- conflicted
+++ resolved
@@ -688,19 +688,15 @@
             <li<%= sidebar_current("docs-azurerm-resource-autoscale-setting") %>>
               <a href="#">Monitor Resources</a>
               <ul class="nav nav-visible">
-<<<<<<< HEAD
                 <li<%= sidebar_current("docs-azurerm-resource-action-group") %>>
                   <a href="/docs/providers/azurerm/r/action_group.html">azurerm_action_group</a>
                 </li>
 
-                <li<%= sidebar_current("docs-azurerm-resource-metric-alertrule") %>>
-=======
                 <li<%= sidebar_current("docs-azurerm-resource-monitor-autoscale-setting") %>>
                   <a href="/docs/providers/azurerm/r/autoscale_setting.html">azurerm_autoscale_setting</a>
                 </li>
 
                 <li<%= sidebar_current("docs-azurerm-resource-monitor-metric-alertrule") %>>
->>>>>>> 377b2430
                   <a href="/docs/providers/azurerm/r/metric_alertrule.html">azurerm_metric_alertrule</a>
                 </li>
               </ul>
