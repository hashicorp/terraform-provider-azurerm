
<% wrap_layout :inner do %>
    <% content_for :sidebar do %>
        <div class="docs-sidebar hidden-print affix-top" role="complementary">
          <ul class="nav docs-sidenav">
            <li>
              <a href="/docs/providers/index.html">All Providers</a>
            </li>

            <li>
              <a href="#">Azure Providers</a>
              <ul class="nav nav-visible">
                <li>
                   <a href="/docs/providers/azuread/index.html">Azure Active Directory</a>
                </li>
                <li>
                   <a href="/docs/providers/azurerm/index.html">Azure</a>
                </li>
                <li>
                   <a href="/docs/providers/azurestack/index.html">Azure Stack</a>
                </li>
              </ul>
            </li>

            <li>
              <a href="#">Guides</a>
              <ul class="nav nav-visible">
                <li>
                   <a href="/docs/providers/azurerm/guides/2.0-upgrade-guide.html">Azure Provider 2.0 Upgrade Guide</a>
                </li>

                <li>
                    <a href="/docs/providers/azurerm/auth/azure_cli.html">Authenticating using the Azure CLI</a>
                </li>

                <li>
                    <a href="/docs/providers/azurerm/auth/managed_service_identity.html">Authenticating using Managed Service Identity</a>
                </li>

                <li>
                    <a href="/docs/providers/azurerm/auth/service_principal_client_certificate.html">Authenticating using a Service Principal with a Client Certificate</a>
                </li>

                <li>
                    <a href="/docs/providers/azurerm/auth/service_principal_client_secret.html">Authenticating using a Service Principal with a Client Secret</a>
                </li>
              </ul>
            </li>

            <li>
              <a href="#">Data Sources</a>
              <ul class="nav">
                <li>
                    <a href="/docs/providers/azurerm/d/api_management.html">azurerm_api_management</a>
                </li>

                <li>
                    <a href="/docs/providers/azurerm/d/api_management_api.html">azurerm_api_management_api</a>
                </li>

                <li>
                    <a href="/docs/providers/azurerm/d/api_management_group.html">azurerm_api_management_group</a>
                </li>

                <li>
                    <a href="/docs/providers/azurerm/d/api_management_product.html">azurerm_api_management_product</a>
                </li>

                <li>
                    <a href="/docs/providers/azurerm/d/api_management_user.html">azurerm_api_management_user</a>
                </li>

                <li>
                    <a href="/docs/providers/azurerm/d/application_security_group.html">azurerm_application_security_group</a>
                </li>

                <li>
                    <a href="/docs/providers/azurerm/d/app_service.html">azurerm_app_service</a>
                </li>

                <li>
                    <a href="/docs/providers/azurerm/d/app_service_plan.html">azurerm_app_service_plan</a>
                </li>

                <li>
                    <a href="/docs/providers/azurerm/d/app_service_certificate.html">azurerm_app_service_certificate</a>
                </li>

                <li>
                    <a href="/docs/providers/azurerm/d/application_insights.html">azurerm_application_insights</a>
                </li>

                <li>
                    <a href="/docs/providers/azurerm/d/automation_variable_bool.html">azurerm_automation_variable_bool</a>
                </li>

                <li>
                    <a href="/docs/providers/azurerm/d/automation_variable_datetime.html">azurerm_automation_variable_datetime</a>
                </li>

                <li>
                    <a href="/docs/providers/azurerm/d/automation_variable_int.html">azurerm_automation_variable_int</a>
                </li>

                <li>
                    <a href="/docs/providers/azurerm/d/automation_variable_string.html">azurerm_automation_variable_string</a>
                </li>

                <li>
                    <a href="/docs/providers/azurerm/d/availability_set.html">azurerm_availability_set</a>
                </li>

                <li>
                  <a href="/docs/providers/azurerm/d/azuread_application.html">azurerm_azuread_application</a>
                </li>

                <li>
                  <a href="/docs/providers/azurerm/d/azuread_service_principal.html">azurerm_azuread_service_principal</a>
                </li>

                <li>
                  <a href="/docs/providers/azurerm/d/batch_account.html">azurerm_batch_account</a>
                </li>

                <li>
                  <a href="/docs/providers/azurerm/d/batch_certificate.html">azurerm_batch_certificate</a>
                </li>

                <li>
                  <a href="/docs/providers/azurerm/d/batch_pool.html">azurerm_batch_pool</a>
                </li>

                <li>
                    <a href="/docs/providers/azurerm/d/builtin_role_definition.html">azurerm_builtin_role_definition</a>
                </li>

                <li>
                    <a href="/docs/providers/azurerm/d/cdn_profile.html">azurerm_cdn_profile</a>
                </li>

                <li>
                    <a href="/docs/providers/azurerm/d/client_config.html">azurerm_client_config</a>
                </li>

                <li>
                    <a href="/docs/providers/azurerm/d/container_registry.html">azurerm_container_registry</a>
                </li>

                <li>
                    <a href="/docs/providers/azurerm/d/cosmosdb_account.html">azurerm_cosmosdb_account</a>
                </li>

                <li>
                    <a href="/docs/providers/azurerm/d/dns_zone.html">azurerm_dns_zone</a>
                </li>

                <li>
                    <a href="/docs/providers/azurerm/d/data_factory.html">azurerm_data_factory</a>
                </li>

                <li>
                    <a href="/docs/providers/azurerm/d/data_lake_store.html">azurerm_data_lake_store</a>
                </li>

                <li>
                    <a href="/docs/providers/azurerm/d/dev_test_lab.html">azurerm_dev_test_lab</a>
                </li>

                <li>
                    <a href="/docs/providers/azurerm/d/eventhub_namespace.html">azurerm_eventhub_namespace</a>
                </li>

                <li>
                    <a href="/docs/providers/azurerm/d/express_route_circuit.html">azurerm_express_route_circuit</a>
                </li>

<<<<<<< HEAD
                <li<%= sidebar_current("docs-azurerm-datasource-firewall") %>>
=======
                <li>
>>>>>>> 30302a32
                    <a href="/docs/providers/azurerm/d/firewall.html">azurerm_firewall</a>
                </li>

                <li>
                    <a href="/docs/providers/azurerm/d/hdinsight_cluster.html">azurerm_hdinsight_cluster</a>
                </li>

                <li>
                    <a href="/docs/providers/azurerm/d/image.html">azurerm_image</a>
                </li>

                <li>
                    <a href="/docs/providers/azurerm/d/key_vault.html">azurerm_key_vault</a>
                </li>

                <li>
                    <a href="/docs/providers/azurerm/d/key_vault_access_policy.html">azurerm_key_vault_access_policy</a>
                </li>

                <li>
                    <a href="/docs/providers/azurerm/d/key_vault_key.html">azurerm_key_vault_key</a>
                </li>

                <li>
                    <a href="/docs/providers/azurerm/d/key_vault_secret.html">azurerm_key_vault_secret</a>
                </li>

                <li>
                    <a href="/docs/providers/azurerm/d/kubernetes_cluster.html">azurerm_kubernetes_cluster</a>
                </li>

                <li>
                    <a href="/docs/providers/azurerm/d/kubernetes_service_versions.html">azurerm_kubernetes_service_versions</a>
                </li>

                <li>
                    <a href="/docs/providers/azurerm/d/loadbalancer.html">azurerm_lb</a>
                </li>

                <li>
                    <a href="/docs/providers/azurerm/d/loadbalancer_backend_address_pool.html">azurerm_lb_backend_address_pool</a>
                </li>

                <li>
                    <a href="/docs/providers/azurerm/d/log_analytics_workspace.html">azurerm_log_analytics_workspace</a>
                </li>

                <li>
                    <a href="/docs/providers/azurerm/d/logic_app_workflow.html">azurerm_logic_app_workflow</a>
                </li>

                <li>
                    <a href="/docs/providers/azurerm/d/managed_disk.html">azurerm_managed_disk</a>
                </li>

                <li>
                    <a href="/docs/providers/azurerm/d/management_group.html">azurerm_management_group</a>
                </li>

                <li>
                    <a href="/docs/providers/azurerm/r/maps_account.html">azurerm_maps_account</a>
                </li>

                <li>
                    <a href="/docs/providers/azurerm/d/monitor_action_group.html">azurerm_monitor_action_group</a>
                </li>

                <li>
                    <a href="/docs/providers/azurerm/d/monitor_diagnostic_categories.html">azurerm_monitor_diagnostic_categories</a>
                </li>

                <li>
                  <a href="/docs/providers/azurerm/d/monitor_log_profile.html">azurerm_monitor_log_profile</a>
                </li>

                <li>
                    <a href="/docs/providers/azurerm/d/mssql_elasticpool.html">azurerm_mssql_elasticpool</a>
                </li>

                <li>
                    <a href="/docs/providers/azurerm/d/network_ddos_protection_plan.html">azurerm_network_ddos_protection_plan</a>
                </li>

                <li>
                    <a href="/docs/providers/azurerm/d/network_interface.html">azurerm_network_interface</a>
                </li>

                <li>
                    <a href="/docs/providers/azurerm/d/network_security_group.html">azurerm_network_security_group</a>
                </li>

                <li>
                    <a href="/docs/providers/azurerm/d/network_watcher.html">azurerm_network_watcher</a>
                </li>

                <li>
                    <a href="/docs/providers/azurerm/d/notification_hub_namespace.html">azurerm_notification_hub_namespace</a>
                </li>

                <li>
                    <a href="/docs/providers/azurerm/d/platform_image.html">azurerm_platform_image</a>
                </li>

                <li>
                    <a href="/docs/providers/azurerm/d/policy_definition.html">azurerm_policy_definition</a>
                </li>

                <li>
                    <a href="/docs/providers/azurerm/d/public_ip_prefix.html">azurerm_public_ip_prefix</a>
                </li>

                <li>
                    <a href="/docs/providers/azurerm/d/public_ip.html">azurerm_public_ip</a>
                </li>

                <li>
                    <a href="/docs/providers/azurerm/d/public_ips.html">azurerm_public_ips</a>
                </li>

                <li>
                    <a href="/docs/providers/azurerm/d/recovery_services_vault.html">azurerm_recovery_services_vault</a>
                </li>

                <li>
                    <a href="/docs/providers/azurerm/d/recovery_services_protection_policy_vm.html">azurerm_recovery_services_protection_policy_vm</a>
                </li>

                <li>
                    <a href="/docs/providers/azurerm/d/resource_group.html">azurerm_resource_group</a>
                </li>

                <li>
                    <a href="/docs/providers/azurerm/d/role_definition.html">azurerm_role_definition</a>
                </li>

                <li>
                    <a href="/docs/providers/azurerm/d/route_table.html">azurerm_route_table</a>
                </li>

                <li>
                    <a href="/docs/providers/azurerm/d/scheduler_job_collection.html">azurerm_scheduler_job_collection</a>
                </li>

                <li>
                    <a href="/docs/providers/azurerm/d/servicebus_namespace.html">azurerm_servicebus_namespace</a>
                </li>

                <li>
                    <a href="/docs/providers/azurerm/d/servicebus_namespace_authorization_rule.html">azurerm_servicebus_namespace_authorization_rule</a>
                </li>

                <li>
                    <a href="/docs/providers/azurerm/d/shared_image.html">azurerm_shared_image</a>
                </li>

                <li>
                    <a href="/docs/providers/azurerm/d/shared_image_gallery.html">azurerm_shared_image_gallery</a>
                </li>

                <li>
                    <a href="/docs/providers/azurerm/d/shared_image_version.html">azurerm_shared_image_version</a>
                </li>

                <li>
                    <a href="/docs/providers/azurerm/d/sql_server.html">azurerm_sql_server</a>
                </li>

                <li>
                    <a href="/docs/providers/azurerm/d/stream_analytics_job.html">azurerm_stream_analytics_job</a>
                </li>

                <li>
                    <a href="/docs/providers/azurerm/d/storage_account.html">azurerm_storage_account</a>
                </li>
                
                <li>
                  <a href="/docs/providers/azurerm/d/storage_account_blob_container_sas.html">azurerm_storage_account_blob_container_sas</a>
                </li>

                <li>
                    <a href="/docs/providers/azurerm/d/storage_account_sas.html">azurerm_storage_account_sas</a>
                </li>

                <li>
                    <a href="/docs/providers/azurerm/d/storage_management_policy.html">azurerm_storage_management_policy</a>
                </li>

                <li>
                    <a href="/docs/providers/azurerm/d/subnet.html">azurerm_subnet</a>
                </li>

                <li>
                    <a href="/docs/providers/azurerm/d/subscription.html">azurerm_subscription</a>
                </li>

                <li>
                    <a href="/docs/providers/azurerm/d/subscriptions.html">azurerm_subscriptions</a>
                </li>

                <li>
                    <a href="/docs/providers/azurerm/d/traffic_manager_geographical_location.html">azurerm_traffic_manager_geographical_location</a>
                </li>

                <li>
                    <a href="/docs/providers/azurerm/d/user_assigned_identity.html">azurerm_user_assigned_identity</a>
                </li>

                <li>
                    <a href="/docs/providers/azurerm/d/virtual_machine.html">azurerm_virtual_machine</a>
                </li>

                <li>
                    <a href="/docs/providers/azurerm/d/virtual_network.html">azurerm_virtual_network</a>
                </li>

                <li>
                    <a href="/docs/providers/azurerm/d/virtual_network_gateway.html">azurerm_virtual_network_gateway</a>
                </li>

				<li<%= sidebar_current("docs-azurerm-datasource-virtual-network-gateway-connection") %>>
					<a href="/docs/providers/azurerm/d/virtual_network_gateway_connection.html">azurerm_virtual_network_gateway_connection</a>
				</li>
              </ul>
            </li>

            <li>
              <a href="#">Base Resources</a>
              <ul class="nav">
                <li>
                  <a href="/docs/providers/azurerm/r/resource_group.html">azurerm_resource_group</a>
                </li>
              </ul>
            </li>

            <li>
              <a href="#">Analysis Services Resources</a>
              <ul class="nav">
                <li>
                  <a href="/docs/providers/azurerm/r/analysis_services_server.html">azurerm_analysis_services_server</a>
                </li>
              </ul>
            </li>

            <li>
              <a href="#">API Management Resources</a>
              <ul class="nav">
                <li>
                  <a href="/docs/providers/azurerm/r/api_management.html">azurerm_api_management</a>
                </li>

                <li>
                  <a href="/docs/providers/azurerm/r/api_management_api.html">azurerm_api_management_api</a>
                </li>

                <li>
                  <a href="/docs/providers/azurerm/r/api_management_api_operation.html">azurerm_api_management_api_operation</a>
                </li>

                <li>
                  <a href="/docs/providers/azurerm/r/api_management_api_operation_policy.html">azurerm_api_management_api_operation_policy</a>
                </li>

                <li>
                  <a href="/docs/providers/azurerm/r/api_management_api_policy.html">azurerm_api_management_api_policy</a>
                </li>

                <li>
                  <a href="/docs/providers/azurerm/r/api_management_api_schema.html">azurerm_api_management_api_schema</a>
                </li>
<<<<<<< HEAD

                <li<%= sidebar_current("docs-azurerm-resource-api-management-api-version-set") %>>
=======
		      
		<li>
                  <a href="/docs/providers/azurerm/r/api_management_subscription.html">azurerm_api_management_subscription</a>
                </li>

                <li>
>>>>>>> 30302a32
                  <a href="/docs/providers/azurerm/r/api_management_api_version_set.html">azurerm_api_management_version_set</a>
                </li>

                <li>
                  <a href="/docs/providers/azurerm/r/api_management_authorization_server.html">azurerm_api_management_authorization_server</a>
                </li>

                <li>
                  <a href="/docs/providers/azurerm/r/api_management_backend.html">azurerm_api_management_backend</a>
                </li>

                <li>
                  <a href="/docs/providers/azurerm/r/api_management_certificate.html">azurerm_api_management_certificate</a>
                </li>

                <li>
                  <a href="/docs/providers/azurerm/r/api_management_group.html">azurerm_api_management_group</a>
                </li>

                <li>
                  <a href="/docs/providers/azurerm/r/api_management_group_user.html">azurerm_api_management_group_user</a>
                </li>

                <li>
                  <a href="/docs/providers/azurerm/r/api_management_logger.html">azurerm_api_management_logger</a>
                </li>

                <li>
                  <a href="/docs/providers/azurerm/r/api_management_openid_connect_provider.html">azurerm_api_management_openid_connect_provider</a>
                </li>

                <li>
                  <a href="/docs/providers/azurerm/r/api_management_product.html">azurerm_api_management_product</a>
                </li>

                <li>
                  <a href="/docs/providers/azurerm/r/api_management_product_api.html">azurerm_api_management_product_api</a>
                </li>

                <li>
                  <a href="/docs/providers/azurerm/r/api_management_product_group.html">azurerm_api_management_product_group</a>
                </li>

                <li>
                  <a href="/docs/providers/azurerm/r/api_management_product_policy.html">azurerm_api_management_product_policy</a>
                </li>

                <li>
                    <a href="/docs/providers/azurerm/r/api_management_property.html">azurerm_api_management_property</a>
                </li>

                <li>
                    <a href="/docs/providers/azurerm/r/api_management_user.html">azurerm_api_management_user</a>
                </li>
              </ul>
            </li>

            <li>
              <a href="#">App Service (Web Apps) Resources</a>
              <ul class="nav">
                <li>
                  <a href="/docs/providers/azurerm/r/app_service.html">azurerm_app_service</a>
                </li>

                <li>
                  <a href="/docs/providers/azurerm/r/app_service_active_slot.html">azurerm_app_service_active_slot</a>
                </li>

                <li>
                  <a href="/docs/providers/azurerm/r/app_service_certificate.html">azurerm_app_service_certificate</a>
                </li>

                <li>
                  <a href="/docs/providers/azurerm/r/app_service_custom_hostname_binding.html">azurerm_app_service_custom_hostname_binding</a>
                </li>

                <li>
                  <a href="/docs/providers/azurerm/r/app_service_plan.html">azurerm_app_service_plan</a>
                </li>

                <li>
                  <a href="/docs/providers/azurerm/r/app_service_slot.html">azurerm_app_service_slot</a>
                </li>

                <li>
                  <a href="/docs/providers/azurerm/r/app_service_source_control_token.html">azurerm_app_service_source_control_token</a>
                </li>

                <li>
                  <a href="/docs/providers/azurerm/r/function_app.html">azurerm_function_app</a>
                </li>
              </ul>
            </li>

            <li>
              <a href="#">Application Insights Resources</a>
              <ul class="nav">
                <li>
                  <a href="/docs/providers/azurerm/r/application_insights.html">azurerm_application_insights</a>
                </li>

                <li>
                  <a href="/docs/providers/azurerm/r/application_insights_api_key.html">azurerm_application_insights_api_key</a>
                </li>


                <li>
                  <a href="/docs/providers/azurerm/r/application_insights_analytics_item.html">azurerm_application_insights_analytics_item</a>
                </li>

                <li>
                  <a href="/docs/providers/azurerm/r/application_insights_web_tests.html">azurerm_application_insights_web_test</a>
                </li>
              </ul>
            </li>

            <li>
              <a href="#">Authorization Resources</a>
              <ul class="nav">
                <li>
                  <a href="/docs/providers/azurerm/r/role_assignment.html">azurerm_role_assignment</a>
                </li>

                <li>
                  <a href="/docs/providers/azurerm/r/role_definition.html">azurerm_role_definition</a>
                </li>

                <li>
                  <a href="/docs/providers/azurerm/r/user_assigned_identity.html">azurerm_user_assigned_identity</a>
                </li>
              </ul>
            </li>

            <li>
              <a href="#">Automation Resources</a>
              <ul class="nav">
                <li>
                  <a href="/docs/providers/azurerm/r/automation_account.html">azurerm_automation_account</a>
                </li>

                <li>
                  <a href="/docs/providers/azurerm/r/automation_credential.html">azurerm_automation_credential</a>
                </li>

                <li>
                  <a href="/docs/providers/azurerm/r/automation_dsc_configuration.html">azurerm_automation_dsc_configuration</a>
                </li>

                <li>
                  <a href="/docs/providers/azurerm/r/automation_dsc_nodeconfiguration.html">azurerm_automation_dsc_nodeconfiguration</a>
                </li>

<<<<<<< HEAD
                <li<%= sidebar_current("docs-azurerm-resource-automation-job-schedule") %>>
                  <a href="/docs/providers/azurerm/r/automation_job_schedule.html">azurerm_automation_job_schedule</a>
                </li>

                <li<%= sidebar_current("docs-azurerm-resource-automation-module") %>>
=======
                <li>
>>>>>>> 30302a32
                  <a href="/docs/providers/azurerm/r/automation_module.html">azurerm_automation_module</a>
                </li>

                <li>
                  <a href="/docs/providers/azurerm/r/automation_runbook.html">azurerm_automation_runbook</a>
                </li>

                <li>
                  <a href="/docs/providers/azurerm/r/automation_schedule.html">azurerm_automation_schedule</a>
                </li>

                <li>
                  <a href="/docs/providers/azurerm/r/automation_variable_bool.html">azurerm_automation_variable_bool</a>
                </li>

                <li>
                  <a href="/docs/providers/azurerm/r/automation_variable_datetime.html">azurerm_automation_variable_datetime</a>
                </li>

                <li>
                  <a href="/docs/providers/azurerm/r/automation_variable_int.html">azurerm_automation_variable_int</a>
                </li>

                <li>
                  <a href="/docs/providers/azurerm/r/automation_variable_string.html">azurerm_automation_variable_string</a>
                </li>
              </ul>
            </li>

            <li>
              <a href="#">Azure Active Directory Resources</a>
              <ul class="nav">
                <li>
                  <a href="/docs/providers/azurerm/r/azuread_application.html">azurerm_azuread_application</a>
                </li>

                <li>
                  <a href="/docs/providers/azurerm/r/azuread_service_principal.html">azurerm_azuread_service_principal</a>
                </li>

                <li>
                  <a href="/docs/providers/azurerm/r/azuread_service_principal_password.html">azurerm_azuread_service_principal_password</a>
                </li>
              </ul>
            </li>

            <li>
              <a href="#">Batch Resources</a>
              <ul class="nav">
                <li>
                  <a href="/docs/providers/azurerm/r/batch_account.html">azurerm_batch_account</a>
                </li>

                <li>
                  <a href="/docs/providers/azurerm/r/batch_application.html">azurerm_batch_application</a>
                </li>

                <li>
                  <a href="/docs/providers/azurerm/r/batch_certificate.html">azurerm_batch_certificate</a>
                </li>

                <li>
                  <a href="/docs/providers/azurerm/r/batch_pool.html">azurerm_batch_pool</a>
                </li>
              </ul>
            </li>

             <li>
               <a href="#">Bot Resources</a>
               <ul class="nav">
                 <li>
                   <a href="/docs/providers/azurerm/r/bot_channel_email.html">azurerm_bot_channel_email</a>
                 </li>

                 <li>
                   <a href="/docs/providers/azurerm/r/bot_channel_slack.html">azurerm_bot_channel_slack</a>
                 </li>

                 <li>
                   <a href="/docs/providers/azurerm/r/bot_channels_registration.html">azurerm_bot_channels_registration</a>
                 </li>

                 <li>
                   <a href="/docs/providers/azurerm/r/bot_connection.html">azurerm_bot_connection</a>
                 </li>

                 <li>
                   <a href="/docs/providers/azurerm/r/bot_web_app.html">azurerm_bot_web_app</a>
                 </li>
              </ul>
            </li>

            <li>
              <a href="#">CDN Resources</a>
              <ul class="nav">
                <li>
                  <a href="/docs/providers/azurerm/r/cdn_endpoint.html">azurerm_cdn_endpoint</a>
                </li>

                <li>
                  <a href="/docs/providers/azurerm/r/cdn_profile.html">azurerm_cdn_profile</a>
                </li>
              </ul>
            </li>

            <li>
              <a href="#">Cognitive Services Resources</a>
              <ul class="nav">
                <li>
                  <a href="/docs/providers/azurerm/r/cognitive_account.html">azurerm_cognitive_account</a>
                </li>
              </ul>
            </li>

            <li>
              <a href="#">Compute Resources</a>
              <ul class="nav">
                <li>
                  <a href="/docs/providers/azurerm/r/availability_set.html">azurerm_availability_set</a>
                </li>

                <li>
                  <a href="/docs/providers/azurerm/r/image.html">azurerm_image</a>
                </li>

                <li>
                  <a href="/docs/providers/azurerm/r/managed_disk.html">azurerm_managed_disk</a>
                </li>

                <li>
                  <a href="/docs/providers/azurerm/r/marketplace_agreement.html">azurerm_marketplace_agreement</a>
                </li>

                <li>
                  <a href="/docs/providers/azurerm/r/proximity_placement_group.html">azurerm_proximity_placement_group</a>
                </li>

                <li>
                  <a href="/docs/providers/azurerm/r/snapshot.html">azurerm_snapshot</a>
                </li>

                <li>
                  <a href="/docs/providers/azurerm/r/shared_image.html">azurerm_shared_image</a>
                </li>

                <li>
                  <a href="/docs/providers/azurerm/r/shared_image_gallery.html">azurerm_shared_image_gallery</a>
                </li>

                <li>
                  <a href="/docs/providers/azurerm/r/shared_image_version.html">azurerm_shared_image_version</a>
                </li>

                <li>
                  <a href="/docs/providers/azurerm/r/virtual_machine.html">azurerm_virtual_machine</a>
                </li>

                <li>
                  <a href="/docs/providers/azurerm/r/virtual_machine_data_disk_attachment.html">azurerm_virtual_machine_data_disk_attachment</a>
                </li>

                <li>
                  <a href="/docs/providers/azurerm/r/virtual_machine_extension.html">azurerm_virtual_machine_extension</a>
                </li>

                <li>
                  <a href="/docs/providers/azurerm/r/virtual_machine_scale_set.html">azurerm_virtual_machine_scale_set</a>
                </li>
              </ul>
            </li>

            <li>
              <a href="#">Container Resources</a>
              <ul class="nav">
                <li>
                  <a href="/docs/providers/azurerm/r/container_group.html">azurerm_container_group</a>
                </li>

                <li>
                  <a href="/docs/providers/azurerm/r/container_registry.html">azurerm_container_registry</a>
                </li>

                <li>
                  <a href="/docs/providers/azurerm/r/container_registry_webhook.html">azurerm_container_registry_webhook</a>
                </li>

                <li>
                  <a href="/docs/providers/azurerm/r/container_service.html">azurerm_container_service</a>
                </li>

                <li>
                  <a href="/docs/providers/azurerm/r/kubernetes_cluster.html">azurerm_kubernetes_cluster</a>
                </li>
              </ul>
            </li>

            <li>
              <a href="#">CosmosDB (DocumentDB) Resources</a>
              <ul class="nav">
                <li>
                  <a href="/docs/providers/azurerm/r/cosmosdb_account.html">azurerm_cosmosdb_account</a>
                </li>
                <li>
                  <a href="/docs/providers/azurerm/r/cosmosdb_cassandra_keyspace.html">azurerm_cosmosdb_cassandra_keyspace</a>
                </li>
                <li>
                  <a href="/docs/providers/azurerm/r/cosmosdb_mongo_collection.html">azurerm_cosmosdb_mongo_collection</a>
                </li>
                <li>
                  <a href="/docs/providers/azurerm/r/cosmosdb_mongo_database.html">azurerm_cosmosdb_mongo_database</a>
                </li>
                <li>
                  <a href="/docs/providers/azurerm/r/cosmosdb_sql_container.html">azurerm_cosmosdb_sql_container</a>
                </li>
                <li>
                  <a href="/docs/providers/azurerm/r/cosmosdb_sql_database.html">azurerm_cosmosdb_sql_database</a>
                </li>
                <li>
                  <a href="/docs/providers/azurerm/r/cosmosdb_table.html">azurerm_cosmosdb_table</a>
                </li>
              </ul>
            </li>

            <li>
              <a href="#">Database Resources</a>
              <ul class="nav">

                <li>
                  <a href="/docs/providers/azurerm/r/mariadb_database.html">azurerm_mariadb_database</a>
                </li>

                <li>
                  <a href="/docs/providers/azurerm/r/mariadb_firewall_rule.html">azurerm_mariadb_firewall_rule</a>
                </li>

                <li>
                  <a href="/docs/providers/azurerm/r/mariadb_server.html">azurerm_mariadb_server</a>
                </li>

                <li>
                  <a href="/docs/providers/azurerm/r/mysql_configuration.html">azurerm_mysql_configuration</a>
                </li>

                <li>
                  <a href="/docs/providers/azurerm/r/mysql_database.html">azurerm_mysql_database</a>
                </li>

                <li>
                  <a href="/docs/providers/azurerm/r/mysql_firewall_rule.html">azurerm_mysql_firewall_rule</a>
                </li>

                <li>
                  <a href="/docs/providers/azurerm/r/mysql_server.html">azurerm_mysql_server</a>
                </li>

                <li>
                  <a href="/docs/providers/azurerm/r/mysql_virtual_network_rule.html">azurerm_mysql_virtual_network_rule</a>
                </li>

                <li>
                  <a href="/docs/providers/azurerm/r/postgresql_configuration.html">azurerm_postgresql_configuration</a>
                </li>

                <li>
                  <a href="/docs/providers/azurerm/r/postgresql_database.html">azurerm_postgresql_database</a>
                </li>

                <li>
                  <a href="/docs/providers/azurerm/r/postgresql_firewall_rule.html">azurerm_postgresql_firewall_rule</a>
                </li>

                <li>
                  <a href="/docs/providers/azurerm/r/postgresql_server.html">azurerm_postgresql_server</a>
                </li>

                <li>
                  <a href="/docs/providers/azurerm/r/postgresql_virtual_network_rule.html">azurerm_postgresql_virtual_network_rule</a>
                </li>

                <li>
                  <a href="/docs/providers/azurerm/r/sql_database.html">azurerm_sql_database</a>
                </li>

                <li>
                  <a href="/docs/providers/azurerm/r/sql_active_directory_administrator.html">azurerm_sql_active_directory_administrator</a>
                </li>

                <li>
                  <a href="/docs/providers/azurerm/r/sql_elasticpool.html">azurerm_sql_elasticpool</a>
                </li>

                <li>
                  <a href="/docs/providers/azurerm/r/mssql_elasticpool.html">azurerm_mssql_elasticpool</a>
                </li>

                <li>
                  <a href="/docs/providers/azurerm/r/sql_failover_group.html">azurerm_sql_failover_group</a>
                </li>
                
                <li>
                  <a href="/docs/providers/azurerm/r/sql_firewall_rule.html">azurerm_sql_firewall_rule</a>
                </li>

                <li>
                  <a href="/docs/providers/azurerm/r/sql_server.html">azurerm_sql_server</a>
                </li>

                <li>
                  <a href="/docs/providers/azurerm/r/sql_virtual_network_rule.html">azurerm_sql_virtual_network_rule</a>
                </li>
              </ul>
            </li>

            <li>
              <a href="#">Databricks Resources</a>
              <ul class="nav">
                <li>
                  <a href="/docs/providers/azurerm/r/databricks_workspace.html">azurerm_databricks_workspace</a>
                </li>
              </ul>
            </li>

            <li>
              <a href="#">Data Explorer Resources</a>
              <ul class="nav">
                <li>
                  <a href="/docs/providers/azurerm/r/kusto_cluster.html">azurerm_kusto_cluster</a>
                </li>
                <li>
                  <a href="/docs/providers/azurerm/r/kusto_database.html">azurerm_kusto_database</a>
                </li>
                <li>
                  <a href="/docs/providers/azurerm/r/kusto_eventhub_data_connection.html">azurerm_kusto_eventhub_data_connection</a>
                </li>
              </ul>
            </li>

            <li>
              <a href="#">Data Factory Resources</a>
              <ul class="nav">
                <li>
                  <a href="/docs/providers/azurerm/r/data_factory.html">azurerm_data_factory</a>
                </li>

                <li>
                  <a href="/docs/providers/azurerm/r/data_factory_dataset_mysql.html">azurerm_data_factory_dataset_mysql</a>
                </li>

                <li>
                  <a href="/docs/providers/azurerm/r/data_factory_dataset_postgresql.html">azurerm_data_factory_dataset_postgresql</a>
                </li>

                <li>
                  <a href="/docs/providers/azurerm/r/data_factory_dataset_sql_server_table.html">azurerm_data_factory_dataset_sql_server_table</a>
                </li>

                <li>
                  <a href="/docs/providers/azurerm/r/data_factory_pipeline.html">azurerm_data_factory_pipeline</a>
                </li>

                <li>
                  <a href="/docs/providers/azurerm/r/data_factory_linked_service_data_lake_storage_gen2.html">azurerm_data_factory_linked_service_data_lake_storage_gen2</a>
                </li>

                <li>
                  <a href="/docs/providers/azurerm/r/data_factory_linked_service_mysql.html">azurerm_data_factory_linked_service_mysql</a>
                </li>

                <li>
                  <a href="/docs/providers/azurerm/r/data_factory_linked_service_postgresql.html">azurerm_data_factory_linked_service_postgresql</a>
                </li>

<<<<<<< HEAD
                <li<%= sidebar_current("docs-azurerm-resource-data-factory-linked-service-sql-server") %>>
=======
                <li>
>>>>>>> 30302a32
                  <a href="/docs/providers/azurerm/r/data_factory_linked_service_sql_server.html">azurerm_data_factory_linked_service_sql_server</a>
                </li>
              </ul>
            </li>

            <li>
              <a href="#">Data Lake Resources</a>
              <ul class="nav">
                <li>
                  <a href="/docs/providers/azurerm/r/data_lake_analytics_account.html">azurerm_data_lake_analytics_account</a>
                </li>

                <li>
                  <a href="/docs/providers/azurerm/r/data_lake_analytics_firewall_rule.html">azurerm_data_lake_analytics_firewall_rule</a>
                </li>

                <li>
                  <a href="/docs/providers/azurerm/r/data_lake_store.html">azurerm_data_lake_store</a>
                </li>

                <li>
                  <a href="/docs/providers/azurerm/r/data_lake_store_firewall_rule.html">azurerm_data_lake_store_firewall_rule</a>
                </li>
              </ul>
            </li>

            <li>
              <a href="#">DevSpace Resources</a>
              <ul class="nav">
                <li>
                  <a href="/docs/providers/azurerm/r/devspace_controller.html">azurerm_devspace_controller</a>
                </li>
              </ul>
            </li>

            <li>
              <a href="#">Dev Test Resources</a>
              <ul class="nav">
                <li>
                  <a href="/docs/providers/azurerm/r/dev_test_lab.html">azurerm_dev_test_lab</a>
                </li>

                <li>
                  <a href="/docs/providers/azurerm/r/dev_test_linux_virtual_machine.html">azurerm_dev_test_linux_virtual_machine</a>
                </li>

                <li>
                  <a href="/docs/providers/azurerm/r/dev_test_policy.html">azurerm_dev_test_policy</a>
                </li>

                <li>
                  <a href="/docs/providers/azurerm/r/dev_test_schedule.html">azurerm_dev_test_schedule</a>
                </li>

                <li>
                  <a href="/docs/providers/azurerm/r/dev_test_virtual_network.html">azurerm_dev_test_virtual_network</a>
                </li>

                <li>
                  <a href="/docs/providers/azurerm/r/dev_test_windows_virtual_machine.html">azurerm_dev_test_windows_virtual_machine</a>
                </li>
              </ul>
            </li>

            <li>
                <a href="#">DNS Resources</a>
                <ul class="nav">
                  <li>
                    <a href="/docs/providers/azurerm/r/dns_a_record.html">azurerm_dns_a_record</a>
                  </li>

                  <li>
                    <a href="/docs/providers/azurerm/r/dns_aaaa_record.html">azurerm_dns_aaaa_record</a>
                  </li>

                  <li>
                    <a href="/docs/providers/azurerm/r/dns_caa_record.html">azurerm_dns_caa_record</a>
                  </li>

                  <li>
                    <a href="/docs/providers/azurerm/r/dns_cname_record.html">azurerm_dns_cname_record</a>
                  </li>

                  <li>
                    <a href="/docs/providers/azurerm/r/dns_mx_record.html">azurerm_dns_mx_record</a>
                  </li>

                  <li>
                    <a href="/docs/providers/azurerm/r/dns_ns_record.html">azurerm_dns_ns_record</a>
                  </li>

                  <li>
                    <a href="/docs/providers/azurerm/r/dns_ptr_record.html">azurerm_dns_ptr_record</a>
                  </li>

                  <li>
                    <a href="/docs/providers/azurerm/r/dns_srv_record.html">azurerm_dns_srv_record</a>
                  </li>

                  <li>
                    <a href="/docs/providers/azurerm/r/dns_txt_record.html">azurerm_dns_txt_record</a>
                  </li>

                  <li>
                      <a href="/docs/providers/azurerm/r/dns_zone.html">azurerm_dns_zone</a>
                  </li>
                </ul>
            </li>

            <li>
              <a href="#">Front Door Resources</a>
              <ul class="nav">
                <li>
                  <a href="/docs/providers/azurerm/r/front_door.html">azurerm_frontdoor</a>
                </li>
                <li>
                  <a href="/docs/providers/azurerm/r/front_door_firewall_policy.html">azurerm_frontdoor_firewall_policy</a>
                </li>
              </ul>
            </li>

            <li>
              <a href="#">HDInsight Resources</a>
              <ul class="nav">
                <li>
                  <a href="/docs/providers/azurerm/r/hdinsight_hadoop_cluster.html">azurerm_hdinsight_hadoop_cluster</a>
                </li>
                <li>
                  <a href="/docs/providers/azurerm/r/hdinsight_hbase_cluster.html">azurerm_hdinsight_hbase_cluster</a>
                </li>
                <li>
                  <a href="/docs/providers/azurerm/r/hdinsight_kafka_cluster.html">azurerm_hdinsight_kafka_cluster</a>
                </li>
                <li>
                  <a href="/docs/providers/azurerm/r/hdinsight_interactive_query_cluster.html">azurerm_hdinsight_interactive_query_cluster</a>
                </li>
                <li>
                  <a href="/docs/providers/azurerm/r/hdinsight_ml_services_cluster.html">azurerm_hdinsight_ml_services_cluster</a>
                </li>
                <li>
                  <a href="/docs/providers/azurerm/r/hdinsight_rserver_cluster.html">azurerm_hdinsight_rserver_cluster</a>
                </li>
                <li>
                  <a href="/docs/providers/azurerm/r/hdinsight_spark_cluster.html">azurerm_hdinsight_spark_cluster</a>
                </li>
                <li>
                  <a href="/docs/providers/azurerm/r/hdinsight_storm_cluster.html">azurerm_hdinsight_storm_cluster</a>
                </li>
              </ul>
            </li>

            <li>
              <a href="#">Key Vault Resources</a>
              <ul class="nav">
                <li>
                  <a href="/docs/providers/azurerm/r/key_vault.html">azurerm_key_vault</a>
                </li>

                <li>
                  <a href="/docs/providers/azurerm/r/key_vault_access_policy.html">azurerm_key_vault_access_policy</a>
                </li>

                <li>
                  <a href="/docs/providers/azurerm/r/key_vault_certificate.html">azurerm_key_vault_certificate</a>
                </li>

                <li>
                  <a href="/docs/providers/azurerm/r/key_vault_key.html">azurerm_key_vault_key</a>
                </li>

                <li>
                  <a href="/docs/providers/azurerm/r/key_vault_secret.html">azurerm_key_vault_secret</a>
                </li>
              </ul>
            </li>

            <li>
              <a href="#">Load Balancer Resources</a>
              <ul class="nav">
                  <li>
                    <a href="/docs/providers/azurerm/r/loadbalancer.html">azurerm_lb</a>
                  </li>

                  <li>
                    <a href="/docs/providers/azurerm/r/loadbalancer_backend_address_pool.html">azurerm_lb_backend_address_pool</a>
                  </li>

                  <li>
                    <a href="/docs/providers/azurerm/r/loadbalancer_rule.html">azurerm_lb_rule</a>
                  </li>

                  <li>
                    <a href="/docs/providers/azurerm/r/loadbalancer_outbound_rule.html">azurerm_lb_outbound_rule</a>
                  </li>

                  <li>
                    <a href="/docs/providers/azurerm/r/loadbalancer_nat_rule.html">azurerm_lb_nat_rule</a>
                  </li>

                  <li>
                    <a href="/docs/providers/azurerm/r/loadbalancer_nat_pool.html">azurerm_lb_nat_pool</a>
                  </li>

                  <li>
                    <a href="/docs/providers/azurerm/r/loadbalancer_probe.html">azurerm_lb_probe</a>
                  </li>
              </ul>
            </li>

            <li>
              <a href="#">Log Analytics Resources</a>
              <ul class="nav">
                <li>
                  <a href="/docs/providers/azurerm/r/log_analytics_linked_service.html">azurerm_log_analytics_linked_service</a>
                </li>

                <li>
                  <a href="/docs/providers/azurerm/r/log_analytics_solution.html">azurerm_log_analytics_solution</a>
                </li>

                <li>
                  <a href="/docs/providers/azurerm/r/log_analytics_workspace.html">azurerm_log_analytics_workspace</a>
                </li>

                <li>
                  <a href="/docs/providers/azurerm/r/log_analytics_workspace_linked_service.html">azurerm_log_analytics_workspace_linked_service</a>
                </li>
              </ul>
            </li>

            <li>
              <a href="#">Logic App Resources</a>
              <ul class="nav">
                <li>
                  <a href="/docs/providers/azurerm/r/logic_app_action_custom.html">azurerm_logic_app_action_custom</a>
                </li>

                <li>
                  <a href="/docs/providers/azurerm/r/logic_app_action_http.html">azurerm_logic_app_action_http</a>
                </li>

                <li>
                  <a href="/docs/providers/azurerm/r/logic_app_trigger_custom.html">azurerm_logic_app_trigger_custom</a>
                </li>

                <li>
                  <a href="/docs/providers/azurerm/r/logic_app_trigger_http_request.html">azurerm_logic_app_trigger_http_request</a>
                </li>

                <li>
                  <a href="/docs/providers/azurerm/r/logic_app_trigger_recurrence.html">azurerm_logic_app_trigger_recurrence</a>
                </li>

                <li>
                  <a href="/docs/providers/azurerm/r/logic_app_workflow.html">azurerm_logic_app_workflow</a>
                </li>
              </ul>
            </li>

            <li>
              <a href="#">Management Resources</a>
              <ul class="nav">
                <li>
                  <a href="/docs/providers/azurerm/r/management_lock.html">azurerm_management_lock</a>
                </li>
                <li>
                  <a href="/docs/providers/azurerm/r/management_group.html">azurerm_management_group</a>
                </li>
              </ul>
            </li>

            <li>
              <a href="#">Maps Resources</a>
              <ul class="nav">
                <li>
                  <a href="/docs/providers/azurerm/r/maps_account.html">azurerm_maps_account</a>
                </li>
              </ul>
            </li>

            <li>
              <a href="#">Media Resources</a>
              <ul class="nav">
                <li>
                  <a href="/docs/providers/azurerm/r/media_services_account.html">azurerm_media_services_account</a>
                </li>
              </ul>
            </li>

            <li>
              <a href="#">Messaging Resources</a>
              <ul class="nav">
                <li>
                  <a href="/docs/providers/azurerm/r/eventgrid_domain.html">azurerm_eventgrid_domain</a>
                </li>

                <li>
                  <a href="/docs/providers/azurerm/r/eventgrid_event_subscription.html">azurerm_eventgrid_event_subscription</a>
                </li>

                <li>
                  <a href="/docs/providers/azurerm/r/eventgrid_topic.html">azurerm_eventgrid_topic</a>
                </li>

                <li>
                  <a href="/docs/providers/azurerm/r/eventhub.html">azurerm_eventhub</a>
                </li>

                <li>
                  <a href="/docs/providers/azurerm/r/eventhub_authorization_rule.html">azurerm_eventhub_authorization_rule</a>
                </li>

                <li>
                  <a href="/docs/providers/azurerm/r/eventhub_namespace_disaster_recovery_config.html">azurerm_eventhub_namespace_disaster_recovery_config</a>
                </li>

                <li>
                  <a href="/docs/providers/azurerm/r/eventhub_consumer_group.html">azurerm_eventhub_consumer_group</a>
                </li>

                <li>
                  <a href="/docs/providers/azurerm/r/eventhub_namespace.html">azurerm_eventhub_namespace</a>
                </li>

                <li>
                  <a href="/docs/providers/azurerm/r/eventhub_namespace_authorization_rule.html">azurerm_eventhub_namespace_authorization_rule</a>
                </li>

                <li>
                  <a href="/docs/providers/azurerm/r/iot_dps.html">azurerm_iot_dps</a>
                </li>

                <li>
                  <a href="/docs/providers/azurerm/r/iot_dps_certificate.html">azurerm_iot_dps_certificate</a>
                </li>

                <li>
                  <a href="/docs/providers/azurerm/r/iothub.html">azurerm_iothub</a>
                </li>

                <li>
                  <a href="/docs/providers/azurerm/r/iothub_consumer_group.html">azurerm_iothub_consumer_group</a>
                </li>

                <li>
                  <a href="/docs/providers/azurerm/r/iothub_shared_access_policy.html">azurerm_iothub_shared_access_policy</a>
                </li>

                <li>
                  <a href="/docs/providers/azurerm/r/notification_hub.html">azurerm_notification_hub</a>
                </li>

                <li>
                  <a href="/docs/providers/azurerm/r/notification_hub_authorization_rule.html">azurerm_notification_hub_authorization_rule</a>
                </li>

                <li>
                  <a href="/docs/providers/azurerm/r/notification_hub_namespace.html">azurerm_notification_hub_namespace</a>
                </li>

                <li>
                  <a href="/docs/providers/azurerm/r/relay_namespace.html">azurerm_relay_namespace</a>
                </li>

                <li>
                  <a href="/docs/providers/azurerm/r/servicebus_namespace.html">azurerm_servicebus_namespace</a>
                </li>

                <li>
                  <a href="/docs/providers/azurerm/r/servicebus_namespace_authorization_rule.html">azurerm_servicebus_namespace_authorization_rule</a>
                </li>

                <li>
                  <a href="/docs/providers/azurerm/r/servicebus_queue.html">azurerm_servicebus_queue</a>
                </li>

                <li>
                  <a href="/docs/providers/azurerm/r/servicebus_queue_authorization_rule.html">azurerm_servicebus_queue_authorization_rule</a>
                </li>

                <li>
                  <a href="/docs/providers/azurerm/r/servicebus_subscription.html">azurerm_servicebus_subscription</a>
                </li>

                <li>
                  <a href="/docs/providers/azurerm/r/servicebus_subscription_rule.html">azurerm_servicebus_subscription_rule</a>
                </li>

                <li>
                  <a href="/docs/providers/azurerm/r/servicebus_topic.html">azurerm_servicebus_topic</a>
                </li>

                <li>
                  <a href="/docs/providers/azurerm/r/servicebus_topic_authorization_rule.html">azurerm_servicebus_topic_authorization_rule</a>
                </li>

                <li>
                  <a href="/docs/providers/azurerm/r/signalr_service.html">azurerm_signalr_service</a>
                </li>
              </ul>
            </li>


            <li>
              <a href="#">Monitor Resources</a>
              <ul class="nav">
                <li>
                  <a href="/docs/providers/azurerm/r/autoscale_setting.html">azurerm_autoscale_setting</a>
                </li>

                <li>
                  <a href="/docs/providers/azurerm/r/monitor_action_group.html">azurerm_monitor_action_group</a>
                </li>

                <li>
                  <a href="/docs/providers/azurerm/r/monitor_activity_log_alert.html">azurerm_monitor_activity_log_alert</a>
                </li>
                <li>
                  <a href="/docs/providers/azurerm/r/monitor_autoscale_setting.html">azurerm_monitor_autoscale_setting</a>
                </li>

                <li>
                  <a href="/docs/providers/azurerm/r/monitor_diagnostic_setting.html">azurerm_monitor_diagnostic_setting</a>
                </li>

                <li>
                  <a href="/docs/providers/azurerm/r/monitor_log_profile.html">azurerm_monitor_log_profile</a>
                </li>

                <li>
                  <a href="/docs/providers/azurerm/r/monitor_metric_alert.html">azurerm_monitor_metric_alert</a>
                </li>

                <li>
                  <a href="/docs/providers/azurerm/r/monitor_metric_alertrule.html">azurerm_monitor_metric_alertrule</a>
                </li>

                <li>
                  <a href="/docs/providers/azurerm/r/metric_alertrule.html">azurerm_metric_alertrule</a>
                </li>
              </ul>
            </li>

            <li>
              <a href="#">Network Resources</a>
              <ul class="nav">

                <li>
                  <a href="/docs/providers/azurerm/r/application_gateway.html">azurerm_application_gateway</a>
                </li>

                <li>
                  <a href="/docs/providers/azurerm/r/application_security_group.html">azurerm_application_security_group</a>
                </li>

                <li>
                  <a href="/docs/providers/azurerm/r/connection_monitor.html">azurerm_connection_monitor</a>
                </li>

                <li>
                  <a href="/docs/providers/azurerm/r/bastion_host.html">azurerm_bastion_host</a>
                </li>

                <li>
                  <a href="/docs/providers/azurerm/r/network_connection_monitor.html">azurerm_network_connection_monitor</a>
                </li>

                <li>
                  <a href="/docs/providers/azurerm/r/ddos_protection_plan.html">azurerm_ddos_protection_plan</a>
                </li>

                <li>
                  <a href="/docs/providers/azurerm/r/network_ddos_protection_plan.html">azurerm_network_ddos_protection_plan</a>
                </li>

                <li>
                  <a href="/docs/providers/azurerm/r/express_route_circuit.html">azurerm_express_route_circuit</a>
                </li>

                <li>
                  <a href="/docs/providers/azurerm/r/express_route_circuit_authorization.html">azurerm_express_route_circuit_authorization</a>
                </li>

                <li>
                  <a href="/docs/providers/azurerm/r/express_route_circuit_peering.html">azurerm_express_route_circuit_peering</a>
                </li>

                <li>
                  <a href="/docs/providers/azurerm/r/firewall.html">azurerm_firewall</a>
                </li>

                <li>
                  <a href="/docs/providers/azurerm/r/firewall_application_rule_collection.html">azurerm_firewall_application_rule_collection</a>
                </li>

                <li>
                  <a href="/docs/providers/azurerm/r/firewall_nat_rule_collection.html">azurerm_firewall_nat_rule_collection</a>
                </li>

                <li>
                  <a href="/docs/providers/azurerm/r/firewall_network_rule_collection.html">azurerm_firewall_network_rule_collection</a>
                </li>

                <li>
                  <a href="/docs/providers/azurerm/r/local_network_gateway.html">azurerm_local_network_gateway</a>
                </li>

                <li>
                  <a href="/docs/providers/azurerm/r/network_interface.html">azurerm_network_interface</a>
                </li>

                <li>
                  <a href="/docs/providers/azurerm/r/network_interface_application_gateway_backend_address_pool_association.html">azurerm_network_interface_application_gateway_backend_address_pool_association</a>
                </li>

                <li>
                  <a href="/docs/providers/azurerm/r/network_interface_application_security_group_association.html">azurerm_network_interface_application_security_group_association</a>
                </li>

                <li>
                  <a href="/docs/providers/azurerm/r/network_interface_backend_address_pool_association.html">azurerm_network_interface_backend_address_pool_association</a>
                </li>

                <li>
                  <a href="/docs/providers/azurerm/r/network_interface_nat_rule_association.html">azurerm_network_interface_nat_rule_association</a>
                </li>

                <li>
                  <a href="/docs/providers/azurerm/r/network_profile.html">azurerm_network_profile</a>
                </li>

                <li>
                  <a href="/docs/providers/azurerm/r/network_security_group.html">azurerm_network_security_group</a>
                </li>

                <li>
                  <a href="/docs/providers/azurerm/r/network_security_rule.html">azurerm_network_security_rule</a>
                </li>

                <li>
                  <a href="/docs/providers/azurerm/r/network_watcher.html">azurerm_network_watcher</a>
                </li>

                <li>
                  <a href="/docs/providers/azurerm/r/packet_capture.html">azurerm_packet_capture</a>
                </li>

                <li>
                  <a href="/docs/providers/azurerm/r/network_packet_capture.html">azurerm_network_packet_capture</a>
                </li>

                <li>
                  <a href="/docs/providers/azurerm/r/public_ip.html">azurerm_public_ip</a>
                </li>

                <li>
                  <a href="/docs/providers/azurerm/r/public_ip_prefix.html">azurerm_public_ip_prefix</a>
                </li>

                <li>
                  <a href="/docs/providers/azurerm/r/route.html">azurerm_route</a>
                </li>

                <li>
                  <a href="/docs/providers/azurerm/r/route_table.html">azurerm_route_table</a>
                </li>

                <li>
                  <a href="/docs/providers/azurerm/r/subnet.html">azurerm_subnet</a>
                </li>

                <li>
                  <a href="/docs/providers/azurerm/r/subnet_network_security_group_association.html">azurerm_subnet_network_security_group_association</a>
                </li>

                <li>
                  <a href="/docs/providers/azurerm/r/subnet_route_table_association.html">azurerm_subnet_route_table_association</a>
                </li>

                <li>
                  <a href="/docs/providers/azurerm/r/traffic_manager_endpoint.html">azurerm_traffic_manager_endpoint</a>
                </li>

                <li>
                  <a href="/docs/providers/azurerm/r/traffic_manager_profile.html">azurerm_traffic_manager_profile</a>
                </li>

                <li>
                  <a href="/docs/providers/azurerm/r/virtual_network.html">azurerm_virtual_network</a>
                </li>

                <li>
                  <a href="/docs/providers/azurerm/r/virtual_network_gateway.html">azurerm_virtual_network_gateway</a>
                </li>

                <li>
                  <a href="/docs/providers/azurerm/r/virtual_network_gateway_connection.html">azurerm_virtual_network_gateway_connection</a>
                </li>

                <li>
                  <a href="/docs/providers/azurerm/r/virtual_network_peering.html">azurerm_virtual_network_peering</a>
                </li>

                <li>
                  <a href="/docs/providers/azurerm/r/web_application_firewall_policy.html">azurerm_web_application_firewall_policy</a>
                </li>

                <li<%= sidebar_current("docs-azurerm-resource-network-virtual-wan") %>>
                  <a href="/docs/providers/azurerm/r/virtual_wan.html">azurerm_virtual_wan</a>
                </li>
              </ul>
            </li>

            <li>
              <a href="#">Policy Resources</a>
              <ul class="nav">
                <li>
                  <a href="/docs/providers/azurerm/r/policy_assignment.html">azurerm_policy_assignment</a>
                </li>

                <li>
                  <a href="/docs/providers/azurerm/r/policy_definition.html">azurerm_policy_definition</a>
                </li>

                <li>
                  <a href="/docs/providers/azurerm/r/policy_set_definition.html">azurerm_policy_set_definition</a>
                </li>
              </ul>
            </li>

            <li>
              <a href="#">Portal Resources</a>
              <ul class="nav">
                <li>
                  <a href="/docs/providers/azurerm/r/dashboard.html">azurerm_dashboard</a>
                </li>
              </ul>
            </li>

            <li>
              <a href="#">Private DNS Resources</a>
              <ul class="nav">
                <li>
                  <a href="/docs/providers/azurerm/r/private_dns_a_record.html">azurerm_private_dns_a_record</a>
                </li>
                <li>
                  <a href="/docs/providers/azurerm/r/private_dns_cname_record.html">azurerm_private_dns_cname_record</a>
                </li>
                <li>
                  <a href="/docs/providers/azurerm/r/private_dns_zone.html">azurerm_private_dns_zone</a>
                </li>
                <li>
                  <a href="/docs/providers/azurerm/r/private_dns_zone_virtual_network_link.html">azurerm_private_dns_zone_virtual_network_link</a>
                </li>
              </ul>
            </li>

            <li>
              <a href="#">Recovery Services</a>
              <ul class="nav">
                <li>
                  <a href="/docs/providers/azurerm/r/recovery_services_protection_policy_vm.html">azurerm_recovery_services_protection_policy_vm</a>
                </li>

                <li>
                  <a href="/docs/providers/azurerm/r/recovery_services_protected_vm.html">azurerm_recovery_services_protected_vm</a>
                </li>

                <li>
                  <a href="/docs/providers/azurerm/r/recovery_services_vault.html">azurerm_recovery_services_vault</a>
                </li>
              </ul>
            </li>

            <li>
              <a href="#">Redis Resources</a>
              <ul class="nav">
                <li>
                  <a href="/docs/providers/azurerm/r/redis_cache.html">azurerm_redis_cache</a>
                </li>

                <li>
                  <a href="/docs/providers/azurerm/r/redis_firewall_rule.html">azurerm_redis_firewall_rule</a>
                </li>
              </ul>
            </li>

            <li>
              <a href="#">Scheduler Resources</a>
              <ul class="nav">
                <li>
                  <a href="/docs/providers/azurerm/r/scheduler_job_collection.html">azurerm_scheduler_job_collection</a>
                </li>

                <li>
                  <a href="/docs/providers/azurerm/r/scheduler_job.html">azurerm_scheduler_job</a>
                </li>
              </ul>
            </li>

            <li>
              <a href="#">Search Resources</a>
              <ul class="nav">
                <li>
                  <a href="/docs/providers/azurerm/r/search_service.html">azurerm_search_service</a>
                </li>
              </ul>
            </li>

            <li>
              <a href="#">Security Center Resources</a>
              <ul class="nav">
                <li>
                  <a href="/docs/providers/azurerm/r/security_center_contact.html">azurerm_security_center_contact</a>
                </li>

                <li>
                  <a href="/docs/providers/azurerm/r/security_center_subscription_pricing.html">azurerm_security_center_subscription_pricing</a>
                </li>

                <li>
                  <a href="/docs/providers/azurerm/r/security_center_workspace.html">azurerm_security_center_workspace</a>
                </li>
              </ul>
            </li>

            <li>
              <a href="#">Service Fabric Resources</a>
              <ul class="nav">
                <li>
                  <a href="/docs/providers/azurerm/r/service_fabric_cluster.html">azurerm_service_fabric_cluster</a>
                </li>
              </ul>
            </li>

            <li>
              <a href="#">Stream Analytics Resources</a>
              <ul class="nav">
                <li>
                  <a href="/docs/providers/azurerm/r/stream_analytics_job.html">azurerm_stream_analytics_job</a>
                </li>

                <li>
                  <a href="/docs/providers/azurerm/r/stream_analytics_function_javascript_udf.html">azurerm_stream_analytics_function_javascript_udf</a>
                </li>

                <li>
                  <a href="/docs/providers/azurerm/r/stream_analytics_output_blob.html">azurerm_stream_analytics_output_blob</a>
                </li>

                <li>
                  <a href="/docs/providers/azurerm/r/stream_analytics_output_mssql.html">azurerm_stream_analytics_output_mssql</a>
                </li>

                <li>
                  <a href="/docs/providers/azurerm/r/stream_analytics_output_eventhub.html">azurerm_stream_analytics_output_eventhub</a>
                </li>               

                <li>
                  <a href="/docs/providers/azurerm/r/stream_analytics_output_servicebus_queue.html">azurerm_stream_analytics_output_servicebus_queue</a>
                </li>

                <li>
                  <a href="/docs/providers/azurerm/r/stream_analytics_output_servicebus_topic.html">azurerm_stream_analytics_output_servicebus_topic</a>
                </li>

                <li>
                  <a href="/docs/providers/azurerm/r/stream_analytics_stream_input_blob.html">azurerm_stream_analytics_stream_input_blob</a>
                </li>

                <li>
                  <a href="/docs/providers/azurerm/r/stream_analytics_stream_input_eventhub.html">azurerm_stream_analytics_stream_input_eventhub</a>
                </li>

                <li>
                  <a href="/docs/providers/azurerm/r/stream_analytics_stream_input_iothub.html">azurerm_stream_analytics_stream_input_iothub</a>
                </li>
              </ul>
            </li>

            <li>
              <a href="#">Storage Resources</a>
              <ul class="nav">

                <li>
                  <a href="/docs/providers/azurerm/r/storage_account.html">azurerm_storage_account</a>
                </li>

                <li>
                  <a href="/docs/providers/azurerm/r/storage_blob.html">azurerm_storage_blob</a>
                </li>
 
                <li>
                  <a href="/docs/providers/azurerm/r/storage_container.html">azurerm_storage_container</a>
                </li>

                <li>
                  <a href="/docs/providers/azurerm/r/storage_data_lake_gen2_filesystem.html">azurerm_storage_data_lake_gen2_filesystem</a>
                </li>

                <li>
                  <a href="/docs/providers/azurerm/r/storage_management_policy.html">azurerm_storage_management_policy</a>
                </li>

                <li>
                  <a href="/docs/providers/azurerm/r/storage_queue.html">azurerm_storage_queue</a>
                </li>

                <li>
                  <a href="/docs/providers/azurerm/r/storage_share.html">azurerm_storage_share</a>
                </li>

                <li>
                  <a href="/docs/providers/azurerm/r/storage_share_directory.html">azurerm_storage_share_directory</a>
                </li>

                <li>
                  <a href="/docs/providers/azurerm/r/storage_table.html">azurerm_storage_table</a>
                </li>

                <li>
                  <a href="/docs/providers/azurerm/r/storage_table_entity.html">azurerm_storage_table_entity</a>
                </li>

              </ul>
            </li>

            <li>
              <a href="#">Template Resources</a>
              <ul class="nav">
                <li>
                  <a href="/docs/providers/azurerm/r/template_deployment.html">azurerm_template_deployment</a>
                </li>
              </ul>
            </li>

          </ul>
        </div>
    <% end %>

    <%= yield %>
<% end %><|MERGE_RESOLUTION|>--- conflicted
+++ resolved
@@ -174,11 +174,7 @@
                     <a href="/docs/providers/azurerm/d/express_route_circuit.html">azurerm_express_route_circuit</a>
                 </li>
 
-<<<<<<< HEAD
-                <li<%= sidebar_current("docs-azurerm-datasource-firewall") %>>
-=======
-                <li>
->>>>>>> 30302a32
+                <li>
                     <a href="/docs/providers/azurerm/d/firewall.html">azurerm_firewall</a>
                 </li>
 
@@ -353,7 +349,7 @@
                 <li>
                     <a href="/docs/providers/azurerm/d/storage_account.html">azurerm_storage_account</a>
                 </li>
-                
+
                 <li>
                   <a href="/docs/providers/azurerm/d/storage_account_blob_container_sas.html">azurerm_storage_account_blob_container_sas</a>
                 </li>
@@ -448,17 +444,12 @@
                 <li>
                   <a href="/docs/providers/azurerm/r/api_management_api_schema.html">azurerm_api_management_api_schema</a>
                 </li>
-<<<<<<< HEAD
-
-                <li<%= sidebar_current("docs-azurerm-resource-api-management-api-version-set") %>>
-=======
-		      
-		<li>
+
+                <li>
                   <a href="/docs/providers/azurerm/r/api_management_subscription.html">azurerm_api_management_subscription</a>
                 </li>
 
                 <li>
->>>>>>> 30302a32
                   <a href="/docs/providers/azurerm/r/api_management_api_version_set.html">azurerm_api_management_version_set</a>
                 </li>
 
@@ -611,15 +602,11 @@
                   <a href="/docs/providers/azurerm/r/automation_dsc_nodeconfiguration.html">azurerm_automation_dsc_nodeconfiguration</a>
                 </li>
 
-<<<<<<< HEAD
-                <li<%= sidebar_current("docs-azurerm-resource-automation-job-schedule") %>>
+                <li>
                   <a href="/docs/providers/azurerm/r/automation_job_schedule.html">azurerm_automation_job_schedule</a>
                 </li>
 
-                <li<%= sidebar_current("docs-azurerm-resource-automation-module") %>>
-=======
-                <li>
->>>>>>> 30302a32
+                <li>
                   <a href="/docs/providers/azurerm/r/automation_module.html">azurerm_automation_module</a>
                 </li>
 
@@ -918,7 +905,7 @@
                 <li>
                   <a href="/docs/providers/azurerm/r/sql_failover_group.html">azurerm_sql_failover_group</a>
                 </li>
-                
+
                 <li>
                   <a href="/docs/providers/azurerm/r/sql_firewall_rule.html">azurerm_sql_firewall_rule</a>
                 </li>
@@ -992,11 +979,7 @@
                   <a href="/docs/providers/azurerm/r/data_factory_linked_service_postgresql.html">azurerm_data_factory_linked_service_postgresql</a>
                 </li>
 
-<<<<<<< HEAD
-                <li<%= sidebar_current("docs-azurerm-resource-data-factory-linked-service-sql-server") %>>
-=======
-                <li>
->>>>>>> 30302a32
+                <li>
                   <a href="/docs/providers/azurerm/r/data_factory_linked_service_sql_server.html">azurerm_data_factory_linked_service_sql_server</a>
                 </li>
               </ul>
@@ -1753,7 +1736,7 @@
 
                 <li>
                   <a href="/docs/providers/azurerm/r/stream_analytics_output_eventhub.html">azurerm_stream_analytics_output_eventhub</a>
-                </li>               
+                </li>
 
                 <li>
                   <a href="/docs/providers/azurerm/r/stream_analytics_output_servicebus_queue.html">azurerm_stream_analytics_output_servicebus_queue</a>
@@ -1788,7 +1771,7 @@
                 <li>
                   <a href="/docs/providers/azurerm/r/storage_blob.html">azurerm_storage_blob</a>
                 </li>
- 
+
                 <li>
                   <a href="/docs/providers/azurerm/r/storage_container.html">azurerm_storage_container</a>
                 </li>
