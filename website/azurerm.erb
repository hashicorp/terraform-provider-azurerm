--- conflicted
+++ resolved
@@ -545,13 +545,10 @@
                   <a href="/docs/providers/azurerm/r/iothub.html">azurerm_iothub</a>
                 </li>
 
-<<<<<<< HEAD
-=======
                 <li<%= sidebar_current("docs-azurerm-resource-relay-namespace") %>>
                   <a href="/docs/providers/azurerm/r/relay_namespace.html">azurerm_relay_namespace</a>
                 </li>
 
->>>>>>> def46aa5
                 <li<%= sidebar_current("docs-azurerm-resource-servicebus-namespace") %>>
                   <a href="/docs/providers/azurerm/r/servicebus_namespace.html">azurerm_servicebus_namespace</a>
                 </li>
