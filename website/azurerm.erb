
<% wrap_layout :inner do %>
    <% content_for :sidebar do %>
        <div class="docs-sidebar hidden-print affix-top" role="complementary">
          <ul class="nav docs-sidenav">
            <li>
              <a href="/docs/providers/index.html">All Providers</a>
            </li>

            <li>
              <a href="#">Azure Providers</a>
              <ul class="nav nav-visible">
                <li>
                   <a href="/docs/providers/azuread/index.html">Azure Active Directory</a>
                </li>
                <li>
                   <a href="/docs/providers/azurerm/index.html">Azure</a>
                </li>
                <li>
                   <a href="/docs/providers/azurestack/index.html">Azure Stack</a>
                </li>
              </ul>
            </li>

            <li>
              <a href="#">Guides</a>
              <ul class="nav nav-visible">
                <li>
                   <a href="/docs/providers/azurerm/guides/2.0-upgrade-guide.html">Azure Provider 2.0: Upgrade Guide</a>
                </li>

                <li>
                    <a href="/docs/providers/azurerm/guides/migrating-between-renamed-resources.html">Azure Provider: Migrating to a renamed resource</a>
                 </li>

                <li>
                    <a href="/docs/providers/azurerm/guides/azure_cli.html">Authenticating using the Azure CLI</a>
                </li>

                <li>
                    <a href="/docs/providers/azurerm/guides/managed_service_identity.html">Authenticating using Managed Service Identity</a>
                </li>

                <li>
                    <a href="/docs/providers/azurerm/guides/service_principal_client_certificate.html">Authenticating using a Service Principal with a Client Certificate</a>
                </li>

                <li>
                    <a href="/docs/providers/azurerm/guides/service_principal_client_secret.html">Authenticating using a Service Principal with a Client Secret</a>
                </li>
              </ul>
            </li>

            <li>
              <a href="#">Data Sources</a>
              <ul class="nav">
                <li>
                    <a href="/docs/providers/azurerm/d/api_management.html">azurerm_api_management</a>
                </li>

                <li>
                    <a href="/docs/providers/azurerm/d/api_management_api.html">azurerm_api_management_api</a>
                </li>

                <li>
                    <a href="/docs/providers/azurerm/d/api_management_api_version_set.html">azurerm_api_management_api_version_set</a>
                </li>

                <li>
                    <a href="/docs/providers/azurerm/d/api_management_group.html">azurerm_api_management_group</a>
                </li>

                <li>
                    <a href="/docs/providers/azurerm/d/api_management_product.html">azurerm_api_management_product</a>
                </li>

                <li>
                    <a href="/docs/providers/azurerm/d/api_management_user.html">azurerm_api_management_user</a>
                </li>

                <li>
                    <a href="/docs/providers/azurerm/d/app_configuration.html">azurerm_app_configuration</a>
                </li>

                <li>
                    <a href="/docs/providers/azurerm/d/application_security_group.html">azurerm_application_security_group</a>
                </li>

                <li>
                    <a href="/docs/providers/azurerm/d/app_service.html">azurerm_app_service</a>
                </li>

                <li>
                    <a href="/docs/providers/azurerm/d/app_service_certificate.html">azurerm_app_service_certificate</a>
                </li>

                <li>
                    <a href="/docs/providers/azurerm/d/app_service_environment.html">azurerm_app_service_environment</a>
                </li>

                <li>
                    <a href="/docs/providers/azurerm/d/app_service_plan.html">azurerm_app_service_plan</a>
                </li>

                <li>
                    <a href="/docs/providers/azurerm/d/app_service_certificate_order.html">azurerm_app_service_certificate_order</a>
                </li>

                <li>
                    <a href="/docs/providers/azurerm/d/application_insights.html">azurerm_application_insights</a>
                </li>

                <li>
                    <a href="/docs/providers/azurerm/d/automation_account.html">azurerm_automation_account</a>
                </li>

                <li>
                    <a href="/docs/providers/azurerm/d/automation_variable_bool.html">azurerm_automation_variable_bool</a>
                </li>

                <li>
                    <a href="/docs/providers/azurerm/d/automation_variable_datetime.html">azurerm_automation_variable_datetime</a>
                </li>

                <li>
                    <a href="/docs/providers/azurerm/d/automation_variable_int.html">azurerm_automation_variable_int</a>
                </li>

                <li>
                    <a href="/docs/providers/azurerm/d/automation_variable_string.html">azurerm_automation_variable_string</a>
                </li>

                <li>
                    <a href="/docs/providers/azurerm/d/availability_set.html">azurerm_availability_set</a>
                </li>

                <li>
                  <a href="/docs/providers/azurerm/d/backup_policy_vm.html">azurerm_backup_policy_vm</a>
                </li>

                <li>
                  <a href="/docs/providers/azurerm/d/batch_account.html">azurerm_batch_account</a>
                </li>

                <li>
                  <a href="/docs/providers/azurerm/d/batch_certificate.html">azurerm_batch_certificate</a>
                </li>

                <li>
                  <a href="/docs/providers/azurerm/d/batch_pool.html">azurerm_batch_pool</a>
                </li>

                <li>
                    <a href="/docs/providers/azurerm/d/cdn_profile.html">azurerm_cdn_profile</a>
                </li>

                <li>
                    <a href="/docs/providers/azurerm/d/client_config.html">azurerm_client_config</a>
                </li>

                <li>
                    <a href="/docs/providers/azurerm/d/container_registry.html">azurerm_container_registry</a>
                </li>

                <li>
                    <a href="/docs/providers/azurerm/d/cosmosdb_account.html">azurerm_cosmosdb_account</a>
                </li>

                <li>
                    <a href="/docs/providers/azurerm/d/dns_zone.html">azurerm_dns_zone</a>
                </li>

                <li>
                    <a href="/docs/providers/azurerm/d/database_migration_project.html">azurerm_database_migration_project</a>
                </li>

                <li>
                    <a href="/docs/providers/azurerm/d/database_migration_service.html">azurerm_database_migration_service</a>
                </li>

                <li>
                    <a href="/docs/providers/azurerm/d/data_factory.html">azurerm_data_factory</a>
                </li>

                <li>
                    <a href="/docs/providers/azurerm/d/data_lake_store.html">azurerm_data_lake_store</a>
                </li>

                <li>
                    <a href="/docs/providers/azurerm/d/dedicated_host.html">azurerm_dedicated_host</a>
                </li>

                <li>
                    <a href="/docs/providers/azurerm/d/dedicated_host_group.html">azurerm_dedicated_host_group</a>
                </li>

                <li>
                    <a href="/docs/providers/azurerm/d/dev_test_lab.html">azurerm_dev_test_lab</a>
                </li>

                <li>
                    <a href="/docs/providers/azurerm/d/dev_test_virtual_network.html">azurerm_dev_test_virtual_network</a>
                </li>

                <li>
                    <a href="/docs/providers/azurerm/d/disk_encryption_set.html">azurerm_disk_encryption_set</a>
                </li>

                <li>
                  <a href="/docs/providers/azurerm/d/eventhub_authorization_rule.html">azurerm_eventhub_authorization_rule</a>
                </li>

                <li>
                    <a href="/docs/providers/azurerm/d/eventhub_consumer_group.html">azurerm_eventhub_consumer_group</a>
                </li>

                <li>
                    <a href="/docs/providers/azurerm/d/eventhub_namespace.html">azurerm_eventhub_namespace</a>
                </li>

                <li>
                  <a href="/docs/providers/azurerm/d/eventhub_namespace_authorization_rule.html">azurerm_eventhub_namespace_authorization_rule</a>
                </li>

                <li>
                  <a href="/docs/providers/azurerm/d/eventgrid_topic.html">azurerm_eventgrid_topic</a>
                </li>

                <li>
                    <a href="/docs/providers/azurerm/d/express_route_circuit.html">azurerm_express_route_circuit</a>
                </li>

                <li>
                    <a href="/docs/providers/azurerm/d/firewall.html">azurerm_firewall</a>
                </li>

                <li>
                  <a href="/docs/providers/azurerm/d/function_app.html">azurerm_function_app</a>
                </li>

                <li>
                    <a href="/docs/providers/azurerm/d/hdinsight_cluster.html">azurerm_hdinsight_cluster</a>
                </li>

                <li>
                    <a href="/docs/providers/azurerm/d/healthcare_service.html">azurerm_healthcare_service</a>
                </li>

                <li>
                  <a href="/docs/providers/azurerm/d/iothub_dps.html">azurerm_iothub_dps</a>
                </li>

                <li>
                  <a href="/docs/providers/azurerm/d/iothub_dps_shared_access_policy.html">azurerm_iothub_dps_shared_access_policy</a>
                </li>

                <li>
                  <a href="/docs/providers/azurerm/d/iothub_shared_access_policy.html">azurerm_iothub_shared_access_policy</a>
                </li>

                <li>
                    <a href="/docs/providers/azurerm/d/image.html">azurerm_image</a>
                </li>

                <li>
                    <a href="/docs/providers/azurerm/d/key_vault.html">azurerm_key_vault</a>
                </li>

                <li>
                    <a href="/docs/providers/azurerm/d/key_vault_access_policy.html">azurerm_key_vault_access_policy</a>
                </li>

                <li>
                    <a href="/docs/providers/azurerm/d/key_vault_key.html">azurerm_key_vault_key</a>
                </li>

                <li>
                    <a href="/docs/providers/azurerm/d/key_vault_secret.html">azurerm_key_vault_secret</a>
                </li>

                <li>
                    <a href="/docs/providers/azurerm/d/kubernetes_cluster.html">azurerm_kubernetes_cluster</a>
                </li>

                <li>
                    <a href="/docs/providers/azurerm/d/kubernetes_service_versions.html">azurerm_kubernetes_service_versions</a>
                </li>

                <li>
                  <a href="/docs/providers/azurerm/d/kusto_cluster.html">azurerm_kusto_cluster</a>
                </li>

                <li>
                    <a href="/docs/providers/azurerm/d/lb.html">azurerm_lb</a>
                </li>

                <li>
                    <a href="/docs/providers/azurerm/d/lb_backend_address_pool.html">azurerm_lb_backend_address_pool</a>
                </li>

                <li>
                    <a href="/docs/providers/azurerm/d/log_analytics_workspace.html">azurerm_log_analytics_workspace</a>
                </li>

                <li>
                    <a href="/docs/providers/azurerm/d/logic_app_workflow.html">azurerm_logic_app_workflow</a>
                </li>

                <li>
                    <a href="/docs/providers/azurerm/d/machine_learning_workspace.html">azurerm_machine_learning_workspace</a>
                </li>

                <li>
                    <a href="/docs/providers/azurerm/d/maintenance_configuration.html">azurerm_maintenance_configuration</a>
                </li>

                <li>
                    <a href="/docs/providers/azurerm/d/managed_application_definition.html">azurerm_managed_application_definition</a>
                </li>

                <li>
                    <a href="/docs/providers/azurerm/d/managed_disk.html">azurerm_managed_disk</a>
                </li>

                <li>
                    <a href="/docs/providers/azurerm/d/management_group.html">azurerm_management_group</a>
                </li>

                <li>
                    <a href="/docs/providers/azurerm/d/maps_account.html">azurerm_maps_account</a>
                </li>

                <li>
                  <a href="/docs/providers/azurerm/d/mariadb_server.html">azurerm_mariadb_server</a>
                </li>

                <li>
                    <a href="/docs/providers/azurerm/d/monitor_action_group.html">azurerm_monitor_action_group</a>
                </li>

                <li>
                    <a href="/docs/providers/azurerm/d/monitor_diagnostic_categories.html">azurerm_monitor_diagnostic_categories</a>
                </li>

                <li>
                  <a href="/docs/providers/azurerm/d/monitor_log_profile.html">azurerm_monitor_log_profile</a>
                </li>

                <li>
                  <a href="/docs/providers/azurerm/d/monitor_scheduled_query_rules_alert.html">azurerm_monitor_scheduled_query_rules_alert</a>
                </li>

                <li>
                  <a href="/docs/providers/azurerm/d/monitor_scheduled_query_rules_log.html">azurerm_monitor_scheduled_query_rules_log</a>
                </li>

                <li>
                    <a href="/docs/providers/azurerm/d/mssql_database.html">azurerm_mssql_database</a>
                </li>

                <li>
                    <a href="/docs/providers/azurerm/d/mssql_elasticpool.html">azurerm_mssql_elasticpool</a>
                </li>

                <li>
                    <a href="/docs/providers/azurerm/d/nat_gateway.html">azurerm_nat_gateway</a>
                </li>

                <li>
                    <a href="/docs/providers/azurerm/d/network_ddos_protection_plan.html">azurerm_network_ddos_protection_plan</a>
                </li>

                <li>
                    <a href="/docs/providers/azurerm/d/network_interface.html">azurerm_network_interface</a>
                </li>

                <li>
                    <a href="/docs/providers/azurerm/d/network_security_group.html">azurerm_network_security_group</a>
                </li>

                <li>
                    <a href="/docs/providers/azurerm/d/network_watcher.html">azurerm_network_watcher</a>
                </li>

                <li>
                    <a href="/docs/providers/azurerm/d/notification_hub.html">azurerm_notification_hub</a>
                </li>

                <li>
                    <a href="/docs/providers/azurerm/d/notification_hub_namespace.html">azurerm_notification_hub_namespace</a>
                </li>

                <li>
                    <a href="/docs/providers/azurerm/d/netapp_account.html">azurerm_netapp_account</a>
                </li>

                <li>
                    <a href="/docs/providers/azurerm/d/netapp_pool.html">azurerm_netapp_pool</a>
                </li>

                <li>
                    <a href="/docs/providers/azurerm/d/netapp_volume.html">azurerm_netapp_volume</a>
                </li>

                <li>
                    <a href="/docs/providers/azurerm/d/netapp_snapshot.html">azurerm_netapp_snapshot</a>
                </li>

                <li>
                    <a href="/docs/providers/azurerm/d/network_service_tags.html">azurerm_network_service_tags</a>
                </li>

                <li>
                    <a href="/docs/providers/azurerm/d/platform_image.html">azurerm_platform_image</a>
                </li>

                <li>
                    <a href="/docs/providers/azurerm/d/policy_definition.html">azurerm_policy_definition</a>
                </li>

                <li>
                    <a href="/docs/providers/azurerm/d/policy_set_definition.html">azurerm_policy_set_definition</a>
                </li>

                <li>
                    <a href="/docs/providers/azurerm/d/postgresql_server.html">azurerm_postgresql_server</a>
                </li>

                <li>
                    <a href="/docs/providers/azurerm/d/proximity_placement_group.html">azurerm_proximity_placement_group</a>
                </li>

                <li>
                    <a href="/docs/providers/azurerm/d/private_dns_zone.html">azurerm_private_dns_zone</a>
                </li>

                <li>
                    <a href="/docs/providers/azurerm/d/private_endpoint_connection.html">azurerm_private_endpoint_connection</a>
                </li>

                <li>
                    <a href="/docs/providers/azurerm/d/private_link_service.html">azurerm_private_link_service</a>
                </li>

                <li>
                    <a href="/docs/providers/azurerm/d/private_link_service_endpoint_connections.html">azurerm_private_link_service_endpoint_connections</a>
                </li>

                <li>
                    <a href="/docs/providers/azurerm/d/public_ip_prefix.html">azurerm_public_ip_prefix</a>
                </li>

                <li>
                    <a href="/docs/providers/azurerm/d/public_ip.html">azurerm_public_ip</a>
                </li>

                <li>
                    <a href="/docs/providers/azurerm/d/public_ips.html">azurerm_public_ips</a>
                </li>

                <li>
                    <a href="/docs/providers/azurerm/d/recovery_services_vault.html">azurerm_recovery_services_vault</a>
                </li>

                <li>
                    <a href="/docs/providers/azurerm/d/redis_cache.html">azurerm_redis_cache</a>
                </li>

                <li>
                    <a href="/docs/providers/azurerm/d/resources.html">azurerm_resources</a>
                </li>

                <li>
                    <a href="/docs/providers/azurerm/d/resource_group.html">azurerm_resource_group</a>
                </li>

                <li>
                    <a href="/docs/providers/azurerm/d/role_definition.html">azurerm_role_definition</a>
                </li>

                <li>
                    <a href="/docs/providers/azurerm/d/route_table.html">azurerm_route_table</a>
                </li>

                <li>
                    <a href="/docs/providers/azurerm/d/servicebus_namespace.html">azurerm_servicebus_namespace</a>
                </li>

                <li>
                    <a href="/docs/providers/azurerm/d/servicebus_namespace_authorization_rule.html">azurerm_servicebus_namespace_authorization_rule</a>
                </li>

                <li>
                    <a href="/docs/providers/azurerm/d/servicebus_topic_authorization_rule.html">azurerm_servicebus_topic_authorization_rule</a>
                </li>

                <li>
                    <a href="/docs/providers/azurerm/d/shared_image.html">azurerm_shared_image</a>
                </li>

                <li>
                    <a href="/docs/providers/azurerm/d/shared_image_gallery.html">azurerm_shared_image_gallery</a>
                </li>

                <li>
                    <a href="/docs/providers/azurerm/d/shared_image_version.html">azurerm_shared_image_version</a>
                </li>

                <li>
                    <a href="/docs/providers/azurerm/d/signalr_service.html">azurerm_signalr_service</a>
                </li>

                <li>
                    <a href="/docs/providers/azurerm/d/snapshot.html">azurerm_snapshot</a>
                </li>

                <li>
                    <a href="/docs/providers/azurerm/d/spring_cloud_service.html">azurerm_spring_cloud_service</a>
                </li>

                <li>
                    <a href="/docs/providers/azurerm/d/sql_database.html">azurerm_sql_database</a>
                </li>

                <li>
                    <a href="/docs/providers/azurerm/d/sql_server.html">azurerm_sql_server</a>
                </li>

                <li>
                    <a href="/docs/providers/azurerm/d/stream_analytics_job.html">azurerm_stream_analytics_job</a>
                </li>

                <li>
                    <a href="/docs/providers/azurerm/d/storage_account.html">azurerm_storage_account</a>
                </li>

                <li>
                  <a href="/docs/providers/azurerm/d/storage_account_blob_container_sas.html">azurerm_storage_account_blob_container_sas</a>
                </li>

                <li>
                    <a href="/docs/providers/azurerm/d/storage_account_sas.html">azurerm_storage_account_sas</a>
                </li>

                <li>
                    <a href="/docs/providers/azurerm/d/storage_management_policy.html">azurerm_storage_management_policy</a>
                </li>

                <li>
                    <a href="/docs/providers/azurerm/d/storage_container.html">azurerm_storage_container</a>
                </li>

                <li>
                    <a href="/docs/providers/azurerm/d/subnet.html">azurerm_subnet</a>
                </li>

                <li>
                    <a href="/docs/providers/azurerm/d/subscription.html">azurerm_subscription</a>
                </li>

                <li>
                    <a href="/docs/providers/azurerm/d/subscriptions.html">azurerm_subscriptions</a>
                </li>

                <li>
                    <a href="/docs/providers/azurerm/d/traffic_manager_geographical_location.html">azurerm_traffic_manager_geographical_location</a>
                </li>

                <li>
                    <a href="/docs/providers/azurerm/d/user_assigned_identity.html">azurerm_user_assigned_identity</a>
                </li>

                <li>
                    <a href="/docs/providers/azurerm/d/virtual_hub.html">azurerm_virtual_hub</a>
                </li>

                <li>
                    <a href="/docs/providers/azurerm/d/virtual_machine.html">azurerm_virtual_machine</a>
                </li>

                <li>
                    <a href="/docs/providers/azurerm/d/virtual_network.html">azurerm_virtual_network</a>
                </li>

                <li>
                    <a href="/docs/providers/azurerm/d/virtual_network_gateway.html">azurerm_virtual_network_gateway</a>
                </li>

                <li>
                    <a href="/docs/providers/azurerm/d/virtual_network_gateway_connection.html">azurerm_virtual_network_gateway_connection</a>
                </li>
              </ul>
            </li>

            <li>
              <a href="#">Base Resources</a>
              <ul class="nav">
                <li>
                  <a href="/docs/providers/azurerm/r/resource_group.html">azurerm_resource_group</a>
                </li>
              </ul>
            </li>

            <li>
              <a href="#">Analysis Services Resources</a>
              <ul class="nav">
                <li>
                  <a href="/docs/providers/azurerm/r/analysis_services_server.html">azurerm_analysis_services_server</a>
                </li>
              </ul>
            </li>

            <li>
              <a href="#">API Management Resources</a>
              <ul class="nav">
                <li>
                  <a href="/docs/providers/azurerm/r/api_management.html">azurerm_api_management</a>
                </li>

                <li>
                  <a href="/docs/providers/azurerm/r/api_management_api.html">azurerm_api_management_api</a>
                </li>

                <li>
                  <a href="/docs/providers/azurerm/r/api_management_api_operation.html">azurerm_api_management_api_operation</a>
                </li>

                <li>
                  <a href="/docs/providers/azurerm/r/api_management_api_operation_policy.html">azurerm_api_management_api_operation_policy</a>
                </li>

                <li>
                  <a href="/docs/providers/azurerm/r/api_management_api_policy.html">azurerm_api_management_api_policy</a>
                </li>

                <li>
                  <a href="/docs/providers/azurerm/r/api_management_api_schema.html">azurerm_api_management_api_schema</a>
                </li>

                <li>
                  <a href="/docs/providers/azurerm/r/api_management_subscription.html">azurerm_api_management_subscription</a>
                </li>

                <li>
                  <a href="/docs/providers/azurerm/r/api_management_api_version_set.html">azurerm_api_management_api_version_set</a>
                </li>

                <li>
                  <a href="/docs/providers/azurerm/r/api_management_authorization_server.html">azurerm_api_management_authorization_server</a>
                </li>

                <li>
                  <a href="/docs/providers/azurerm/r/api_management_backend.html">azurerm_api_management_backend</a>
                </li>

                <li>
                  <a href="/docs/providers/azurerm/r/api_management_certificate.html">azurerm_api_management_certificate</a>
                </li>

                <li>
                  <a href="/docs/providers/azurerm/r/api_management_diagnostic.html">azurerm_api_management_diagnostic</a>
                </li>

                <li>
                  <a href="/docs/providers/azurerm/r/api_management_group.html">azurerm_api_management_group</a>
                </li>

                <li>
                  <a href="/docs/providers/azurerm/r/api_management_group_user.html">azurerm_api_management_group_user</a>
                </li>

                <li>
                  <a href="/docs/providers/azurerm/r/api_management_identity_provider_aad.html">azurerm_api_management_identity_provider_aad</a>
                </li>

                <li>
                  <a href="/docs/providers/azurerm/r/api_management_identity_provider_facebook.html">azurerm_api_management_identity_provider_facebook</a>
                </li>

                <li>
                  <a href="/docs/providers/azurerm/r/api_management_identity_provider_google.html">azurerm_api_management_identity_provider_google</a>
                </li>

                <li>
                  <a href="/docs/providers/azurerm/r/api_management_identity_provider_microsoft.html">azurerm_api_management_identity_provider_microsoft</a>
                </li>

                <li>
                  <a href="/docs/providers/azurerm/r/api_management_identity_provider_twitter.html">azurerm_api_management_identity_provider_twitter</a>
                </li>

                <li>
                  <a href="/docs/providers/azurerm/r/api_management_logger.html">azurerm_api_management_logger</a>
                </li>

                <li>
                    <a href="/docs/providers/azurerm/r/api_management_named_value.html">azurerm_api_management_named_value</a>
                </li>

                <li>
                  <a href="/docs/providers/azurerm/r/api_management_openid_connect_provider.html">azurerm_api_management_openid_connect_provider</a>
                </li>

                <li>
                  <a href="/docs/providers/azurerm/r/api_management_product.html">azurerm_api_management_product</a>
                </li>

                <li>
                  <a href="/docs/providers/azurerm/r/api_management_product_api.html">azurerm_api_management_product_api</a>
                </li>

                <li>
                  <a href="/docs/providers/azurerm/r/api_management_product_group.html">azurerm_api_management_product_group</a>
                </li>

                <li>
                  <a href="/docs/providers/azurerm/r/api_management_product_policy.html">azurerm_api_management_product_policy</a>
                </li>

                <li>
                    <a href="/docs/providers/azurerm/r/api_management_property.html">azurerm_api_management_property</a>
                </li>

                <li>
                    <a href="/docs/providers/azurerm/r/api_management_user.html">azurerm_api_management_user</a>
                </li>
              </ul>
            </li>

            <li>
              <a href="#">App Configuration</a>
              <ul class="nav">
                <li>
                  <a href="/docs/providers/azurerm/r/app_configuration.html">azurerm_app_configuration</a>
                </li>
              </ul>
            </li>

            <li>
              <a href="#">App Service (Web Apps) Resources</a>
              <ul class="nav">
                <li>
                  <a href="/docs/providers/azurerm/r/app_service.html">azurerm_app_service</a>
                </li>

                <li>
                  <a href="/docs/providers/azurerm/r/app_service_active_slot.html">azurerm_app_service_active_slot</a>
                </li>

                <li>
                  <a href="/docs/providers/azurerm/r/app_service_certificate.html">azurerm_app_service_certificate</a>
                </li>

                <li>
                  <a href="/docs/providers/azurerm/r/app_service_certificate_order.html">azurerm_app_service_certificate_order</a>
                </li>

                <li>
                  <a href="/docs/providers/azurerm/r/app_service_custom_hostname_binding.html">azurerm_app_service_custom_hostname_binding</a>
                </li>

                <li>
                  <a href="/docs/providers/azurerm/r/app_service_environment.html">azurerm_app_service_environment</a>
                </li>

                <li>
                  <a href="/docs/providers/azurerm/r/app_service_plan.html">azurerm_app_service_plan</a>
                </li>

                <li>
                  <a href="/docs/providers/azurerm/r/app_service_slot.html">azurerm_app_service_slot</a>
                </li>

                <li>
                  <a href="/docs/providers/azurerm/r/app_service_source_control_token.html">azurerm_app_service_source_control_token</a>
                </li>

                <li>
                  <a href="/docs/providers/azurerm/r/app_service_virtual_network_swift_connection.html">azurerm_app_service_virtual_network_swift_connection</a>
                </li>

                <li>
                  <a href="/docs/providers/azurerm/r/function_app.html">azurerm_function_app</a>
                </li>
              </ul>
            </li>

            <li>
              <a href="#">Application Insights Resources</a>
              <ul class="nav">
                <li>
                  <a href="/docs/providers/azurerm/r/application_insights.html">azurerm_application_insights</a>
                </li>

                <li>
                  <a href="/docs/providers/azurerm/r/application_insights_api_key.html">azurerm_application_insights_api_key</a>
                </li>


                <li>
                  <a href="/docs/providers/azurerm/r/application_insights_analytics_item.html">azurerm_application_insights_analytics_item</a>
                </li>

                <li>
                  <a href="/docs/providers/azurerm/r/application_insights_web_test.html">azurerm_application_insights_web_test</a>
                </li>
              </ul>
            </li>

            <li>
              <a href="#">Spring Cloud</a>
              <ul class="nav">
                <li>
                  <a href="/docs/providers/azurerm/r/spring_cloud_app.html">azurerm_spring_cloud_app</a>
                </li>

                <li>
                  <a href="/docs/providers/azurerm/r/spring_cloud_service.html">azurerm_spring_cloud_service</a>
                </li>
              </ul>
            </li>

            <li>
              <a href="#">Authorization Resources</a>
              <ul class="nav">
                <li>
                  <a href="/docs/providers/azurerm/r/role_assignment.html">azurerm_role_assignment</a>
                </li>

                <li>
                  <a href="/docs/providers/azurerm/r/role_definition.html">azurerm_role_definition</a>
                </li>

                <li>
                  <a href="/docs/providers/azurerm/r/user_assigned_identity.html">azurerm_user_assigned_identity</a>
                </li>
              </ul>
            </li>

            <li>
              <a href="#">Automation Resources</a>
              <ul class="nav">
                <li>
                  <a href="/docs/providers/azurerm/r/automation_account.html">azurerm_automation_account</a>
                </li>

                <li>
                  <a href="/docs/providers/azurerm/r/automation_certificate.html">azurerm_automation_certificate</a>
                </li>

                <li>
                  <a href="/docs/providers/azurerm/r/automation_credential.html">azurerm_automation_credential</a>
                </li>

                <li>
                  <a href="/docs/providers/azurerm/r/automation_dsc_configuration.html">azurerm_automation_dsc_configuration</a>
                </li>

                <li>
                  <a href="/docs/providers/azurerm/r/automation_dsc_nodeconfiguration.html">azurerm_automation_dsc_nodeconfiguration</a>
                </li>

                <li>
                  <a href="/docs/providers/azurerm/r/automation_job_schedule.html">azurerm_automation_job_schedule</a>
                </li>

                <li>
                  <a href="/docs/providers/azurerm/r/automation_module.html">azurerm_automation_module</a>
                </li>

                <li>
                  <a href="/docs/providers/azurerm/r/automation_runbook.html">azurerm_automation_runbook</a>
                </li>

                <li>
                  <a href="/docs/providers/azurerm/r/automation_schedule.html">azurerm_automation_schedule</a>
                </li>

                <li>
                  <a href="/docs/providers/azurerm/r/automation_variable_bool.html">azurerm_automation_variable_bool</a>
                </li>

                <li>
                  <a href="/docs/providers/azurerm/r/automation_variable_datetime.html">azurerm_automation_variable_datetime</a>
                </li>

                <li>
                  <a href="/docs/providers/azurerm/r/automation_variable_int.html">azurerm_automation_variable_int</a>
                </li>

                <li>
                  <a href="/docs/providers/azurerm/r/automation_variable_string.html">azurerm_automation_variable_string</a>
                </li>
              </ul>
            </li>

            <li>
              <a href="#">Backup Resources</a>
              <ul class="nav">
                <li>
                  <a href="/docs/providers/azurerm/r/backup_container_storage_account.html">azurerm_backup_container_storage_account</a>
                </li>

                <li>
                  <a href="/docs/providers/azurerm/r/backup_policy_file_share.html">azurerm_backup_policy_file_share</a>
                </li>

                <li>
                  <a href="/docs/providers/azurerm/r/backup_policy_vm.html">azurerm_backup_policy_vm</a>
                </li>

                <li>
                  <a href="/docs/providers/azurerm/r/backup_protected_file_share.html">azurerm_backup_protected_file_share</a>
                </li>

                <li>
                  <a href="/docs/providers/azurerm/r/backup_protected_vm.html">azurerm_backup_protected_vm</a>
                </li>
              </ul>
            </li>

            <li>
              <a href="#">Batch Resources</a>
              <ul class="nav">
                <li>
                  <a href="/docs/providers/azurerm/r/batch_account.html">azurerm_batch_account</a>
                </li>

                <li>
                  <a href="/docs/providers/azurerm/r/batch_application.html">azurerm_batch_application</a>
                </li>

                <li>
                  <a href="/docs/providers/azurerm/r/batch_certificate.html">azurerm_batch_certificate</a>
                </li>

                <li>
                  <a href="/docs/providers/azurerm/r/batch_pool.html">azurerm_batch_pool</a>
                </li>
              </ul>
            </li>

             <li>
               <a href="#">Bot Resources</a>
               <ul class="nav">
                 <li>
                   <a href="/docs/providers/azurerm/r/bot_channel_email.html">azurerm_bot_channel_email</a>
                 </li>

                 <li>
                   <a href="/docs/providers/azurerm/r/bot_channel_ms_teams.html">azurerm_bot_channel_ms_teams</a>
                 </li>

                 <li>
                   <a href="/docs/providers/azurerm/r/bot_channel_slack.html">azurerm_bot_channel_slack</a>
                 </li>

                 <li>
                   <a href="/docs/providers/azurerm/r/bot_channel_directline.html">azurerm_bot_channel_directline</a>
                 </li>

                 <li>
                   <a href="/docs/providers/azurerm/r/bot_channels_registration.html">azurerm_bot_channels_registration</a>
                 </li>

                 <li>
                   <a href="/docs/providers/azurerm/r/bot_connection.html">azurerm_bot_connection</a>
                 </li>

                 <li>
                   <a href="/docs/providers/azurerm/r/bot_web_app.html">azurerm_bot_web_app</a>
                 </li>
              </ul>
            </li>

            <li>
              <a href="#">CDN Resources</a>
              <ul class="nav">
                <li>
                  <a href="/docs/providers/azurerm/r/cdn_endpoint.html">azurerm_cdn_endpoint</a>
                </li>

                <li>
                  <a href="/docs/providers/azurerm/r/cdn_profile.html">azurerm_cdn_profile</a>
                </li>
              </ul>
            </li>

            <li>
              <a href="#">Cognitive Services Resources</a>
              <ul class="nav">
                <li>
                  <a href="/docs/providers/azurerm/r/cognitive_account.html">azurerm_cognitive_account</a>
                </li>
              </ul>
            </li>

            <li>
              <a href="#">Compute Resources</a>
              <ul class="nav">
                <li>
                  <a href="/docs/providers/azurerm/r/availability_set.html">azurerm_availability_set</a>
                </li>

                <li>
                  <a href="/docs/providers/azurerm/r/dedicated_host.html">azurerm_dedicated_host</a>
                </li>

                <li>
                  <a href="/docs/providers/azurerm/r/dedicated_host_group.html">azurerm_dedicated_host_group</a>
                </li>

                <li>
                  <a href="/docs/providers/azurerm/r/disk_encryption_set.html">azurerm_disk_encryption_set</a>
                </li>

                <li>
                  <a href="/docs/providers/azurerm/r/image.html">azurerm_image</a>
                </li>

                <li>
                  <a href="/docs/providers/azurerm/r/linux_virtual_machine.html">azurerm_linux_virtual_machine</a>
                </li>

                <li>
                  <a href="/docs/providers/azurerm/r/linux_virtual_machine_scale_set.html">azurerm_linux_virtual_machine_scale_set</a>
                </li>

                <li>
                  <a href="/docs/providers/azurerm/r/managed_application_definition.html">azurerm_managed_application_definition</a>
                </li>

                <li>
                  <a href="/docs/providers/azurerm/r/managed_disk.html">azurerm_managed_disk</a>
                </li>

                <li>
                  <a href="/docs/providers/azurerm/r/marketplace_agreement.html">azurerm_marketplace_agreement</a>
                </li>

                <li>
                  <a href="/docs/providers/azurerm/r/proximity_placement_group.html">azurerm_proximity_placement_group</a>
                </li>

                <li>
                  <a href="/docs/providers/azurerm/r/shared_image.html">azurerm_shared_image</a>
                </li>

                <li>
                  <a href="/docs/providers/azurerm/r/shared_image_gallery.html">azurerm_shared_image_gallery</a>
                </li>

                <li>
                  <a href="/docs/providers/azurerm/r/shared_image_version.html">azurerm_shared_image_version</a>
                </li>

                <li>
                  <a href="/docs/providers/azurerm/r/snapshot.html">azurerm_snapshot</a>
                </li>

                <li>
                  <a href="/docs/providers/azurerm/r/virtual_machine.html">azurerm_virtual_machine</a>
                </li>

                <li>
                  <a href="/docs/providers/azurerm/r/virtual_machine_data_disk_attachment.html">azurerm_virtual_machine_data_disk_attachment</a>
                </li>

                <li>
                  <a href="/docs/providers/azurerm/r/virtual_machine_extension.html">azurerm_virtual_machine_extension</a>
                </li>

                <li>
                  <a href="/docs/providers/azurerm/r/virtual_machine_scale_set.html">azurerm_virtual_machine_scale_set</a>
                </li>

                <li>
                  <a href="/docs/providers/azurerm/r/virtual_machine_scale_set_extension.html">azurerm_virtual_machine_scale_set_extension</a>
                </li>

                <li>
                  <a href="/docs/providers/azurerm/r/windows_virtual_machine.html">azurerm_windows_virtual_machine</a>
                </li>

                <li>
                  <a href="/docs/providers/azurerm/r/windows_virtual_machine_scale_set.html">azurerm_windows_virtual_machine_scale_set</a>
                </li>
              </ul>
            </li>

            <li>
              <a href="#">Container Resources</a>
              <ul class="nav">
                <li>
                  <a href="/docs/providers/azurerm/r/container_group.html">azurerm_container_group</a>
                </li>

                <li>
                  <a href="/docs/providers/azurerm/r/container_registry.html">azurerm_container_registry</a>
                </li>

                <li>
                  <a href="/docs/providers/azurerm/r/container_registry_webhook.html">azurerm_container_registry_webhook</a>
                </li>

                <li>
                  <a href="/docs/providers/azurerm/r/kubernetes_cluster.html">azurerm_kubernetes_cluster</a>
                </li>

                <li>
                  <a href="/docs/providers/azurerm/r/kubernetes_cluster_node_pool.html">azurerm_kubernetes_cluster_node_pool</a>
                </li>
              </ul>
            </li>

            <li>
              <a href="#">CosmosDB (DocumentDB) Resources</a>
              <ul class="nav">
                <li>
                  <a href="/docs/providers/azurerm/r/cosmosdb_account.html">azurerm_cosmosdb_account</a>
                </li>
                <li>
                  <a href="/docs/providers/azurerm/r/cosmosdb_cassandra_keyspace.html">azurerm_cosmosdb_cassandra_keyspace</a>
                </li>
                <li>
                  <a href="/docs/providers/azurerm/r/cosmosdb_gremlin_database.html">azurerm_cosmosdb_gremlin_database</a>
                </li>
                <li>
                  <a href="/docs/providers/azurerm/r/cosmosdb_gremlin_graph.html">azurerm_cosmosdb_gremlin_graph</a>
                </li>
                <li>
                  <a href="/docs/providers/azurerm/r/cosmosdb_mongo_collection.html">azurerm_cosmosdb_mongo_collection</a>
                </li>
                <li>
                  <a href="/docs/providers/azurerm/r/cosmosdb_mongo_database.html">azurerm_cosmosdb_mongo_database</a>
                </li>
                <li>
                  <a href="/docs/providers/azurerm/r/cosmosdb_sql_container.html">azurerm_cosmosdb_sql_container</a>
                </li>
                <li>
                  <a href="/docs/providers/azurerm/r/cosmosdb_sql_database.html">azurerm_cosmosdb_sql_database</a>
                </li>
                <li>
                  <a href="/docs/providers/azurerm/r/cosmosdb_table.html">azurerm_cosmosdb_table</a>
                </li>
              </ul>
            </li>

            <li>
              <a href="#">Cost Management Resources</a>
              <ul class="nav">
                <li>
                  <a href="/docs/providers/azurerm/r/cost_management_export_resource_group.html">azurerm_cost_management_export_resource_group</a>
                </li>
              </ul>
            </li>

            <li>
              <a href="#">Custom Providers</a>
              <ul class="nav">
                <li>
                  <a href="/docs/providers/azurerm/r/custom_provider.html">azurerm_custom_provider</a>
                </li>
              </ul>
            </li>

            <li>
              <a href="#">Database Resources</a>
              <ul class="nav">
                <li>
                  <a href="/docs/providers/azurerm/r/mariadb_configuration.html">azurerm_mariadb_configuration</a>
                </li>

                <li>
                  <a href="/docs/providers/azurerm/r/mariadb_database.html">azurerm_mariadb_database</a>
                </li>

                <li>
                  <a href="/docs/providers/azurerm/r/mariadb_firewall_rule.html">azurerm_mariadb_firewall_rule</a>
                </li>

                <li>
                  <a href="/docs/providers/azurerm/r/mariadb_server.html">azurerm_mariadb_server</a>
                </li>

                <li>
                  <a href="/docs/providers/azurerm/r/mariadb_virtual_network_rule.html">azurerm_mariadb_virtual_network_rule</a>
                </li>

                <li>
                  <a href="/docs/providers/azurerm/r/mysql_configuration.html">azurerm_mysql_configuration</a>
                </li>

                <li>
                  <a href="/docs/providers/azurerm/r/mysql_database.html">azurerm_mysql_database</a>
                </li>

                <li>
                  <a href="/docs/providers/azurerm/r/mysql_firewall_rule.html">azurerm_mysql_firewall_rule</a>
                </li>

                <li>
                  <a href="/docs/providers/azurerm/r/mysql_server.html">azurerm_mysql_server</a>
                </li>

                <li>
                  <a href="/docs/providers/azurerm/r/mysql_virtual_network_rule.html">azurerm_mysql_virtual_network_rule</a>
                </li>

                <li>
                  <a href="/docs/providers/azurerm/r/postgresql_configuration.html">azurerm_postgresql_configuration</a>
                </li>

                <li>
                  <a href="/docs/providers/azurerm/r/postgresql_database.html">azurerm_postgresql_database</a>
                </li>

                <li>
                  <a href="/docs/providers/azurerm/r/postgresql_firewall_rule.html">azurerm_postgresql_firewall_rule</a>
                </li>

                <li>
                  <a href="/docs/providers/azurerm/r/postgresql_server.html">azurerm_postgresql_server</a>
                </li>

                <li>
                  <a href="/docs/providers/azurerm/r/postgresql_virtual_network_rule.html">azurerm_postgresql_virtual_network_rule</a>
                </li>

                <li>
                  <a href="/docs/providers/azurerm/r/sql_database.html">azurerm_sql_database</a>
                </li>

                <li>
<<<<<<< HEAD
                  <a href="/docs/providers/azurerm/r/sql_database_short_term_retention_policy.html">azurerm_sql_database_short_term_retention_policy</a>
                </li>

                <li>
                  <a href="/docs/providers/azurerm/r/sql_database_long_term_retention_policy.html">azurerm_sql_database_long_term_retention_policy</a>
=======
                  <a href="/docs/providers/azurerm/r/mssql_database.html">azurerm_mssql_database</a>
>>>>>>> 8e318291
                </li>

                <li>
                  <a href="/docs/providers/azurerm/r/sql_active_directory_administrator.html">azurerm_sql_active_directory_administrator</a>
                </li>

                <li>
                  <a href="/docs/providers/azurerm/r/sql_elasticpool.html">azurerm_sql_elasticpool</a>
                </li>

                <li>
                  <a href="/docs/providers/azurerm/r/mssql_elasticpool.html">azurerm_mssql_elasticpool</a>
                </li>

                <li>
                  <a href="/docs/providers/azurerm/r/sql_failover_group.html">azurerm_sql_failover_group</a>
                </li>

                <li>
                  <a href="/docs/providers/azurerm/r/sql_firewall_rule.html">azurerm_sql_firewall_rule</a>
                </li>

                <li>
                  <a href="/docs/providers/azurerm/r/sql_server.html">azurerm_sql_server</a>
                </li>

                <li>
                  <a href="/docs/providers/azurerm/r/sql_virtual_network_rule.html">azurerm_sql_virtual_network_rule</a>
                </li>

                <li>
                  <a href="/docs/providers/azurerm/r/mssql_server_security_alert_policy.html">azurerm_mssql_server_security_alert_policy</a>
                </li>

                <li>
                  <a href="/docs/providers/azurerm/r/mssql_server_vulnerability_assessment.html">azurerm_mssql_server_vulnerability_assessment</a>
                </li>

                <li>
                  <a href="/docs/providers/azurerm/r/mssql_database_vulnerability_assessment_rule_baseline.html">azurerm_mssql_database_vulnerability_assessment_rule_baseline</a>
                </li>

                <li>
                  <a href="/docs/providers/azurerm/r/mssql_virtual_machine.html">azurerm_mssql_virtual_machine</a>
                </li>
              </ul>
            </li>

            <li>
              <a href="#">Database Migration Resources</a>
              <ul class="nav">
                <li>
                  <a href="/docs/providers/azurerm/r/database_migration_project.html">azurerm_database_migration_project</a>
                </li>

                <li>
                  <a href="/docs/providers/azurerm/r/database_migration_service.html">azurerm_database_migration_service</a>
                </li>
              </ul>
            </li>

            <li>
              <a href="#">Databricks Resources</a>
              <ul class="nav">
                <li>
                  <a href="/docs/providers/azurerm/r/databricks_workspace.html">azurerm_databricks_workspace</a>
                </li>
              </ul>
            </li>

            <li>
              <a href="#">Data Explorer Resources</a>
              <ul class="nav">
                <li>
                  <a href="/docs/providers/azurerm/r/kusto_cluster.html">azurerm_kusto_cluster</a>
                </li>
                <li>
                  <a href="/docs/providers/azurerm/r/kusto_database.html">azurerm_kusto_database</a>
                </li>
                <li>
                  <a href="/docs/providers/azurerm/r/kusto_database_principal.html">azurerm_kusto_database_principal</a>
                </li>
                <li>
                  <a href="/docs/providers/azurerm/r/kusto_eventhub_data_connection.html">azurerm_kusto_eventhub_data_connection</a>
                </li>
              </ul>
            </li>

            <li>
              <a href="#">Data Factory Resources</a>
              <ul class="nav">
                <li>
                  <a href="/docs/providers/azurerm/r/data_factory.html">azurerm_data_factory</a>
                </li>

                <li>
                  <a href="/docs/providers/azurerm/r/data_factory_dataset_mysql.html">azurerm_data_factory_dataset_mysql</a>
                </li>

                <li>
                  <a href="/docs/providers/azurerm/r/data_factory_dataset_postgresql.html">azurerm_data_factory_dataset_postgresql</a>
                </li>

                <li>
                  <a href="/docs/providers/azurerm/r/data_factory_dataset_sql_server_table.html">azurerm_data_factory_dataset_sql_server_table</a>
                </li>

                <li>
                  <a href="/docs/providers/azurerm/r/data_factory_integration_runtime_managed.html">azurerm_data_factory_integration_runtime_managed</a>
                </li>

                <li>
                  <a href="/docs/providers/azurerm/r/data_factory_pipeline.html">azurerm_data_factory_pipeline</a>
                </li>

                <li>
                  <a href="/docs/providers/azurerm/r/data_factory_linked_service_data_lake_storage_gen2.html">azurerm_data_factory_linked_service_data_lake_storage_gen2</a>
                </li>

                <li>
                  <a href="/docs/providers/azurerm/r/data_factory_linked_service_mysql.html">azurerm_data_factory_linked_service_mysql</a>
                </li>

                <li>
                  <a href="/docs/providers/azurerm/r/data_factory_linked_service_postgresql.html">azurerm_data_factory_linked_service_postgresql</a>
                </li>

                <li>
                  <a href="/docs/providers/azurerm/r/data_factory_linked_service_sql_server.html">azurerm_data_factory_linked_service_sql_server</a>
                </li>

                <li>
                  <a href="/docs/providers/azurerm/r/data_factory_trigger_schedule.html">azurerm_data_factory_trigger_schedule</a>
                </li>
              </ul>
            </li>

            <li>
              <a href="#">Data Lake Resources</a>
              <ul class="nav">
                <li>
                  <a href="/docs/providers/azurerm/r/data_lake_analytics_account.html">azurerm_data_lake_analytics_account</a>
                </li>

                <li>
                  <a href="/docs/providers/azurerm/r/data_lake_analytics_firewall_rule.html">azurerm_data_lake_analytics_firewall_rule</a>
                </li>

                <li>
                  <a href="/docs/providers/azurerm/r/data_lake_store.html">azurerm_data_lake_store</a>
                </li>

                <li>
                  <a href="/docs/providers/azurerm/r/data_lake_store_file.html">azurerm_data_lake_store_file</a>
                </li>

                <li>
                  <a href="/docs/providers/azurerm/r/data_lake_store_firewall_rule.html">azurerm_data_lake_store_firewall_rule</a>
                </li>
              </ul>
            </li>

            <li>
              <a href="#">DevSpace Resources</a>
              <ul class="nav">
                <li>
                  <a href="/docs/providers/azurerm/r/devspace_controller.html">azurerm_devspace_controller</a>
                </li>
              </ul>
            </li>

            <li>
              <a href="#">Dev Test Resources</a>
              <ul class="nav">
                <li>
                  <a href="/docs/providers/azurerm/r/dev_test_lab.html">azurerm_dev_test_lab</a>
                </li>

                <li>
                  <a href="/docs/providers/azurerm/r/dev_test_linux_virtual_machine.html">azurerm_dev_test_linux_virtual_machine</a>
                </li>

                <li>
                  <a href="/docs/providers/azurerm/r/dev_test_policy.html">azurerm_dev_test_policy</a>
                </li>

                <li>
                  <a href="/docs/providers/azurerm/r/dev_test_schedule.html">azurerm_dev_test_schedule</a>
                </li>

                <li>
                  <a href="/docs/providers/azurerm/r/dev_test_virtual_network.html">azurerm_dev_test_virtual_network</a>
                </li>

                <li>
                  <a href="/docs/providers/azurerm/r/dev_test_windows_virtual_machine.html">azurerm_dev_test_windows_virtual_machine</a>
                </li>
              </ul>
            </li>

            <li>
              <a href="#">DNS Resources</a>
              <ul class="nav">
                <li>
                  <a href="/docs/providers/azurerm/r/dns_a_record.html">azurerm_dns_a_record</a>
                </li>

                <li>
                  <a href="/docs/providers/azurerm/r/dns_aaaa_record.html">azurerm_dns_aaaa_record</a>
                </li>

                <li>
                  <a href="/docs/providers/azurerm/r/dns_caa_record.html">azurerm_dns_caa_record</a>
                </li>

                <li>
                  <a href="/docs/providers/azurerm/r/dns_cname_record.html">azurerm_dns_cname_record</a>
                </li>

                <li>
                  <a href="/docs/providers/azurerm/r/dns_mx_record.html">azurerm_dns_mx_record</a>
                </li>

                <li>
                  <a href="/docs/providers/azurerm/r/dns_ns_record.html">azurerm_dns_ns_record</a>
                </li>

                <li>
                  <a href="/docs/providers/azurerm/r/dns_ptr_record.html">azurerm_dns_ptr_record</a>
                </li>

                <li>
                  <a href="/docs/providers/azurerm/r/dns_srv_record.html">azurerm_dns_srv_record</a>
                </li>

                <li>
                  <a href="/docs/providers/azurerm/r/dns_txt_record.html">azurerm_dns_txt_record</a>
                </li>

                <li>
                    <a href="/docs/providers/azurerm/r/dns_zone.html">azurerm_dns_zone</a>
                </li>
              </ul>
            </li>

            <li>
              <a href="#">Front Door Resources</a>
              <ul class="nav">
                <li>
                  <a href="/docs/providers/azurerm/r/frontdoor.html">azurerm_frontdoor</a>
                </li>
                <li>
                  <a href="/docs/providers/azurerm/r/frontdoor_firewall_policy.html">azurerm_frontdoor_firewall_policy</a>
                </li>
              </ul>
            </li>

            <li>
              <a href="#">HDInsight Resources</a>
              <ul class="nav">
                <li>
                  <a href="/docs/providers/azurerm/r/hdinsight_hadoop_cluster.html">azurerm_hdinsight_hadoop_cluster</a>
                </li>
                <li>
                  <a href="/docs/providers/azurerm/r/hdinsight_hbase_cluster.html">azurerm_hdinsight_hbase_cluster</a>
                </li>
                <li>
                  <a href="/docs/providers/azurerm/r/hdinsight_kafka_cluster.html">azurerm_hdinsight_kafka_cluster</a>
                </li>
                <li>
                  <a href="/docs/providers/azurerm/r/hdinsight_interactive_query_cluster.html">azurerm_hdinsight_interactive_query_cluster</a>
                </li>
                <li>
                  <a href="/docs/providers/azurerm/r/hdinsight_ml_services_cluster.html">azurerm_hdinsight_ml_services_cluster</a>
                </li>
                <li>
                  <a href="/docs/providers/azurerm/r/hdinsight_rserver_cluster.html">azurerm_hdinsight_rserver_cluster</a>
                </li>
                <li>
                  <a href="/docs/providers/azurerm/r/hdinsight_spark_cluster.html">azurerm_hdinsight_spark_cluster</a>
                </li>
                <li>
                  <a href="/docs/providers/azurerm/r/hdinsight_storm_cluster.html">azurerm_hdinsight_storm_cluster</a>
                </li>
              </ul>
            </li>

            <li>
              <a href="#">Healthcare API Resources</a>
              <ul class="nav">
                <li>
                  <a href="/docs/providers/azurerm/r/healthcare_service.html">azurerm_healthcare_service</a>
                </li>
              </ul>
            </li>

            <li>
               <a href="#">IoTCentral Application Resources</a>
               <ul class="nav">
                 <li>
                   <a href="/docs/providers/azurerm/r/iotcentral_application.html">azurerm_iotcentral_application</a>
                 </li>
             </ul>
            </li>

            <li>
              <a href="#">IoT Hub Resources</a>
              <ul class="nav">
                <li>
                  <a href="/docs/providers/azurerm/r/iothub.html">azurerm_iothub</a>
                </li>
                <li>
                  <a href="/docs/providers/azurerm/r/iothub_consumer_group.html">azurerm_iothub_consumer_group</a>
                </li>
                <li>
                  <a href="/docs/providers/azurerm/r/iothub_dps.html">azurerm_iothub_dps</a>
                </li>
                <li>
                  <a href="/docs/providers/azurerm/r/iothub_dps_certificate.html">azurerm_iothub_dps_certificate</a>
                </li>
                <li>
                  <a href="/docs/providers/azurerm/r/iothub_dps_shared_access_policy.html">azurerm_iothub_dps_shared_access_policy</a>
                </li>
                <li>
                  <a href="/docs/providers/azurerm/r/iothub_endpoint_eventhub.html">azurerm_iothub_endpoint_eventhub</a>
                </li>
                <li>
                  <a href="/docs/providers/azurerm/r/iothub_endpoint_servicebus_queue.html">azurerm_iothub_endpoint_servicebus_queue</a>
                </li>
                <li>
                  <a href="/docs/providers/azurerm/r/iothub_endpoint_servicebus_topic.html">azurerm_iothub_endpoint_servicebus_topic</a>
                </li>
                <li>
                  <a href="/docs/providers/azurerm/r/iothub_endpoint_storage_container.html">azurerm_iothub_endpoint_storage_container</a>
                </li>
                <li>
                  <a href="/docs/providers/azurerm/r/iothub_fallback_route.html">azurerm_iothub_fallback_route</a>
                </li>
                <li>
                  <a href="/docs/providers/azurerm/r/iothub_route.html">azurerm_iothub_route</a>
                </li>
                <li>
                  <a href="/docs/providers/azurerm/r/iothub_shared_access_policy.html">azurerm_iothub_shared_access_policy</a>
                </li>
              </ul>
            </li>

            <li>
              <a href="#">Key Vault Resources</a>
              <ul class="nav">
                <li>
                  <a href="/docs/providers/azurerm/r/key_vault.html">azurerm_key_vault</a>
                </li>

                <li>
                  <a href="/docs/providers/azurerm/r/key_vault_access_policy.html">azurerm_key_vault_access_policy</a>
                </li>

                <li>
                  <a href="/docs/providers/azurerm/r/key_vault_certificate.html">azurerm_key_vault_certificate</a>
                </li>

                <li>
                  <a href="/docs/providers/azurerm/r/key_vault_key.html">azurerm_key_vault_key</a>
                </li>

                <li>
                  <a href="/docs/providers/azurerm/r/key_vault_secret.html">azurerm_key_vault_secret</a>
                </li>
              </ul>
            </li>

            <li>
              <a href="#">Load Balancer Resources</a>
              <ul class="nav">
                  <li>
                    <a href="/docs/providers/azurerm/r/lb.html">azurerm_lb</a>
                  </li>

                  <li>
                    <a href="/docs/providers/azurerm/r/lb_backend_address_pool.html">azurerm_lb_backend_address_pool</a>
                  </li>

                  <li>
                    <a href="/docs/providers/azurerm/r/lb_rule.html">azurerm_lb_rule</a>
                  </li>

                  <li>
                    <a href="/docs/providers/azurerm/r/lb_outbound_rule.html">azurerm_lb_outbound_rule</a>
                  </li>

                  <li>
                    <a href="/docs/providers/azurerm/r/lb_nat_rule.html">azurerm_lb_nat_rule</a>
                  </li>

                  <li>
                    <a href="/docs/providers/azurerm/r/lb_nat_pool.html">azurerm_lb_nat_pool</a>
                  </li>

                  <li>
                    <a href="/docs/providers/azurerm/r/lb_probe.html">azurerm_lb_probe</a>
                  </li>
              </ul>
            </li>

            <li>
              <a href="#">Log Analytics Resources</a>
              <ul class="nav">
                <li>
                  <a href="/docs/providers/azurerm/r/log_analytics_datasource_windows_event.html">azurerm_log_analytics_datasource_windows_event</a>
                </li>

                <li>
                  <a href="/docs/providers/azurerm/r/log_analytics_datasource_windows_performance_counter.html">azurerm_log_analytics_datasource_windows_performance_counter</a>
                </li>

                <li>
                  <a href="/docs/providers/azurerm/r/log_analytics_linked_service.html">azurerm_log_analytics_linked_service</a>
                </li>

                <li>
                  <a href="/docs/providers/azurerm/r/log_analytics_solution.html">azurerm_log_analytics_solution</a>
                </li>

                <li>
                  <a href="/docs/providers/azurerm/r/log_analytics_workspace.html">azurerm_log_analytics_workspace</a>
                </li>
              </ul>
            </li>

            <li>
              <a href="#">Logic App Resources</a>
              <ul class="nav">
                <li>
                  <a href="/docs/providers/azurerm/r/logic_app_action_custom.html">azurerm_logic_app_action_custom</a>
                </li>

                <li>
                  <a href="/docs/providers/azurerm/r/logic_app_action_http.html">azurerm_logic_app_action_http</a>
                </li>

                <li>
                  <a href="/docs/providers/azurerm/r/logic_app_trigger_custom.html">azurerm_logic_app_trigger_custom</a>
                </li>

                <li>
                  <a href="/docs/providers/azurerm/r/logic_app_trigger_http_request.html">azurerm_logic_app_trigger_http_request</a>
                </li>

                <li>
                  <a href="/docs/providers/azurerm/r/logic_app_trigger_recurrence.html">azurerm_logic_app_trigger_recurrence</a>
                </li>

                <li>
                  <a href="/docs/providers/azurerm/r/logic_app_workflow.html">azurerm_logic_app_workflow</a>
                </li>
              </ul>
            </li>

            <li>
              <a href="#">Machine Learning Resources</a>
              <ul class="nav">
                <li>
                  <a href="/docs/providers/azurerm/r/machine_learning_workspace.html">azurerm_machine_learning_workspace</a>
                  </li>
              </ul>
            </li>

            <li>
              <a href="#">Maintenance Resources</a>
              <ul class="nav">
                <li>
                  <a href="/docs/providers/azurerm/r/maintenance_configuration.html">azurerm_maintenance_configuration</a>
                </li>
              </ul>
            </li>

            <li>
              <a href="#">Management Resources</a>
              <ul class="nav">
                <li>
                  <a href="/docs/providers/azurerm/r/management_lock.html">azurerm_management_lock</a>
                </li>
                <li>
                  <a href="/docs/providers/azurerm/r/management_group.html">azurerm_management_group</a>
                </li>
              </ul>
            </li>

            <li>
              <a href="#">Maps Resources</a>
              <ul class="nav">
                <li>
                  <a href="/docs/providers/azurerm/r/maps_account.html">azurerm_maps_account</a>
                </li>
              </ul>
            </li>

            <li>
              <a href="#">Media Resources</a>
              <ul class="nav">
                <li>
                  <a href="/docs/providers/azurerm/r/media_services_account.html">azurerm_media_services_account</a>
                </li>
              </ul>
            </li>

            <li>
              <a href="#">Mixed Reality</a>
              <ul class="nav">
                <li>
                  <a href="/docs/providers/azurerm/r/spatial_anchors_account.html">azurerm_spatial_anchors_account</a>
                </li>
              </ul>
            </li>

            <li>
              <a href="#">Messaging Resources</a>
              <ul class="nav">
                <li>
                  <a href="/docs/providers/azurerm/r/eventgrid_domain.html">azurerm_eventgrid_domain</a>
                </li>

                <li>
                  <a href="/docs/providers/azurerm/r/eventgrid_event_subscription.html">azurerm_eventgrid_event_subscription</a>
                </li>

                <li>
                  <a href="/docs/providers/azurerm/r/eventgrid_topic.html">azurerm_eventgrid_topic</a>
                </li>

                <li>
                  <a href="/docs/providers/azurerm/r/eventhub.html">azurerm_eventhub</a>
                </li>

                <li>
                  <a href="/docs/providers/azurerm/r/eventhub_authorization_rule.html">azurerm_eventhub_authorization_rule</a>
                </li>

                <li>
                  <a href="/docs/providers/azurerm/r/eventhub_namespace_disaster_recovery_config.html">azurerm_eventhub_namespace_disaster_recovery_config</a>
                </li>

                <li>
                  <a href="/docs/providers/azurerm/r/eventhub_consumer_group.html">azurerm_eventhub_consumer_group</a>
                </li>

                <li>
                  <a href="/docs/providers/azurerm/r/eventhub_namespace.html">azurerm_eventhub_namespace</a>
                </li>

                <li>
                  <a href="/docs/providers/azurerm/r/eventhub_namespace_authorization_rule.html">azurerm_eventhub_namespace_authorization_rule</a>
                </li>

                <li>
                  <a href="/docs/providers/azurerm/r/notification_hub.html">azurerm_notification_hub</a>
                </li>

                <li>
                  <a href="/docs/providers/azurerm/r/notification_hub_authorization_rule.html">azurerm_notification_hub_authorization_rule</a>
                </li>

                <li>
                  <a href="/docs/providers/azurerm/r/notification_hub_namespace.html">azurerm_notification_hub_namespace</a>
                </li>

                <li>
                  <a href="/docs/providers/azurerm/r/relay_hybrid_connection.html">azurerm_relay_hybrid_connection</a>
                </li>

                <li>
                  <a href="/docs/providers/azurerm/r/relay_namespace.html">azurerm_relay_namespace</a>
                </li>

                <li>
                  <a href="/docs/providers/azurerm/r/servicebus_namespace.html">azurerm_servicebus_namespace</a>
                </li>

                <li>
                  <a href="/docs/providers/azurerm/r/servicebus_namespace_authorization_rule.html">azurerm_servicebus_namespace_authorization_rule</a>
                </li>

                <li>
                  <a href="/docs/providers/azurerm/r/servicebus_namespace_network_rule_set.html">azurerm_servicebus_namespace_network_rule_set</a>
                </li>

                <li>
                  <a href="/docs/providers/azurerm/r/servicebus_queue.html">azurerm_servicebus_queue</a>
                </li>

                <li>
                  <a href="/docs/providers/azurerm/r/servicebus_queue_authorization_rule.html">azurerm_servicebus_queue_authorization_rule</a>
                </li>

                <li>
                  <a href="/docs/providers/azurerm/r/servicebus_subscription.html">azurerm_servicebus_subscription</a>
                </li>

                <li>
                  <a href="/docs/providers/azurerm/r/servicebus_subscription_rule.html">azurerm_servicebus_subscription_rule</a>
                </li>

                <li>
                  <a href="/docs/providers/azurerm/r/servicebus_topic.html">azurerm_servicebus_topic</a>
                </li>

                <li>
                  <a href="/docs/providers/azurerm/r/servicebus_topic_authorization_rule.html">azurerm_servicebus_topic_authorization_rule</a>
                </li>

                <li>
                  <a href="/docs/providers/azurerm/r/signalr_service.html">azurerm_signalr_service</a>
                </li>
              </ul>
            </li>


            <li>
              <a href="#">Monitor Resources</a>
              <ul class="nav">
                <li>
                  <a href="/docs/providers/azurerm/r/monitor_action_group.html">azurerm_monitor_action_group</a>
                </li>

                <li>
                  <a href="/docs/providers/azurerm/r/monitor_activity_log_alert.html">azurerm_monitor_activity_log_alert</a>
                </li>
                <li>
                  <a href="/docs/providers/azurerm/r/monitor_autoscale_setting.html">azurerm_monitor_autoscale_setting</a>
                </li>

                <li>
                  <a href="/docs/providers/azurerm/r/monitor_diagnostic_setting.html">azurerm_monitor_diagnostic_setting</a>
                </li>

                <li>
                  <a href="/docs/providers/azurerm/r/monitor_log_profile.html">azurerm_monitor_log_profile</a>
                </li>

                <li>
                  <a href="/docs/providers/azurerm/r/monitor_metric_alert.html">azurerm_monitor_metric_alert</a>
                </li>

                <li>
                  <a href="/docs/providers/azurerm/r/monitor_scheduled_query_rules_alert.html">azurerm_monitor_scheduled_query_rules_alert</a>
                </li>

                <li>
                  <a href="/docs/providers/azurerm/r/monitor_scheduled_query_rules_log.html">azurerm_monitor_scheduled_query_rules_log</a>
                </li>
              </ul>
            </li>

            <li>
              <a href="#">Network Resources</a>
              <ul class="nav">

                <li>
                  <a href="/docs/providers/azurerm/r/application_gateway.html">azurerm_application_gateway</a>
                </li>

                <li>
                  <a href="/docs/providers/azurerm/r/application_security_group.html">azurerm_application_security_group</a>
                </li>

                <li>
                  <a href="/docs/providers/azurerm/r/bastion_host.html">azurerm_bastion_host</a>
                </li>

                <li>
                  <a href="/docs/providers/azurerm/r/network_ddos_protection_plan.html">azurerm_network_ddos_protection_plan</a>
                </li>

                <li>
                  <a href="/docs/providers/azurerm/r/express_route_circuit.html">azurerm_express_route_circuit</a>
                </li>

                <li>
                  <a href="/docs/providers/azurerm/r/express_route_circuit_authorization.html">azurerm_express_route_circuit_authorization</a>
                </li>

                <li>
                  <a href="/docs/providers/azurerm/r/express_route_circuit_peering.html">azurerm_express_route_circuit_peering</a>
                </li>

                <li>
                  <a href="/docs/providers/azurerm/r/express_route_gateway.html">azurerm_express_route_gateway</a>
                </li>

                <li>
                  <a href="/docs/providers/azurerm/r/firewall.html">azurerm_firewall</a>
                </li>

                <li>
                  <a href="/docs/providers/azurerm/r/firewall_application_rule_collection.html">azurerm_firewall_application_rule_collection</a>
                </li>

                <li>
                  <a href="/docs/providers/azurerm/r/firewall_nat_rule_collection.html">azurerm_firewall_nat_rule_collection</a>
                </li>

                <li>
                  <a href="/docs/providers/azurerm/r/firewall_network_rule_collection.html">azurerm_firewall_network_rule_collection</a>
                </li>

                <li>
                  <a href="/docs/providers/azurerm/r/local_network_gateway.html">azurerm_local_network_gateway</a>
                </li>

                <li>
                  <a href="/docs/providers/azurerm/r/nat_gateway.html">azurerm_nat_gateway</a>
                </li>

                <li>
                  <a href="/docs/providers/azurerm/r/network_interface.html">azurerm_network_interface</a>
                </li>

                <li>
                  <a href="/docs/providers/azurerm/r/network_interface_application_gateway_backend_address_pool_association.html">azurerm_network_interface_application_gateway_backend_address_pool_association</a>
                </li>

                <li>
                  <a href="/docs/providers/azurerm/r/network_interface_application_security_group_association.html">azurerm_network_interface_application_security_group_association</a>
                </li>

                <li>
                  <a href="/docs/providers/azurerm/r/network_interface_backend_address_pool_association.html">azurerm_network_interface_backend_address_pool_association</a>
                </li>

                <li>
                  <a href="/docs/providers/azurerm/r/network_interface_nat_rule_association.html">azurerm_network_interface_nat_rule_association</a>
                </li>

                <li>
                  <a href="/docs/providers/azurerm/r/network_interface_security_group_association.html">azurerm_network_interface_security_group_association</a>
                </li>

                <li>
                  <a href="/docs/providers/azurerm/r/network_packet_capture.html">azurerm_network_packet_capture</a>
                </li>

                <li>
                  <a href="/docs/providers/azurerm/r/network_profile.html">azurerm_network_profile</a>
                </li>

                <li>
                  <a href="/docs/providers/azurerm/r/network_security_group.html">azurerm_network_security_group</a>
                </li>

                <li>
                  <a href="/docs/providers/azurerm/r/network_security_rule.html">azurerm_network_security_rule</a>
                </li>

                <li>
                  <a href="/docs/providers/azurerm/r/network_watcher.html">azurerm_network_watcher</a>
                </li>

                <li>
                  <a href="/docs/providers/azurerm/r/network_watcher_flow_log.html">azurerm_network_watcher_flow_log</a>
                </li>

                <li>
                  <a href="/docs/providers/azurerm/r/packet_capture.html">azurerm_packet_capture</a>
                </li>

                <li>
                  <a href="/docs/providers/azurerm/r/point_to_site_vpn_gateway.html">azurerm_point_to_site_vpn_gateway</a>
                </li>

                <li>
                  <a href="/docs/providers/azurerm/r/private_link_service.html">azurerm_private_link_service</a>
                </li>

                <li>
                  <a href="/docs/providers/azurerm/r/private_endpoint.html">azurerm_private_endpoint</a>
                </li>

                <li>
                  <a href="/docs/providers/azurerm/r/public_ip.html">azurerm_public_ip</a>
                </li>

                <li>
                  <a href="/docs/providers/azurerm/r/public_ip_prefix.html">azurerm_public_ip_prefix</a>
                </li>

                <li>
                  <a href="/docs/providers/azurerm/r/route.html">azurerm_route</a>
                </li>

                <li>
                  <a href="/docs/providers/azurerm/r/route_table.html">azurerm_route_table</a>
                </li>

                <li>
                  <a href="/docs/providers/azurerm/r/subnet.html">azurerm_subnet</a>
                </li>

                <li>
                  <a href="/docs/providers/azurerm/r/subnet_nat_gateway_association.html">azurerm_subnet_nat_gateway_association</a>
                </li>

                <li>
                  <a href="/docs/providers/azurerm/r/subnet_network_security_group_association.html">azurerm_subnet_network_security_group_association</a>
                </li>

                <li>
                  <a href="/docs/providers/azurerm/r/subnet_route_table_association.html">azurerm_subnet_route_table_association</a>
                </li>

                <li>
                  <a href="/docs/providers/azurerm/r/traffic_manager_endpoint.html">azurerm_traffic_manager_endpoint</a>
                </li>

                <li>
                  <a href="/docs/providers/azurerm/r/traffic_manager_profile.html">azurerm_traffic_manager_profile</a>
                </li>

                <li>
                  <a href="/docs/providers/azurerm/r/virtual_hub.html">azurerm_virtual_hub</a>
                </li>

                <li>
                  <a href="/docs/providers/azurerm/r/virtual_hub_connection.html">azurerm_virtual_hub_connection</a>
                </li>

                <li>
                  <a href="/docs/providers/azurerm/r/virtual_network.html">azurerm_virtual_network</a>
                </li>

                <li>
                  <a href="/docs/providers/azurerm/r/virtual_network_gateway.html">azurerm_virtual_network_gateway</a>
                </li>

                <li>
                  <a href="/docs/providers/azurerm/r/virtual_network_gateway_connection.html">azurerm_virtual_network_gateway_connection</a>
                </li>

                <li>
                  <a href="/docs/providers/azurerm/r/virtual_network_peering.html">azurerm_virtual_network_peering</a>
                </li>

                <li>
                  <a href="/docs/providers/azurerm/r/virtual_wan.html">azurerm_virtual_wan</a>
                </li>

                <li>
                  <a href="/docs/providers/azurerm/r/vpn_gateway.html">azurerm_vpn_gateway</a>
                </li>

                <li>
                  <a href="/docs/providers/azurerm/r/vpn_server_configuration.html">azurerm_vpn_server_configuration</a>
                </li>

                <li>
                  <a href="/docs/providers/azurerm/r/web_application_firewall_policy.html">azurerm_web_application_firewall_policy</a>
                </li>
              </ul>
            </li>

            <li>
              <a href="#">NetApp Resources</a>
              <ul class="nav">

                <li>
                  <a href="/docs/providers/azurerm/r/netapp_account.html">azurerm_netapp_account</a>
                </li>

                <li>
                  <a href="/docs/providers/azurerm/r/netapp_pool.html">azurerm_netapp_pool</a>
                </li>

                <li>
                  <a href="/docs/providers/azurerm/r/netapp_volume.html">azurerm_netapp_volume</a>
                </li>

                <li>
                  <a href="/docs/providers/azurerm/r/netapp_snapshot.html">azurerm_netapp_snapshot</a>
                </li>
              </ul>
            </li>

            <li>
              <a href="#">Policy Resources</a>
              <ul class="nav">
                <li>
                  <a href="/docs/providers/azurerm/r/policy_assignment.html">azurerm_policy_assignment</a>
                </li>

                <li>
                  <a href="/docs/providers/azurerm/r/policy_definition.html">azurerm_policy_definition</a>
                </li>

                <li>
                  <a href="/docs/providers/azurerm/r/policy_remediation.html">azurerm_policy_remediation</a>
                </li>

                <li>
                  <a href="/docs/providers/azurerm/r/policy_set_definition.html">azurerm_policy_set_definition</a>
                </li>
              </ul>
            </li>

            <li>
              <a href="#">Portal Resources</a>
              <ul class="nav">
                <li>
                  <a href="/docs/providers/azurerm/r/dashboard.html">azurerm_dashboard</a>
                </li>
              </ul>
            </li>

            <li>
              <a href="#">PowerBI Resources</a>
              <ul class="nav">
                <li>
                  <a href="/docs/providers/azurerm/r/powerbi_embedded.html">azurerm_powerbi_embedded</a>
                </li>
              </ul>
            </li>

            <li>
              <a href="#">Private DNS Resources</a>
              <ul class="nav">
                <li>
                  <a href="/docs/providers/azurerm/r/private_dns_a_record.html">azurerm_private_dns_a_record</a>
                </li>
                <li>
                  <a href="/docs/providers/azurerm/r/private_dns_aaaa_record.html">azurerm_private_dns_aaaa_record</a>
                </li>
                <li>
                  <a href="/docs/providers/azurerm/r/private_dns_cname_record.html">azurerm_private_dns_cname_record</a>
                </li>
                <li>
                  <a href="/docs/providers/azurerm/r/private_dns_mx_record.html">azurerm_private_dns_mx_record</a>
                </li>
                <li>
                  <a href="/docs/providers/azurerm/r/private_dns_ptr_record.html">azurerm_private_dns_ptr_record</a>
                </li>
                <li>
                  <a href="/docs/providers/azurerm/r/private_dns_srv_record.html">azurerm_private_dns_srv_record</a>
                </li>
                <li>
                  <a href="/docs/providers/azurerm/r/private_dns_txt_record.html">azurerm_private_dns_txt_record</a>
                </li>
                <li>
                  <a href="/docs/providers/azurerm/r/private_dns_zone.html">azurerm_private_dns_zone</a>
                </li>
                <li>
                  <a href="/docs/providers/azurerm/r/private_dns_zone_virtual_network_link.html">azurerm_private_dns_zone_virtual_network_link</a>
                </li>
              </ul>
            </li>

            <li>
              <a href="#">Recovery Services</a>
              <ul class="nav">
                <li>
                  <a href="/docs/providers/azurerm/r/recovery_services_vault.html">azurerm_recovery_services_vault</a>
                </li>
              </ul>
            </li>

            <li>
              <a href="#">Redis Resources</a>
              <ul class="nav">
                <li>
                  <a href="/docs/providers/azurerm/r/redis_cache.html">azurerm_redis_cache</a>
                </li>

                <li>
                  <a href="/docs/providers/azurerm/r/redis_firewall_rule.html">azurerm_redis_firewall_rule</a>
                </li>
              </ul>
            </li>

            <li>
              <a href="#">Search Resources</a>
              <ul class="nav">
                <li>
                  <a href="/docs/providers/azurerm/r/search_service.html">azurerm_search_service</a>
                </li>
              </ul>
            </li>

            <li>
              <a href="#">Security Center Resources</a>
              <ul class="nav">
                <li>
                  <a href="/docs/providers/azurerm/r/advanced_threat_protection.html">azurerm_advanced_threat_protection</a>
                </li>

                <li>
                  <a href="/docs/providers/azurerm/r/security_center_contact.html">azurerm_security_center_contact</a>
                </li>

                <li>
                  <a href="/docs/providers/azurerm/r/security_center_subscription_pricing.html">azurerm_security_center_subscription_pricing</a>
                </li>

                <li>
                  <a href="/docs/providers/azurerm/r/security_center_workspace.html">azurerm_security_center_workspace</a>
                </li>
              </ul>
            </li>

            <li>
              <a href="#">Service Fabric Resources</a>
              <ul class="nav">
                <li>
                  <a href="/docs/providers/azurerm/r/service_fabric_cluster.html">azurerm_service_fabric_cluster</a>
                </li>
              </ul>
            </li>

            <li>
              <a href="#">Site Recovery Resources</a>
              <ul class="nav">
                <li>
                  <a href="/docs/providers/azurerm/r/site_recovery_fabric.html">azurerm_site_recovery_fabric</a>
                </li>
                <li>
                  <a href="/docs/providers/azurerm/r/site_recovery_network_mapping.html">azurerm_site_recovery_network_mapping</a>
                </li>
                <li>
                  <a href="/docs/providers/azurerm/r/site_recovery_protection_container_mapping.html">azurerm_site_recovery_protection_container_mapping</a>
                </li>
                <li>
                  <a href="/docs/providers/azurerm/r/site_recovery_protection_container.html">azurerm_site_recovery_protection_container</a>
                </li>
                <li>
                  <a href="/docs/providers/azurerm/r/site_recovery_replicated_vm.html">azurerm_site_recovery_replicated_vm</a>
                </li>
                <li>
                  <a href="/docs/providers/azurerm/r/site_recovery_replication_policy.html">azurerm_site_recovery_replication_policy</a>
                </li>
              </ul>
            </li>

            <li>
              <a href="#">Stream Analytics Resources</a>
              <ul class="nav">
                <li>
                  <a href="/docs/providers/azurerm/r/stream_analytics_job.html">azurerm_stream_analytics_job</a>
                </li>

                <li>
                  <a href="/docs/providers/azurerm/r/stream_analytics_function_javascript_udf.html">azurerm_stream_analytics_function_javascript_udf</a>
                </li>

                <li>
                  <a href="/docs/providers/azurerm/r/stream_analytics_output_blob.html">azurerm_stream_analytics_output_blob</a>
                </li>

                <li>
                  <a href="/docs/providers/azurerm/r/stream_analytics_output_mssql.html">azurerm_stream_analytics_output_mssql</a>
                </li>

                <li>
                  <a href="/docs/providers/azurerm/r/stream_analytics_output_eventhub.html">azurerm_stream_analytics_output_eventhub</a>
                </li>

                <li>
                  <a href="/docs/providers/azurerm/r/stream_analytics_output_servicebus_queue.html">azurerm_stream_analytics_output_servicebus_queue</a>
                </li>

                <li>
                  <a href="/docs/providers/azurerm/r/stream_analytics_output_servicebus_topic.html">azurerm_stream_analytics_output_servicebus_topic</a>
                </li>

                <li>
                  <a href="/docs/providers/azurerm/r/stream_analytics_reference_input_blob.html">azurerm_stream_analytics_reference_input_blob</a>
                </li>

                <li>
                  <a href="/docs/providers/azurerm/r/stream_analytics_stream_input_blob.html">azurerm_stream_analytics_stream_input_blob</a>
                </li>

                <li>
                  <a href="/docs/providers/azurerm/r/stream_analytics_stream_input_eventhub.html">azurerm_stream_analytics_stream_input_eventhub</a>
                </li>

                <li>
                  <a href="/docs/providers/azurerm/r/stream_analytics_stream_input_iothub.html">azurerm_stream_analytics_stream_input_iothub</a>
                </li>
              </ul>
            </li>

            <li>
              <a href="#">Storage Resources</a>
              <ul class="nav">

                <li>
                  <a href="/docs/providers/azurerm/r/hpc_cache.html">azurerm_hpc_cache</a>
                </li>

                <li>
                  <a href="/docs/providers/azurerm/r/hpc_cache_nfs_target.html">azurerm_hpc_cache_nfs_target</a>
                </li>

                <li>
                  <a href="/docs/providers/azurerm/r/hpc_cache_blob_target.html">azurerm_hpc_cache_blob_target</a>
                </li>

                <li>
                  <a href="/docs/providers/azurerm/r/storage_account.html">azurerm_storage_account</a>
                </li>

                <li>
                  <a href="/docs/providers/azurerm/r/storage_account_customer_managed_key.html">azurerm_storage_account_customer_managed_key</a>
                </li>

                <li>
                  <a href="/docs/providers/azurerm/r/storage_account_network_rules.html">azurerm_storage_account_network_rules</a>
                </li>

                <li>
                  <a href="/docs/providers/azurerm/r/storage_blob.html">azurerm_storage_blob</a>
                </li>

                <li>
                  <a href="/docs/providers/azurerm/r/storage_container.html">azurerm_storage_container</a>
                </li>

                <li>
                  <a href="/docs/providers/azurerm/r/storage_data_lake_gen2_filesystem.html">azurerm_storage_data_lake_gen2_filesystem</a>
                </li>

                <li>
                  <a href="/docs/providers/azurerm/r/storage_management_policy.html">azurerm_storage_management_policy</a>
                </li>

                <li>
                  <a href="/docs/providers/azurerm/r/storage_queue.html">azurerm_storage_queue</a>
                </li>

                <li>
                  <a href="/docs/providers/azurerm/r/storage_share.html">azurerm_storage_share</a>
                </li>

                <li>
                  <a href="/docs/providers/azurerm/r/storage_share_directory.html">azurerm_storage_share_directory</a>
                </li>

                <li>
                  <a href="/docs/providers/azurerm/r/storage_table.html">azurerm_storage_table</a>
                </li>

                <li>
                  <a href="/docs/providers/azurerm/r/storage_table_entity.html">azurerm_storage_table_entity</a>
                </li>

              </ul>
            </li>

            <li>
              <a href="#">Template Resources</a>
              <ul class="nav">
                <li>
                  <a href="/docs/providers/azurerm/r/template_deployment.html">azurerm_template_deployment</a>
                </li>
              </ul>
            </li>

          </ul>
        </div>
    <% end %>

    <%= yield %>
<% end %><|MERGE_RESOLUTION|>--- conflicted
+++ resolved
@@ -1232,15 +1232,15 @@
                 </li>
 
                 <li>
-<<<<<<< HEAD
                   <a href="/docs/providers/azurerm/r/sql_database_short_term_retention_policy.html">azurerm_sql_database_short_term_retention_policy</a>
                 </li>
 
                 <li>
                   <a href="/docs/providers/azurerm/r/sql_database_long_term_retention_policy.html">azurerm_sql_database_long_term_retention_policy</a>
-=======
+                </li>
+
+                <li>
                   <a href="/docs/providers/azurerm/r/mssql_database.html">azurerm_mssql_database</a>
->>>>>>> 8e318291
                 </li>
 
                 <li>
