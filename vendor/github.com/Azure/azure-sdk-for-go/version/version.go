package version

// Copyright (c) Microsoft and contributors.  All rights reserved.
//
// Licensed under the Apache License, Version 2.0 (the "License");
// you may not use this file except in compliance with the License.
// You may obtain a copy of the License at
// http://www.apache.org/licenses/LICENSE-2.0
//
// Unless required by applicable law or agreed to in writing, software
// distributed under the License is distributed on an "AS IS" BASIS,
// WITHOUT WARRANTIES OR CONDITIONS OF ANY KIND, either express or implied.
//
// See the License for the specific language governing permissions and
// limitations under the License.
//
// Code generated by Microsoft (R) AutoRest Code Generator.
// Changes may cause incorrect behavior and will be lost if the code is regenerated.

// Number contains the semantic version of this SDK.
<<<<<<< HEAD
const Number = "v40.4.0"
=======
const Number = "v44.1.0"
>>>>>>> 5f636471
<|MERGE_RESOLUTION|>--- conflicted
+++ resolved
@@ -18,8 +18,4 @@
 // Changes may cause incorrect behavior and will be lost if the code is regenerated.
 
 // Number contains the semantic version of this SDK.
-<<<<<<< HEAD
-const Number = "v40.4.0"
-=======
-const Number = "v44.1.0"
->>>>>>> 5f636471
+const Number = "v44.1.0"