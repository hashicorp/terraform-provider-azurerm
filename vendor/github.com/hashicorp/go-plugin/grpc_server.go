package plugin

import (
	"bytes"
	"crypto/tls"
	"encoding/json"
	"fmt"
	"io"
	"net"

	hclog "github.com/hashicorp/go-hclog"
	"github.com/hashicorp/go-plugin/internal/plugin"
	"google.golang.org/grpc"
	"google.golang.org/grpc/credentials"
	"google.golang.org/grpc/health"
	"google.golang.org/grpc/health/grpc_health_v1"
)

// GRPCServiceName is the name of the service that the health check should
// return as passing.
const GRPCServiceName = "plugin"

// DefaultGRPCServer can be used with the "GRPCServer" field for Server
// as a default factory method to create a gRPC server with no extra options.
func DefaultGRPCServer(opts []grpc.ServerOption) *grpc.Server {
	return grpc.NewServer(opts...)
}

// GRPCServer is a ServerType implementation that serves plugins over
// gRPC. This allows plugins to easily be written for other languages.
//
// The GRPCServer outputs a custom configuration as a base64-encoded
// JSON structure represented by the GRPCServerConfig config structure.
type GRPCServer struct {
	// Plugins are the list of plugins to serve.
	Plugins map[string]Plugin

	// Server is the actual server that will accept connections. This
	// will be used for plugin registration as well.
	Server func([]grpc.ServerOption) *grpc.Server

	// TLS should be the TLS configuration if available. If this is nil,
	// the connection will not have transport security.
	TLS *tls.Config

	// DoneCh is the channel that is closed when this server has exited.
	DoneCh chan struct{}

	// Stdout/StderrLis are the readers for stdout/stderr that will be copied
	// to the stdout/stderr connection that is output.
	Stdout io.Reader
	Stderr io.Reader

	config GRPCServerConfig
	server *grpc.Server
	broker *GRPCBroker
<<<<<<< HEAD

	logger hclog.Logger
=======
>>>>>>> 3a0c3e00
}

// ServerProtocol impl.
func (s *GRPCServer) Init() error {
	// Create our server
	var opts []grpc.ServerOption
	if s.TLS != nil {
		opts = append(opts, grpc.Creds(credentials.NewTLS(s.TLS)))
	}
	s.server = s.Server(opts)

	// Register the health service
	healthCheck := health.NewServer()
	healthCheck.SetServingStatus(
		GRPCServiceName, grpc_health_v1.HealthCheckResponse_SERVING)
	grpc_health_v1.RegisterHealthServer(s.server, healthCheck)

	// Register the broker service
	brokerServer := newGRPCBrokerServer()
<<<<<<< HEAD
	plugin.RegisterGRPCBrokerServer(s.server, brokerServer)
	s.broker = newGRPCBroker(brokerServer, s.TLS)
	go s.broker.Run()

	// Register the controller
	controllerServer := &grpcControllerServer{
		server: s,
	}
	plugin.RegisterGRPCControllerServer(s.server, controllerServer)

=======
	RegisterGRPCBrokerServer(s.server, brokerServer)
	s.broker = newGRPCBroker(brokerServer, s.TLS)
	go s.broker.Run()

>>>>>>> 3a0c3e00
	// Register all our plugins onto the gRPC server.
	for k, raw := range s.Plugins {
		p, ok := raw.(GRPCPlugin)
		if !ok {
			return fmt.Errorf("%q is not a GRPC-compatible plugin", k)
		}

		if err := p.GRPCServer(s.broker, s.server); err != nil {
<<<<<<< HEAD
			return fmt.Errorf("error registering %q: %s", k, err)
=======
			return fmt.Errorf("error registring %q: %s", k, err)
>>>>>>> 3a0c3e00
		}
	}

	return nil
}

// Stop calls Stop on the underlying grpc.Server
func (s *GRPCServer) Stop() {
	s.server.Stop()
}

// GracefulStop calls GracefulStop on the underlying grpc.Server
func (s *GRPCServer) GracefulStop() {
	s.server.GracefulStop()
}

// Config is the GRPCServerConfig encoded as JSON then base64.
func (s *GRPCServer) Config() string {
	// Create a buffer that will contain our final contents
	var buf bytes.Buffer

	// Wrap the base64 encoding with JSON encoding.
	if err := json.NewEncoder(&buf).Encode(s.config); err != nil {
		// We panic since ths shouldn't happen under any scenario. We
		// carefully control the structure being encoded here and it should
		// always be successful.
		panic(err)
	}

	return buf.String()
}

func (s *GRPCServer) Serve(lis net.Listener) {
	defer close(s.DoneCh)
	err := s.server.Serve(lis)
	if err != nil {
		s.logger.Error("grpc server", "error", err)
	}
}

// GRPCServerConfig is the extra configuration passed along for consumers
// to facilitate using GRPC plugins.
type GRPCServerConfig struct {
	StdoutAddr string `json:"stdout_addr"`
	StderrAddr string `json:"stderr_addr"`
}<|MERGE_RESOLUTION|>--- conflicted
+++ resolved
@@ -54,11 +54,6 @@
 	config GRPCServerConfig
 	server *grpc.Server
 	broker *GRPCBroker
-<<<<<<< HEAD
-
-	logger hclog.Logger
-=======
->>>>>>> 3a0c3e00
 }
 
 // ServerProtocol impl.
@@ -78,23 +73,10 @@
 
 	// Register the broker service
 	brokerServer := newGRPCBrokerServer()
-<<<<<<< HEAD
-	plugin.RegisterGRPCBrokerServer(s.server, brokerServer)
-	s.broker = newGRPCBroker(brokerServer, s.TLS)
-	go s.broker.Run()
-
-	// Register the controller
-	controllerServer := &grpcControllerServer{
-		server: s,
-	}
-	plugin.RegisterGRPCControllerServer(s.server, controllerServer)
-
-=======
 	RegisterGRPCBrokerServer(s.server, brokerServer)
 	s.broker = newGRPCBroker(brokerServer, s.TLS)
 	go s.broker.Run()
 
->>>>>>> 3a0c3e00
 	// Register all our plugins onto the gRPC server.
 	for k, raw := range s.Plugins {
 		p, ok := raw.(GRPCPlugin)
@@ -103,11 +85,7 @@
 		}
 
 		if err := p.GRPCServer(s.broker, s.server); err != nil {
-<<<<<<< HEAD
-			return fmt.Errorf("error registering %q: %s", k, err)
-=======
 			return fmt.Errorf("error registring %q: %s", k, err)
->>>>>>> 3a0c3e00
 		}
 	}
 
