--- conflicted
+++ resolved
@@ -631,35 +631,20 @@
 
 The following are the required static analysis functions:
 
-<<<<<<< HEAD
-- **Static List**: Require list/tuple construction syntax to be used and
-  return a list of expressions for each of the elements given.
-
-- **Static Map**: Require map/object construction syntax to be used and
-=======
 * **Static List**: Require list/tuple construction syntax to be used and
   return a list of expressions for each of the elements given.
 
 * **Static Map**: Require map/object construction syntax to be used and
->>>>>>> 3a0c3e00
   return a list of key/value pairs -- both expressions -- for each of
   the elements given. The usual constraint that a map key must be a string
   must not apply to this analysis, thus allowing applications to interpret
   arbitrary keys as they see fit.
 
-<<<<<<< HEAD
-- **Static Call**: Require function call syntax to be used and return an
-  object describing the called function name and a list of expressions
-  representing each of the call arguments.
-
-- **Static Traversal**: Require a reference to a symbol in the variable
-=======
 * **Static Call**: Require function call syntax to be used and return an
   object describing the called function name and a list of expressions
   representing each of the call arguments.
 
 * **Static Traversal**: Require a reference to a symbol in the variable
->>>>>>> 3a0c3e00
   scope and return a description of the path from the root scope to the
   accessed attribute or index.
 
@@ -696,11 +681,7 @@
 - Providing an evaluation function for all possible expressions that produces
   a value given an evaluation context.
 
-<<<<<<< HEAD
-- Providing the static analysis functionality described above in a manner that
-=======
 * Providing the static analysis functionality described above in a manner that
->>>>>>> 3a0c3e00
   makes sense within the convention of the syntax.
 
 The suggested implementation strategy is to use an implementation language's
