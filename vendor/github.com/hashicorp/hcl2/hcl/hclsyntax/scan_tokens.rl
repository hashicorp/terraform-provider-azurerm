--- conflicted
+++ resolved
@@ -44,11 +44,7 @@
         Ident = (ID_Start | '_') (ID_Continue | '-')*;
 
         # Symbols that just represent themselves are handled as a single rule.
-<<<<<<< HEAD
-        SelfToken = "[" | "]" | "(" | ")" | "." | "," | "*" | "/" | "%" | "+" | "-" | "=" | "<" | ">" | "!" | "?" | ":" | "\n" | "&" | "|" | "~" | "^" | ";" | "`" | "'";
-=======
         SelfToken = "[" | "]" | "(" | ")" | "." | "," | "*" | "/" | "%" | "+" | "-" | "=" | "<" | ">" | "!" | "?" | ":" | "\n" | "&" | "|" | "~" | "^" | ";" | "`";
->>>>>>> 3a0c3e00
 
         EqualOp = "==";
         NotEqual = "!=";
