--- conflicted
+++ resolved
@@ -1,7 +1,3 @@
 package version
 
-<<<<<<< HEAD
-const Number = "v0.20230412.1161912"
-=======
-const Number = "v0.20230526.1080329"
->>>>>>> b90d56e3
+const Number = "v0.20230526.1080329"