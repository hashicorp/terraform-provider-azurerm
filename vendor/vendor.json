{
	"comment": "",
	"ignore": "test",
	"package": [
		{
			"checksumSHA1": "he/VGR6IgJ8CxXoYBmgFvTKRAtE=",
			"path": "github.com/Azure/azure-sdk-for-go/services/appinsights/mgmt/2015-05-01/insights",
			"revision": "0b745831a99da5f43aa3cc641cfcb9ed323e1f9f",
			"revisionTime": "2018-04-09T17:42:04Z",
			"version": "v15.1.0",
			"versionExact": "v15.1.0"
		},
		{
			"checksumSHA1": "uxqhpe2KAMLaOJ4UJZbNW85/DRQ=",
			"path": "github.com/Azure/azure-sdk-for-go/services/authorization/mgmt/2015-07-01/authorization",
			"revision": "0b745831a99da5f43aa3cc641cfcb9ed323e1f9f",
			"revisionTime": "2018-04-09T17:42:04Z",
			"version": "v15.1.0",
			"versionExact": "v15.1.0"
		},
		{
			"checksumSHA1": "9z+AoEc7nQeXjTmnPnvG4m2e+SA=",
			"path": "github.com/Azure/azure-sdk-for-go/services/automation/mgmt/2015-10-31/automation",
			"revision": "0b745831a99da5f43aa3cc641cfcb9ed323e1f9f",
			"revisionTime": "2018-04-09T17:42:04Z",
			"version": "v15.1.0",
			"versionExact": "v15.1.0"
		},
		{
			"checksumSHA1": "9zEuoQJZTVs2pUTQQOVwSL9KDvo=",
			"path": "github.com/Azure/azure-sdk-for-go/services/cdn/mgmt/2017-04-02/cdn",
			"revision": "0b745831a99da5f43aa3cc641cfcb9ed323e1f9f",
			"revisionTime": "2018-04-09T17:42:04Z",
			"version": "v15.1.0",
			"versionExact": "v15.1.0"
		},
		{
			"checksumSHA1": "kM2PZfGUZRmE9wFeHAFjHFPepzk=",
			"path": "github.com/Azure/azure-sdk-for-go/services/compute/mgmt/2017-12-01/compute",
			"revision": "0b745831a99da5f43aa3cc641cfcb9ed323e1f9f",
			"revisionTime": "2018-04-09T17:42:04Z",
			"version": "v15.1.0",
			"versionExact": "v15.1.0"
		},
		{
			"checksumSHA1": "ufJjnUN3IoNaycDXS3irWPADAvQ=",
			"path": "github.com/Azure/azure-sdk-for-go/services/containerinstance/mgmt/2018-02-01-preview/containerinstance",
			"revision": "0b745831a99da5f43aa3cc641cfcb9ed323e1f9f",
			"revisionTime": "2018-04-09T17:42:04Z",
			"version": "v15.1.0",
			"versionExact": "v15.1.0"
		},
		{
			"checksumSHA1": "7t0VrdSexJ3Fkft4qx6Y7i+XUag=",
			"path": "github.com/Azure/azure-sdk-for-go/services/containerregistry/mgmt/2017-10-01/containerregistry",
			"revision": "0b745831a99da5f43aa3cc641cfcb9ed323e1f9f",
			"revisionTime": "2018-04-09T17:42:04Z",
			"version": "v15.1.0",
			"versionExact": "v15.1.0"
		},
		{
			"checksumSHA1": "CFz0XzK5dml6LU9NwZmQf7rGiCg=",
			"path": "github.com/Azure/azure-sdk-for-go/services/containerservice/mgmt/2017-09-30/containerservice",
			"revision": "0b745831a99da5f43aa3cc641cfcb9ed323e1f9f",
			"revisionTime": "2018-04-09T17:42:04Z",
			"version": "v15.1.0",
			"versionExact": "v15.1.0"
		},
		{
			"checksumSHA1": "vqgxILYG9Q90LilSHK37e3TMJlU=",
			"path": "github.com/Azure/azure-sdk-for-go/services/cosmos-db/mgmt/2015-04-08/documentdb",
			"revision": "0b745831a99da5f43aa3cc641cfcb9ed323e1f9f",
			"revisionTime": "2018-04-09T17:42:04Z",
			"version": "v15.1.0",
			"versionExact": "v15.1.0"
		},
		{
			"checksumSHA1": "Jic4NwZdIHPlBvO6KwQH8WWOYbM=",
			"path": "github.com/Azure/azure-sdk-for-go/services/dns/mgmt/2016-04-01/dns",
			"revision": "0b745831a99da5f43aa3cc641cfcb9ed323e1f9f",
			"revisionTime": "2018-04-09T17:42:04Z",
			"version": "v15.1.0",
			"versionExact": "v15.1.0"
		},
		{
			"checksumSHA1": "Nzv5lOussmqZ2h3i9/H2LmJWJBA=",
			"path": "github.com/Azure/azure-sdk-for-go/services/eventgrid/mgmt/2017-09-15-preview/eventgrid",
			"revision": "0b745831a99da5f43aa3cc641cfcb9ed323e1f9f",
			"revisionTime": "2018-04-09T17:42:04Z",
			"version": "v15.1.0",
			"versionExact": "v15.1.0"
		},
		{
			"checksumSHA1": "7ZlPzptP9bH3HHJdYsPD+1CH0fA=",
			"path": "github.com/Azure/azure-sdk-for-go/services/eventhub/mgmt/2017-04-01/eventhub",
			"revision": "0b745831a99da5f43aa3cc641cfcb9ed323e1f9f",
			"revisionTime": "2018-04-09T17:42:04Z",
			"version": "v15.1.0",
			"versionExact": "v15.1.0"
		},
		{
			"checksumSHA1": "ZjMfE/TWv/Xqzwu+tw4y72uY/bc=",
			"path": "github.com/Azure/azure-sdk-for-go/services/graphrbac/1.6/graphrbac",
			"revision": "0b745831a99da5f43aa3cc641cfcb9ed323e1f9f",
			"revisionTime": "2018-04-09T17:42:04Z",
			"version": "v15.1.0",
			"versionExact": "v15.1.0"
		},
		{
			"checksumSHA1": "0kRLbd9dmqjHMNHLDoiIQTv5Vdc=",
			"path": "github.com/Azure/azure-sdk-for-go/services/iothub/mgmt/2017-07-01/devices",
			"revision": "0b745831a99da5f43aa3cc641cfcb9ed323e1f9f",
			"revisionTime": "2018-04-09T17:42:04Z",
			"version": "v15.1.0",
			"versionExact": "v15.1.0"
		},
		{
			"checksumSHA1": "AxqtZ/9WzUGzJlHROXKrxwe2fS8=",
			"path": "github.com/Azure/azure-sdk-for-go/services/keyvault/2016-10-01/keyvault",
			"revision": "0b745831a99da5f43aa3cc641cfcb9ed323e1f9f",
			"revisionTime": "2018-04-09T17:42:04Z",
			"version": "v15.1.0",
			"versionExact": "v15.1.0"
		},
		{
			"checksumSHA1": "XxIQmqFCsZoiHnyzJ/5aVMM11B0=",
			"path": "github.com/Azure/azure-sdk-for-go/services/keyvault/mgmt/2016-10-01/keyvault",
			"revision": "0b745831a99da5f43aa3cc641cfcb9ed323e1f9f",
			"revisionTime": "2018-04-09T17:42:04Z",
			"version": "v15.1.0",
			"versionExact": "v15.1.0"
		},
		{
			"checksumSHA1": "QW7MPOpXOPihcLyyLXIBXNmSR8Q=",
			"path": "github.com/Azure/azure-sdk-for-go/services/monitor/mgmt/2017-05-01-preview/insights",
			"revision": "0b745831a99da5f43aa3cc641cfcb9ed323e1f9f",
			"revisionTime": "2018-04-09T17:42:04Z",
			"version": "v15.1.0",
			"versionExact": "v15.1.0"
		},
		{
			"checksumSHA1": "l5LiS1E96VhqOILV/TKh37eYbeg=",
			"path": "github.com/Azure/azure-sdk-for-go/services/mysql/mgmt/2017-04-30-preview/mysql",
			"revision": "0b745831a99da5f43aa3cc641cfcb9ed323e1f9f",
			"revisionTime": "2018-04-09T17:42:04Z",
			"version": "v15.1.0",
			"versionExact": "v15.1.0"
		},
		{
			"checksumSHA1": "xRIUSsPljkKhI6zvql/7bGJiUAU=",
			"path": "github.com/Azure/azure-sdk-for-go/services/network/mgmt/2017-09-01/network",
			"revision": "0b745831a99da5f43aa3cc641cfcb9ed323e1f9f",
			"revisionTime": "2018-04-09T17:42:04Z",
			"version": "v15.1.0",
			"versionExact": "v15.1.0"
		},
		{
			"checksumSHA1": "FKVggufINs+t2nWOsbnZo7bi+hw=",
			"path": "github.com/Azure/azure-sdk-for-go/services/operationalinsights/mgmt/2015-11-01-preview/operationalinsights",
			"revision": "0b745831a99da5f43aa3cc641cfcb9ed323e1f9f",
			"revisionTime": "2018-04-09T17:42:04Z",
			"version": "v15.1.0",
			"versionExact": "v15.1.0"
		},
		{
			"checksumSHA1": "ThSWR8EWt3+Klt7DG4HANzmxhEQ=",
			"path": "github.com/Azure/azure-sdk-for-go/services/operationsmanagement/mgmt/2015-11-01-preview/operationsmanagement",
			"revision": "0b745831a99da5f43aa3cc641cfcb9ed323e1f9f",
			"revisionTime": "2018-04-09T17:42:04Z",
			"version": "v15.1.0",
			"versionExact": "v15.1.0"
		},
		{
			"checksumSHA1": "d0AbZFEWBxTD9kTLApajDviAra8=",
			"path": "github.com/Azure/azure-sdk-for-go/services/postgresql/mgmt/2017-04-30-preview/postgresql",
			"revision": "0b745831a99da5f43aa3cc641cfcb9ed323e1f9f",
			"revisionTime": "2018-04-09T17:42:04Z",
			"version": "v15.1.0",
			"versionExact": "v15.1.0"
		},
		{
<<<<<<< HEAD
			"checksumSHA1": "JNSBPrbVww7i2tKS02XHTRU9f6A=",
			"path": "github.com/Azure/azure-sdk-for-go/services/redis/mgmt/2018-03-01/redis",
			"revision": "068ec4d616be5b2175509bf1fb3e4c8ea160d5c8",
			"revisionTime": "2018-04-05T22:23:54Z",
			"version": "v15.0.1",
			"versionExact": "v15.0.1"
=======
			"checksumSHA1": "0RWJdclCgo0gzJQVKXqcz6SxMkI=",
			"path": "github.com/Azure/azure-sdk-for-go/services/redis/mgmt/2016-04-01/redis",
			"revision": "0b745831a99da5f43aa3cc641cfcb9ed323e1f9f",
			"revisionTime": "2018-04-09T17:42:04Z",
			"version": "v15.1.0",
			"versionExact": "v15.1.0"
>>>>>>> a27be524
		},
		{
			"checksumSHA1": "woz67BK+/NdoZm4GzVYnJwzl61A=",
			"path": "github.com/Azure/azure-sdk-for-go/services/resources/mgmt/2016-06-01/subscriptions",
			"revision": "0b745831a99da5f43aa3cc641cfcb9ed323e1f9f",
			"revisionTime": "2018-04-09T17:42:04Z",
			"version": "v15.1.0",
			"versionExact": "v15.1.0"
		},
		{
			"checksumSHA1": "Dn2rizAeld0NpL5Oj920eiMwL2o=",
			"path": "github.com/Azure/azure-sdk-for-go/services/resources/mgmt/2016-09-01/locks",
			"revision": "0b745831a99da5f43aa3cc641cfcb9ed323e1f9f",
			"revisionTime": "2018-04-09T17:42:04Z",
			"version": "v15.1.0",
			"versionExact": "v15.1.0"
		},
		{
			"checksumSHA1": "F8O+DFqLL3C7QCG43si9N3NleHQ=",
			"path": "github.com/Azure/azure-sdk-for-go/services/resources/mgmt/2016-12-01/policy",
			"revision": "0b745831a99da5f43aa3cc641cfcb9ed323e1f9f",
			"revisionTime": "2018-04-09T17:42:04Z",
			"version": "v15.1.0",
			"versionExact": "v15.1.0"
		},
		{
			"checksumSHA1": "Cm1d0n9h/87EA43VSuPazm7lmgA=",
			"path": "github.com/Azure/azure-sdk-for-go/services/resources/mgmt/2017-05-10/resources",
			"revision": "0b745831a99da5f43aa3cc641cfcb9ed323e1f9f",
			"revisionTime": "2018-04-09T17:42:04Z",
			"version": "v15.1.0",
			"versionExact": "v15.1.0"
		},
		{
			"checksumSHA1": "KnpIP9m1vO3qKIgEaTH/tzdCQsY=",
			"path": "github.com/Azure/azure-sdk-for-go/services/scheduler/mgmt/2016-03-01/scheduler",
			"revision": "0b745831a99da5f43aa3cc641cfcb9ed323e1f9f",
			"revisionTime": "2018-04-09T17:42:04Z",
			"version": "v15.1.0",
			"versionExact": "v15.1.0"
		},
		{
			"checksumSHA1": "bmOcu7B6nT4ubNAFcs4DLWmBAIo=",
			"path": "github.com/Azure/azure-sdk-for-go/services/search/mgmt/2015-08-19/search",
			"revision": "0b745831a99da5f43aa3cc641cfcb9ed323e1f9f",
			"revisionTime": "2018-04-09T17:42:04Z",
			"version": "v15.1.0",
			"versionExact": "v15.1.0"
		},
		{
			"checksumSHA1": "O7UKTV+UsCZnvYLzZMLaxS9N5Jk=",
			"path": "github.com/Azure/azure-sdk-for-go/services/servicebus/mgmt/2017-04-01/servicebus",
			"revision": "0b745831a99da5f43aa3cc641cfcb9ed323e1f9f",
			"revisionTime": "2018-04-09T17:42:04Z",
			"version": "v15.1.0",
			"versionExact": "v15.1.0"
		},
		{
			"checksumSHA1": "lrA+cOUwjF47b1it8r93jaw6MSE=",
			"path": "github.com/Azure/azure-sdk-for-go/services/sql/mgmt/2015-05-01-preview/sql",
			"revision": "0b745831a99da5f43aa3cc641cfcb9ed323e1f9f",
			"revisionTime": "2018-04-09T17:42:04Z",
			"version": "v15.1.0",
			"versionExact": "v15.1.0"
		},
		{
			"checksumSHA1": "g9eP5AgV9yXRkY36M8h7aDW9oi8=",
			"path": "github.com/Azure/azure-sdk-for-go/services/storage/mgmt/2017-10-01/storage",
			"revision": "0b745831a99da5f43aa3cc641cfcb9ed323e1f9f",
			"revisionTime": "2018-04-09T17:42:04Z",
			"version": "v15.1.0",
			"versionExact": "v15.1.0"
		},
		{
			"checksumSHA1": "f9IwwrByqa3ypvYApuuZD5rIMvE=",
			"path": "github.com/Azure/azure-sdk-for-go/services/trafficmanager/mgmt/2017-05-01/trafficmanager",
			"revision": "0b745831a99da5f43aa3cc641cfcb9ed323e1f9f",
			"revisionTime": "2018-04-09T17:42:04Z",
			"version": "v15.1.0",
			"versionExact": "v15.1.0"
		},
		{
			"checksumSHA1": "kX5YZ4u08mQ44HEJVjjDOdfbNqI=",
			"path": "github.com/Azure/azure-sdk-for-go/services/web/mgmt/2016-09-01/web",
			"revision": "0b745831a99da5f43aa3cc641cfcb9ed323e1f9f",
			"revisionTime": "2018-04-09T17:42:04Z",
			"version": "v15.1.0",
			"versionExact": "v15.1.0"
		},
		{
			"checksumSHA1": "3N5Et8QnWsHJYN+v/0J/VSQUkJ0=",
			"path": "github.com/Azure/azure-sdk-for-go/storage",
			"revision": "0b745831a99da5f43aa3cc641cfcb9ed323e1f9f",
			"revisionTime": "2018-04-09T17:42:04Z",
			"version": "v15.1.0",
			"versionExact": "v15.1.0"
		},
		{
			"checksumSHA1": "Gp9PjNDzkHRrBqQ4iSH0UcQlNMU=",
			"path": "github.com/Azure/azure-sdk-for-go/version",
			"revision": "0b745831a99da5f43aa3cc641cfcb9ed323e1f9f",
			"revisionTime": "2018-04-09T17:42:04Z",
			"version": "v15.1.0",
			"versionExact": "v15.1.0"
		},
		{
			"checksumSHA1": "yWr3Vmf8wvJYTg+UR3zOjd9Kq3g=",
			"path": "github.com/Azure/go-autorest/autorest",
			"revision": "9ad9326b278af8fa5cc67c30c0ce9a58cc0862b2",
			"revisionTime": "2018-04-04T23:29:44Z",
			"version": "v10.6.0",
			"versionExact": "v10.6.0"
		},
		{
			"checksumSHA1": "2Mju3jwpFTNGwZT243jaHZ8f0dg=",
			"path": "github.com/Azure/go-autorest/autorest/adal",
			"revision": "9ad9326b278af8fa5cc67c30c0ce9a58cc0862b2",
			"revisionTime": "2018-04-04T23:29:44Z",
			"version": "v10.6.0",
			"versionExact": "v10.6.0"
		},
		{
			"checksumSHA1": "vUHo41PG/G6Qq+vqD65l9KHFxUs=",
			"path": "github.com/Azure/go-autorest/autorest/azure",
			"revision": "9ad9326b278af8fa5cc67c30c0ce9a58cc0862b2",
			"revisionTime": "2018-04-04T23:29:44Z",
			"version": "v10.6.0",
			"versionExact": "v10.6.0"
		},
		{
			"checksumSHA1": "+nXRwVB/JVEGe+oLsFhCmSkKPuI=",
			"path": "github.com/Azure/go-autorest/autorest/azure/cli",
			"revision": "9ad9326b278af8fa5cc67c30c0ce9a58cc0862b2",
			"revisionTime": "2018-04-04T23:29:44Z",
			"version": "v10.6.0",
			"versionExact": "v10.6.0"
		},
		{
			"checksumSHA1": "9nXCi9qQsYjxCeajJKWttxgEt0I=",
			"path": "github.com/Azure/go-autorest/autorest/date",
			"revision": "9ad9326b278af8fa5cc67c30c0ce9a58cc0862b2",
			"revisionTime": "2018-04-04T23:29:44Z",
			"version": "v10.6.0",
			"versionExact": "v10.6.0"
		},
		{
			"checksumSHA1": "SbBb2GcJNm5GjuPKGL2777QywR4=",
			"path": "github.com/Azure/go-autorest/autorest/to",
			"revision": "9ad9326b278af8fa5cc67c30c0ce9a58cc0862b2",
			"revisionTime": "2018-04-04T23:29:44Z",
			"version": "v10.6.0",
			"versionExact": "v10.6.0"
		},
		{
			"checksumSHA1": "5UH4IFIB/98iowPCzzVs4M4MXiQ=",
			"path": "github.com/Azure/go-autorest/autorest/validation",
			"revision": "9ad9326b278af8fa5cc67c30c0ce9a58cc0862b2",
			"revisionTime": "2018-04-04T23:29:44Z",
			"version": "v10.6.0",
			"versionExact": "v10.6.0"
		},
		{
			"checksumSHA1": "jQh1fnoKPKMURvKkpdRjN695nAQ=",
			"path": "github.com/agext/levenshtein",
			"revision": "5f10fee965225ac1eecdc234c09daf5cd9e7f7b6",
			"revisionTime": "2017-02-17T06:30:20Z"
		},
		{
			"checksumSHA1": "FIL83loX9V9APvGQIjJpbxq53F0=",
			"path": "github.com/apparentlymart/go-cidr/cidr",
			"revision": "7e4b007599d4e2076d9a81be723b3912852dda2c",
			"revisionTime": "2017-04-18T07:21:50Z"
		},
		{
			"checksumSHA1": "+2yCNqbcf7VcavAptooQReTGiHY=",
			"path": "github.com/apparentlymart/go-rundeck-api",
			"revision": "f6af74d34d1ef69a511c59173876fc1174c11f0d",
			"revisionTime": "2016-08-26T14:30:32Z"
		},
		{
			"checksumSHA1": "Ffhtm8iHH7l2ynVVOIGJE3eiuLA=",
			"path": "github.com/apparentlymart/go-textseg/textseg",
			"revision": "b836f5c4d331d1945a2fead7188db25432d73b69",
			"revisionTime": "2017-05-31T20:39:52Z"
		},
		{
			"checksumSHA1": "GCTVJ1J/SGZstNZauuLAnTFOhGA=",
			"path": "github.com/armon/go-radix",
			"revision": "1fca145dffbcaa8fe914309b1ec0cfc67500fe61",
			"revisionTime": "2017-07-27T15:54:43Z"
		},
		{
			"checksumSHA1": "fFU9OeM0pKWGL3D+Fa3PmHSjjLg=",
			"path": "github.com/aws/aws-sdk-go/aws",
			"revision": "be4fa13e47938e4801fada8c8ca3d1867ad3dcb3",
			"revisionTime": "2017-06-02T18:54:01Z",
			"version": "v1.8.34",
			"versionExact": "v1.8.34"
		},
		{
			"checksumSHA1": "Y9W+4GimK4Fuxq+vyIskVYFRnX4=",
			"path": "github.com/aws/aws-sdk-go/aws/awserr",
			"revision": "be4fa13e47938e4801fada8c8ca3d1867ad3dcb3",
			"revisionTime": "2017-06-02T18:54:01Z",
			"version": "v1.8.34",
			"versionExact": "v1.8.34"
		},
		{
			"checksumSHA1": "yyYr41HZ1Aq0hWc3J5ijXwYEcac=",
			"path": "github.com/aws/aws-sdk-go/aws/awsutil",
			"revision": "be4fa13e47938e4801fada8c8ca3d1867ad3dcb3",
			"revisionTime": "2017-06-02T18:54:01Z",
			"version": "v1.8.34",
			"versionExact": "v1.8.34"
		},
		{
			"checksumSHA1": "gcA6wFbLBJLLO/6g+AH9QoQQX1U=",
			"path": "github.com/aws/aws-sdk-go/aws/client",
			"revision": "be4fa13e47938e4801fada8c8ca3d1867ad3dcb3",
			"revisionTime": "2017-06-02T18:54:01Z",
			"version": "v1.8.34",
			"versionExact": "v1.8.34"
		},
		{
			"checksumSHA1": "ieAJ+Cvp/PKv1LpUEnUXpc3OI6E=",
			"path": "github.com/aws/aws-sdk-go/aws/client/metadata",
			"revision": "be4fa13e47938e4801fada8c8ca3d1867ad3dcb3",
			"revisionTime": "2017-06-02T18:54:01Z",
			"version": "v1.8.34",
			"versionExact": "v1.8.34"
		},
		{
			"checksumSHA1": "7/8j/q0TWtOgXyvEcv4B2Dhl00o=",
			"path": "github.com/aws/aws-sdk-go/aws/corehandlers",
			"revision": "be4fa13e47938e4801fada8c8ca3d1867ad3dcb3",
			"revisionTime": "2017-06-02T18:54:01Z",
			"version": "v1.8.34",
			"versionExact": "v1.8.34"
		},
		{
			"checksumSHA1": "Y+cPwQL0dZMyqp3wI+KJWmA9KQ8=",
			"path": "github.com/aws/aws-sdk-go/aws/credentials",
			"revision": "be4fa13e47938e4801fada8c8ca3d1867ad3dcb3",
			"revisionTime": "2017-06-02T18:54:01Z",
			"version": "v1.8.34",
			"versionExact": "v1.8.34"
		},
		{
			"checksumSHA1": "u3GOAJLmdvbuNUeUEcZSEAOeL/0=",
			"path": "github.com/aws/aws-sdk-go/aws/credentials/ec2rolecreds",
			"revision": "be4fa13e47938e4801fada8c8ca3d1867ad3dcb3",
			"revisionTime": "2017-06-02T18:54:01Z",
			"version": "v1.8.34",
			"versionExact": "v1.8.34"
		},
		{
			"checksumSHA1": "NUJUTWlc1sV8b7WjfiYc4JZbXl0=",
			"path": "github.com/aws/aws-sdk-go/aws/credentials/endpointcreds",
			"revision": "be4fa13e47938e4801fada8c8ca3d1867ad3dcb3",
			"revisionTime": "2017-06-02T18:54:01Z",
			"version": "v1.8.34",
			"versionExact": "v1.8.34"
		},
		{
			"checksumSHA1": "JEYqmF83O5n5bHkupAzA6STm0no=",
			"path": "github.com/aws/aws-sdk-go/aws/credentials/stscreds",
			"revision": "be4fa13e47938e4801fada8c8ca3d1867ad3dcb3",
			"revisionTime": "2017-06-02T18:54:01Z",
			"version": "v1.8.34",
			"versionExact": "v1.8.34"
		},
		{
			"checksumSHA1": "ZdtYh3ZHSgP/WEIaqwJHTEhpkbs=",
			"path": "github.com/aws/aws-sdk-go/aws/defaults",
			"revision": "be4fa13e47938e4801fada8c8ca3d1867ad3dcb3",
			"revisionTime": "2017-06-02T18:54:01Z",
			"version": "v1.8.34",
			"versionExact": "v1.8.34"
		},
		{
			"checksumSHA1": "/EXbk/z2TWjWc1Hvb4QYs3Wmhb8=",
			"path": "github.com/aws/aws-sdk-go/aws/ec2metadata",
			"revision": "be4fa13e47938e4801fada8c8ca3d1867ad3dcb3",
			"revisionTime": "2017-06-02T18:54:01Z",
			"version": "v1.8.34",
			"versionExact": "v1.8.34"
		},
		{
			"checksumSHA1": "vaHB7ND2ZMMwBwrdT0KJUKT1VaM=",
			"path": "github.com/aws/aws-sdk-go/aws/endpoints",
			"revision": "be4fa13e47938e4801fada8c8ca3d1867ad3dcb3",
			"revisionTime": "2017-06-02T18:54:01Z",
			"version": "v1.8.34",
			"versionExact": "v1.8.34"
		},
		{
			"checksumSHA1": "Utpqcq3J2hqoaKEsjI7kDF9bUkg=",
			"path": "github.com/aws/aws-sdk-go/aws/request",
			"revision": "be4fa13e47938e4801fada8c8ca3d1867ad3dcb3",
			"revisionTime": "2017-06-02T18:54:01Z",
			"version": "v1.8.34",
			"versionExact": "v1.8.34"
		},
		{
			"checksumSHA1": "Y20DEtMtbfE9qTtmoi2NYV1x7aA=",
			"path": "github.com/aws/aws-sdk-go/aws/session",
			"revision": "be4fa13e47938e4801fada8c8ca3d1867ad3dcb3",
			"revisionTime": "2017-06-02T18:54:01Z",
			"version": "v1.8.34",
			"versionExact": "v1.8.34"
		},
		{
			"checksumSHA1": "SvIsunO8D9MEKbetMENA4WRnyeE=",
			"path": "github.com/aws/aws-sdk-go/aws/signer/v4",
			"revision": "be4fa13e47938e4801fada8c8ca3d1867ad3dcb3",
			"revisionTime": "2017-06-02T18:54:01Z",
			"version": "v1.8.34",
			"versionExact": "v1.8.34"
		},
		{
			"checksumSHA1": "04ypv4x12l4q0TksA1zEVsmgpvw=",
			"path": "github.com/aws/aws-sdk-go/internal/shareddefaults",
			"revision": "be4fa13e47938e4801fada8c8ca3d1867ad3dcb3",
			"revisionTime": "2017-06-02T18:54:01Z",
			"version": "v1.8.34",
			"versionExact": "v1.8.34"
		},
		{
			"checksumSHA1": "wk7EyvDaHwb5qqoOP/4d3cV0708=",
			"path": "github.com/aws/aws-sdk-go/private/protocol",
			"revision": "be4fa13e47938e4801fada8c8ca3d1867ad3dcb3",
			"revisionTime": "2017-06-02T18:54:01Z",
			"version": "v1.8.34",
			"versionExact": "v1.8.34"
		},
		{
			"checksumSHA1": "ZqY5RWavBLWTo6j9xqdyBEaNFRk=",
			"path": "github.com/aws/aws-sdk-go/private/protocol/query",
			"revision": "be4fa13e47938e4801fada8c8ca3d1867ad3dcb3",
			"revisionTime": "2017-06-02T18:54:01Z",
			"version": "v1.8.34",
			"versionExact": "v1.8.34"
		},
		{
			"checksumSHA1": "Drt1JfLMa0DQEZLWrnMlTWaIcC8=",
			"path": "github.com/aws/aws-sdk-go/private/protocol/query/queryutil",
			"revision": "be4fa13e47938e4801fada8c8ca3d1867ad3dcb3",
			"revisionTime": "2017-06-02T18:54:01Z",
			"version": "v1.8.34",
			"versionExact": "v1.8.34"
		},
		{
			"checksumSHA1": "VCTh+dEaqqhog5ncy/WTt9+/gFM=",
			"path": "github.com/aws/aws-sdk-go/private/protocol/rest",
			"revision": "be4fa13e47938e4801fada8c8ca3d1867ad3dcb3",
			"revisionTime": "2017-06-02T18:54:01Z",
			"version": "v1.8.34",
			"versionExact": "v1.8.34"
		},
		{
			"checksumSHA1": "ODo+ko8D6unAxZuN1jGzMcN4QCc=",
			"path": "github.com/aws/aws-sdk-go/private/protocol/restxml",
			"revision": "be4fa13e47938e4801fada8c8ca3d1867ad3dcb3",
			"revisionTime": "2017-06-02T18:54:01Z",
			"version": "v1.8.34",
			"versionExact": "v1.8.34"
		},
		{
			"checksumSHA1": "0qYPUga28aQVkxZgBR3Z86AbGUQ=",
			"path": "github.com/aws/aws-sdk-go/private/protocol/xml/xmlutil",
			"revision": "be4fa13e47938e4801fada8c8ca3d1867ad3dcb3",
			"revisionTime": "2017-06-02T18:54:01Z",
			"version": "v1.8.34",
			"versionExact": "v1.8.34"
		},
		{
			"checksumSHA1": "krqUUMDYRN2ohYcumxZl8BTR5EQ=",
			"path": "github.com/aws/aws-sdk-go/service/s3",
			"revision": "be4fa13e47938e4801fada8c8ca3d1867ad3dcb3",
			"revisionTime": "2017-06-02T18:54:01Z",
			"version": "v1.8.34",
			"versionExact": "v1.8.34"
		},
		{
			"checksumSHA1": "VH5y62f+SDyEIqnTibiPtQ687i8=",
			"path": "github.com/aws/aws-sdk-go/service/sts",
			"revision": "be4fa13e47938e4801fada8c8ca3d1867ad3dcb3",
			"revisionTime": "2017-06-02T18:54:01Z",
			"version": "v1.8.34",
			"versionExact": "v1.8.34"
		},
		{
			"checksumSHA1": "nqw2Qn5xUklssHTubS5HDvEL9L4=",
			"path": "github.com/bgentry/go-netrc/netrc",
			"revision": "9fd32a8b3d3d3f9d43c341bfe098430e07609480",
			"revisionTime": "2014-04-22T17:41:19Z"
		},
		{
			"checksumSHA1": "oTmBS67uxM6OXB/+OJUAG9LK4jw=",
			"path": "github.com/bgentry/speakeasy",
			"revision": "4aabc24848ce5fd31929f7d1e4ea74d3709c14cd",
			"revisionTime": "2017-04-17T20:07:03Z"
		},
		{
			"checksumSHA1": "OT4XN9z5k69e2RsMSpwW74B+yk4=",
			"path": "github.com/blang/semver",
			"revision": "2ee87856327ba09384cabd113bc6b5d174e9ec0f",
			"revisionTime": "2017-07-27T06:48:18Z"
		},
		{
			"checksumSHA1": "dvabztWVQX8f6oMLRyv4dLH+TGY=",
			"path": "github.com/davecgh/go-spew/spew",
			"revision": "346938d642f2ec3594ed81d874461961cd0faa76",
			"revisionTime": "2016-10-29T20:57:26Z"
		},
		{
			"checksumSHA1": "yDQQpeUxwqB3C+4opweg6znWJQk=",
			"comment": "v2.4.0-11-gf219341",
			"path": "github.com/dgrijalva/jwt-go",
			"revision": "f0777076321ab64f6efc15a82d9d23b98539b943",
			"revisionTime": "2016-06-17T17:01:58Z"
		},
		{
			"checksumSHA1": "vI06gXltt7k8zik7bOZvG2PmfYo=",
			"path": "github.com/dimchansky/utfbom",
			"revision": "6c6132ff69f0f6c088739067407b5d32c52e1d0f",
			"revisionTime": "2017-03-28T06:13:12Z"
		},
		{
			"checksumSHA1": "BCv50o5pDkoSG3vYKOSai1Z8p3w=",
			"path": "github.com/fsouza/go-dockerclient",
			"revision": "1d4f4ae73768d3ca16a6fb964694f58dc5eba601",
			"revisionTime": "2016-04-27T17:25:47Z",
			"tree": true
		},
		{
			"checksumSHA1": "1K+xrZ1PBez190iGt5OnMtGdih4=",
			"comment": "v1.8.6",
			"path": "github.com/go-ini/ini",
			"revision": "766e555c68dc8bda90d197ee8946c37519c19409",
			"revisionTime": "2017-01-17T13:00:17Z"
		},
		{
			"checksumSHA1": "yqF125xVSkmfLpIVGrLlfE05IUk=",
			"path": "github.com/golang/protobuf/proto",
			"revision": "130e6b02ab059e7b717a096f397c5b60111cae74",
			"revisionTime": "2017-09-20T22:06:47Z"
		},
		{
			"checksumSHA1": "VfkiItDBFFkZluaAMAzJipDXNBY=",
			"path": "github.com/golang/protobuf/ptypes",
			"revision": "130e6b02ab059e7b717a096f397c5b60111cae74",
			"revisionTime": "2017-09-20T22:06:47Z"
		},
		{
			"checksumSHA1": "UB9scpDxeFjQe5tEthuR4zCLRu4=",
			"path": "github.com/golang/protobuf/ptypes/any",
			"revision": "130e6b02ab059e7b717a096f397c5b60111cae74",
			"revisionTime": "2017-09-20T22:06:47Z"
		},
		{
			"checksumSHA1": "hUjAj0dheFVDl84BAnSWj9qy2iY=",
			"path": "github.com/golang/protobuf/ptypes/duration",
			"revision": "130e6b02ab059e7b717a096f397c5b60111cae74",
			"revisionTime": "2017-09-20T22:06:47Z"
		},
		{
			"checksumSHA1": "O2ItP5rmfrgxPufhjJXbFlXuyL8=",
			"path": "github.com/golang/protobuf/ptypes/timestamp",
			"revision": "130e6b02ab059e7b717a096f397c5b60111cae74",
			"revisionTime": "2017-09-20T22:06:47Z"
		},
		{
			"checksumSHA1": "Y80EASFjCaCxHdfPxmN4Wc2n1BM=",
			"path": "github.com/google/uuid",
			"revision": "7e072fc3a7be179aee6d3359e46015aa8c995314",
			"revisionTime": "2017-08-14T14:36:39Z"
		},
		{
			"checksumSHA1": "cdOCt0Yb+hdErz8NAQqayxPmRsY=",
			"path": "github.com/hashicorp/errwrap",
			"revision": "7554cd9344cec97297fa6649b055a8c98c2a1e55"
		},
		{
			"checksumSHA1": "b8F628srIitj5p7Y130xc9k0QWs=",
			"path": "github.com/hashicorp/go-cleanhttp",
			"revision": "3573b8b52aa7b37b9358d966a898feb387f62437",
			"revisionTime": "2017-02-11T01:34:15Z"
		},
		{
			"checksumSHA1": "brThpsw/3IsIiU92V6YzqxRjqJU=",
			"path": "github.com/hashicorp/go-getter",
			"revision": "64040d90d4ab861e7e833d689dc76a0f176d8dec",
			"revisionTime": "2018-02-26T18:37:29Z"
		},
		{
			"checksumSHA1": "9J+kDr29yDrwsdu2ULzewmqGjpA=",
			"path": "github.com/hashicorp/go-getter/helper/url",
			"revision": "c3d66e76678dce180a7b452653472f949aedfbcd",
			"revisionTime": "2017-02-07T21:55:32Z"
		},
		{
			"checksumSHA1": "0OUXdKhaE6TzpHevY0VFlAA5YJ8=",
			"path": "github.com/hashicorp/go-hclog",
			"revision": "8105cc0a3736cc153a2025f5d0d91b80045fc9ff",
			"revisionTime": "2017-09-03T16:32:58Z"
		},
		{
			"checksumSHA1": "lrSl49G23l6NhfilxPM0XFs5rZo=",
			"path": "github.com/hashicorp/go-multierror",
			"revision": "d30f09973e19c1dfcd120b2d9c4f168e68d6b5d5"
		},
		{
			"checksumSHA1": "R6me0jVmcT/OPo80Fe0qo5fRwHc=",
			"path": "github.com/hashicorp/go-plugin",
			"revision": "a5174f84d7f8ff00fb07ab4ef1f380d32eee0e63",
			"revisionTime": "2017-08-16T15:18:19Z"
		},
		{
			"checksumSHA1": "85XUnluYJL7F55ptcwdmN8eSOsk=",
			"path": "github.com/hashicorp/go-uuid",
			"revision": "36289988d83ca270bc07c234c36f364b0dd9c9a7"
		},
		{
			"checksumSHA1": "EcZfls6vcqjasWV/nBlu+C+EFmc=",
			"path": "github.com/hashicorp/go-version",
			"revision": "e96d3840402619007766590ecea8dd7af1292276",
			"revisionTime": "2016-10-31T18:26:05Z"
		},
		{
			"checksumSHA1": "o3XZZdOnSnwQSpYw215QV75ZDeI=",
			"path": "github.com/hashicorp/hcl",
			"revision": "a4b07c25de5ff55ad3b8936cea69a79a3d95a855",
			"revisionTime": "2017-05-04T19:02:34Z"
		},
		{
			"checksumSHA1": "XQmjDva9JCGGkIecOgwtBEMCJhU=",
			"path": "github.com/hashicorp/hcl/hcl/ast",
			"revision": "a4b07c25de5ff55ad3b8936cea69a79a3d95a855",
			"revisionTime": "2017-05-04T19:02:34Z"
		},
		{
			"checksumSHA1": "teokXoyRXEJ0vZHOWBD11l5YFNI=",
			"path": "github.com/hashicorp/hcl/hcl/parser",
			"revision": "a4b07c25de5ff55ad3b8936cea69a79a3d95a855",
			"revisionTime": "2017-05-04T19:02:34Z"
		},
		{
			"checksumSHA1": "z6wdP4mRw4GVjShkNHDaOWkbxS0=",
			"path": "github.com/hashicorp/hcl/hcl/scanner",
			"revision": "a4b07c25de5ff55ad3b8936cea69a79a3d95a855",
			"revisionTime": "2017-05-04T19:02:34Z"
		},
		{
			"checksumSHA1": "oS3SCN9Wd6D8/LG0Yx1fu84a7gI=",
			"path": "github.com/hashicorp/hcl/hcl/strconv",
			"revision": "a4b07c25de5ff55ad3b8936cea69a79a3d95a855",
			"revisionTime": "2017-05-04T19:02:34Z"
		},
		{
			"checksumSHA1": "c6yprzj06ASwCo18TtbbNNBHljA=",
			"path": "github.com/hashicorp/hcl/hcl/token",
			"revision": "a4b07c25de5ff55ad3b8936cea69a79a3d95a855",
			"revisionTime": "2017-05-04T19:02:34Z"
		},
		{
			"checksumSHA1": "PwlfXt7mFS8UYzWxOK5DOq0yxS0=",
			"path": "github.com/hashicorp/hcl/json/parser",
			"revision": "a4b07c25de5ff55ad3b8936cea69a79a3d95a855",
			"revisionTime": "2017-05-04T19:02:34Z"
		},
		{
			"checksumSHA1": "YdvFsNOMSWMLnY6fcliWQa0O5Fw=",
			"path": "github.com/hashicorp/hcl/json/scanner",
			"revision": "a4b07c25de5ff55ad3b8936cea69a79a3d95a855",
			"revisionTime": "2017-05-04T19:02:34Z"
		},
		{
			"checksumSHA1": "fNlXQCQEnb+B3k5UDL/r15xtSJY=",
			"path": "github.com/hashicorp/hcl/json/token",
			"revision": "a4b07c25de5ff55ad3b8936cea69a79a3d95a855",
			"revisionTime": "2017-05-04T19:02:34Z"
		},
		{
			"checksumSHA1": "BRJaQcKriVKEirVC7YxBxPufQF0=",
			"path": "github.com/hashicorp/hcl2/gohcl",
			"revision": "998a3053e207853cf21b90e451772fbecfd1d1bc",
			"revisionTime": "2018-02-27T15:54:56Z"
		},
		{
			"checksumSHA1": "8WGegGBHF0jpEtTECIYLhyKDlV4=",
			"path": "github.com/hashicorp/hcl2/hcl",
			"revision": "998a3053e207853cf21b90e451772fbecfd1d1bc",
			"revisionTime": "2018-02-27T15:54:56Z"
		},
		{
			"checksumSHA1": "DBtGa0Ki9o5LM9VbvN3C6ca30uk=",
			"path": "github.com/hashicorp/hcl2/hcl/hclsyntax",
			"revision": "998a3053e207853cf21b90e451772fbecfd1d1bc",
			"revisionTime": "2018-02-27T15:54:56Z"
		},
		{
			"checksumSHA1": "rO5UMfg6RZZmFT+cVY6enj+Z6FQ=",
			"path": "github.com/hashicorp/hcl2/hcl/json",
			"revision": "998a3053e207853cf21b90e451772fbecfd1d1bc",
			"revisionTime": "2018-02-27T15:54:56Z"
		},
		{
			"checksumSHA1": "672O/GQ9z+OFsG3eHLKq1yg3ZGM=",
			"path": "github.com/hashicorp/hcl2/hcldec",
			"revision": "998a3053e207853cf21b90e451772fbecfd1d1bc",
			"revisionTime": "2018-02-27T15:54:56Z"
		},
		{
			"checksumSHA1": "IzmftuG99BqNhbFGhxZaGwtiMtM=",
			"path": "github.com/hashicorp/hcl2/hclparse",
			"revision": "998a3053e207853cf21b90e451772fbecfd1d1bc",
			"revisionTime": "2018-02-27T15:54:56Z"
		},
		{
			"checksumSHA1": "M09yxoBoCEtG7EcHR8aEWLzMMJc=",
			"path": "github.com/hashicorp/hil",
			"revision": "fac2259da677551de1fb92b844c4d020a38d8468",
			"revisionTime": "2017-05-12T21:33:05Z"
		},
		{
			"checksumSHA1": "0S0KeBcfqVFYBPeZkuJ4fhQ5mCA=",
			"path": "github.com/hashicorp/hil/ast",
			"revision": "fac2259da677551de1fb92b844c4d020a38d8468",
			"revisionTime": "2017-05-12T21:33:05Z"
		},
		{
			"checksumSHA1": "P5PZ3k7SmqWmxgJ8Q0gLzeNpGhE=",
			"path": "github.com/hashicorp/hil/parser",
			"revision": "fac2259da677551de1fb92b844c4d020a38d8468",
			"revisionTime": "2017-05-12T21:33:05Z"
		},
		{
			"checksumSHA1": "DC1k5kOua4oFqmo+JRt0YzfP44o=",
			"path": "github.com/hashicorp/hil/scanner",
			"revision": "fac2259da677551de1fb92b844c4d020a38d8468",
			"revisionTime": "2017-05-12T21:33:05Z"
		},
		{
			"checksumSHA1": "vt+P9D2yWDO3gdvdgCzwqunlhxU=",
			"path": "github.com/hashicorp/logutils",
			"revision": "0dc08b1671f34c4250ce212759ebd880f743d883",
			"revisionTime": "2015-06-09T07:04:31Z"
		},
		{
			"checksumSHA1": "D2qVXjDywJu6wLj/4NCTsFnRrvw=",
			"path": "github.com/hashicorp/terraform/config",
			"revision": "3802b14260603f90c7a1faf55994dcc8933e2069",
			"revisionTime": "2018-01-31T20:48:39Z",
			"version": "=v0.11.3",
			"versionExact": "v0.11.3"
		},
		{
			"checksumSHA1": "WzQP2WfiCYlaALKZVqEFsxZsG1o=",
			"path": "github.com/hashicorp/terraform/config/configschema",
			"revision": "3802b14260603f90c7a1faf55994dcc8933e2069",
			"revisionTime": "2018-01-31T20:48:39Z",
			"version": "=v0.11.3",
			"versionExact": "v0.11.3"
		},
		{
			"checksumSHA1": "3V7300kyZF+AGy/cOKV0+P6M3LY=",
			"path": "github.com/hashicorp/terraform/config/hcl2shim",
			"revision": "3802b14260603f90c7a1faf55994dcc8933e2069",
			"revisionTime": "2018-01-31T20:48:39Z",
			"version": "=v0.11.3",
			"versionExact": "v0.11.3"
		},
		{
			"checksumSHA1": "7+cYlhS0+Z/xYUzYQft8Wibs1GA=",
			"path": "github.com/hashicorp/terraform/config/module",
			"revision": "3802b14260603f90c7a1faf55994dcc8933e2069",
			"revisionTime": "2018-01-31T20:48:39Z",
			"version": "=v0.11.3",
			"versionExact": "v0.11.3"
		},
		{
			"checksumSHA1": "mPbjVPD2enEey45bP4M83W2AxlY=",
			"path": "github.com/hashicorp/terraform/dag",
			"revision": "3802b14260603f90c7a1faf55994dcc8933e2069",
			"revisionTime": "2018-01-31T20:48:39Z",
			"version": "=v0.11.3",
			"versionExact": "v0.11.3"
		},
		{
			"checksumSHA1": "P8gNPDuOzmiK4Lz9xG7OBy4Rlm8=",
			"path": "github.com/hashicorp/terraform/flatmap",
			"revision": "3802b14260603f90c7a1faf55994dcc8933e2069",
			"revisionTime": "2018-01-31T20:48:39Z",
			"version": "=v0.11.3",
			"versionExact": "v0.11.3"
		},
		{
			"checksumSHA1": "zx5DLo5aV0xDqxGTzSibXg7HHAA=",
			"path": "github.com/hashicorp/terraform/helper/acctest",
			"revision": "3802b14260603f90c7a1faf55994dcc8933e2069",
			"revisionTime": "2018-01-31T20:48:39Z",
			"version": "=v0.11.3",
			"versionExact": "v0.11.3"
		},
		{
			"checksumSHA1": "uT6Q9RdSRAkDjyUgQlJ2XKJRab4=",
			"path": "github.com/hashicorp/terraform/helper/config",
			"revision": "3802b14260603f90c7a1faf55994dcc8933e2069",
			"revisionTime": "2018-01-31T20:48:39Z",
			"version": "=v0.11.3",
			"versionExact": "v0.11.3"
		},
		{
			"checksumSHA1": "KNvbU1r5jv0CBeQLnEtDoL3dRtc=",
			"path": "github.com/hashicorp/terraform/helper/hashcode",
			"revision": "3802b14260603f90c7a1faf55994dcc8933e2069",
			"revisionTime": "2018-01-31T20:48:39Z",
			"version": "=v0.11.3",
			"versionExact": "v0.11.3"
		},
		{
			"checksumSHA1": "B267stWNQd0/pBTXHfI/tJsxzfc=",
			"path": "github.com/hashicorp/terraform/helper/hilmapstructure",
			"revision": "3802b14260603f90c7a1faf55994dcc8933e2069",
			"revisionTime": "2018-01-31T20:48:39Z",
			"version": "=v0.11.3",
			"versionExact": "v0.11.3"
		},
		{
			"checksumSHA1": "BAXV9ruAyno3aFgwYI2/wWzB2Gc=",
			"path": "github.com/hashicorp/terraform/helper/logging",
			"revision": "3802b14260603f90c7a1faf55994dcc8933e2069",
			"revisionTime": "2018-01-31T20:48:39Z",
			"version": "=v0.11.3",
			"versionExact": "v0.11.3"
		},
		{
			"checksumSHA1": "twkFd4x71kBnDfrdqO5nhs8dMOY=",
			"path": "github.com/hashicorp/terraform/helper/mutexkv",
			"revision": "3802b14260603f90c7a1faf55994dcc8933e2069",
			"revisionTime": "2018-01-31T20:48:39Z",
			"version": "=v0.11.3",
			"versionExact": "v0.11.3"
		},
		{
			"checksumSHA1": "9d4zouxtH24HFa6RuUdq7lG3tgQ=",
			"path": "github.com/hashicorp/terraform/helper/resource",
			"revision": "3802b14260603f90c7a1faf55994dcc8933e2069",
			"revisionTime": "2018-01-31T20:48:39Z",
			"version": "=v0.11.3",
			"versionExact": "v0.11.3"
		},
		{
			"checksumSHA1": "Hnaw+m7E6HQ+me3G/p6pMLU7SXk=",
			"path": "github.com/hashicorp/terraform/helper/schema",
			"revision": "3802b14260603f90c7a1faf55994dcc8933e2069",
			"revisionTime": "2018-01-31T20:48:39Z",
			"version": "=v0.11.3",
			"versionExact": "v0.11.3"
		},
		{
			"checksumSHA1": "Fzbv+N7hFXOtrR6E7ZcHT3jEE9s=",
			"path": "github.com/hashicorp/terraform/helper/structure",
			"revision": "3802b14260603f90c7a1faf55994dcc8933e2069",
			"revisionTime": "2018-01-31T20:48:39Z",
			"version": "=v0.11.3",
			"versionExact": "v0.11.3"
		},
		{
			"checksumSHA1": "6O4zxgqAD+QZm6plsIfl4MH310Q=",
			"path": "github.com/hashicorp/terraform/helper/validation",
			"revision": "3802b14260603f90c7a1faf55994dcc8933e2069",
			"revisionTime": "2018-01-31T20:48:39Z",
			"version": "=v0.11.3",
			"versionExact": "v0.11.3"
		},
		{
			"checksumSHA1": "yFWmdS6yEJZpRJzUqd/mULqCYGk=",
			"path": "github.com/hashicorp/terraform/moduledeps",
			"revision": "3802b14260603f90c7a1faf55994dcc8933e2069",
			"revisionTime": "2018-01-31T20:48:39Z",
			"version": "=v0.11.3",
			"versionExact": "v0.11.3"
		},
		{
			"checksumSHA1": "DqaoG++NXRCfvH/OloneLWrM+3k=",
			"path": "github.com/hashicorp/terraform/plugin",
			"revision": "3802b14260603f90c7a1faf55994dcc8933e2069",
			"revisionTime": "2018-01-31T20:48:39Z",
			"version": "=v0.11.3",
			"versionExact": "v0.11.3"
		},
		{
			"checksumSHA1": "zSwwe4v/eJEBO1m1fLIeroxRbxE=",
			"path": "github.com/hashicorp/terraform/plugin/discovery",
			"revision": "3802b14260603f90c7a1faf55994dcc8933e2069",
			"revisionTime": "2018-01-31T20:48:39Z",
			"version": "=v0.11.3",
			"versionExact": "v0.11.3"
		},
		{
			"checksumSHA1": "R6kmKI5Yetjs3Jwp1NjsetpUzJQ=",
			"path": "github.com/hashicorp/terraform/registry",
			"revision": "dc8036636ae76c7a7d1a7bd4e0ee09686a216a3b",
			"revisionTime": "2018-02-27T16:38:55Z"
		},
		{
			"checksumSHA1": "cR87P4V5aiEfvF+1qoBi2JQyQS4=",
			"path": "github.com/hashicorp/terraform/registry/regsrc",
			"revision": "3802b14260603f90c7a1faf55994dcc8933e2069",
			"revisionTime": "2018-01-31T20:48:39Z",
			"version": "=v0.11.3",
			"versionExact": "v0.11.3"
		},
		{
			"checksumSHA1": "y9IXgIJQq9XNy1zIYUV2Kc0KsnA=",
			"path": "github.com/hashicorp/terraform/registry/response",
			"revision": "3802b14260603f90c7a1faf55994dcc8933e2069",
			"revisionTime": "2018-01-31T20:48:39Z",
			"version": "=v0.11.3",
			"versionExact": "v0.11.3"
		},
		{
			"checksumSHA1": "VXlzRRDVOqeMvnnrbUcR9H64OA4=",
			"path": "github.com/hashicorp/terraform/svchost",
			"revision": "3802b14260603f90c7a1faf55994dcc8933e2069",
			"revisionTime": "2018-01-31T20:48:39Z",
			"version": "=v0.11.3",
			"versionExact": "v0.11.3"
		},
		{
			"checksumSHA1": "GzcKNlFL0N77JVjU8qbltXE4R3k=",
			"path": "github.com/hashicorp/terraform/svchost/auth",
			"revision": "3802b14260603f90c7a1faf55994dcc8933e2069",
			"revisionTime": "2018-01-31T20:48:39Z",
			"version": "=v0.11.3",
			"versionExact": "v0.11.3"
		},
		{
			"checksumSHA1": "Y4t8+iBORq8ll8t6tmwUozq3FGk=",
			"path": "github.com/hashicorp/terraform/svchost/disco",
			"revision": "3802b14260603f90c7a1faf55994dcc8933e2069",
			"revisionTime": "2018-01-31T20:48:39Z",
			"version": "=v0.11.3",
			"versionExact": "v0.11.3"
		},
		{
			"checksumSHA1": "4iyhUJFJqtCont3sddyqSD3DFWg=",
			"path": "github.com/hashicorp/terraform/terraform",
			"revision": "3802b14260603f90c7a1faf55994dcc8933e2069",
			"revisionTime": "2018-01-31T20:48:39Z",
			"version": "=v0.11.3",
			"versionExact": "v0.11.3"
		},
		{
			"checksumSHA1": "+K+oz9mMTmQMxIA3KVkGRfjvm9I=",
			"path": "github.com/hashicorp/terraform/tfdiags",
			"revision": "3802b14260603f90c7a1faf55994dcc8933e2069",
			"revisionTime": "2018-01-31T20:48:39Z",
			"version": "=v0.11.3",
			"versionExact": "v0.11.3"
		},
		{
			"checksumSHA1": "R43En+SNnXiSxTUecrW58Ohprmc=",
			"path": "github.com/hashicorp/terraform/version",
			"revision": "3802b14260603f90c7a1faf55994dcc8933e2069",
			"revisionTime": "2018-01-31T20:48:39Z",
			"version": "=v0.11.3",
			"versionExact": "v0.11.3"
		},
		{
			"checksumSHA1": "ZhK6IO2XN81Y+3RAjTcVm1Ic7oU=",
			"path": "github.com/hashicorp/yamux",
			"revision": "d1caa6c97c9fc1cc9e83bbe34d0603f9ff0ce8bd",
			"revisionTime": "2016-07-20T23:31:40Z"
		},
		{
			"checksumSHA1": "0ZrwvB6KoGPj2PoDNSEJwxQ6Mog=",
			"comment": "0.2.2-2-gc01cf91",
			"path": "github.com/jmespath/go-jmespath",
			"revision": "bd40a432e4c76585ef6b72d3fd96fb9b6dc7b68d",
			"revisionTime": "2016-08-03T19:07:31Z"
		},
		{
			"checksumSHA1": "T9E+5mKBQ/BX4wlNxgaPfetxdeI=",
			"path": "github.com/marstr/guid",
			"revision": "8bdf7d1a087ccc975cf37dd6507da50698fd19ca",
			"revisionTime": "2017-04-27T23:51:15Z"
		},
		{
			"checksumSHA1": "y/A5iuvwjytQE2CqVuphQRXR2nI=",
			"path": "github.com/mattn/go-isatty",
			"revision": "a5cdd64afdee435007ee3e9f6ed4684af949d568",
			"revisionTime": "2017-09-25T05:49:04Z"
		},
		{
			"checksumSHA1": "UIqCj7qI0hhIMpAhS9YYqs2jD48=",
			"path": "github.com/mitchellh/cli",
			"revision": "65fcae5817c8600da98ada9d7edf26dd1a84837b",
			"revisionTime": "2017-09-08T18:10:43Z"
		},
		{
			"checksumSHA1": "guxbLo8KHHBeM0rzou4OTzzpDNs=",
			"path": "github.com/mitchellh/copystructure",
			"revision": "5af94aef99f597e6a9e1f6ac6be6ce0f3c96b49d",
			"revisionTime": "2016-10-13T19:53:42Z"
		},
		{
			"checksumSHA1": "V/quM7+em2ByJbWBLOsEwnY3j/Q=",
			"path": "github.com/mitchellh/go-homedir",
			"revision": "b8bc1bf767474819792c23f32d8286a45736f1c6",
			"revisionTime": "2016-12-03T19:45:07Z"
		},
		{
			"checksumSHA1": "6TBW88DSxRHf4WvOC9K5ilBZx/8=",
			"path": "github.com/mitchellh/go-testing-interface",
			"revision": "9a441910b16872f7b8283682619b3761a9aa2222",
			"revisionTime": "2017-07-30T05:09:07Z"
		},
		{
			"checksumSHA1": "L3leymg2RT8hFl5uL+5KP/LpBkg=",
			"path": "github.com/mitchellh/go-wordwrap",
			"revision": "ad45545899c7b13c020ea92b2072220eefad42b8",
			"revisionTime": "2015-03-14T17:03:34Z"
		},
		{
			"checksumSHA1": "xyoJKalfQwTUN1qzZGQKWYAwl0A=",
			"path": "github.com/mitchellh/hashstructure",
			"revision": "6b17d669fac5e2f71c16658d781ec3fdd3802b69"
		},
		{
			"checksumSHA1": "MlX15lJuV8DYARX5RJY8rqrSEWQ=",
			"path": "github.com/mitchellh/mapstructure",
			"revision": "53818660ed4955e899c0bcafa97299a388bd7c8e",
			"revisionTime": "2017-03-07T20:11:23Z"
		},
		{
			"checksumSHA1": "vBpuqNfSTZcAR/0tP8tNYacySGs=",
			"path": "github.com/mitchellh/reflectwalk",
			"revision": "92573fe8d000a145bfebc03a16bc22b34945867f",
			"revisionTime": "2016-10-03T17:45:16Z"
		},
		{
			"checksumSHA1": "rTNABfFJ9wtLQRH8uYNkEZGQOrY=",
			"path": "github.com/posener/complete",
			"revision": "88e59760adaddb8276c9b15511302890690e2dae",
			"revisionTime": "2017-09-08T12:52:45Z"
		},
		{
			"checksumSHA1": "NB7uVS0/BJDmNu68vPAlbrq4TME=",
			"path": "github.com/posener/complete/cmd",
			"revision": "88e59760adaddb8276c9b15511302890690e2dae",
			"revisionTime": "2017-09-08T12:52:45Z"
		},
		{
			"checksumSHA1": "Hwojin3GxRyKwPAiz5r7UszqkPc=",
			"path": "github.com/posener/complete/cmd/install",
			"revision": "88e59760adaddb8276c9b15511302890690e2dae",
			"revisionTime": "2017-09-08T12:52:45Z"
		},
		{
			"checksumSHA1": "DMo94FwJAm9ZCYCiYdJU2+bh4no=",
			"path": "github.com/posener/complete/match",
			"revision": "88e59760adaddb8276c9b15511302890690e2dae",
			"revisionTime": "2017-09-08T12:52:45Z"
		},
		{
			"checksumSHA1": "u5s2PZ7fzCOqQX7bVPf9IJ+qNLQ=",
			"path": "github.com/rancher/go-rancher",
			"revision": "ec24b7f12fca9f78fbfcd62a0ea8bce14ade8792",
			"revisionTime": "2017-04-07T04:09:43Z"
		},
		{
			"checksumSHA1": "zmC8/3V4ls53DJlNTKDZwPSC/dA=",
			"path": "github.com/satori/go.uuid",
			"revision": "b061729afc07e77a8aa4fad0a2fd840958f1942a",
			"revisionTime": "2016-09-27T10:08:44Z"
		},
		{
			"checksumSHA1": "iqUXcP3VA+G1/gVLRpQpBUt/BuA=",
			"path": "github.com/satori/uuid",
			"revision": "b061729afc07e77a8aa4fad0a2fd840958f1942a",
			"revisionTime": "2016-09-27T10:08:44Z"
		},
		{
			"checksumSHA1": "qgMa75aMGbkFY0jIqqqgVnCUoNA=",
			"path": "github.com/ulikunitz/xz",
			"revision": "0c6b41e72360850ca4f98dc341fd999726ea007f",
			"revisionTime": "2017-06-05T21:53:11Z"
		},
		{
			"checksumSHA1": "vjnTkzNrMs5Xj6so/fq0mQ6dT1c=",
			"path": "github.com/ulikunitz/xz/internal/hash",
			"revision": "0c6b41e72360850ca4f98dc341fd999726ea007f",
			"revisionTime": "2017-06-05T21:53:11Z"
		},
		{
			"checksumSHA1": "m0pm57ASBK/CTdmC0ppRHO17mBs=",
			"path": "github.com/ulikunitz/xz/internal/xlog",
			"revision": "0c6b41e72360850ca4f98dc341fd999726ea007f",
			"revisionTime": "2017-06-05T21:53:11Z"
		},
		{
			"checksumSHA1": "2vZw6zc8xuNlyVz2QKvdlNSZQ1U=",
			"path": "github.com/ulikunitz/xz/lzma",
			"revision": "0c6b41e72360850ca4f98dc341fd999726ea007f",
			"revisionTime": "2017-06-05T21:53:11Z"
		},
		{
			"checksumSHA1": "LUk2yLGjAYyMRDhFHxfMCee4u70=",
			"path": "github.com/zclconf/go-cty/cty",
			"revision": "7166230c635fa24bbe613c5a53e75ad15c42c059",
			"revisionTime": "2018-02-27T16:32:37Z"
		},
		{
			"checksumSHA1": "gDpi8g5VxCRM3JKm/kaYlGdFUdQ=",
			"path": "github.com/zclconf/go-cty/cty/convert",
			"revision": "7166230c635fa24bbe613c5a53e75ad15c42c059",
			"revisionTime": "2018-02-27T16:32:37Z"
		},
		{
			"checksumSHA1": "TU21yqpRZdbEbH8pp4I5YsQa00E=",
			"path": "github.com/zclconf/go-cty/cty/function",
			"revision": "7166230c635fa24bbe613c5a53e75ad15c42c059",
			"revisionTime": "2018-02-27T16:32:37Z"
		},
		{
			"checksumSHA1": "4R+DQqBew6i9a4lYiLZW1OXVwTI=",
			"path": "github.com/zclconf/go-cty/cty/function/stdlib",
			"revision": "7166230c635fa24bbe613c5a53e75ad15c42c059",
			"revisionTime": "2018-02-27T16:32:37Z"
		},
		{
			"checksumSHA1": "tmCzwfNXOEB1sSO7TKVzilb2vjA=",
			"path": "github.com/zclconf/go-cty/cty/gocty",
			"revision": "7166230c635fa24bbe613c5a53e75ad15c42c059",
			"revisionTime": "2018-02-27T16:32:37Z"
		},
		{
			"checksumSHA1": "1ApmO+Q33+Oem/3f6BU6sztJWNc=",
			"path": "github.com/zclconf/go-cty/cty/json",
			"revision": "7166230c635fa24bbe613c5a53e75ad15c42c059",
			"revisionTime": "2018-02-27T16:32:37Z"
		},
		{
			"checksumSHA1": "y5Sk+n6SOspFj8mlyb8swr4DMIs=",
			"path": "github.com/zclconf/go-cty/cty/set",
			"revision": "7166230c635fa24bbe613c5a53e75ad15c42c059",
			"revisionTime": "2018-02-27T16:32:37Z"
		},
		{
			"checksumSHA1": "vE43s37+4CJ2CDU6TlOUOYE0K9c=",
			"path": "golang.org/x/crypto/bcrypt",
			"revision": "9477e0b78b9ac3d0b03822fd95422e2fe07627cd",
			"revisionTime": "2016-10-31T15:37:30Z"
		},
		{
			"checksumSHA1": "JsJdKXhz87gWenMwBeejTOeNE7k=",
			"path": "golang.org/x/crypto/blowfish",
			"revision": "9477e0b78b9ac3d0b03822fd95422e2fe07627cd",
			"revisionTime": "2016-10-31T15:37:30Z"
		},
		{
			"checksumSHA1": "TT1rac6kpQp2vz24m5yDGUNQ/QQ=",
			"path": "golang.org/x/crypto/cast5",
			"revision": "b176d7def5d71bdd214203491f89843ed217f420",
			"revisionTime": "2017-07-23T04:49:35Z"
		},
		{
			"checksumSHA1": "C1KKOxFoW7/W/NFNpiXK+boguNo=",
			"path": "golang.org/x/crypto/curve25519",
			"revision": "453249f01cfeb54c3d549ddb75ff152ca243f9d8",
			"revisionTime": "2017-02-08T20:51:15Z"
		},
		{
			"checksumSHA1": "wGb//LjBPNxYHqk+dcLo7BjPXK8=",
			"path": "golang.org/x/crypto/ed25519",
			"revision": "b8a2a83acfe6e6770b75de42d5ff4c67596675c0",
			"revisionTime": "2017-01-13T19:21:00Z"
		},
		{
			"checksumSHA1": "LXFcVx8I587SnWmKycSDEq9yvK8=",
			"path": "golang.org/x/crypto/ed25519/internal/edwards25519",
			"revision": "b8a2a83acfe6e6770b75de42d5ff4c67596675c0",
			"revisionTime": "2017-01-13T19:21:00Z"
		},
		{
			"checksumSHA1": "IIhFTrLlmlc6lEFSitqi4aw2lw0=",
			"path": "golang.org/x/crypto/openpgp",
			"revision": "b176d7def5d71bdd214203491f89843ed217f420",
			"revisionTime": "2017-07-23T04:49:35Z"
		},
		{
			"checksumSHA1": "olOKkhrdkYQHZ0lf1orrFQPQrv4=",
			"path": "golang.org/x/crypto/openpgp/armor",
			"revision": "b176d7def5d71bdd214203491f89843ed217f420",
			"revisionTime": "2017-07-23T04:49:35Z"
		},
		{
			"checksumSHA1": "eo/KtdjieJQXH7Qy+faXFcF70ME=",
			"path": "golang.org/x/crypto/openpgp/elgamal",
			"revision": "b176d7def5d71bdd214203491f89843ed217f420",
			"revisionTime": "2017-07-23T04:49:35Z"
		},
		{
			"checksumSHA1": "rlxVSaGgqdAgwblsErxTxIfuGfg=",
			"path": "golang.org/x/crypto/openpgp/errors",
			"revision": "b176d7def5d71bdd214203491f89843ed217f420",
			"revisionTime": "2017-07-23T04:49:35Z"
		},
		{
			"checksumSHA1": "Pq88+Dgh04UdXWZN6P+bLgYnbRc=",
			"path": "golang.org/x/crypto/openpgp/packet",
			"revision": "b176d7def5d71bdd214203491f89843ed217f420",
			"revisionTime": "2017-07-23T04:49:35Z"
		},
		{
			"checksumSHA1": "s2qT4UwvzBSkzXuiuMkowif1Olw=",
			"path": "golang.org/x/crypto/openpgp/s2k",
			"revision": "b176d7def5d71bdd214203491f89843ed217f420",
			"revisionTime": "2017-07-23T04:49:35Z"
		},
		{
			"checksumSHA1": "fsrFs762jlaILyqqQImS1GfvIvw=",
			"path": "golang.org/x/crypto/ssh",
			"revision": "453249f01cfeb54c3d549ddb75ff152ca243f9d8",
			"revisionTime": "2017-02-08T20:51:15Z"
		},
		{
			"checksumSHA1": "dr5+PfIRzXeN+l1VG+s0lea9qz8=",
			"path": "golang.org/x/net/context",
			"revision": "0a9397675ba34b2845f758fe3cd68828369c6517",
			"revisionTime": "2017-07-19T03:24:12Z"
		},
		{
			"checksumSHA1": "vqc3a+oTUGX8PmD0TS+qQ7gmN8I=",
			"path": "golang.org/x/net/html",
			"revision": "1c05540f6879653db88113bc4a2b70aec4bd491f",
			"revisionTime": "2017-08-04T00:04:37Z"
		},
		{
			"checksumSHA1": "z79z5msRzgU48FCZxSuxfU8b4rs=",
			"path": "golang.org/x/net/html/atom",
			"revision": "1c05540f6879653db88113bc4a2b70aec4bd491f",
			"revisionTime": "2017-08-04T00:04:37Z"
		},
		{
			"checksumSHA1": "cY4u3LCdJxKaS2GbftZjfrOSnNE=",
			"path": "golang.org/x/net/http2",
			"revision": "0a9397675ba34b2845f758fe3cd68828369c6517",
			"revisionTime": "2017-07-19T03:24:12Z"
		},
		{
			"checksumSHA1": "ezWhc7n/FtqkLDQKeU2JbW+80tE=",
			"path": "golang.org/x/net/http2/hpack",
			"revision": "0a9397675ba34b2845f758fe3cd68828369c6517",
			"revisionTime": "2017-07-19T03:24:12Z"
		},
		{
			"checksumSHA1": "1osdKBIU5mNqyQqiGmnutoTzdJA=",
			"path": "golang.org/x/net/idna",
			"revision": "0a9397675ba34b2845f758fe3cd68828369c6517",
			"revisionTime": "2017-07-19T03:24:12Z"
		},
		{
			"checksumSHA1": "UxahDzW2v4mf/+aFxruuupaoIwo=",
			"path": "golang.org/x/net/internal/timeseries",
			"revision": "0a9397675ba34b2845f758fe3cd68828369c6517",
			"revisionTime": "2017-07-19T03:24:12Z"
		},
		{
			"checksumSHA1": "3xyuaSNmClqG4YWC7g0isQIbUTc=",
			"path": "golang.org/x/net/lex/httplex",
			"revision": "0a9397675ba34b2845f758fe3cd68828369c6517",
			"revisionTime": "2017-07-19T03:24:12Z"
		},
		{
			"checksumSHA1": "u/r66lwYfgg682u5hZG7/E7+VCY=",
			"path": "golang.org/x/net/trace",
			"revision": "0a9397675ba34b2845f758fe3cd68828369c6517",
			"revisionTime": "2017-07-19T03:24:12Z"
		},
		{
			"checksumSHA1": "tY+5thYxjKDUQyQXYcBqogmMS5U=",
			"path": "golang.org/x/sys/unix",
			"revision": "314a259e304ff91bd6985da2a7149bbf91237993",
			"revisionTime": "2017-07-19T03:44:26Z"
		},
		{
			"checksumSHA1": "JGxWXCzR7rwOsuQCK1UGd6yuS90=",
			"path": "golang.org/x/text/collate/build",
			"revision": "1cbadb444a806fd9430d14ad08967ed91da4fa0a",
			"revisionTime": "2017-09-13T19:45:57Z"
		},
		{
			"checksumSHA1": "45fiqnr0oU2bicWWAWz0lGWg4eU=",
			"path": "golang.org/x/text/internal/colltab",
			"revision": "1cbadb444a806fd9430d14ad08967ed91da4fa0a",
			"revisionTime": "2017-09-13T19:45:57Z"
		},
		{
			"checksumSHA1": "YsHNCKLl/81IAeBJUjHE4uqAPLM=",
			"path": "golang.org/x/text/language",
			"revision": "1cbadb444a806fd9430d14ad08967ed91da4fa0a",
			"revisionTime": "2017-09-13T19:45:57Z"
		},
		{
			"checksumSHA1": "tltivJ/uj/lqLk05IqGfCv2F/E8=",
			"path": "golang.org/x/text/secure/bidirule",
			"revision": "1cbadb444a806fd9430d14ad08967ed91da4fa0a",
			"revisionTime": "2017-09-13T19:45:57Z"
		},
		{
			"checksumSHA1": "ziMb9+ANGRJSSIuxYdRbA+cDRBQ=",
			"path": "golang.org/x/text/transform",
			"revision": "1cbadb444a806fd9430d14ad08967ed91da4fa0a",
			"revisionTime": "2017-09-13T19:45:57Z"
		},
		{
			"checksumSHA1": "tk+lpF2CDV7e5RwwRY5ZTCGrd9o=",
			"path": "golang.org/x/text/unicode/bidi",
			"revision": "1cbadb444a806fd9430d14ad08967ed91da4fa0a",
			"revisionTime": "2017-09-13T19:45:57Z"
		},
		{
			"checksumSHA1": "BwRNKgzIMUxk56OScxyr43BV6IE=",
			"path": "golang.org/x/text/unicode/norm",
			"revision": "1cbadb444a806fd9430d14ad08967ed91da4fa0a",
			"revisionTime": "2017-09-13T19:45:57Z"
		},
		{
			"checksumSHA1": "Tc3BU26zThLzcyqbVtiSEp7EpU8=",
			"path": "google.golang.org/genproto/googleapis/rpc/status",
			"revision": "1e559d0a00eef8a9a43151db4665280bd8dd5886",
			"revisionTime": "2017-09-18T11:17:02Z"
		},
		{
			"checksumSHA1": "nwfmMh930HtXA7u5HYomxSR3Ixg=",
			"path": "google.golang.org/grpc",
			"revision": "7657092a1303cc5a6fa3fee988d57c665683a4da",
			"revisionTime": "2017-08-09T21:16:03Z"
		},
		{
			"checksumSHA1": "/eTpFgjvMq5Bc9hYnw5fzKG4B6I=",
			"path": "google.golang.org/grpc/codes",
			"revision": "7657092a1303cc5a6fa3fee988d57c665683a4da",
			"revisionTime": "2017-08-09T21:16:03Z"
		},
		{
			"checksumSHA1": "XH2WYcDNwVO47zYShREJjcYXm0Y=",
			"path": "google.golang.org/grpc/connectivity",
			"revision": "7657092a1303cc5a6fa3fee988d57c665683a4da",
			"revisionTime": "2017-08-09T21:16:03Z"
		},
		{
			"checksumSHA1": "5ylThBvJnIcyWhL17AC9+Sdbw2E=",
			"path": "google.golang.org/grpc/credentials",
			"revision": "7657092a1303cc5a6fa3fee988d57c665683a4da",
			"revisionTime": "2017-08-09T21:16:03Z"
		},
		{
			"checksumSHA1": "2NbY9kmMweE4VUsruRsvmViVnNg=",
			"path": "google.golang.org/grpc/grpclb/grpc_lb_v1",
			"revision": "7657092a1303cc5a6fa3fee988d57c665683a4da",
			"revisionTime": "2017-08-09T21:16:03Z"
		},
		{
			"checksumSHA1": "ntHev01vgZgeIh5VFRmbLx/BSTo=",
			"path": "google.golang.org/grpc/grpclog",
			"revision": "7657092a1303cc5a6fa3fee988d57c665683a4da",
			"revisionTime": "2017-08-09T21:16:03Z"
		},
		{
			"checksumSHA1": "pc9cweMiKQ5hVMuO9UoMGdbizaY=",
			"path": "google.golang.org/grpc/health",
			"revision": "7657092a1303cc5a6fa3fee988d57c665683a4da",
			"revisionTime": "2017-08-09T21:16:03Z"
		},
		{
			"checksumSHA1": "W5KfI1NIGJt7JaVnLzefDZr3+4s=",
			"path": "google.golang.org/grpc/health/grpc_health_v1",
			"revision": "7657092a1303cc5a6fa3fee988d57c665683a4da",
			"revisionTime": "2017-08-09T21:16:03Z"
		},
		{
			"checksumSHA1": "U9vDe05/tQrvFBojOQX8Xk12W9I=",
			"path": "google.golang.org/grpc/internal",
			"revision": "7657092a1303cc5a6fa3fee988d57c665683a4da",
			"revisionTime": "2017-08-09T21:16:03Z"
		},
		{
			"checksumSHA1": "hcuHgKp8W0wIzoCnNfKI8NUss5o=",
			"path": "google.golang.org/grpc/keepalive",
			"revision": "7657092a1303cc5a6fa3fee988d57c665683a4da",
			"revisionTime": "2017-08-09T21:16:03Z"
		},
		{
			"checksumSHA1": "N++Ur11m6Dq3j14/Hc2Kqmxroag=",
			"path": "google.golang.org/grpc/metadata",
			"revision": "7657092a1303cc5a6fa3fee988d57c665683a4da",
			"revisionTime": "2017-08-09T21:16:03Z"
		},
		{
			"checksumSHA1": "bYKw8OIjj/ybY68eGqy7zqq6qmE=",
			"path": "google.golang.org/grpc/naming",
			"revision": "7657092a1303cc5a6fa3fee988d57c665683a4da",
			"revisionTime": "2017-08-09T21:16:03Z"
		},
		{
			"checksumSHA1": "n5EgDdBqFMa2KQFhtl+FF/4gIFo=",
			"path": "google.golang.org/grpc/peer",
			"revision": "7657092a1303cc5a6fa3fee988d57c665683a4da",
			"revisionTime": "2017-08-09T21:16:03Z"
		},
		{
			"checksumSHA1": "53Mbn2VqooOk47EWLHHFpKEOVwE=",
			"path": "google.golang.org/grpc/stats",
			"revision": "7657092a1303cc5a6fa3fee988d57c665683a4da",
			"revisionTime": "2017-08-09T21:16:03Z"
		},
		{
			"checksumSHA1": "3Dwz4RLstDHMPyDA7BUsYe+JP4w=",
			"path": "google.golang.org/grpc/status",
			"revision": "7657092a1303cc5a6fa3fee988d57c665683a4da",
			"revisionTime": "2017-08-09T21:16:03Z"
		},
		{
			"checksumSHA1": "aixGx/Kd0cj9ZlZHacpHe3XgMQ4=",
			"path": "google.golang.org/grpc/tap",
			"revision": "7657092a1303cc5a6fa3fee988d57c665683a4da",
			"revisionTime": "2017-08-09T21:16:03Z"
		},
		{
			"checksumSHA1": "S0qdJtlMimKlOrJ4aZ/pxO5uVwg=",
			"path": "google.golang.org/grpc/transport",
			"revision": "7657092a1303cc5a6fa3fee988d57c665683a4da",
			"revisionTime": "2017-08-09T21:16:03Z"
		},
		{
			"checksumSHA1": "wICWAGQfZcHD2y0dHesz9R2YSiw=",
			"path": "k8s.io/kubernetes/pkg/apimachinery",
			"revision": "b0b7a323cc5a4a2019b2e9520c21c7830b7f708e",
			"revisionTime": "2017-04-03T20:32:25Z",
			"version": "v1.6.1",
			"versionExact": "v1.6.1"
		}
	],
	"rootPath": "github.com/terraform-providers/terraform-provider-azurerm"
}<|MERGE_RESOLUTION|>--- conflicted
+++ resolved
@@ -179,21 +179,12 @@
 			"versionExact": "v15.1.0"
 		},
 		{
-<<<<<<< HEAD
 			"checksumSHA1": "JNSBPrbVww7i2tKS02XHTRU9f6A=",
 			"path": "github.com/Azure/azure-sdk-for-go/services/redis/mgmt/2018-03-01/redis",
 			"revision": "068ec4d616be5b2175509bf1fb3e4c8ea160d5c8",
-			"revisionTime": "2018-04-05T22:23:54Z",
-			"version": "v15.0.1",
-			"versionExact": "v15.0.1"
-=======
-			"checksumSHA1": "0RWJdclCgo0gzJQVKXqcz6SxMkI=",
-			"path": "github.com/Azure/azure-sdk-for-go/services/redis/mgmt/2016-04-01/redis",
-			"revision": "0b745831a99da5f43aa3cc641cfcb9ed323e1f9f",
-			"revisionTime": "2018-04-09T17:42:04Z",
-			"version": "v15.1.0",
-			"versionExact": "v15.1.0"
->>>>>>> a27be524
+			"revisionTime": "2018-04-09T17:42:04Z",
+			"version": "v15.1.0",
+			"versionExact": "v15.1.0"
 		},
 		{
 			"checksumSHA1": "woz67BK+/NdoZm4GzVYnJwzl61A=",
