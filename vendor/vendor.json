{
	"comment": "",
	"ignore": "test",
	"package": [
		{
			"checksumSHA1": "WUSacvJanKBuAZ7YVhWMBFyxfxA=",
			"path": "github.com/Azure/azure-sdk-for-go/arm/appinsights",
			"revision": "2d49bb8f2cee530cc16f1f1a9f0aae763dee257d",
			"revisionTime": "2017-08-01T23:52:55Z",
			"version": "=v10.2.1-beta",
			"versionExact": "v10.2.1-beta"
		},
		{
			"checksumSHA1": "OUVtadN40F17vKxVx8vpYhCjhtU=",
			"path": "github.com/Azure/azure-sdk-for-go/arm/cdn",
			"revision": "2d49bb8f2cee530cc16f1f1a9f0aae763dee257d",
			"revisionTime": "2017-08-01T23:52:55Z",
			"version": "=v10.2.1-beta",
			"versionExact": "v10.2.1-beta"
		},
		{
			"checksumSHA1": "sAAxL0A49U2m9PSsXgJsit813P0=",
			"path": "github.com/Azure/azure-sdk-for-go/arm/compute",
			"revision": "2d49bb8f2cee530cc16f1f1a9f0aae763dee257d",
			"revisionTime": "2017-08-01T23:52:55Z",
			"version": "=v10.2.1-beta",
			"versionExact": "v10.2.1-beta"
		},
		{
			"checksumSHA1": "bhvR7ld0SoWdHqAb73nkPFHS7QE=",
			"path": "github.com/Azure/azure-sdk-for-go/arm/containerregistry",
			"revision": "2d49bb8f2cee530cc16f1f1a9f0aae763dee257d",
			"revisionTime": "2017-08-01T23:52:55Z",
			"version": "=v10.2.1-beta",
			"versionExact": "v10.2.1-beta"
		},
		{
			"checksumSHA1": "ve6ULoEtbYGH8A2tN+S3Jx9CLAQ=",
			"path": "github.com/Azure/azure-sdk-for-go/arm/containerservice",
			"revision": "2d49bb8f2cee530cc16f1f1a9f0aae763dee257d",
			"revisionTime": "2017-08-01T23:52:55Z",
			"version": "=v10.2.1-beta",
			"versionExact": "v10.2.1-beta"
		},
		{
			"checksumSHA1": "6KEAuzVmOYYU+gE1j0oX+q3uH90=",
			"path": "github.com/Azure/azure-sdk-for-go/arm/cosmos-db",
			"revision": "2d49bb8f2cee530cc16f1f1a9f0aae763dee257d",
			"revisionTime": "2017-08-01T23:52:55Z",
			"version": "=v10.2.1-beta",
			"versionExact": "v10.2.1-beta"
		},
		{
			"checksumSHA1": "TZa+aR1MLk+nQVZaUWNPWCBHeBQ=",
			"path": "github.com/Azure/azure-sdk-for-go/arm/disk",
			"revision": "2d49bb8f2cee530cc16f1f1a9f0aae763dee257d",
			"revisionTime": "2017-08-01T23:52:55Z",
			"version": "=v10.2.1-beta",
			"versionExact": "v10.2.1-beta"
		},
		{
			"checksumSHA1": "PMVJlt6NglkevtvspPt/CVwMhsQ=",
			"path": "github.com/Azure/azure-sdk-for-go/arm/dns",
			"revision": "2d49bb8f2cee530cc16f1f1a9f0aae763dee257d",
			"revisionTime": "2017-08-01T23:52:55Z",
			"version": "=v10.2.1-beta",
			"versionExact": "v10.2.1-beta"
		},
		{
			"checksumSHA1": "UnoFvgLL3ZnRNtIa47GRuMhEd5E=",
			"path": "github.com/Azure/azure-sdk-for-go/arm/eventhub",
			"revision": "2d49bb8f2cee530cc16f1f1a9f0aae763dee257d",
			"revisionTime": "2017-08-01T23:52:55Z",
			"version": "=v10.2.1-beta",
			"versionExact": "v10.2.1-beta"
		},
		{
			"checksumSHA1": "5KWPfOMP2S06qxDvuInCiUIO0lo=",
			"path": "github.com/Azure/azure-sdk-for-go/arm/graphrbac",
			"revision": "2d49bb8f2cee530cc16f1f1a9f0aae763dee257d",
			"revisionTime": "2017-08-01T23:52:55Z",
			"version": "=v10.2.1-beta",
			"versionExact": "v10.2.1-beta"
		},
		{
<<<<<<< HEAD
			"checksumSHA1": "l+Cht1Eel4SHAz/3zPVFWcw6uug=",
			"path": "github.com/Azure/azure-sdk-for-go/arm/insights",
			"revision": "720c2a183bcccbe8a90f3159b63e1e2e5d4c9911",
			"revisionTime": "2017-06-14T20:08:54Z",
			"version": "v10.0.2-beta",
			"versionExact": "v10.0.2-beta"
		},
		{
			"checksumSHA1": "o702lrErInKg0A2sBGKfH8aB8WY=",
=======
			"checksumSHA1": "0Eq/+1Tjm/R7LhkE5HHP7GS/bME=",
>>>>>>> 325f8e7a
			"path": "github.com/Azure/azure-sdk-for-go/arm/keyvault",
			"revision": "2d49bb8f2cee530cc16f1f1a9f0aae763dee257d",
			"revisionTime": "2017-08-01T23:52:55Z",
			"version": "=v10.2.1-beta",
			"versionExact": "v10.2.1-beta"
		},
		{
			"checksumSHA1": "GePuCoFEStBFZ82+uXFI8RF1Hp0=",
			"path": "github.com/Azure/azure-sdk-for-go/arm/network",
			"revision": "2d49bb8f2cee530cc16f1f1a9f0aae763dee257d",
			"revisionTime": "2017-08-01T23:52:55Z",
			"version": "=v10.2.1-beta",
			"versionExact": "v10.2.1-beta"
		},
		{
			"checksumSHA1": "olhzqBgaJuavhtLduDqKF88RJXU=",
			"path": "github.com/Azure/azure-sdk-for-go/arm/redis",
			"revision": "2d49bb8f2cee530cc16f1f1a9f0aae763dee257d",
			"revisionTime": "2017-08-01T23:52:55Z",
			"version": "=v10.2.1-beta",
			"versionExact": "v10.2.1-beta"
		},
		{
			"checksumSHA1": "OPENIo2BixjKgTu6mgwJvUdePLU=",
			"path": "github.com/Azure/azure-sdk-for-go/arm/resources/resources",
			"revision": "2d49bb8f2cee530cc16f1f1a9f0aae763dee257d",
			"revisionTime": "2017-08-01T23:52:55Z",
			"version": "=v10.2.1-beta",
			"versionExact": "v10.2.1-beta"
		},
		{
			"checksumSHA1": "fiw0bSRQ1nk4WLAxIKdTiiPxIWQ=",
			"path": "github.com/Azure/azure-sdk-for-go/arm/scheduler",
			"revision": "2d49bb8f2cee530cc16f1f1a9f0aae763dee257d",
			"revisionTime": "2017-08-01T23:52:55Z",
			"version": "=v10.2.1-beta",
			"versionExact": "v10.2.1-beta"
		},
		{
			"checksumSHA1": "tslsQm58xXgFWUOYEDysaYgGF/k=",
			"path": "github.com/Azure/azure-sdk-for-go/arm/servicebus",
			"revision": "2d49bb8f2cee530cc16f1f1a9f0aae763dee257d",
			"revisionTime": "2017-08-01T23:52:55Z",
			"version": "=v10.2.1-beta",
			"versionExact": "v10.2.1-beta"
		},
		{
			"checksumSHA1": "20WEFuu9+Rvqmh/+GdSvh6OHwsw=",
			"path": "github.com/Azure/azure-sdk-for-go/arm/sql",
			"revision": "2d49bb8f2cee530cc16f1f1a9f0aae763dee257d",
			"revisionTime": "2017-08-01T23:52:55Z",
			"version": "=v10.2.1-beta",
			"versionExact": "v10.2.1-beta"
		},
		{
			"checksumSHA1": "nnKBzCGFHnLydxMbi1vCzEOHyBY=",
			"path": "github.com/Azure/azure-sdk-for-go/arm/storage",
			"revision": "2d49bb8f2cee530cc16f1f1a9f0aae763dee257d",
			"revisionTime": "2017-08-01T23:52:55Z",
			"version": "=v10.2.1-beta",
			"versionExact": "v10.2.1-beta"
		},
		{
			"checksumSHA1": "3845SxOflwDyqDGUQABWphYEfxQ=",
			"path": "github.com/Azure/azure-sdk-for-go/arm/trafficmanager",
			"revision": "2d49bb8f2cee530cc16f1f1a9f0aae763dee257d",
			"revisionTime": "2017-08-01T23:52:55Z",
			"version": "=v10.2.1-beta",
			"versionExact": "v10.2.1-beta"
		},
		{
			"checksumSHA1": "d0xhF6pIGji1eV5aEEdlq3vliWo=",
			"path": "github.com/Azure/azure-sdk-for-go/storage",
			"revision": "2d49bb8f2cee530cc16f1f1a9f0aae763dee257d",
			"revisionTime": "2017-08-01T23:52:55Z",
			"version": "=v10.2.1-beta",
			"versionExact": "v10.2.1-beta"
		},
		{
			"checksumSHA1": "+j3RYZx8muDV0rto3MOtyS6e+aM=",
			"comment": "v8.1.1",
			"path": "github.com/Azure/go-autorest/autorest",
			"revision": "f6e08fe5e4d45c9a66e40196d3fed5f37331d224",
			"revisionTime": "2017-07-27T17:28:02Z",
			"version": "v8.1.1",
			"versionExact": "v8.1.1"
		},
		{
			"checksumSHA1": "KOETWLsF6QW+lrPVPsMNHDZP+xA=",
			"comment": "v8.1.1",
			"path": "github.com/Azure/go-autorest/autorest/adal",
			"revision": "f6e08fe5e4d45c9a66e40196d3fed5f37331d224",
			"revisionTime": "2017-07-27T17:28:02Z",
			"version": "v8.1.1",
			"versionExact": "v8.1.1"
		},
		{
			"checksumSHA1": "2KdBFgT4qY+fMOkBTa5vA9V0AiM=",
			"comment": "v8.1.1",
			"path": "github.com/Azure/go-autorest/autorest/azure",
			"revision": "f6e08fe5e4d45c9a66e40196d3fed5f37331d224",
			"revisionTime": "2017-07-27T17:28:02Z",
			"version": "v8.1.1",
			"versionExact": "v8.1.1"
		},
		{
			"checksumSHA1": "LSF/pNrjhIxl6jiS6bKooBFCOxI=",
			"comment": "v8.1.1",
			"path": "github.com/Azure/go-autorest/autorest/date",
			"revision": "f6e08fe5e4d45c9a66e40196d3fed5f37331d224",
			"revisionTime": "2017-07-27T17:28:02Z",
			"version": "v8.1.1",
			"versionExact": "v8.1.1"
		},
		{
			"checksumSHA1": "Ev8qCsbFjDlMlX0N2tYAhYQFpUc=",
			"comment": "v8.1.1",
			"path": "github.com/Azure/go-autorest/autorest/to",
			"revision": "f6e08fe5e4d45c9a66e40196d3fed5f37331d224",
			"revisionTime": "2017-07-27T17:28:02Z",
			"version": "v8.1.1",
			"versionExact": "v8.1.1"
		},
		{
			"checksumSHA1": "oBixceM+55gdk47iff8DSEIh3po=",
			"comment": "v8.1.1",
			"path": "github.com/Azure/go-autorest/autorest/validation",
			"revision": "f6e08fe5e4d45c9a66e40196d3fed5f37331d224",
			"revisionTime": "2017-07-27T17:28:02Z",
			"version": "v8.1.1",
			"versionExact": "v8.1.1"
		},
		{
			"checksumSHA1": "FIL83loX9V9APvGQIjJpbxq53F0=",
			"path": "github.com/apparentlymart/go-cidr/cidr",
			"revision": "7e4b007599d4e2076d9a81be723b3912852dda2c",
			"revisionTime": "2017-04-18T07:21:50Z"
		},
		{
			"checksumSHA1": "+2yCNqbcf7VcavAptooQReTGiHY=",
			"path": "github.com/apparentlymart/go-rundeck-api",
			"revision": "f6af74d34d1ef69a511c59173876fc1174c11f0d",
			"revisionTime": "2016-08-26T14:30:32Z"
		},
		{
			"checksumSHA1": "fFU9OeM0pKWGL3D+Fa3PmHSjjLg=",
			"path": "github.com/aws/aws-sdk-go/aws",
			"revision": "be4fa13e47938e4801fada8c8ca3d1867ad3dcb3",
			"revisionTime": "2017-06-02T18:54:01Z",
			"version": "v1.8.34",
			"versionExact": "v1.8.34"
		},
		{
			"checksumSHA1": "Y9W+4GimK4Fuxq+vyIskVYFRnX4=",
			"path": "github.com/aws/aws-sdk-go/aws/awserr",
			"revision": "be4fa13e47938e4801fada8c8ca3d1867ad3dcb3",
			"revisionTime": "2017-06-02T18:54:01Z",
			"version": "v1.8.34",
			"versionExact": "v1.8.34"
		},
		{
			"checksumSHA1": "yyYr41HZ1Aq0hWc3J5ijXwYEcac=",
			"path": "github.com/aws/aws-sdk-go/aws/awsutil",
			"revision": "be4fa13e47938e4801fada8c8ca3d1867ad3dcb3",
			"revisionTime": "2017-06-02T18:54:01Z",
			"version": "v1.8.34",
			"versionExact": "v1.8.34"
		},
		{
			"checksumSHA1": "gcA6wFbLBJLLO/6g+AH9QoQQX1U=",
			"path": "github.com/aws/aws-sdk-go/aws/client",
			"revision": "be4fa13e47938e4801fada8c8ca3d1867ad3dcb3",
			"revisionTime": "2017-06-02T18:54:01Z",
			"version": "v1.8.34",
			"versionExact": "v1.8.34"
		},
		{
			"checksumSHA1": "ieAJ+Cvp/PKv1LpUEnUXpc3OI6E=",
			"path": "github.com/aws/aws-sdk-go/aws/client/metadata",
			"revision": "be4fa13e47938e4801fada8c8ca3d1867ad3dcb3",
			"revisionTime": "2017-06-02T18:54:01Z",
			"version": "v1.8.34",
			"versionExact": "v1.8.34"
		},
		{
			"checksumSHA1": "7/8j/q0TWtOgXyvEcv4B2Dhl00o=",
			"path": "github.com/aws/aws-sdk-go/aws/corehandlers",
			"revision": "be4fa13e47938e4801fada8c8ca3d1867ad3dcb3",
			"revisionTime": "2017-06-02T18:54:01Z",
			"version": "v1.8.34",
			"versionExact": "v1.8.34"
		},
		{
			"checksumSHA1": "Y+cPwQL0dZMyqp3wI+KJWmA9KQ8=",
			"path": "github.com/aws/aws-sdk-go/aws/credentials",
			"revision": "be4fa13e47938e4801fada8c8ca3d1867ad3dcb3",
			"revisionTime": "2017-06-02T18:54:01Z",
			"version": "v1.8.34",
			"versionExact": "v1.8.34"
		},
		{
			"checksumSHA1": "u3GOAJLmdvbuNUeUEcZSEAOeL/0=",
			"path": "github.com/aws/aws-sdk-go/aws/credentials/ec2rolecreds",
			"revision": "be4fa13e47938e4801fada8c8ca3d1867ad3dcb3",
			"revisionTime": "2017-06-02T18:54:01Z",
			"version": "v1.8.34",
			"versionExact": "v1.8.34"
		},
		{
			"checksumSHA1": "NUJUTWlc1sV8b7WjfiYc4JZbXl0=",
			"path": "github.com/aws/aws-sdk-go/aws/credentials/endpointcreds",
			"revision": "be4fa13e47938e4801fada8c8ca3d1867ad3dcb3",
			"revisionTime": "2017-06-02T18:54:01Z",
			"version": "v1.8.34",
			"versionExact": "v1.8.34"
		},
		{
			"checksumSHA1": "JEYqmF83O5n5bHkupAzA6STm0no=",
			"path": "github.com/aws/aws-sdk-go/aws/credentials/stscreds",
			"revision": "be4fa13e47938e4801fada8c8ca3d1867ad3dcb3",
			"revisionTime": "2017-06-02T18:54:01Z",
			"version": "v1.8.34",
			"versionExact": "v1.8.34"
		},
		{
			"checksumSHA1": "ZdtYh3ZHSgP/WEIaqwJHTEhpkbs=",
			"path": "github.com/aws/aws-sdk-go/aws/defaults",
			"revision": "be4fa13e47938e4801fada8c8ca3d1867ad3dcb3",
			"revisionTime": "2017-06-02T18:54:01Z",
			"version": "v1.8.34",
			"versionExact": "v1.8.34"
		},
		{
			"checksumSHA1": "/EXbk/z2TWjWc1Hvb4QYs3Wmhb8=",
			"path": "github.com/aws/aws-sdk-go/aws/ec2metadata",
			"revision": "be4fa13e47938e4801fada8c8ca3d1867ad3dcb3",
			"revisionTime": "2017-06-02T18:54:01Z",
			"version": "v1.8.34",
			"versionExact": "v1.8.34"
		},
		{
			"checksumSHA1": "vaHB7ND2ZMMwBwrdT0KJUKT1VaM=",
			"path": "github.com/aws/aws-sdk-go/aws/endpoints",
			"revision": "be4fa13e47938e4801fada8c8ca3d1867ad3dcb3",
			"revisionTime": "2017-06-02T18:54:01Z",
			"version": "v1.8.34",
			"versionExact": "v1.8.34"
		},
		{
			"checksumSHA1": "Utpqcq3J2hqoaKEsjI7kDF9bUkg=",
			"path": "github.com/aws/aws-sdk-go/aws/request",
			"revision": "be4fa13e47938e4801fada8c8ca3d1867ad3dcb3",
			"revisionTime": "2017-06-02T18:54:01Z",
			"version": "v1.8.34",
			"versionExact": "v1.8.34"
		},
		{
			"checksumSHA1": "Y20DEtMtbfE9qTtmoi2NYV1x7aA=",
			"path": "github.com/aws/aws-sdk-go/aws/session",
			"revision": "be4fa13e47938e4801fada8c8ca3d1867ad3dcb3",
			"revisionTime": "2017-06-02T18:54:01Z",
			"version": "v1.8.34",
			"versionExact": "v1.8.34"
		},
		{
			"checksumSHA1": "SvIsunO8D9MEKbetMENA4WRnyeE=",
			"path": "github.com/aws/aws-sdk-go/aws/signer/v4",
			"revision": "be4fa13e47938e4801fada8c8ca3d1867ad3dcb3",
			"revisionTime": "2017-06-02T18:54:01Z",
			"version": "v1.8.34",
			"versionExact": "v1.8.34"
		},
		{
			"checksumSHA1": "04ypv4x12l4q0TksA1zEVsmgpvw=",
			"path": "github.com/aws/aws-sdk-go/internal/shareddefaults",
			"revision": "be4fa13e47938e4801fada8c8ca3d1867ad3dcb3",
			"revisionTime": "2017-06-02T18:54:01Z",
			"version": "v1.8.34",
			"versionExact": "v1.8.34"
		},
		{
			"checksumSHA1": "wk7EyvDaHwb5qqoOP/4d3cV0708=",
			"path": "github.com/aws/aws-sdk-go/private/protocol",
			"revision": "be4fa13e47938e4801fada8c8ca3d1867ad3dcb3",
			"revisionTime": "2017-06-02T18:54:01Z",
			"version": "v1.8.34",
			"versionExact": "v1.8.34"
		},
		{
			"checksumSHA1": "ZqY5RWavBLWTo6j9xqdyBEaNFRk=",
			"path": "github.com/aws/aws-sdk-go/private/protocol/query",
			"revision": "be4fa13e47938e4801fada8c8ca3d1867ad3dcb3",
			"revisionTime": "2017-06-02T18:54:01Z",
			"version": "v1.8.34",
			"versionExact": "v1.8.34"
		},
		{
			"checksumSHA1": "Drt1JfLMa0DQEZLWrnMlTWaIcC8=",
			"path": "github.com/aws/aws-sdk-go/private/protocol/query/queryutil",
			"revision": "be4fa13e47938e4801fada8c8ca3d1867ad3dcb3",
			"revisionTime": "2017-06-02T18:54:01Z",
			"version": "v1.8.34",
			"versionExact": "v1.8.34"
		},
		{
			"checksumSHA1": "VCTh+dEaqqhog5ncy/WTt9+/gFM=",
			"path": "github.com/aws/aws-sdk-go/private/protocol/rest",
			"revision": "be4fa13e47938e4801fada8c8ca3d1867ad3dcb3",
			"revisionTime": "2017-06-02T18:54:01Z",
			"version": "v1.8.34",
			"versionExact": "v1.8.34"
		},
		{
			"checksumSHA1": "ODo+ko8D6unAxZuN1jGzMcN4QCc=",
			"path": "github.com/aws/aws-sdk-go/private/protocol/restxml",
			"revision": "be4fa13e47938e4801fada8c8ca3d1867ad3dcb3",
			"revisionTime": "2017-06-02T18:54:01Z",
			"version": "v1.8.34",
			"versionExact": "v1.8.34"
		},
		{
			"checksumSHA1": "0qYPUga28aQVkxZgBR3Z86AbGUQ=",
			"path": "github.com/aws/aws-sdk-go/private/protocol/xml/xmlutil",
			"revision": "be4fa13e47938e4801fada8c8ca3d1867ad3dcb3",
			"revisionTime": "2017-06-02T18:54:01Z",
			"version": "v1.8.34",
			"versionExact": "v1.8.34"
		},
		{
			"checksumSHA1": "krqUUMDYRN2ohYcumxZl8BTR5EQ=",
			"path": "github.com/aws/aws-sdk-go/service/s3",
			"revision": "be4fa13e47938e4801fada8c8ca3d1867ad3dcb3",
			"revisionTime": "2017-06-02T18:54:01Z",
			"version": "v1.8.34",
			"versionExact": "v1.8.34"
		},
		{
			"checksumSHA1": "VH5y62f+SDyEIqnTibiPtQ687i8=",
			"path": "github.com/aws/aws-sdk-go/service/sts",
			"revision": "be4fa13e47938e4801fada8c8ca3d1867ad3dcb3",
			"revisionTime": "2017-06-02T18:54:01Z",
			"version": "v1.8.34",
			"versionExact": "v1.8.34"
		},
		{
			"checksumSHA1": "nqw2Qn5xUklssHTubS5HDvEL9L4=",
			"path": "github.com/bgentry/go-netrc/netrc",
			"revision": "9fd32a8b3d3d3f9d43c341bfe098430e07609480",
			"revisionTime": "2014-04-22T17:41:19Z"
		},
		{
			"checksumSHA1": "dvabztWVQX8f6oMLRyv4dLH+TGY=",
			"path": "github.com/davecgh/go-spew/spew",
			"revision": "346938d642f2ec3594ed81d874461961cd0faa76",
			"revisionTime": "2016-10-29T20:57:26Z"
		},
		{
			"checksumSHA1": "yDQQpeUxwqB3C+4opweg6znWJQk=",
			"comment": "v2.4.0-11-gf219341",
			"path": "github.com/dgrijalva/jwt-go",
			"revision": "f0777076321ab64f6efc15a82d9d23b98539b943",
			"revisionTime": "2016-06-17T17:01:58Z"
		},
		{
			"checksumSHA1": "BCv50o5pDkoSG3vYKOSai1Z8p3w=",
			"path": "github.com/fsouza/go-dockerclient",
			"revision": "1d4f4ae73768d3ca16a6fb964694f58dc5eba601",
			"revisionTime": "2016-04-27T17:25:47Z",
			"tree": true
		},
		{
			"checksumSHA1": "1K+xrZ1PBez190iGt5OnMtGdih4=",
			"comment": "v1.8.6",
			"path": "github.com/go-ini/ini",
			"revision": "766e555c68dc8bda90d197ee8946c37519c19409",
			"revisionTime": "2017-01-17T13:00:17Z"
		},
		{
			"checksumSHA1": "cdOCt0Yb+hdErz8NAQqayxPmRsY=",
			"path": "github.com/hashicorp/errwrap",
			"revision": "7554cd9344cec97297fa6649b055a8c98c2a1e55"
		},
		{
			"checksumSHA1": "b8F628srIitj5p7Y130xc9k0QWs=",
			"path": "github.com/hashicorp/go-cleanhttp",
			"revision": "3573b8b52aa7b37b9358d966a898feb387f62437",
			"revisionTime": "2017-02-11T01:34:15Z"
		},
		{
			"checksumSHA1": "nsL2kI426RMuq1jw15e7igFqdIY=",
			"path": "github.com/hashicorp/go-getter",
			"revision": "c3d66e76678dce180a7b452653472f949aedfbcd",
			"revisionTime": "2017-02-07T21:55:32Z"
		},
		{
			"checksumSHA1": "9J+kDr29yDrwsdu2ULzewmqGjpA=",
			"path": "github.com/hashicorp/go-getter/helper/url",
			"revision": "c3d66e76678dce180a7b452653472f949aedfbcd",
			"revisionTime": "2017-02-07T21:55:32Z"
		},
		{
			"checksumSHA1": "lrSl49G23l6NhfilxPM0XFs5rZo=",
			"path": "github.com/hashicorp/go-multierror",
			"revision": "d30f09973e19c1dfcd120b2d9c4f168e68d6b5d5"
		},
		{
			"checksumSHA1": "b0nQutPMJHeUmz4SjpreotAo6Yk=",
			"path": "github.com/hashicorp/go-plugin",
			"revision": "f72692aebca2008343a9deb06ddb4b17f7051c15",
			"revisionTime": "2017-02-17T16:27:05Z"
		},
		{
			"checksumSHA1": "ErJHGU6AVPZM9yoY/xV11TwSjQs=",
			"path": "github.com/hashicorp/go-retryablehttp",
			"revision": "6e85be8fee1dcaa02c0eaaac2df5a8fbecf94145",
			"revisionTime": "2016-09-30T03:51:02Z"
		},
		{
			"checksumSHA1": "85XUnluYJL7F55ptcwdmN8eSOsk=",
			"path": "github.com/hashicorp/go-uuid",
			"revision": "36289988d83ca270bc07c234c36f364b0dd9c9a7"
		},
		{
			"checksumSHA1": "EcZfls6vcqjasWV/nBlu+C+EFmc=",
			"path": "github.com/hashicorp/go-version",
			"revision": "e96d3840402619007766590ecea8dd7af1292276",
			"revisionTime": "2016-10-31T18:26:05Z"
		},
		{
			"checksumSHA1": "o3XZZdOnSnwQSpYw215QV75ZDeI=",
			"path": "github.com/hashicorp/hcl",
			"revision": "a4b07c25de5ff55ad3b8936cea69a79a3d95a855",
			"revisionTime": "2017-05-04T19:02:34Z"
		},
		{
			"checksumSHA1": "XQmjDva9JCGGkIecOgwtBEMCJhU=",
			"path": "github.com/hashicorp/hcl/hcl/ast",
			"revision": "a4b07c25de5ff55ad3b8936cea69a79a3d95a855",
			"revisionTime": "2017-05-04T19:02:34Z"
		},
		{
			"checksumSHA1": "teokXoyRXEJ0vZHOWBD11l5YFNI=",
			"path": "github.com/hashicorp/hcl/hcl/parser",
			"revision": "a4b07c25de5ff55ad3b8936cea69a79a3d95a855",
			"revisionTime": "2017-05-04T19:02:34Z"
		},
		{
			"checksumSHA1": "z6wdP4mRw4GVjShkNHDaOWkbxS0=",
			"path": "github.com/hashicorp/hcl/hcl/scanner",
			"revision": "a4b07c25de5ff55ad3b8936cea69a79a3d95a855",
			"revisionTime": "2017-05-04T19:02:34Z"
		},
		{
			"checksumSHA1": "oS3SCN9Wd6D8/LG0Yx1fu84a7gI=",
			"path": "github.com/hashicorp/hcl/hcl/strconv",
			"revision": "a4b07c25de5ff55ad3b8936cea69a79a3d95a855",
			"revisionTime": "2017-05-04T19:02:34Z"
		},
		{
			"checksumSHA1": "c6yprzj06ASwCo18TtbbNNBHljA=",
			"path": "github.com/hashicorp/hcl/hcl/token",
			"revision": "a4b07c25de5ff55ad3b8936cea69a79a3d95a855",
			"revisionTime": "2017-05-04T19:02:34Z"
		},
		{
			"checksumSHA1": "PwlfXt7mFS8UYzWxOK5DOq0yxS0=",
			"path": "github.com/hashicorp/hcl/json/parser",
			"revision": "a4b07c25de5ff55ad3b8936cea69a79a3d95a855",
			"revisionTime": "2017-05-04T19:02:34Z"
		},
		{
			"checksumSHA1": "YdvFsNOMSWMLnY6fcliWQa0O5Fw=",
			"path": "github.com/hashicorp/hcl/json/scanner",
			"revision": "a4b07c25de5ff55ad3b8936cea69a79a3d95a855",
			"revisionTime": "2017-05-04T19:02:34Z"
		},
		{
			"checksumSHA1": "fNlXQCQEnb+B3k5UDL/r15xtSJY=",
			"path": "github.com/hashicorp/hcl/json/token",
			"revision": "a4b07c25de5ff55ad3b8936cea69a79a3d95a855",
			"revisionTime": "2017-05-04T19:02:34Z"
		},
		{
			"checksumSHA1": "M09yxoBoCEtG7EcHR8aEWLzMMJc=",
			"path": "github.com/hashicorp/hil",
			"revision": "fac2259da677551de1fb92b844c4d020a38d8468",
			"revisionTime": "2017-05-12T21:33:05Z"
		},
		{
			"checksumSHA1": "0S0KeBcfqVFYBPeZkuJ4fhQ5mCA=",
			"path": "github.com/hashicorp/hil/ast",
			"revision": "fac2259da677551de1fb92b844c4d020a38d8468",
			"revisionTime": "2017-05-12T21:33:05Z"
		},
		{
			"checksumSHA1": "P5PZ3k7SmqWmxgJ8Q0gLzeNpGhE=",
			"path": "github.com/hashicorp/hil/parser",
			"revision": "fac2259da677551de1fb92b844c4d020a38d8468",
			"revisionTime": "2017-05-12T21:33:05Z"
		},
		{
			"checksumSHA1": "DC1k5kOua4oFqmo+JRt0YzfP44o=",
			"path": "github.com/hashicorp/hil/scanner",
			"revision": "fac2259da677551de1fb92b844c4d020a38d8468",
			"revisionTime": "2017-05-12T21:33:05Z"
		},
		{
			"checksumSHA1": "vt+P9D2yWDO3gdvdgCzwqunlhxU=",
			"path": "github.com/hashicorp/logutils",
			"revision": "0dc08b1671f34c4250ce212759ebd880f743d883",
			"revisionTime": "2015-06-09T07:04:31Z"
		},
		{
			"checksumSHA1": "BcxYPk5ME2ZyrHS1yK7gK9mzS1A=",
			"path": "github.com/hashicorp/terraform/config",
			"revision": "8d560482c34e865458fd884cb0790b4f73f09ad1",
			"revisionTime": "2017-06-08T00:14:54Z",
			"version": "v0.9.8",
			"versionExact": "v0.9.8"
		},
		{
			"checksumSHA1": "YiREjXkb7CDMZuUmkPGK0yySe8A=",
			"path": "github.com/hashicorp/terraform/config/module",
			"revision": "8d560482c34e865458fd884cb0790b4f73f09ad1",
			"revisionTime": "2017-06-08T00:14:54Z",
			"version": "v0.9.8",
			"versionExact": "v0.9.8"
		},
		{
			"checksumSHA1": "w+l+UGTmwYNJ+L0p2vTd6+yqjok=",
			"path": "github.com/hashicorp/terraform/dag",
			"revision": "8d560482c34e865458fd884cb0790b4f73f09ad1",
			"revisionTime": "2017-06-08T00:14:54Z",
			"version": "v0.9.8",
			"versionExact": "v0.9.8"
		},
		{
			"checksumSHA1": "p4y7tbu9KD/3cKQKe92I3DyjgRc=",
			"path": "github.com/hashicorp/terraform/flatmap",
			"revision": "8d560482c34e865458fd884cb0790b4f73f09ad1",
			"revisionTime": "2017-06-08T00:14:54Z",
			"version": "v0.9.8",
			"versionExact": "v0.9.8"
		},
		{
			"checksumSHA1": "KPNvqyfFKVrMILCEc4ZIexWJ+Ys=",
			"path": "github.com/hashicorp/terraform/helper/acctest",
			"revision": "8d560482c34e865458fd884cb0790b4f73f09ad1",
			"revisionTime": "2017-06-08T00:14:54Z",
			"version": "v0.9.8",
			"versionExact": "v0.9.8"
		},
		{
			"checksumSHA1": "uT6Q9RdSRAkDjyUgQlJ2XKJRab4=",
			"path": "github.com/hashicorp/terraform/helper/config",
			"revision": "8d560482c34e865458fd884cb0790b4f73f09ad1",
			"revisionTime": "2017-06-08T00:14:54Z",
			"version": "v0.9.8",
			"versionExact": "v0.9.8"
		},
		{
			"checksumSHA1": "Vbo55GDzPgG/L/+W2pcvDhxrPZc=",
			"path": "github.com/hashicorp/terraform/helper/experiment",
			"revision": "8d560482c34e865458fd884cb0790b4f73f09ad1",
			"revisionTime": "2017-06-08T00:14:54Z",
			"version": "v0.9.8",
			"versionExact": "v0.9.8"
		},
		{
			"checksumSHA1": "BmIPKTr0zDutSJdyq7pYXrK1I3E=",
			"path": "github.com/hashicorp/terraform/helper/hashcode",
			"revision": "8d560482c34e865458fd884cb0790b4f73f09ad1",
			"revisionTime": "2017-06-08T00:14:54Z",
			"version": "v0.9.8",
			"versionExact": "v0.9.8"
		},
		{
			"checksumSHA1": "B267stWNQd0/pBTXHfI/tJsxzfc=",
			"path": "github.com/hashicorp/terraform/helper/hilmapstructure",
			"revision": "8d560482c34e865458fd884cb0790b4f73f09ad1",
			"revisionTime": "2017-06-08T00:14:54Z",
			"version": "v0.9.8",
			"versionExact": "v0.9.8"
		},
		{
			"checksumSHA1": "2wJa9F3BGlbe2DNqH5lb5POayRI=",
			"path": "github.com/hashicorp/terraform/helper/logging",
			"revision": "8d560482c34e865458fd884cb0790b4f73f09ad1",
			"revisionTime": "2017-06-08T00:14:54Z",
			"version": "v0.9.8",
			"versionExact": "v0.9.8"
		},
		{
			"checksumSHA1": "twkFd4x71kBnDfrdqO5nhs8dMOY=",
			"path": "github.com/hashicorp/terraform/helper/mutexkv",
			"revision": "8d560482c34e865458fd884cb0790b4f73f09ad1",
			"revisionTime": "2017-06-08T00:14:54Z",
			"version": "v0.9.8",
			"versionExact": "v0.9.8"
		},
		{
			"checksumSHA1": "8VL90fHe5YRasHcZwv2q2qms/Jo=",
			"path": "github.com/hashicorp/terraform/helper/resource",
			"revision": "8d560482c34e865458fd884cb0790b4f73f09ad1",
			"revisionTime": "2017-06-08T00:14:54Z",
			"version": "v0.9.8",
			"versionExact": "v0.9.8"
		},
		{
			"checksumSHA1": "bgaeB6ivKIK5H+7JCsp7w8aAdAg=",
			"path": "github.com/hashicorp/terraform/helper/schema",
			"revision": "8d560482c34e865458fd884cb0790b4f73f09ad1",
			"revisionTime": "2017-06-08T00:14:54Z",
			"version": "v0.9.8",
			"versionExact": "v0.9.8"
		},
		{
			"checksumSHA1": "oLui7dYxhzfAczwwdNZDm4tzHtk=",
			"path": "github.com/hashicorp/terraform/helper/shadow",
			"revision": "8d560482c34e865458fd884cb0790b4f73f09ad1",
			"revisionTime": "2017-06-08T00:14:54Z",
			"version": "v0.9.8",
			"versionExact": "v0.9.8"
		},
		{
			"checksumSHA1": "Fzbv+N7hFXOtrR6E7ZcHT3jEE9s=",
			"path": "github.com/hashicorp/terraform/helper/structure",
			"revision": "8d560482c34e865458fd884cb0790b4f73f09ad1",
			"revisionTime": "2017-06-08T00:14:54Z",
			"version": "v0.9.8",
			"versionExact": "v0.9.8"
		},
		{
			"checksumSHA1": "Q3gCaw8WD99fSYwYZlXJ2+MVQh4=",
			"path": "github.com/hashicorp/terraform/helper/validation",
			"revision": "8d560482c34e865458fd884cb0790b4f73f09ad1",
			"revisionTime": "2017-06-08T00:14:54Z",
			"version": "v0.9.8",
			"versionExact": "v0.9.8"
		},
		{
			"checksumSHA1": "6AA7ZAzswfl7SOzleP6e6he0lq4=",
			"path": "github.com/hashicorp/terraform/plugin",
			"revision": "8d560482c34e865458fd884cb0790b4f73f09ad1",
			"revisionTime": "2017-06-08T00:14:54Z",
			"version": "v0.9.8",
			"versionExact": "v0.9.8"
		},
		{
			"checksumSHA1": "GfGSXndpVIh9sSeNf+b1TjxBEpQ=",
			"path": "github.com/hashicorp/terraform/terraform",
			"revision": "8d560482c34e865458fd884cb0790b4f73f09ad1",
			"revisionTime": "2017-06-08T00:14:54Z",
			"version": "v0.9.8",
			"versionExact": "v0.9.8"
		},
		{
			"checksumSHA1": "ZhK6IO2XN81Y+3RAjTcVm1Ic7oU=",
			"path": "github.com/hashicorp/yamux",
			"revision": "d1caa6c97c9fc1cc9e83bbe34d0603f9ff0ce8bd",
			"revisionTime": "2016-07-20T23:31:40Z"
		},
		{
			"checksumSHA1": "hD8LA+lIAv6MB82Db29L71c2Jjc=",
			"path": "github.com/jen20/riviera/azure",
			"revision": "6d39def2c43fa5854b413c44da7a2fef012e464d",
			"revisionTime": "2017-07-28T08:41:01Z"
		},
		{
			"checksumSHA1": "zVXx6ha3bt0N4ukRbRHXjSl91S4=",
			"path": "github.com/jen20/riviera/search",
			"revision": "6d39def2c43fa5854b413c44da7a2fef012e464d",
			"revisionTime": "2017-07-28T08:41:01Z"
		},
		{
			"checksumSHA1": "gZWAvYUikitg+7l2y8cOR42gPyo=",
			"path": "github.com/jen20/riviera/sql",
			"revision": "6d39def2c43fa5854b413c44da7a2fef012e464d",
			"revisionTime": "2017-07-28T08:41:01Z"
		},
		{
			"checksumSHA1": "0ZrwvB6KoGPj2PoDNSEJwxQ6Mog=",
			"comment": "0.2.2-2-gc01cf91",
			"path": "github.com/jmespath/go-jmespath",
			"revision": "bd40a432e4c76585ef6b72d3fd96fb9b6dc7b68d",
			"revisionTime": "2016-08-03T19:07:31Z"
		},
		{
			"checksumSHA1": "guxbLo8KHHBeM0rzou4OTzzpDNs=",
			"path": "github.com/mitchellh/copystructure",
			"revision": "5af94aef99f597e6a9e1f6ac6be6ce0f3c96b49d",
			"revisionTime": "2016-10-13T19:53:42Z"
		},
		{
			"checksumSHA1": "V/quM7+em2ByJbWBLOsEwnY3j/Q=",
			"path": "github.com/mitchellh/go-homedir",
			"revision": "b8bc1bf767474819792c23f32d8286a45736f1c6",
			"revisionTime": "2016-12-03T19:45:07Z"
		},
		{
			"checksumSHA1": "xyoJKalfQwTUN1qzZGQKWYAwl0A=",
			"path": "github.com/mitchellh/hashstructure",
			"revision": "6b17d669fac5e2f71c16658d781ec3fdd3802b69"
		},
		{
			"checksumSHA1": "MlX15lJuV8DYARX5RJY8rqrSEWQ=",
			"path": "github.com/mitchellh/mapstructure",
			"revision": "53818660ed4955e899c0bcafa97299a388bd7c8e",
			"revisionTime": "2017-03-07T20:11:23Z"
		},
		{
			"checksumSHA1": "vBpuqNfSTZcAR/0tP8tNYacySGs=",
			"path": "github.com/mitchellh/reflectwalk",
			"revision": "92573fe8d000a145bfebc03a16bc22b34945867f",
			"revisionTime": "2016-10-03T17:45:16Z"
		},
		{
			"checksumSHA1": "u5s2PZ7fzCOqQX7bVPf9IJ+qNLQ=",
			"path": "github.com/rancher/go-rancher",
			"revision": "ec24b7f12fca9f78fbfcd62a0ea8bce14ade8792",
			"revisionTime": "2017-04-07T04:09:43Z"
		},
		{
			"checksumSHA1": "zmC8/3V4ls53DJlNTKDZwPSC/dA=",
			"path": "github.com/satori/go.uuid",
			"revision": "b061729afc07e77a8aa4fad0a2fd840958f1942a",
			"revisionTime": "2016-09-27T10:08:44Z"
		},
		{
			"checksumSHA1": "iqUXcP3VA+G1/gVLRpQpBUt/BuA=",
			"path": "github.com/satori/uuid",
			"revision": "b061729afc07e77a8aa4fad0a2fd840958f1942a",
			"revisionTime": "2016-09-27T10:08:44Z"
		},
		{
			"checksumSHA1": "vE43s37+4CJ2CDU6TlOUOYE0K9c=",
			"path": "golang.org/x/crypto/bcrypt",
			"revision": "9477e0b78b9ac3d0b03822fd95422e2fe07627cd",
			"revisionTime": "2016-10-31T15:37:30Z"
		},
		{
			"checksumSHA1": "JsJdKXhz87gWenMwBeejTOeNE7k=",
			"path": "golang.org/x/crypto/blowfish",
			"revision": "9477e0b78b9ac3d0b03822fd95422e2fe07627cd",
			"revisionTime": "2016-10-31T15:37:30Z"
		},
		{
			"checksumSHA1": "C1KKOxFoW7/W/NFNpiXK+boguNo=",
			"path": "golang.org/x/crypto/curve25519",
			"revision": "453249f01cfeb54c3d549ddb75ff152ca243f9d8",
			"revisionTime": "2017-02-08T20:51:15Z"
		},
		{
			"checksumSHA1": "wGb//LjBPNxYHqk+dcLo7BjPXK8=",
			"path": "golang.org/x/crypto/ed25519",
			"revision": "b8a2a83acfe6e6770b75de42d5ff4c67596675c0",
			"revisionTime": "2017-01-13T19:21:00Z"
		},
		{
			"checksumSHA1": "LXFcVx8I587SnWmKycSDEq9yvK8=",
			"path": "golang.org/x/crypto/ed25519/internal/edwards25519",
			"revision": "b8a2a83acfe6e6770b75de42d5ff4c67596675c0",
			"revisionTime": "2017-01-13T19:21:00Z"
		},
		{
			"checksumSHA1": "fsrFs762jlaILyqqQImS1GfvIvw=",
			"path": "golang.org/x/crypto/ssh",
			"revision": "453249f01cfeb54c3d549ddb75ff152ca243f9d8",
			"revisionTime": "2017-02-08T20:51:15Z"
		},
		{
			"checksumSHA1": "wICWAGQfZcHD2y0dHesz9R2YSiw=",
			"path": "k8s.io/kubernetes/pkg/apimachinery",
			"revision": "b0b7a323cc5a4a2019b2e9520c21c7830b7f708e",
			"revisionTime": "2017-04-03T20:32:25Z",
			"version": "v1.6.1",
			"versionExact": "v1.6.1"
		}
	],
	"rootPath": "github.com/terraform-providers/terraform-provider-azurerm"
}<|MERGE_RESOLUTION|>--- conflicted
+++ resolved
@@ -83,19 +83,15 @@
 			"versionExact": "v10.2.1-beta"
 		},
 		{
-<<<<<<< HEAD
-			"checksumSHA1": "l+Cht1Eel4SHAz/3zPVFWcw6uug=",
+			"checksumSHA1": "SaRkqktfPbzetVd37EqGcPtTLqg=",
 			"path": "github.com/Azure/azure-sdk-for-go/arm/insights",
-			"revision": "720c2a183bcccbe8a90f3159b63e1e2e5d4c9911",
-			"revisionTime": "2017-06-14T20:08:54Z",
-			"version": "v10.0.2-beta",
-			"versionExact": "v10.0.2-beta"
-		},
-		{
-			"checksumSHA1": "o702lrErInKg0A2sBGKfH8aB8WY=",
-=======
+			"revision": "2d49bb8f2cee530cc16f1f1a9f0aae763dee257d",
+			"revisionTime": "2017-08-01T23:52:55Z",
+			"version": "v10.2.1-beta",
+			"versionExact": "v10.2.1-beta"
+		},
+		{
 			"checksumSHA1": "0Eq/+1Tjm/R7LhkE5HHP7GS/bME=",
->>>>>>> 325f8e7a
 			"path": "github.com/Azure/azure-sdk-for-go/arm/keyvault",
 			"revision": "2d49bb8f2cee530cc16f1f1a9f0aae763dee257d",
 			"revisionTime": "2017-08-01T23:52:55Z",
