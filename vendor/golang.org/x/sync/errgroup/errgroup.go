// Copyright 2016 The Go Authors. All rights reserved.
// Use of this source code is governed by a BSD-style
// license that can be found in the LICENSE file.

// Package errgroup provides synchronization, error propagation, and Context
// cancelation for groups of goroutines working on subtasks of a common task.
//
// [errgroup.Group] is related to [sync.WaitGroup] but adds handling of tasks
// returning errors.
package errgroup

import (
	"context"
	"fmt"
	"runtime"
	"runtime/debug"
	"sync"
)

type token struct{}

// A Group is a collection of goroutines working on subtasks that are part of
// the same overall task. A Group should not be reused for different tasks.
//
// A zero Group is valid, has no limit on the number of active goroutines,
// and does not cancel on error.
type Group struct {
	cancel func(error)

	wg sync.WaitGroup

	sem chan token

	errOnce sync.Once
	err     error

	mu         sync.Mutex
	panicValue any  // = PanicError | PanicValue; non-nil if some Group.Go goroutine panicked.
	abnormal   bool // some Group.Go goroutine terminated abnormally (panic or goexit).
}

func (g *Group) done() {
	if g.sem != nil {
		<-g.sem
	}
	g.wg.Done()
}

// WithContext returns a new Group and an associated Context derived from ctx.
//
// The derived Context is canceled the first time a function passed to Go
// returns a non-nil error or the first time Wait returns, whichever occurs
// first.
func WithContext(ctx context.Context) (*Group, context.Context) {
	ctx, cancel := context.WithCancelCause(ctx)
	return &Group{cancel: cancel}, ctx
}

// Wait blocks until all function calls from the Go method have returned
// normally, then returns the first non-nil error (if any) from them.
//
// If any of the calls panics, Wait panics with a [PanicValue];
// and if any of them calls [runtime.Goexit], Wait calls runtime.Goexit.
func (g *Group) Wait() error {
	g.wg.Wait()
	if g.cancel != nil {
		g.cancel(g.err)
	}
	if g.panicValue != nil {
		panic(g.panicValue)
	}
	if g.abnormal {
		runtime.Goexit()
	}
	return g.err
}

// Go calls the given function in a new goroutine.
<<<<<<< HEAD
=======
//
>>>>>>> faf9cad0
// The first call to Go must happen before a Wait.
// It blocks until the new goroutine can be added without the number of
// goroutines in the group exceeding the configured limit.
//
<<<<<<< HEAD
// It blocks until the new goroutine can be added without the number of
// goroutines in the group exceeding the configured limit.
//
=======
>>>>>>> faf9cad0
// The first goroutine in the group that returns a non-nil error, panics, or
// invokes [runtime.Goexit] will cancel the associated Context, if any.
func (g *Group) Go(f func() error) {
	if g.sem != nil {
		g.sem <- token{}
	}

	g.add(f)
}

func (g *Group) add(f func() error) {
	g.wg.Add(1)
	go func() {
		defer g.done()
		normalReturn := false
		defer func() {
			if normalReturn {
				return
			}
			v := recover()
			g.mu.Lock()
			defer g.mu.Unlock()
			if !g.abnormal {
				if g.cancel != nil {
					g.cancel(g.err)
				}
				g.abnormal = true
			}
			if v != nil && g.panicValue == nil {
				switch v := v.(type) {
				case error:
					g.panicValue = PanicError{
						Recovered: v,
						Stack:     debug.Stack(),
					}
				default:
					g.panicValue = PanicValue{
						Recovered: v,
						Stack:     debug.Stack(),
					}
				}
			}
		}()

		err := f()
		normalReturn = true
		if err != nil {
			g.errOnce.Do(func() {
				g.err = err
				if g.cancel != nil {
					g.cancel(g.err)
				}
			})
		}
	}()
}

// TryGo calls the given function in a new goroutine only if the number of
// active goroutines in the group is currently below the configured limit.
//
// The return value reports whether the goroutine was started.
func (g *Group) TryGo(f func() error) bool {
	if g.sem != nil {
		select {
		case g.sem <- token{}:
			// Note: this allows barging iff channels in general allow barging.
		default:
			return false
		}
	}

	g.add(f)
	return true
}

// SetLimit limits the number of active goroutines in this group to at most n.
// A negative value indicates no limit.
// A limit of zero will prevent any new goroutines from being added.
//
// Any subsequent call to the Go method will block until it can add an active
// goroutine without exceeding the configured limit.
//
// The limit must not be modified while any goroutines in the group are active.
func (g *Group) SetLimit(n int) {
	if n < 0 {
		g.sem = nil
		return
	}
	if len(g.sem) != 0 {
		panic(fmt.Errorf("errgroup: modify limit while %v goroutines in the group are still active", len(g.sem)))
	}
	g.sem = make(chan token, n)
}

// PanicError wraps an error recovered from an unhandled panic
// when calling a function passed to Go or TryGo.
type PanicError struct {
	Recovered error
	Stack     []byte // result of call to [debug.Stack]
}

func (p PanicError) Error() string {
<<<<<<< HEAD
	// A Go Error method conventionally does not include a stack dump, so omit it
	// here. (Callers who care can extract it from the Stack field.)
=======
	if len(p.Stack) > 0 {
		return fmt.Sprintf("recovered from errgroup.Group: %v\n%s", p.Recovered, p.Stack)
	}
>>>>>>> faf9cad0
	return fmt.Sprintf("recovered from errgroup.Group: %v", p.Recovered)
}

func (p PanicError) Unwrap() error { return p.Recovered }

// PanicValue wraps a value that does not implement the error interface,
// recovered from an unhandled panic when calling a function passed to Go or
// TryGo.
type PanicValue struct {
	Recovered any
	Stack     []byte // result of call to [debug.Stack]
}

func (p PanicValue) String() string {
	if len(p.Stack) > 0 {
		return fmt.Sprintf("recovered from errgroup.Group: %v\n%s", p.Recovered, p.Stack)
	}
	return fmt.Sprintf("recovered from errgroup.Group: %v", p.Recovered)
}<|MERGE_RESOLUTION|>--- conflicted
+++ resolved
@@ -76,20 +76,11 @@
 }
 
 // Go calls the given function in a new goroutine.
-<<<<<<< HEAD
-=======
-//
->>>>>>> faf9cad0
+//
 // The first call to Go must happen before a Wait.
 // It blocks until the new goroutine can be added without the number of
 // goroutines in the group exceeding the configured limit.
 //
-<<<<<<< HEAD
-// It blocks until the new goroutine can be added without the number of
-// goroutines in the group exceeding the configured limit.
-//
-=======
->>>>>>> faf9cad0
 // The first goroutine in the group that returns a non-nil error, panics, or
 // invokes [runtime.Goexit] will cancel the associated Context, if any.
 func (g *Group) Go(f func() error) {
@@ -192,14 +183,9 @@
 }
 
 func (p PanicError) Error() string {
-<<<<<<< HEAD
-	// A Go Error method conventionally does not include a stack dump, so omit it
-	// here. (Callers who care can extract it from the Stack field.)
-=======
 	if len(p.Stack) > 0 {
 		return fmt.Sprintf("recovered from errgroup.Group: %v\n%s", p.Recovered, p.Stack)
 	}
->>>>>>> faf9cad0
 	return fmt.Sprintf("recovered from errgroup.Group: %v", p.Recovered)
 }
 
