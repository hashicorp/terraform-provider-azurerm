--- conflicted
+++ resolved
@@ -112,20 +112,12 @@
 	kubernetesClustersClient            containerservice.ManagedClustersClient
 	containerGroupsClient               containerinstance.ContainerGroupsClient
 
-<<<<<<< HEAD
 	eventGridDomainsClient            eventgrid.DomainsClient
 	eventGridEventSubscriptionsClient eventgrid.EventSubscriptionsClient
 	eventGridTopicsClient             eventgrid.TopicsClient
 	eventHubClient                    eventhub.EventHubsClient
 	eventHubConsumerGroupClient       eventhub.ConsumerGroupsClient
 	eventHubNamespacesClient          eventhub.NamespacesClient
-=======
-	eventGridDomainsClient      eventgrid.DomainsClient
-	eventGridTopicsClient       eventgrid.TopicsClient
-	eventHubClient              eventhub.EventHubsClient
-	eventHubConsumerGroupClient eventhub.ConsumerGroupsClient
-	eventHubNamespacesClient    eventhub.NamespacesClient
->>>>>>> 2f0d69ed
 
 	solutionsClient operationsmanagement.SolutionsClient
 
@@ -845,13 +837,10 @@
 	egdc := eventgrid.NewDomainsClientWithBaseURI(endpoint, subscriptionId)
 	c.configureClient(&egdc.Client, auth)
 	c.eventGridDomainsClient = egdc
-<<<<<<< HEAD
 
 	egesc := eventgrid.NewEventSubscriptionsClientWithBaseURI(endpoint, subscriptionId)
 	c.configureClient(&egesc.Client, auth)
 	c.eventGridEventSubscriptionsClient = egesc
-=======
->>>>>>> 2f0d69ed
 }
 
 func (c *ArmClient) registerEventHubClients(endpoint, subscriptionId string, auth autorest.Authorizer) {
