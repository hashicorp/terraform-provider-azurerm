--- conflicted
+++ resolved
@@ -501,12 +501,9 @@
 	groupUsersClient := apimanagement.NewGroupUserClientWithBaseURI(endpoint, subscriptionId)
 	c.configureClient(&groupUsersClient.Client, auth)
 
-<<<<<<< HEAD
-=======
 	loggerClient := apimanagement.NewLoggerClientWithBaseURI(endpoint, subscriptionId)
 	c.configureClient(&loggerClient.Client, auth)
 
->>>>>>> 448b1a19
 	policyClient := apimanagement.NewPolicyClientWithBaseURI(endpoint, subscriptionId)
 	c.configureClient(&policyClient.Client, auth)
 
@@ -568,10 +565,6 @@
 		SubscriptionsClient:        subscriptionsClient,
 		UsersClient:                usersClient,
 	}
-
-	loggerClient := apimanagement.NewLoggerClientWithBaseURI(endpoint, subscriptionId)
-	c.configureClient(&loggerClient.Client, auth)
-	c.apimgmt.LoggerClient = loggerClient
 }
 
 func (c *ArmClient) registerAppInsightsClients(endpoint, subscriptionId string, auth autorest.Authorizer) {
