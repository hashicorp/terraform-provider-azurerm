package azurerm

import (
	"context"
	"fmt"
	"log"
	"net/http"
	"net/http/httputil"

	"github.com/Azure/azure-sdk-for-go/arm/appinsights"
	"github.com/Azure/azure-sdk-for-go/arm/automation"
	"github.com/Azure/azure-sdk-for-go/arm/cdn"
	"github.com/Azure/azure-sdk-for-go/arm/compute"
	"github.com/Azure/azure-sdk-for-go/arm/containerregistry"
	"github.com/Azure/azure-sdk-for-go/arm/containerservice"
	"github.com/Azure/azure-sdk-for-go/arm/cosmos-db"
	"github.com/Azure/azure-sdk-for-go/arm/disk"
	"github.com/Azure/azure-sdk-for-go/arm/dns"
	"github.com/Azure/azure-sdk-for-go/arm/eventgrid"
	"github.com/Azure/azure-sdk-for-go/arm/eventhub"
	"github.com/Azure/azure-sdk-for-go/arm/graphrbac"
	"github.com/Azure/azure-sdk-for-go/arm/keyvault"
	"github.com/Azure/azure-sdk-for-go/arm/network"
	"github.com/Azure/azure-sdk-for-go/arm/redis"
	"github.com/Azure/azure-sdk-for-go/arm/resources/resources"
	"github.com/Azure/azure-sdk-for-go/arm/scheduler"
	"github.com/Azure/azure-sdk-for-go/arm/servicebus"
	"github.com/Azure/azure-sdk-for-go/arm/sql"
	"github.com/Azure/azure-sdk-for-go/arm/storage"
	"github.com/Azure/azure-sdk-for-go/arm/trafficmanager"
	"github.com/Azure/azure-sdk-for-go/arm/web"
	keyVault "github.com/Azure/azure-sdk-for-go/dataplane/keyvault"
	mainStorage "github.com/Azure/azure-sdk-for-go/storage"
	"github.com/Azure/go-autorest/autorest"
	"github.com/Azure/go-autorest/autorest/adal"
	"github.com/Azure/go-autorest/autorest/azure"
	"github.com/hashicorp/terraform/terraform"
	riviera "github.com/jen20/riviera/azure"
)

// ArmClient contains the handles to all the specific Azure Resource Manager
// resource classes' respective clients.
type ArmClient struct {
	clientId       string
	tenantId       string
	subscriptionId string
	environment    azure.Environment

	StopContext context.Context

	rivieraClient *riviera.Client

	availSetClient         compute.AvailabilitySetsClient
	usageOpsClient         compute.UsageClient
	vmExtensionImageClient compute.VirtualMachineExtensionImagesClient
	vmExtensionClient      compute.VirtualMachineExtensionsClient
	vmScaleSetClient       compute.VirtualMachineScaleSetsClient
	vmImageClient          compute.VirtualMachineImagesClient
	vmClient               compute.VirtualMachinesClient
	imageClient            compute.ImagesClient

	diskClient                 disk.DisksClient
	cosmosDBClient             cosmosdb.DatabaseAccountsClient
	automationAccountClient    automation.AccountClient
	automationRunbookClient    automation.RunbookClient
	automationCredentialClient automation.CredentialClient
	automationScheduleClient   automation.ScheduleClient

	appGatewayClient             network.ApplicationGatewaysClient
	ifaceClient                  network.InterfacesClient
	expressRouteCircuitClient    network.ExpressRouteCircuitsClient
	loadBalancerClient           network.LoadBalancersClient
	localNetConnClient           network.LocalNetworkGatewaysClient
	publicIPClient               network.PublicIPAddressesClient
	secGroupClient               network.SecurityGroupsClient
	secRuleClient                network.SecurityRulesClient
	subnetClient                 network.SubnetsClient
	netUsageClient               network.UsagesClient
	vnetGatewayConnectionsClient network.VirtualNetworkGatewayConnectionsClient
	vnetGatewayClient            network.VirtualNetworkGatewaysClient
	vnetClient                   network.VirtualNetworksClient
	vnetPeeringsClient           network.VirtualNetworkPeeringsClient
	routeTablesClient            network.RouteTablesClient
	routesClient                 network.RoutesClient
	dnsClient                    dns.RecordSetsClient
	zonesClient                  dns.ZonesClient

	cdnProfilesClient  cdn.ProfilesClient
	cdnEndpointsClient cdn.EndpointsClient

	containerRegistryClient containerregistry.RegistriesClient
	containerServicesClient containerservice.ContainerServicesClient

	eventGridTopicsClient       eventgrid.TopicsClient
	eventHubClient              eventhub.EventHubsClient
	eventHubConsumerGroupClient eventhub.ConsumerGroupsClient
	eventHubNamespacesClient    eventhub.NamespacesClient

	providers           resources.ProvidersClient
	resourceGroupClient resources.GroupsClient
	tagsClient          resources.TagsClient
	resourceFindClient  resources.GroupClient

	jobsClient            scheduler.JobsClient
	jobsCollectionsClient scheduler.JobCollectionsClient

	storageServiceClient storage.AccountsClient
	storageUsageClient   storage.UsageClient

	deploymentsClient resources.DeploymentsClient

	redisClient redis.GroupClient

	trafficManagerProfilesClient  trafficmanager.ProfilesClient
	trafficManagerEndpointsClient trafficmanager.EndpointsClient

	serviceBusNamespacesClient    servicebus.NamespacesClient
	serviceBusQueuesClient        servicebus.QueuesClient
	serviceBusTopicsClient        servicebus.TopicsClient
	serviceBusSubscriptionsClient servicebus.SubscriptionsClient

	keyVaultClient           keyvault.VaultsClient
	keyVaultManagementClient keyVault.ManagementClient

	sqlElasticPoolsClient sql.ElasticPoolsClient
	sqlServersClient      sql.ServersClient

	appServicePlansClient web.AppServicePlansClient

	appInsightsClient appinsights.ComponentsClient

	servicePrincipalsClient graphrbac.ServicePrincipalsClient

	appsClient web.AppsClient
}

func withRequestLogging() autorest.SendDecorator {
	return func(s autorest.Sender) autorest.Sender {
		return autorest.SenderFunc(func(r *http.Request) (*http.Response, error) {
			// dump request to wire format
			if dump, err := httputil.DumpRequestOut(r, true); err == nil {
				log.Printf("[DEBUG] AzureRM Request: \n%s\n", dump)
			} else {
				// fallback to basic message
				log.Printf("[DEBUG] AzureRM Request: %s to %s\n", r.Method, r.URL)
			}

			resp, err := s.Do(r)
			if resp != nil {
				// dump response to wire format
				if dump, err := httputil.DumpResponse(resp, true); err == nil {
					log.Printf("[DEBUG] AzureRM Response for %s: \n%s\n", r.URL, dump)
				} else {
					// fallback to basic message
					log.Printf("[DEBUG] AzureRM Response: %s for %s\n", resp.Status, r.URL)
				}
			} else {
				log.Printf("[DEBUG] Request to %s completed with no response", r.URL)
			}
			return resp, err
		})
	}
}

func setUserAgent(client *autorest.Client) {
	version := terraform.VersionString()
	client.UserAgent = fmt.Sprintf("HashiCorp-Terraform-v%s", version)
}

// getArmClient is a helper method which returns a fully instantiated
// *ArmClient based on the Config's current settings.
func (c *Config) getArmClient() (*ArmClient, error) {
	// detect cloud from environment
	env, envErr := azure.EnvironmentFromName(c.Environment)
	if envErr != nil {
		// try again with wrapped value to support readable values like german instead of AZUREGERMANCLOUD
		wrapped := fmt.Sprintf("AZURE%sCLOUD", c.Environment)
		var innerErr error
		if env, innerErr = azure.EnvironmentFromName(wrapped); innerErr != nil {
			return nil, envErr
		}
	}

	// client declarations:
	client := ArmClient{
		clientId:       c.ClientID,
		tenantId:       c.TenantID,
		subscriptionId: c.SubscriptionID,
		environment:    env,
	}

	rivieraClient, err := riviera.NewClient(&riviera.AzureResourceManagerCredentials{
		ClientID:                c.ClientID,
		ClientSecret:            c.ClientSecret,
		TenantID:                c.TenantID,
		SubscriptionID:          c.SubscriptionID,
		ResourceManagerEndpoint: env.ResourceManagerEndpoint,
		ActiveDirectoryEndpoint: env.ActiveDirectoryEndpoint,
	})
	if err != nil {
		return nil, fmt.Errorf("Error creating Riviera client: %s", err)
	}
	client.rivieraClient = rivieraClient

	oauthConfig, err := adal.NewOAuthConfig(env.ActiveDirectoryEndpoint, c.TenantID)
	if err != nil {
		return nil, err
	}

	// OAuthConfigForTenant returns a pointer, which can be nil.
	if oauthConfig == nil {
		return nil, fmt.Errorf("Unable to configure OAuthConfig for tenant %s", c.TenantID)
	}

	// Resource Manager endpoints
	endpoint := env.ResourceManagerEndpoint
	spt, err := adal.NewServicePrincipalToken(*oauthConfig, c.ClientID, c.ClientSecret, endpoint)
	if err != nil {
		return nil, err
	}
	auth := autorest.NewBearerAuthorizer(spt)

	// Graph Endpoints
	graphEndpoint := env.GraphEndpoint
	graphSpt, err := adal.NewServicePrincipalToken(*oauthConfig, c.ClientID, c.ClientSecret, graphEndpoint)
	if err != nil {
		return nil, err
	}
	graphAuth := autorest.NewBearerAuthorizer(graphSpt)

	// Key Vault Endpoints
	sender := autorest.CreateSender(withRequestLogging())
	keyVaultAuth := autorest.NewBearerAuthorizerCallback(sender, func(tenantID, resource string) (*autorest.BearerAuthorizer, error) {
		keyVaultSpt, err := adal.NewServicePrincipalToken(*oauthConfig, c.ClientID, c.ClientSecret, resource)
		if err != nil {
			return nil, err
		}

		return autorest.NewBearerAuthorizer(keyVaultSpt), nil
	})

	// NOTE: these declarations should be left separate for clarity should the
	// clients be wished to be configured with custom Responders/PollingModes etc...
	asc := compute.NewAvailabilitySetsClientWithBaseURI(endpoint, c.SubscriptionID)
	setUserAgent(&asc.Client)
	asc.Authorizer = auth
	asc.Sender = autorest.CreateSender(withRequestLogging())
	client.availSetClient = asc

	uoc := compute.NewUsageClientWithBaseURI(endpoint, c.SubscriptionID)
	setUserAgent(&uoc.Client)
	uoc.Authorizer = auth
	uoc.Sender = autorest.CreateSender(withRequestLogging())
	client.usageOpsClient = uoc

	vmeic := compute.NewVirtualMachineExtensionImagesClientWithBaseURI(endpoint, c.SubscriptionID)
	setUserAgent(&vmeic.Client)
	vmeic.Authorizer = auth
	vmeic.Sender = autorest.CreateSender(withRequestLogging())
	client.vmExtensionImageClient = vmeic

	vmec := compute.NewVirtualMachineExtensionsClientWithBaseURI(endpoint, c.SubscriptionID)
	setUserAgent(&vmec.Client)
	vmec.Authorizer = auth
	vmec.Sender = autorest.CreateSender(withRequestLogging())
	client.vmExtensionClient = vmec

	vmic := compute.NewVirtualMachineImagesClientWithBaseURI(endpoint, c.SubscriptionID)
	setUserAgent(&vmic.Client)
	vmic.Authorizer = auth
	vmic.Sender = autorest.CreateSender(withRequestLogging())
	client.vmImageClient = vmic

	vmssc := compute.NewVirtualMachineScaleSetsClientWithBaseURI(endpoint, c.SubscriptionID)
	setUserAgent(&vmssc.Client)
	vmssc.Authorizer = auth
	vmssc.Sender = autorest.CreateSender(withRequestLogging())
	client.vmScaleSetClient = vmssc

	vmc := compute.NewVirtualMachinesClientWithBaseURI(endpoint, c.SubscriptionID)
	setUserAgent(&vmc.Client)
	vmc.Authorizer = auth
	vmc.Sender = autorest.CreateSender(withRequestLogging())
	client.vmClient = vmc

	agc := network.NewApplicationGatewaysClientWithBaseURI(endpoint, c.SubscriptionID)
	setUserAgent(&agc.Client)
	agc.Authorizer = auth
	agc.Sender = autorest.CreateSender(withRequestLogging())
	client.appGatewayClient = agc

	crc := containerregistry.NewRegistriesClientWithBaseURI(endpoint, c.SubscriptionID)
	setUserAgent(&crc.Client)
	crc.Authorizer = auth
	crc.Sender = autorest.CreateSender(withRequestLogging())
	client.containerRegistryClient = crc

	csc := containerservice.NewContainerServicesClientWithBaseURI(endpoint, c.SubscriptionID)
	setUserAgent(&csc.Client)
	csc.Authorizer = auth
	csc.Sender = autorest.CreateSender(withRequestLogging())
	client.containerServicesClient = csc

	cdb := cosmosdb.NewDatabaseAccountsClientWithBaseURI(endpoint, c.SubscriptionID)
	setUserAgent(&cdb.Client)
	cdb.Authorizer = auth
	cdb.Sender = autorest.CreateSender(withRequestLogging())
	client.cosmosDBClient = cdb

	dkc := disk.NewDisksClientWithBaseURI(endpoint, c.SubscriptionID)
	setUserAgent(&dkc.Client)
	dkc.Authorizer = auth
	dkc.Sender = autorest.CreateSender(withRequestLogging())
	client.diskClient = dkc

	img := compute.NewImagesClientWithBaseURI(endpoint, c.SubscriptionID)
	setUserAgent(&img.Client)
	img.Authorizer = auth
	img.Sender = autorest.CreateSender(withRequestLogging())
	client.imageClient = img

	egtc := eventgrid.NewTopicsClientWithBaseURI(endpoint, c.SubscriptionID)
	setUserAgent(&egtc.Client)
	egtc.Authorizer = auth
	egtc.Sender = autorest.CreateSender(withRequestLogging())
	client.eventGridTopicsClient = egtc

	ehc := eventhub.NewEventHubsClientWithBaseURI(endpoint, c.SubscriptionID)
	setUserAgent(&ehc.Client)
	ehc.Authorizer = auth
	ehc.Sender = autorest.CreateSender(withRequestLogging())
	client.eventHubClient = ehc

	chcgc := eventhub.NewConsumerGroupsClientWithBaseURI(endpoint, c.SubscriptionID)
	setUserAgent(&chcgc.Client)
	chcgc.Authorizer = auth
	chcgc.Sender = autorest.CreateSender(withRequestLogging())
	client.eventHubConsumerGroupClient = chcgc

	ehnc := eventhub.NewNamespacesClientWithBaseURI(endpoint, c.SubscriptionID)
	setUserAgent(&ehnc.Client)
	ehnc.Authorizer = auth
	ehnc.Sender = autorest.CreateSender(withRequestLogging())
	client.eventHubNamespacesClient = ehnc

	ifc := network.NewInterfacesClientWithBaseURI(endpoint, c.SubscriptionID)
	setUserAgent(&ifc.Client)
	ifc.Authorizer = auth
	ifc.Sender = autorest.CreateSender(withRequestLogging())
	client.ifaceClient = ifc

	erc := network.NewExpressRouteCircuitsClientWithBaseURI(endpoint, c.SubscriptionID)
	setUserAgent(&erc.Client)
	erc.Authorizer = auth
	erc.Sender = autorest.CreateSender(withRequestLogging())
	client.expressRouteCircuitClient = erc

	lbc := network.NewLoadBalancersClientWithBaseURI(endpoint, c.SubscriptionID)
	setUserAgent(&lbc.Client)
	lbc.Authorizer = auth
	lbc.Sender = autorest.CreateSender(withRequestLogging())
	client.loadBalancerClient = lbc

	lgc := network.NewLocalNetworkGatewaysClientWithBaseURI(endpoint, c.SubscriptionID)
	setUserAgent(&lgc.Client)
	lgc.Authorizer = auth
	lgc.Sender = autorest.CreateSender(withRequestLogging())
	client.localNetConnClient = lgc

	pipc := network.NewPublicIPAddressesClientWithBaseURI(endpoint, c.SubscriptionID)
	setUserAgent(&pipc.Client)
	pipc.Authorizer = auth
	pipc.Sender = autorest.CreateSender(withRequestLogging())
	client.publicIPClient = pipc

	sgc := network.NewSecurityGroupsClientWithBaseURI(endpoint, c.SubscriptionID)
	setUserAgent(&sgc.Client)
	sgc.Authorizer = auth
	sgc.Sender = autorest.CreateSender(withRequestLogging())
	client.secGroupClient = sgc

	src := network.NewSecurityRulesClientWithBaseURI(endpoint, c.SubscriptionID)
	setUserAgent(&src.Client)
	src.Authorizer = auth
	src.Sender = autorest.CreateSender(withRequestLogging())
	client.secRuleClient = src

	snc := network.NewSubnetsClientWithBaseURI(endpoint, c.SubscriptionID)
	setUserAgent(&snc.Client)
	snc.Authorizer = auth
	snc.Sender = autorest.CreateSender(withRequestLogging())
	client.subnetClient = snc

	vgcc := network.NewVirtualNetworkGatewayConnectionsClientWithBaseURI(endpoint, c.SubscriptionID)
	setUserAgent(&vgcc.Client)
	vgcc.Authorizer = auth
	vgcc.Sender = autorest.CreateSender(withRequestLogging())
	client.vnetGatewayConnectionsClient = vgcc

	vgc := network.NewVirtualNetworkGatewaysClientWithBaseURI(endpoint, c.SubscriptionID)
	setUserAgent(&vgc.Client)
	vgc.Authorizer = auth
	vgc.Sender = autorest.CreateSender(withRequestLogging())
	client.vnetGatewayClient = vgc

	vnc := network.NewVirtualNetworksClientWithBaseURI(endpoint, c.SubscriptionID)
	setUserAgent(&vnc.Client)
	vnc.Authorizer = auth
	vnc.Sender = autorest.CreateSender(withRequestLogging())
	client.vnetClient = vnc

	vnpc := network.NewVirtualNetworkPeeringsClientWithBaseURI(endpoint, c.SubscriptionID)
	setUserAgent(&vnpc.Client)
	vnpc.Authorizer = auth
	vnpc.Sender = autorest.CreateSender(withRequestLogging())
	client.vnetPeeringsClient = vnpc

	rtc := network.NewRouteTablesClientWithBaseURI(endpoint, c.SubscriptionID)
	setUserAgent(&rtc.Client)
	rtc.Authorizer = auth
	rtc.Sender = autorest.CreateSender(withRequestLogging())
	client.routeTablesClient = rtc

	rc := network.NewRoutesClientWithBaseURI(endpoint, c.SubscriptionID)
	setUserAgent(&rc.Client)
	rc.Authorizer = auth
	rc.Sender = autorest.CreateSender(withRequestLogging())
	client.routesClient = rc

	dn := dns.NewRecordSetsClientWithBaseURI(endpoint, c.SubscriptionID)
	setUserAgent(&dn.Client)
	dn.Authorizer = auth
	dn.Sender = autorest.CreateSender(withRequestLogging())
	client.dnsClient = dn

	zo := dns.NewZonesClientWithBaseURI(endpoint, c.SubscriptionID)
	setUserAgent(&zo.Client)
	zo.Authorizer = auth
	zo.Sender = autorest.CreateSender(withRequestLogging())
	client.zonesClient = zo

	rgc := resources.NewGroupsClientWithBaseURI(endpoint, c.SubscriptionID)
	setUserAgent(&rgc.Client)
	rgc.Authorizer = auth
	rgc.Sender = autorest.CreateSender(withRequestLogging())
	client.resourceGroupClient = rgc

	pc := resources.NewProvidersClientWithBaseURI(endpoint, c.SubscriptionID)
	setUserAgent(&pc.Client)
	pc.Authorizer = auth
	pc.Sender = autorest.CreateSender(withRequestLogging())
	client.providers = pc

	tc := resources.NewTagsClientWithBaseURI(endpoint, c.SubscriptionID)
	setUserAgent(&tc.Client)
	tc.Authorizer = auth
	tc.Sender = autorest.CreateSender(withRequestLogging())
	client.tagsClient = tc

	rf := resources.NewGroupClientWithBaseURI(endpoint, c.SubscriptionID)
	setUserAgent(&rf.Client)
	rf.Authorizer = auth
	rf.Sender = autorest.CreateSender(withRequestLogging())
	client.resourceFindClient = rf

	jc := scheduler.NewJobsClientWithBaseURI(endpoint, c.SubscriptionID)
	setUserAgent(&jc.Client)
	jc.Authorizer = auth
	jc.Sender = autorest.CreateSender(withRequestLogging())
	client.jobsClient = jc

	jcc := scheduler.NewJobCollectionsClientWithBaseURI(endpoint, c.SubscriptionID)
	setUserAgent(&jcc.Client)
	jcc.Authorizer = auth
	jcc.Sender = autorest.CreateSender(withRequestLogging())
	client.jobsCollectionsClient = jcc

	ssc := storage.NewAccountsClientWithBaseURI(endpoint, c.SubscriptionID)
	setUserAgent(&ssc.Client)
	ssc.Authorizer = auth
	ssc.Sender = autorest.CreateSender(withRequestLogging())
	client.storageServiceClient = ssc

	suc := storage.NewUsageClientWithBaseURI(endpoint, c.SubscriptionID)
	setUserAgent(&suc.Client)
	suc.Authorizer = auth
	suc.Sender = autorest.CreateSender(withRequestLogging())
	client.storageUsageClient = suc

	cpc := cdn.NewProfilesClientWithBaseURI(endpoint, c.SubscriptionID)
	setUserAgent(&cpc.Client)
	cpc.Authorizer = auth
	cpc.Sender = autorest.CreateSender(withRequestLogging())
	client.cdnProfilesClient = cpc

	cec := cdn.NewEndpointsClientWithBaseURI(endpoint, c.SubscriptionID)
	setUserAgent(&cec.Client)
	cec.Authorizer = auth
	cec.Sender = autorest.CreateSender(withRequestLogging())
	client.cdnEndpointsClient = cec

	dc := resources.NewDeploymentsClientWithBaseURI(endpoint, c.SubscriptionID)
	setUserAgent(&dc.Client)
	dc.Authorizer = auth
	dc.Sender = autorest.CreateSender(withRequestLogging())
	client.deploymentsClient = dc

	tmpc := trafficmanager.NewProfilesClientWithBaseURI(endpoint, c.SubscriptionID)
	setUserAgent(&tmpc.Client)
	tmpc.Authorizer = auth
	tmpc.Sender = autorest.CreateSender(withRequestLogging())
	client.trafficManagerProfilesClient = tmpc

	tmec := trafficmanager.NewEndpointsClientWithBaseURI(endpoint, c.SubscriptionID)
	setUserAgent(&tmec.Client)
	tmec.Authorizer = auth
	tmec.Sender = autorest.CreateSender(withRequestLogging())
	client.trafficManagerEndpointsClient = tmec

	rdc := redis.NewGroupClientWithBaseURI(endpoint, c.SubscriptionID)
	setUserAgent(&rdc.Client)
	rdc.Authorizer = auth
	rdc.Sender = autorest.CreateSender(withRequestLogging())
	client.redisClient = rdc

	sbnc := servicebus.NewNamespacesClientWithBaseURI(endpoint, c.SubscriptionID)
	setUserAgent(&sbnc.Client)
	sbnc.Authorizer = auth
	sbnc.Sender = autorest.CreateSender(withRequestLogging())
	client.serviceBusNamespacesClient = sbnc

	sbqc := servicebus.NewQueuesClientWithBaseURI(endpoint, c.SubscriptionID)
	setUserAgent(&sbqc.Client)
	sbqc.Authorizer = auth
	sbqc.Sender = autorest.CreateSender(withRequestLogging())
	client.serviceBusQueuesClient = sbqc

	sbtc := servicebus.NewTopicsClientWithBaseURI(endpoint, c.SubscriptionID)
	setUserAgent(&sbtc.Client)
	sbtc.Authorizer = auth
	sbtc.Sender = autorest.CreateSender(withRequestLogging())
	client.serviceBusTopicsClient = sbtc

	sbsc := servicebus.NewSubscriptionsClientWithBaseURI(endpoint, c.SubscriptionID)
	setUserAgent(&sbsc.Client)
	sbsc.Authorizer = auth
	sbsc.Sender = autorest.CreateSender(withRequestLogging())
	client.serviceBusSubscriptionsClient = sbsc

	sqlepc := sql.NewElasticPoolsClientWithBaseURI(endpoint, c.SubscriptionID)
	setUserAgent(&sqlepc.Client)
	sqlepc.Authorizer = auth
	sqlepc.Sender = autorest.CreateSender(withRequestLogging())
	client.sqlElasticPoolsClient = sqlepc

	sqlsrv := sql.NewServersClientWithBaseURI(endpoint, c.SubscriptionID)
	setUserAgent(&sqlsrv.Client)
	sqlsrv.Authorizer = auth
	sqlsrv.Sender = autorest.CreateSender(withRequestLogging())
	client.sqlServersClient = sqlsrv

	aspc := web.NewAppServicePlansClientWithBaseURI(endpoint, c.SubscriptionID)
	setUserAgent(&aspc.Client)
	aspc.Authorizer = auth
	aspc.Sender = autorest.CreateSender(withRequestLogging())
	client.appServicePlansClient = aspc

	ai := appinsights.NewComponentsClientWithBaseURI(endpoint, c.SubscriptionID)
	setUserAgent(&ai.Client)
	ai.Authorizer = auth
	ai.Sender = autorest.CreateSender(withRequestLogging())
	client.appInsightsClient = ai

	spc := graphrbac.NewServicePrincipalsClientWithBaseURI(graphEndpoint, c.TenantID)
	setUserAgent(&spc.Client)
	spc.Authorizer = graphAuth
	spc.Sender = autorest.CreateSender(withRequestLogging())
	client.servicePrincipalsClient = spc

<<<<<<< HEAD
	aadb := automation.NewAccountClientWithBaseURI(endpoint, c.SubscriptionID)
	setUserAgent(&aadb.Client)
	aadb.Authorizer = auth
	aadb.Sender = autorest.CreateSender(withRequestLogging())
	client.automationAccountClient = aadb

	arc := automation.NewRunbookClientWithBaseURI(endpoint, c.SubscriptionID)
	setUserAgent(&arc.Client)
	arc.Authorizer = auth
	arc.Sender = autorest.CreateSender(withRequestLogging())
	client.automationRunbookClient = arc

	acc := automation.NewCredentialClientWithBaseURI(endpoint, c.SubscriptionID)
	setUserAgent(&acc.Client)
	acc.Authorizer = auth
	acc.Sender = autorest.CreateSender(withRequestLogging())
	client.automationCredentialClient = acc

	aschc := automation.NewScheduleClientWithBaseURI(endpoint, c.SubscriptionID)
	setUserAgent(&aschc.Client)
	aschc.Authorizer = auth
	aschc.Sender = autorest.CreateSender(withRequestLogging())
	client.automationScheduleClient = aschc
=======
	ac := web.NewAppsClientWithBaseURI(endpoint, c.SubscriptionID)
	setUserAgent(&ac.Client)
	ac.Authorizer = auth
	ac.Sender = autorest.CreateSender(withRequestLogging())
	client.appsClient = ac

	kvc := keyvault.NewVaultsClientWithBaseURI(endpoint, c.SubscriptionID)
	setUserAgent(&kvc.Client)
	kvc.Authorizer = auth
	kvc.Sender = autorest.CreateSender(withRequestLogging())
	client.keyVaultClient = kvc

	kvmc := keyVault.New()
	setUserAgent(&kvmc.Client)
	kvmc.Authorizer = keyVaultAuth
	kvmc.Sender = sender
	client.keyVaultManagementClient = kvmc
>>>>>>> cbc2656e

	return &client, nil
}

func (armClient *ArmClient) getKeyForStorageAccount(resourceGroupName, storageAccountName string) (string, bool, error) {
	accountKeys, err := armClient.storageServiceClient.ListKeys(resourceGroupName, storageAccountName)
	if accountKeys.StatusCode == http.StatusNotFound {
		return "", false, nil
	}
	if err != nil {
		// We assume this is a transient error rather than a 404 (which is caught above),  so assume the
		// account still exists.
		return "", true, fmt.Errorf("Error retrieving keys for storage account %q: %s", storageAccountName, err)
	}

	if accountKeys.Keys == nil {
		return "", false, fmt.Errorf("Nil key returned for storage account %q", storageAccountName)
	}

	keys := *accountKeys.Keys
	return *keys[0].Value, true, nil
}

func (armClient *ArmClient) getBlobStorageClientForStorageAccount(resourceGroupName, storageAccountName string) (*mainStorage.BlobStorageClient, bool, error) {
	key, accountExists, err := armClient.getKeyForStorageAccount(resourceGroupName, storageAccountName)
	if err != nil {
		return nil, accountExists, err
	}
	if accountExists == false {
		return nil, false, nil
	}

	storageClient, err := mainStorage.NewClient(storageAccountName, key, armClient.environment.StorageEndpointSuffix,
		mainStorage.DefaultAPIVersion, true)
	if err != nil {
		return nil, true, fmt.Errorf("Error creating storage client for storage account %q: %s", storageAccountName, err)
	}

	blobClient := storageClient.GetBlobService()
	return &blobClient, true, nil
}

func (armClient *ArmClient) getFileServiceClientForStorageAccount(resourceGroupName, storageAccountName string) (*mainStorage.FileServiceClient, bool, error) {
	key, accountExists, err := armClient.getKeyForStorageAccount(resourceGroupName, storageAccountName)
	if err != nil {
		return nil, accountExists, err
	}
	if accountExists == false {
		return nil, false, nil
	}

	storageClient, err := mainStorage.NewClient(storageAccountName, key, armClient.environment.StorageEndpointSuffix,
		mainStorage.DefaultAPIVersion, true)
	if err != nil {
		return nil, true, fmt.Errorf("Error creating storage client for storage account %q: %s", storageAccountName, err)
	}

	fileClient := storageClient.GetFileService()
	return &fileClient, true, nil
}

func (armClient *ArmClient) getTableServiceClientForStorageAccount(resourceGroupName, storageAccountName string) (*mainStorage.TableServiceClient, bool, error) {
	key, accountExists, err := armClient.getKeyForStorageAccount(resourceGroupName, storageAccountName)
	if err != nil {
		return nil, accountExists, err
	}
	if accountExists == false {
		return nil, false, nil
	}

	storageClient, err := mainStorage.NewClient(storageAccountName, key, armClient.environment.StorageEndpointSuffix,
		mainStorage.DefaultAPIVersion, true)
	if err != nil {
		return nil, true, fmt.Errorf("Error creating storage client for storage account %q: %s", storageAccountName, err)
	}

	tableClient := storageClient.GetTableService()
	return &tableClient, true, nil
}

func (armClient *ArmClient) getQueueServiceClientForStorageAccount(resourceGroupName, storageAccountName string) (*mainStorage.QueueServiceClient, bool, error) {
	key, accountExists, err := armClient.getKeyForStorageAccount(resourceGroupName, storageAccountName)
	if err != nil {
		return nil, accountExists, err
	}
	if accountExists == false {
		return nil, false, nil
	}

	storageClient, err := mainStorage.NewClient(storageAccountName, key, armClient.environment.StorageEndpointSuffix,
		mainStorage.DefaultAPIVersion, true)
	if err != nil {
		return nil, true, fmt.Errorf("Error creating storage client for storage account %q: %s", storageAccountName, err)
	}

	queueClient := storageClient.GetQueueService()
	return &queueClient, true, nil
}<|MERGE_RESOLUTION|>--- conflicted
+++ resolved
@@ -577,7 +577,6 @@
 	spc.Sender = autorest.CreateSender(withRequestLogging())
 	client.servicePrincipalsClient = spc
 
-<<<<<<< HEAD
 	aadb := automation.NewAccountClientWithBaseURI(endpoint, c.SubscriptionID)
 	setUserAgent(&aadb.Client)
 	aadb.Authorizer = auth
@@ -601,7 +600,7 @@
 	aschc.Authorizer = auth
 	aschc.Sender = autorest.CreateSender(withRequestLogging())
 	client.automationScheduleClient = aschc
-=======
+
 	ac := web.NewAppsClientWithBaseURI(endpoint, c.SubscriptionID)
 	setUserAgent(&ac.Client)
 	ac.Authorizer = auth
@@ -619,7 +618,6 @@
 	kvmc.Authorizer = keyVaultAuth
 	kvmc.Sender = sender
 	client.keyVaultManagementClient = kvmc
->>>>>>> cbc2656e
 
 	return &client, nil
 }
