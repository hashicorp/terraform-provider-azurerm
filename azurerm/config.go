package azurerm

import (
	"context"
	"fmt"
	"log"
	"os"
	"strings"
	"sync"
	"time"

	resourcesprofile "github.com/Azure/azure-sdk-for-go/profiles/2017-03-09/resources/mgmt/resources"
	"github.com/Azure/azure-sdk-for-go/services/apimanagement/mgmt/2018-01-01/apimanagement"
	appinsights "github.com/Azure/azure-sdk-for-go/services/appinsights/mgmt/2015-05-01/insights"
	"github.com/Azure/azure-sdk-for-go/services/automation/mgmt/2015-10-31/automation"
	"github.com/Azure/azure-sdk-for-go/services/batch/mgmt/2017-09-01/batch"
	"github.com/Azure/azure-sdk-for-go/services/cdn/mgmt/2017-10-12/cdn"
	"github.com/Azure/azure-sdk-for-go/services/cognitiveservices/mgmt/2017-04-18/cognitiveservices"
	"github.com/Azure/azure-sdk-for-go/services/compute/mgmt/2018-06-01/compute"
	"github.com/Azure/azure-sdk-for-go/services/containerinstance/mgmt/2018-10-01/containerinstance"
	"github.com/Azure/azure-sdk-for-go/services/containerregistry/mgmt/2017-10-01/containerregistry"
	"github.com/Azure/azure-sdk-for-go/services/containerservice/mgmt/2018-03-31/containerservice"
	"github.com/Azure/azure-sdk-for-go/services/cosmos-db/mgmt/2015-04-08/documentdb"
	"github.com/Azure/azure-sdk-for-go/services/databricks/mgmt/2018-04-01/databricks"
	analyticsAccount "github.com/Azure/azure-sdk-for-go/services/datalake/analytics/mgmt/2016-11-01/account"
	"github.com/Azure/azure-sdk-for-go/services/datalake/store/2016-11-01/filesystem"
	storeAccount "github.com/Azure/azure-sdk-for-go/services/datalake/store/mgmt/2016-11-01/account"
	"github.com/Azure/azure-sdk-for-go/services/devtestlabs/mgmt/2016-05-15/dtl"
	"github.com/Azure/azure-sdk-for-go/services/eventhub/mgmt/2017-04-01/eventhub"
	"github.com/Azure/azure-sdk-for-go/services/graphrbac/1.6/graphrbac"
	keyVault "github.com/Azure/azure-sdk-for-go/services/keyvault/2016-10-01/keyvault"
	"github.com/Azure/azure-sdk-for-go/services/keyvault/mgmt/2018-02-14/keyvault"
	"github.com/Azure/azure-sdk-for-go/services/logic/mgmt/2016-06-01/logic"
	"github.com/Azure/azure-sdk-for-go/services/mediaservices/mgmt/2018-07-01/media"
	"github.com/Azure/azure-sdk-for-go/services/mysql/mgmt/2017-12-01/mysql"
	"github.com/Azure/azure-sdk-for-go/services/network/mgmt/2018-08-01/network"
	"github.com/Azure/azure-sdk-for-go/services/notificationhubs/mgmt/2017-04-01/notificationhubs"
	"github.com/Azure/azure-sdk-for-go/services/postgresql/mgmt/2017-12-01/postgresql"
	"github.com/Azure/azure-sdk-for-go/services/preview/authorization/mgmt/2018-01-01-preview/authorization"
	"github.com/Azure/azure-sdk-for-go/services/preview/devspaces/mgmt/2018-06-01-preview/devspaces"
	"github.com/Azure/azure-sdk-for-go/services/preview/dns/mgmt/2018-03-01-preview/dns"
	"github.com/Azure/azure-sdk-for-go/services/preview/eventgrid/mgmt/2018-09-15-preview/eventgrid"
	"github.com/Azure/azure-sdk-for-go/services/preview/iothub/mgmt/2018-12-01-preview/devices"
	"github.com/Azure/azure-sdk-for-go/services/preview/mariadb/mgmt/2018-06-01-preview/mariadb"
	"github.com/Azure/azure-sdk-for-go/services/preview/monitor/mgmt/2018-03-01/insights"
	"github.com/Azure/azure-sdk-for-go/services/preview/msi/mgmt/2015-08-31-preview/msi"
	"github.com/Azure/azure-sdk-for-go/services/preview/operationalinsights/mgmt/2015-11-01-preview/operationalinsights"
	"github.com/Azure/azure-sdk-for-go/services/preview/operationsmanagement/mgmt/2015-11-01-preview/operationsmanagement"
	"github.com/Azure/azure-sdk-for-go/services/preview/resources/mgmt/2018-03-01-preview/managementgroups"
	"github.com/Azure/azure-sdk-for-go/services/preview/security/mgmt/2017-08-01-preview/security"
	"github.com/Azure/azure-sdk-for-go/services/preview/signalr/mgmt/2018-03-01-preview/signalr"
	"github.com/Azure/azure-sdk-for-go/services/preview/sql/mgmt/2015-05-01-preview/sql"
	MsSql "github.com/Azure/azure-sdk-for-go/services/preview/sql/mgmt/2017-10-01-preview/sql"
	"github.com/Azure/azure-sdk-for-go/services/recoveryservices/mgmt/2016-06-01/recoveryservices"
	"github.com/Azure/azure-sdk-for-go/services/recoveryservices/mgmt/2017-07-01/backup"
	"github.com/Azure/azure-sdk-for-go/services/redis/mgmt/2018-03-01/redis"
	"github.com/Azure/azure-sdk-for-go/services/relay/mgmt/2017-04-01/relay"
	"github.com/Azure/azure-sdk-for-go/services/resources/mgmt/2016-06-01/subscriptions"
	"github.com/Azure/azure-sdk-for-go/services/resources/mgmt/2016-09-01/locks"
	"github.com/Azure/azure-sdk-for-go/services/resources/mgmt/2018-05-01/policy"
	"github.com/Azure/azure-sdk-for-go/services/resources/mgmt/2018-05-01/resources"
	"github.com/Azure/azure-sdk-for-go/services/scheduler/mgmt/2016-03-01/scheduler"
	"github.com/Azure/azure-sdk-for-go/services/search/mgmt/2015-08-19/search"
	"github.com/Azure/azure-sdk-for-go/services/servicebus/mgmt/2017-04-01/servicebus"
	"github.com/Azure/azure-sdk-for-go/services/servicefabric/mgmt/2018-02-01/servicefabric"
	"github.com/Azure/azure-sdk-for-go/services/storage/mgmt/2018-02-01/storage"
	"github.com/Azure/azure-sdk-for-go/services/trafficmanager/mgmt/2017-05-01/trafficmanager"
	"github.com/Azure/azure-sdk-for-go/services/web/mgmt/2018-02-01/web"

	mainStorage "github.com/Azure/azure-sdk-for-go/storage"
	"github.com/Azure/go-autorest/autorest"
	"github.com/Azure/go-autorest/autorest/adal"
	az "github.com/Azure/go-autorest/autorest/azure"
	"github.com/hashicorp/go-azure-helpers/authentication"
	"github.com/hashicorp/go-uuid"
	"github.com/hashicorp/terraform/httpclient"
	"github.com/terraform-providers/terraform-provider-azurerm/azurerm/helpers/azure"
	"github.com/terraform-providers/terraform-provider-azurerm/azurerm/utils"
	"github.com/terraform-providers/terraform-provider-azurerm/version"
)

// ArmClient contains the handles to all the specific Azure Resource Manager
// resource classes' respective clients.
type ArmClient struct {
	clientId                 string
	tenantId                 string
	subscriptionId           string
	partnerId                string
	usingServicePrincipal    bool
	environment              az.Environment
	skipProviderRegistration bool

	StopContext context.Context

	cosmosDBClient documentdb.DatabaseAccountsClient

	automationAccountClient               automation.AccountClient
	automationAgentRegistrationInfoClient automation.AgentRegistrationInformationClient
	automationCredentialClient            automation.CredentialClient
	automationDscConfigurationClient      automation.DscConfigurationClient
	automationDscNodeConfigurationClient  automation.DscNodeConfigurationClient
	automationModuleClient                automation.ModuleClient
	automationRunbookClient               automation.RunbookClient
	automationRunbookDraftClient          automation.RunbookDraftClient
	automationScheduleClient              automation.ScheduleClient

	dnsClient   dns.RecordSetsClient
	zonesClient dns.ZonesClient

	containerRegistryClient             containerregistry.RegistriesClient
	containerRegistryReplicationsClient containerregistry.ReplicationsClient
	containerServicesClient             containerservice.ContainerServicesClient
	kubernetesClustersClient            containerservice.ManagedClustersClient
	containerGroupsClient               containerinstance.ContainerGroupsClient

	eventGridDomainsClient            eventgrid.DomainsClient
	eventGridEventSubscriptionsClient eventgrid.EventSubscriptionsClient
	eventGridTopicsClient             eventgrid.TopicsClient
	eventHubClient                    eventhub.EventHubsClient
	eventHubConsumerGroupClient       eventhub.ConsumerGroupsClient
	eventHubNamespacesClient          eventhub.NamespacesClient

	solutionsClient operationsmanagement.SolutionsClient

	redisClient               redis.Client
	redisFirewallClient       redis.FirewallRulesClient
	redisPatchSchedulesClient redis.PatchSchedulesClient

	// API Management
<<<<<<< HEAD
	apiManagementApiClient           apimanagement.APIClient
	apiManagementApiVersionSetClient apimanagement.APIVersionSetClient
	apiManagementGroupClient         apimanagement.GroupClient
	apiManagementGroupUsersClient    apimanagement.GroupUserClient
	apiManagementProductsClient      apimanagement.ProductClient
	apiManagementProductGroupsClient apimanagement.ProductGroupClient
	apiManagementPropertyClient      apimanagement.PropertyClient
	apiManagementServiceClient       apimanagement.ServiceClient
	apiManagementUsersClient         apimanagement.UserClient
=======
	apiManagementApiClient                  apimanagement.APIClient
	apiManagementApiOperationsClient        apimanagement.APIOperationClient
	apiManagementAuthorizationServersClient apimanagement.AuthorizationServerClient
	apiManagementCertificatesClient         apimanagement.CertificateClient
	apiManagementGroupClient                apimanagement.GroupClient
	apiManagementGroupUsersClient           apimanagement.GroupUserClient
	apiManagementLoggerClient               apimanagement.LoggerClient
	apiManagementOpenIdConnectClient        apimanagement.OpenIDConnectProviderClient
	apiManagementProductsClient             apimanagement.ProductClient
	apiManagementProductApisClient          apimanagement.ProductAPIClient
	apiManagementProductGroupsClient        apimanagement.ProductGroupClient
	apiManagementPropertyClient             apimanagement.PropertyClient
	apiManagementServiceClient              apimanagement.ServiceClient
	apiManagementSubscriptionsClient        apimanagement.SubscriptionClient
	apiManagementUsersClient                apimanagement.UserClient
>>>>>>> 53744b8d

	// Application Insights
	appInsightsClient       appinsights.ComponentsClient
	appInsightsAPIKeyClient appinsights.APIKeysClient

	// Authentication
	roleAssignmentsClient   authorization.RoleAssignmentsClient
	roleDefinitionsClient   authorization.RoleDefinitionsClient
	applicationsClient      graphrbac.ApplicationsClient
	servicePrincipalsClient graphrbac.ServicePrincipalsClient

	// Autoscale Settings
	autoscaleSettingsClient insights.AutoscaleSettingsClient

	// Batch
	batchAccountClient batch.AccountClient
	batchPoolClient    batch.PoolClient

	// CDN
	cdnCustomDomainsClient cdn.CustomDomainsClient
	cdnEndpointsClient     cdn.EndpointsClient
	cdnProfilesClient      cdn.ProfilesClient

	// Cognitive Services
	cognitiveAccountsClient cognitiveservices.AccountsClient

	// Compute
	availSetClient             compute.AvailabilitySetsClient
	diskClient                 compute.DisksClient
	imageClient                compute.ImagesClient
	galleriesClient            compute.GalleriesClient
	galleryImagesClient        compute.GalleryImagesClient
	galleryImageVersionsClient compute.GalleryImageVersionsClient
	snapshotsClient            compute.SnapshotsClient
	usageOpsClient             compute.UsageClient
	vmExtensionImageClient     compute.VirtualMachineExtensionImagesClient
	vmExtensionClient          compute.VirtualMachineExtensionsClient
	vmScaleSetClient           compute.VirtualMachineScaleSetsClient
	vmImageClient              compute.VirtualMachineImagesClient
	vmClient                   compute.VirtualMachinesClient

	// Devices
	iothubResourceClient devices.IotHubResourceClient

	// DevTestLabs
	devTestLabsClient            dtl.LabsClient
	devTestPoliciesClient        dtl.PoliciesClient
	devTestVirtualMachinesClient dtl.VirtualMachinesClient
	devTestVirtualNetworksClient dtl.VirtualNetworksClient

	// DevSpace
	devSpaceControllerClient devspaces.ControllersClient

	// Databases
	mariadbDatabasesClient                   mariadb.DatabasesClient
	mariadbServersClient                     mariadb.ServersClient
	mysqlConfigurationsClient                mysql.ConfigurationsClient
	mysqlDatabasesClient                     mysql.DatabasesClient
	mysqlFirewallRulesClient                 mysql.FirewallRulesClient
	mysqlServersClient                       mysql.ServersClient
	mysqlVirtualNetworkRulesClient           mysql.VirtualNetworkRulesClient
	postgresqlConfigurationsClient           postgresql.ConfigurationsClient
	postgresqlDatabasesClient                postgresql.DatabasesClient
	postgresqlFirewallRulesClient            postgresql.FirewallRulesClient
	postgresqlServersClient                  postgresql.ServersClient
	postgresqlVirtualNetworkRulesClient      postgresql.VirtualNetworkRulesClient
	sqlDatabasesClient                       sql.DatabasesClient
	sqlDatabaseThreatDetectionPoliciesClient sql.DatabaseThreatDetectionPoliciesClient
	sqlElasticPoolsClient                    sql.ElasticPoolsClient
	// Client for the new 2017-10-01-preview SQL API which implements vCore, DTU, and Azure data standards
	msSqlElasticPoolsClient              MsSql.ElasticPoolsClient
	sqlFirewallRulesClient               sql.FirewallRulesClient
	sqlServersClient                     sql.ServersClient
	sqlServerAzureADAdministratorsClient sql.ServerAzureADAdministratorsClient
	sqlVirtualNetworkRulesClient         sql.VirtualNetworkRulesClient

	// Data Lake Store
	dataLakeStoreAccountClient       storeAccount.AccountsClient
	dataLakeStoreFirewallRulesClient storeAccount.FirewallRulesClient
	dataLakeStoreFilesClient         filesystem.Client

	// Data Lake Analytics
	dataLakeAnalyticsAccountClient       analyticsAccount.AccountsClient
	dataLakeAnalyticsFirewallRulesClient analyticsAccount.FirewallRulesClient

	// Databricks
	databricksWorkspacesClient databricks.WorkspacesClient

	// KeyVault
	keyVaultClient           keyvault.VaultsClient
	keyVaultManagementClient keyVault.BaseClient

	// Log Analytics
	linkedServicesClient operationalinsights.LinkedServicesClient
	workspacesClient     operationalinsights.WorkspacesClient

	// Logic
	logicWorkflowsClient logic.WorkflowsClient

	// Management Groups
	managementGroupsClient             managementgroups.Client
	managementGroupsSubscriptionClient managementgroups.SubscriptionsClient

	// Media
	mediaServicesClient media.MediaservicesClient

	// Monitor
	monitorActionGroupsClient               insights.ActionGroupsClient
	monitorActivityLogAlertsClient          insights.ActivityLogAlertsClient
	monitorAlertRulesClient                 insights.AlertRulesClient
	monitorDiagnosticSettingsClient         insights.DiagnosticSettingsClient
	monitorDiagnosticSettingsCategoryClient insights.DiagnosticSettingsCategoryClient
	monitorLogProfilesClient                insights.LogProfilesClient
	monitorMetricAlertsClient               insights.MetricAlertsClient

	// MSI
	userAssignedIdentitiesClient msi.UserAssignedIdentitiesClient

	// Networking
	applicationGatewayClient        network.ApplicationGatewaysClient
	applicationSecurityGroupsClient network.ApplicationSecurityGroupsClient
	azureFirewallsClient            network.AzureFirewallsClient
	connectionMonitorsClient        network.ConnectionMonitorsClient
	ddosProtectionPlanClient        network.DdosProtectionPlansClient
	expressRouteAuthsClient         network.ExpressRouteCircuitAuthorizationsClient
	expressRouteCircuitClient       network.ExpressRouteCircuitsClient
	expressRoutePeeringsClient      network.ExpressRouteCircuitPeeringsClient
	ifaceClient                     network.InterfacesClient
	loadBalancerClient              network.LoadBalancersClient
	localNetConnClient              network.LocalNetworkGatewaysClient
	packetCapturesClient            network.PacketCapturesClient
	publicIPClient                  network.PublicIPAddressesClient
	routesClient                    network.RoutesClient
	routeTablesClient               network.RouteTablesClient
	secGroupClient                  network.SecurityGroupsClient
	secRuleClient                   network.SecurityRulesClient
	subnetClient                    network.SubnetsClient
	vnetGatewayConnectionsClient    network.VirtualNetworkGatewayConnectionsClient
	vnetGatewayClient               network.VirtualNetworkGatewaysClient
	vnetClient                      network.VirtualNetworksClient
	vnetPeeringsClient              network.VirtualNetworkPeeringsClient
	watcherClient                   network.WatchersClient

	// Notification Hubs
	notificationHubsClient       notificationhubs.Client
	notificationNamespacesClient notificationhubs.NamespacesClient

	// Recovery Services
	recoveryServicesVaultsClient             recoveryservices.VaultsClient
	recoveryServicesProtectedItemsClient     backup.ProtectedItemsGroupClient
	recoveryServicesProtectionPoliciesClient backup.ProtectionPoliciesClient

	// Relay
	relayNamespacesClient relay.NamespacesClient

	// Resources
	managementLocksClient locks.ManagementLocksClient
	deploymentsClient     resources.DeploymentsClient
	providersClient       resourcesprofile.ProvidersClient
	resourcesClient       resources.Client
	resourceGroupsClient  resources.GroupsClient
	subscriptionsClient   subscriptions.Client

	// Scheduler
	schedulerJobCollectionsClient scheduler.JobCollectionsClient //nolint: megacheck

	schedulerJobsClient scheduler.JobsClient //nolint: megacheck

	// Search
	searchServicesClient  search.ServicesClient
	searchAdminKeysClient search.AdminKeysClient

	// Security Centre
	securityCenterPricingClient   security.PricingsClient
	securityCenterContactsClient  security.ContactsClient
	securityCenterWorkspaceClient security.WorkspaceSettingsClient

	// ServiceBus
	serviceBusQueuesClient            servicebus.QueuesClient
	serviceBusNamespacesClient        servicebus.NamespacesClient
	serviceBusTopicsClient            servicebus.TopicsClient
	serviceBusSubscriptionsClient     servicebus.SubscriptionsClient
	serviceBusSubscriptionRulesClient servicebus.RulesClient

	// Service Fabric
	serviceFabricClustersClient servicefabric.ClustersClient

	// SignalR
	signalRClient signalr.Client

	// Storage
	storageServiceClient storage.AccountsClient
	storageUsageClient   storage.UsageClient

	// Traffic Manager
	trafficManagerGeographialHierarchiesClient trafficmanager.GeographicHierarchiesClient
	trafficManagerProfilesClient               trafficmanager.ProfilesClient
	trafficManagerEndpointsClient              trafficmanager.EndpointsClient

	// Web
	appServicePlansClient web.AppServicePlansClient
	appServicesClient     web.AppsClient

	// Policy
	policyAssignmentsClient    policy.AssignmentsClient
	policyDefinitionsClient    policy.DefinitionsClient
	policySetDefinitionsClient policy.SetDefinitionsClient
}

var (
	msClientRequestIDOnce sync.Once
	msClientRequestID     string
)

// clientRequestID generates a UUID to pass through `x-ms-client-request-id` header.
func clientRequestID() string {
	msClientRequestIDOnce.Do(func() {
		var err error
		msClientRequestID, err = uuid.GenerateUUID()

		if err != nil {
			log.Printf("[WARN] Fail to generate uuid for msClientRequestID: %+v", err)
		}
	})

	log.Printf("[DEBUG] AzureRM Client Request Id: %s", msClientRequestID)
	return msClientRequestID
}

func (c *ArmClient) configureClient(client *autorest.Client, auth autorest.Authorizer) {
	setUserAgent(client, c.partnerId)
	client.Authorizer = auth
	//client.RequestInspector = azure.WithClientID(clientRequestID())
	client.Sender = azure.BuildSender()
	client.SkipResourceProviderRegistration = c.skipProviderRegistration
	client.PollingDuration = 60 * time.Minute
}

func setUserAgent(client *autorest.Client, partnerID string) {
	// TODO: This is the SDK version not the CLI version, once we are on 0.12, should revisit
	tfUserAgent := httpclient.UserAgentString()

	pv := version.ProviderVersion
	providerUserAgent := fmt.Sprintf("%s terraform-provider-azurerm/%s", tfUserAgent, pv)
	client.UserAgent = strings.TrimSpace(fmt.Sprintf("%s %s", client.UserAgent, providerUserAgent))

	// append the CloudShell version to the user agent if it exists
	if azureAgent := os.Getenv("AZURE_HTTP_USER_AGENT"); azureAgent != "" {
		client.UserAgent = fmt.Sprintf("%s %s", client.UserAgent, azureAgent)
	}

	if partnerID != "" {
		client.UserAgent = fmt.Sprintf("%s pid-%s", client.UserAgent, partnerID)
	}

	log.Printf("[DEBUG] AzureRM Client User Agent: %s\n", client.UserAgent)
}

// getArmClient is a helper method which returns a fully instantiated
// *ArmClient based on the Config's current settings.
func getArmClient(c *authentication.Config, skipProviderRegistration bool, partnerId string) (*ArmClient, error) {
	env, err := authentication.DetermineEnvironment(c.Environment)
	if err != nil {
		return nil, err
	}

	// client declarations:
	client := ArmClient{
		clientId:                 c.ClientID,
		tenantId:                 c.TenantID,
		subscriptionId:           c.SubscriptionID,
		partnerId:                partnerId,
		environment:              *env,
		usingServicePrincipal:    c.AuthenticatedAsAServicePrincipal,
		skipProviderRegistration: skipProviderRegistration,
	}

	oauthConfig, err := adal.NewOAuthConfig(env.ActiveDirectoryEndpoint, c.TenantID)
	if err != nil {
		return nil, err
	}

	// OAuthConfigForTenant returns a pointer, which can be nil.
	if oauthConfig == nil {
		return nil, fmt.Errorf("Unable to configure OAuthConfig for tenant %s", c.TenantID)
	}

	// Resource Manager endpoints
	endpoint := env.ResourceManagerEndpoint
	auth, err := c.GetAuthorizationToken(oauthConfig, env.TokenAudience)
	if err != nil {
		return nil, err
	}

	// Graph Endpoints
	graphEndpoint := env.GraphEndpoint
	graphAuth, err := c.GetAuthorizationToken(oauthConfig, graphEndpoint)
	if err != nil {
		return nil, err
	}

	// Key Vault Endpoints
	sender := azure.BuildSender()
	keyVaultAuth := autorest.NewBearerAuthorizerCallback(sender, func(tenantID, resource string) (*autorest.BearerAuthorizer, error) {
		keyVaultSpt, err := c.GetAuthorizationToken(oauthConfig, resource)
		if err != nil {
			return nil, err
		}

		return keyVaultSpt, nil
	})

	client.registerApiManagementServiceClients(endpoint, c.SubscriptionID, auth)
	client.registerAppInsightsClients(endpoint, c.SubscriptionID, auth)
	client.registerAutomationClients(endpoint, c.SubscriptionID, auth)
	client.registerAuthentication(endpoint, graphEndpoint, c.SubscriptionID, c.TenantID, auth, graphAuth)
	client.registerBatchClients(endpoint, c.SubscriptionID, auth)
	client.registerCDNClients(endpoint, c.SubscriptionID, auth)
	client.registerCognitiveServiceClients(endpoint, c.SubscriptionID, auth)
	client.registerComputeClients(endpoint, c.SubscriptionID, auth)
	client.registerContainerInstanceClients(endpoint, c.SubscriptionID, auth)
	client.registerContainerRegistryClients(endpoint, c.SubscriptionID, auth)
	client.registerContainerServicesClients(endpoint, c.SubscriptionID, auth)
	client.registerCosmosDBClients(endpoint, c.SubscriptionID, auth)
	client.registerDatabricksClients(endpoint, c.SubscriptionID, auth)
	client.registerDatabases(endpoint, c.SubscriptionID, auth, sender)
	client.registerDataLakeStoreClients(endpoint, c.SubscriptionID, auth)
	client.registerDeviceClients(endpoint, c.SubscriptionID, auth)
	client.registerDevSpaceClients(endpoint, c.SubscriptionID, auth)
	client.registerDevTestClients(endpoint, c.SubscriptionID, auth)
	client.registerDNSClients(endpoint, c.SubscriptionID, auth)
	client.registerEventGridClients(endpoint, c.SubscriptionID, auth)
	client.registerEventHubClients(endpoint, c.SubscriptionID, auth)
	client.registerKeyVaultClients(endpoint, c.SubscriptionID, auth, keyVaultAuth)
	client.registerLogicClients(endpoint, c.SubscriptionID, auth)
	client.registerMediaServiceClients(endpoint, c.SubscriptionID, auth)
	client.registerMonitorClients(endpoint, c.SubscriptionID, auth)
	client.registerNetworkingClients(endpoint, c.SubscriptionID, auth)
	client.registerNotificationHubsClient(endpoint, c.SubscriptionID, auth)
	client.registerOperationalInsightsClients(endpoint, c.SubscriptionID, auth)
	client.registerRecoveryServiceClients(endpoint, c.SubscriptionID, auth)
	client.registerPolicyClients(endpoint, c.SubscriptionID, auth)
	client.registerManagementGroupClients(endpoint, auth)
	client.registerRedisClients(endpoint, c.SubscriptionID, auth)
	client.registerRelayClients(endpoint, c.SubscriptionID, auth)
	client.registerResourcesClients(endpoint, c.SubscriptionID, auth)
	client.registerSearchClients(endpoint, c.SubscriptionID, auth)
	client.registerSecurityCenterClients(endpoint, c.SubscriptionID, auth)
	client.registerServiceBusClients(endpoint, c.SubscriptionID, auth)
	client.registerServiceFabricClients(endpoint, c.SubscriptionID, auth)
	client.registerSchedulerClients(endpoint, c.SubscriptionID, auth)
	client.registerSignalRClients(endpoint, c.SubscriptionID, auth)
	client.registerStorageClients(endpoint, c.SubscriptionID, auth)
	client.registerTrafficManagerClients(endpoint, c.SubscriptionID, auth)
	client.registerWebClients(endpoint, c.SubscriptionID, auth)

	return &client, nil
}

func (c *ArmClient) registerApiManagementServiceClients(endpoint, subscriptionId string, auth autorest.Authorizer) {
	apisClient := apimanagement.NewAPIClientWithBaseURI(endpoint, subscriptionId)
	c.configureClient(&apisClient.Client, auth)
	c.apiManagementApiClient = apisClient

<<<<<<< HEAD
	apiVersionSetClient := apimanagement.NewAPIVersionSetClientWithBaseURI(endpoint, subscriptionId)
	c.configureClient(&apiVersionSetClient.Client, auth)
	c.apiManagementApiVersionSetClient = apiVersionSetClient
=======
	apiOperationsClient := apimanagement.NewAPIOperationClientWithBaseURI(endpoint, subscriptionId)
	c.configureClient(&apiOperationsClient.Client, auth)
	c.apiManagementApiOperationsClient = apiOperationsClient

	authorizationServersClient := apimanagement.NewAuthorizationServerClientWithBaseURI(endpoint, subscriptionId)
	c.configureClient(&authorizationServersClient.Client, auth)
	c.apiManagementAuthorizationServersClient = authorizationServersClient

	certificatesClient := apimanagement.NewCertificateClientWithBaseURI(endpoint, subscriptionId)
	c.configureClient(&certificatesClient.Client, auth)
	c.apiManagementCertificatesClient = certificatesClient
>>>>>>> 53744b8d

	groupsClient := apimanagement.NewGroupClientWithBaseURI(endpoint, subscriptionId)
	c.configureClient(&groupsClient.Client, auth)
	c.apiManagementGroupClient = groupsClient

	groupUsersClient := apimanagement.NewGroupUserClientWithBaseURI(endpoint, subscriptionId)
	c.configureClient(&groupUsersClient.Client, auth)
	c.apiManagementGroupUsersClient = groupUsersClient

	loggerClient := apimanagement.NewLoggerClientWithBaseURI(endpoint, subscriptionId)
	c.configureClient(&loggerClient.Client, auth)
	c.apiManagementLoggerClient = loggerClient

	serviceClient := apimanagement.NewServiceClientWithBaseURI(endpoint, subscriptionId)
	c.configureClient(&serviceClient.Client, auth)
	c.apiManagementServiceClient = serviceClient

	openIdConnectClient := apimanagement.NewOpenIDConnectProviderClientWithBaseURI(endpoint, subscriptionId)
	c.configureClient(&openIdConnectClient.Client, auth)
	c.apiManagementOpenIdConnectClient = openIdConnectClient

	productsClient := apimanagement.NewProductClientWithBaseURI(endpoint, subscriptionId)
	c.configureClient(&productsClient.Client, auth)
	c.apiManagementProductsClient = productsClient

	productApisClient := apimanagement.NewProductAPIClientWithBaseURI(endpoint, subscriptionId)
	c.configureClient(&productApisClient.Client, auth)
	c.apiManagementProductApisClient = productApisClient

	productGroupsClient := apimanagement.NewProductGroupClientWithBaseURI(endpoint, subscriptionId)
	c.configureClient(&productGroupsClient.Client, auth)
	c.apiManagementProductGroupsClient = productGroupsClient

	propertiesClient := apimanagement.NewPropertyClientWithBaseURI(endpoint, subscriptionId)
	c.configureClient(&propertiesClient.Client, auth)
	c.apiManagementPropertyClient = propertiesClient

	subscriptionsClient := apimanagement.NewSubscriptionClientWithBaseURI(endpoint, subscriptionId)
	c.configureClient(&subscriptionsClient.Client, auth)
	c.apiManagementSubscriptionsClient = subscriptionsClient

	usersClient := apimanagement.NewUserClientWithBaseURI(endpoint, subscriptionId)
	c.configureClient(&usersClient.Client, auth)
	c.apiManagementUsersClient = usersClient
}

func (c *ArmClient) registerAppInsightsClients(endpoint, subscriptionId string, auth autorest.Authorizer) {
	ai := appinsights.NewComponentsClientWithBaseURI(endpoint, subscriptionId)
	c.configureClient(&ai.Client, auth)
	c.appInsightsClient = ai

	aiak := appinsights.NewAPIKeysClientWithBaseURI(endpoint, subscriptionId)
	c.configureClient(&aiak.Client, auth)
	c.appInsightsAPIKeyClient = aiak
}

func (c *ArmClient) registerAutomationClients(endpoint, subscriptionId string, auth autorest.Authorizer) {
	accountClient := automation.NewAccountClientWithBaseURI(endpoint, subscriptionId)
	c.configureClient(&accountClient.Client, auth)
	c.automationAccountClient = accountClient

	agentRegistrationInfoClient := automation.NewAgentRegistrationInformationClientWithBaseURI(endpoint, subscriptionId)
	c.configureClient(&agentRegistrationInfoClient.Client, auth)
	c.automationAgentRegistrationInfoClient = agentRegistrationInfoClient

	credentialClient := automation.NewCredentialClientWithBaseURI(endpoint, subscriptionId)
	c.configureClient(&credentialClient.Client, auth)
	c.automationCredentialClient = credentialClient

	dscConfigurationClient := automation.NewDscConfigurationClientWithBaseURI(endpoint, subscriptionId)
	c.configureClient(&dscConfigurationClient.Client, auth)
	c.automationDscConfigurationClient = dscConfigurationClient

	dscNodeConfigurationClient := automation.NewDscNodeConfigurationClientWithBaseURI(endpoint, subscriptionId)
	c.configureClient(&dscNodeConfigurationClient.Client, auth)
	c.automationDscNodeConfigurationClient = dscNodeConfigurationClient

	moduleClient := automation.NewModuleClientWithBaseURI(endpoint, subscriptionId)
	c.configureClient(&moduleClient.Client, auth)
	c.automationModuleClient = moduleClient

	runbookClient := automation.NewRunbookClientWithBaseURI(endpoint, subscriptionId)
	c.configureClient(&runbookClient.Client, auth)
	c.automationRunbookClient = runbookClient

	scheduleClient := automation.NewScheduleClientWithBaseURI(endpoint, subscriptionId)
	c.configureClient(&scheduleClient.Client, auth)
	c.automationScheduleClient = scheduleClient

	runbookDraftClient := automation.NewRunbookDraftClientWithBaseURI(endpoint, subscriptionId)
	c.configureClient(&runbookDraftClient.Client, auth)
	c.automationRunbookDraftClient = runbookDraftClient
}

func (c *ArmClient) registerAuthentication(endpoint, graphEndpoint, subscriptionId, tenantId string, auth, graphAuth autorest.Authorizer) {
	assignmentsClient := authorization.NewRoleAssignmentsClientWithBaseURI(endpoint, subscriptionId)
	c.configureClient(&assignmentsClient.Client, auth)
	c.roleAssignmentsClient = assignmentsClient

	definitionsClient := authorization.NewRoleDefinitionsClientWithBaseURI(endpoint, subscriptionId)
	c.configureClient(&definitionsClient.Client, auth)
	c.roleDefinitionsClient = definitionsClient

	applicationsClient := graphrbac.NewApplicationsClientWithBaseURI(graphEndpoint, tenantId)
	c.configureClient(&applicationsClient.Client, graphAuth)
	c.applicationsClient = applicationsClient

	servicePrincipalsClient := graphrbac.NewServicePrincipalsClientWithBaseURI(graphEndpoint, tenantId)
	c.configureClient(&servicePrincipalsClient.Client, graphAuth)
	c.servicePrincipalsClient = servicePrincipalsClient
}

func (c *ArmClient) registerBatchClients(endpoint, subscriptionId string, auth autorest.Authorizer) {
	batchAccount := batch.NewAccountClientWithBaseURI(endpoint, subscriptionId)
	c.configureClient(&batchAccount.Client, auth)
	c.batchAccountClient = batchAccount

	batchPool := batch.NewPoolClientWithBaseURI(endpoint, subscriptionId)
	c.configureClient(&batchPool.Client, auth)
	c.batchPoolClient = batchPool
}

func (c *ArmClient) registerCDNClients(endpoint, subscriptionId string, auth autorest.Authorizer) {
	customDomainsClient := cdn.NewCustomDomainsClientWithBaseURI(endpoint, subscriptionId)
	c.configureClient(&customDomainsClient.Client, auth)
	c.cdnCustomDomainsClient = customDomainsClient

	endpointsClient := cdn.NewEndpointsClientWithBaseURI(endpoint, subscriptionId)
	c.configureClient(&endpointsClient.Client, auth)
	c.cdnEndpointsClient = endpointsClient

	profilesClient := cdn.NewProfilesClientWithBaseURI(endpoint, subscriptionId)
	c.configureClient(&profilesClient.Client, auth)
	c.cdnProfilesClient = profilesClient
}

func (c *ArmClient) registerCognitiveServiceClients(endpoint, subscriptionId string, auth autorest.Authorizer) {
	accountsClient := cognitiveservices.NewAccountsClientWithBaseURI(endpoint, subscriptionId)
	c.configureClient(&accountsClient.Client, auth)
	c.cognitiveAccountsClient = accountsClient
}

func (c *ArmClient) registerCosmosDBClients(endpoint, subscriptionId string, auth autorest.Authorizer) {
	cdb := documentdb.NewDatabaseAccountsClientWithBaseURI(endpoint, subscriptionId)
	c.configureClient(&cdb.Client, auth)
	c.cosmosDBClient = cdb
}

func (c *ArmClient) registerMediaServiceClients(endpoint, subscriptionId string, auth autorest.Authorizer) {
	mediaServicesClient := media.NewMediaservicesClientWithBaseURI(endpoint, subscriptionId)
	c.configureClient(&mediaServicesClient.Client, auth)
	c.mediaServicesClient = mediaServicesClient
}

func (c *ArmClient) registerComputeClients(endpoint, subscriptionId string, auth autorest.Authorizer) {
	availabilitySetsClient := compute.NewAvailabilitySetsClientWithBaseURI(endpoint, subscriptionId)
	c.configureClient(&availabilitySetsClient.Client, auth)
	c.availSetClient = availabilitySetsClient

	diskClient := compute.NewDisksClientWithBaseURI(endpoint, subscriptionId)
	c.configureClient(&diskClient.Client, auth)
	c.diskClient = diskClient

	imagesClient := compute.NewImagesClientWithBaseURI(endpoint, subscriptionId)
	c.configureClient(&imagesClient.Client, auth)
	c.imageClient = imagesClient

	snapshotsClient := compute.NewSnapshotsClientWithBaseURI(endpoint, subscriptionId)
	c.configureClient(&snapshotsClient.Client, auth)
	c.snapshotsClient = snapshotsClient

	usageClient := compute.NewUsageClientWithBaseURI(endpoint, subscriptionId)
	c.configureClient(&usageClient.Client, auth)
	c.usageOpsClient = usageClient

	extensionImagesClient := compute.NewVirtualMachineExtensionImagesClientWithBaseURI(endpoint, subscriptionId)
	c.configureClient(&extensionImagesClient.Client, auth)
	c.vmExtensionImageClient = extensionImagesClient

	extensionsClient := compute.NewVirtualMachineExtensionsClientWithBaseURI(endpoint, subscriptionId)
	c.configureClient(&extensionsClient.Client, auth)
	c.vmExtensionClient = extensionsClient

	virtualMachineImagesClient := compute.NewVirtualMachineImagesClientWithBaseURI(endpoint, subscriptionId)
	c.configureClient(&virtualMachineImagesClient.Client, auth)
	c.vmImageClient = virtualMachineImagesClient

	scaleSetsClient := compute.NewVirtualMachineScaleSetsClientWithBaseURI(endpoint, subscriptionId)
	c.configureClient(&scaleSetsClient.Client, auth)
	c.vmScaleSetClient = scaleSetsClient

	virtualMachinesClient := compute.NewVirtualMachinesClientWithBaseURI(endpoint, subscriptionId)
	c.configureClient(&virtualMachinesClient.Client, auth)
	c.vmClient = virtualMachinesClient

	galleriesClient := compute.NewGalleriesClientWithBaseURI(endpoint, subscriptionId)
	c.configureClient(&galleriesClient.Client, auth)
	c.galleriesClient = galleriesClient

	galleryImagesClient := compute.NewGalleryImagesClientWithBaseURI(endpoint, subscriptionId)
	c.configureClient(&galleryImagesClient.Client, auth)
	c.galleryImagesClient = galleryImagesClient

	galleryImageVersionsClient := compute.NewGalleryImageVersionsClientWithBaseURI(endpoint, subscriptionId)
	c.configureClient(&galleryImageVersionsClient.Client, auth)
	c.galleryImageVersionsClient = galleryImageVersionsClient
}

func (c *ArmClient) registerContainerInstanceClients(endpoint, subscriptionId string, auth autorest.Authorizer) {
	cgc := containerinstance.NewContainerGroupsClientWithBaseURI(endpoint, subscriptionId)
	c.configureClient(&cgc.Client, auth)
	c.containerGroupsClient = cgc
}

func (c *ArmClient) registerContainerRegistryClients(endpoint, subscriptionId string, auth autorest.Authorizer) {
	crc := containerregistry.NewRegistriesClientWithBaseURI(endpoint, subscriptionId)
	c.configureClient(&crc.Client, auth)
	c.containerRegistryClient = crc

	// container registry replicalication client
	crrc := containerregistry.NewReplicationsClientWithBaseURI(endpoint, subscriptionId)
	c.configureClient(&crrc.Client, auth)
	c.containerRegistryReplicationsClient = crrc
}

func (c *ArmClient) registerContainerServicesClients(endpoint, subscriptionId string, auth autorest.Authorizer) {
	// ACS
	containerServicesClient := containerservice.NewContainerServicesClientWithBaseURI(endpoint, subscriptionId)
	c.configureClient(&containerServicesClient.Client, auth)
	c.containerServicesClient = containerServicesClient

	// AKS
	kubernetesClustersClient := containerservice.NewManagedClustersClientWithBaseURI(endpoint, subscriptionId)
	c.configureClient(&kubernetesClustersClient.Client, auth)
	c.kubernetesClustersClient = kubernetesClustersClient
}

func (c *ArmClient) registerDatabricksClients(endpoint, subscriptionId string, auth autorest.Authorizer) {
	databricksWorkspacesClient := databricks.NewWorkspacesClientWithBaseURI(endpoint, subscriptionId)
	c.configureClient(&databricksWorkspacesClient.Client, auth)
	c.databricksWorkspacesClient = databricksWorkspacesClient
}

func (c *ArmClient) registerDatabases(endpoint, subscriptionId string, auth autorest.Authorizer, sender autorest.Sender) {
	mariadbDBClient := mariadb.NewDatabasesClientWithBaseURI(endpoint, subscriptionId)
	c.configureClient(&mariadbDBClient.Client, auth)
	c.mariadbDatabasesClient = mariadbDBClient

	mariadbServersClient := mariadb.NewServersClientWithBaseURI(endpoint, subscriptionId)
	c.configureClient(&mariadbServersClient.Client, auth)
	c.mariadbServersClient = mariadbServersClient

	// MySQL
	mysqlConfigClient := mysql.NewConfigurationsClientWithBaseURI(endpoint, subscriptionId)
	c.configureClient(&mysqlConfigClient.Client, auth)
	c.mysqlConfigurationsClient = mysqlConfigClient

	mysqlDBClient := mysql.NewDatabasesClientWithBaseURI(endpoint, subscriptionId)
	c.configureClient(&mysqlDBClient.Client, auth)
	c.mysqlDatabasesClient = mysqlDBClient

	mysqlFWClient := mysql.NewFirewallRulesClientWithBaseURI(endpoint, subscriptionId)
	c.configureClient(&mysqlFWClient.Client, auth)
	c.mysqlFirewallRulesClient = mysqlFWClient

	mysqlServersClient := mysql.NewServersClientWithBaseURI(endpoint, subscriptionId)
	c.configureClient(&mysqlServersClient.Client, auth)
	c.mysqlServersClient = mysqlServersClient

	mysqlVirtualNetworkRulesClient := mysql.NewVirtualNetworkRulesClientWithBaseURI(endpoint, subscriptionId)
	c.configureClient(&mysqlVirtualNetworkRulesClient.Client, auth)
	c.mysqlVirtualNetworkRulesClient = mysqlVirtualNetworkRulesClient

	// PostgreSQL
	postgresqlConfigClient := postgresql.NewConfigurationsClientWithBaseURI(endpoint, subscriptionId)
	c.configureClient(&postgresqlConfigClient.Client, auth)
	c.postgresqlConfigurationsClient = postgresqlConfigClient

	postgresqlDBClient := postgresql.NewDatabasesClientWithBaseURI(endpoint, subscriptionId)
	c.configureClient(&postgresqlDBClient.Client, auth)
	c.postgresqlDatabasesClient = postgresqlDBClient

	postgresqlFWClient := postgresql.NewFirewallRulesClientWithBaseURI(endpoint, subscriptionId)
	c.configureClient(&postgresqlFWClient.Client, auth)
	c.postgresqlFirewallRulesClient = postgresqlFWClient

	postgresqlSrvClient := postgresql.NewServersClientWithBaseURI(endpoint, subscriptionId)
	c.configureClient(&postgresqlSrvClient.Client, auth)
	c.postgresqlServersClient = postgresqlSrvClient

	postgresqlVNRClient := postgresql.NewVirtualNetworkRulesClientWithBaseURI(endpoint, subscriptionId)
	c.configureClient(&postgresqlVNRClient.Client, auth)
	c.postgresqlVirtualNetworkRulesClient = postgresqlVNRClient

	// SQL Azure
	sqlDBClient := sql.NewDatabasesClientWithBaseURI(endpoint, subscriptionId)
	c.configureClient(&sqlDBClient.Client, auth)
	c.sqlDatabasesClient = sqlDBClient

	sqlDTDPClient := sql.NewDatabaseThreatDetectionPoliciesClientWithBaseURI(endpoint, subscriptionId)
	setUserAgent(&sqlDTDPClient.Client, "")
	sqlDTDPClient.Authorizer = auth
	sqlDTDPClient.Sender = sender
	sqlDTDPClient.SkipResourceProviderRegistration = c.skipProviderRegistration
	c.sqlDatabaseThreatDetectionPoliciesClient = sqlDTDPClient

	sqlFWClient := sql.NewFirewallRulesClientWithBaseURI(endpoint, subscriptionId)
	c.configureClient(&sqlFWClient.Client, auth)
	c.sqlFirewallRulesClient = sqlFWClient

	sqlEPClient := sql.NewElasticPoolsClientWithBaseURI(endpoint, subscriptionId)
	c.configureClient(&sqlEPClient.Client, auth)
	c.sqlElasticPoolsClient = sqlEPClient

	MsSqlEPClient := MsSql.NewElasticPoolsClientWithBaseURI(endpoint, subscriptionId)
	c.configureClient(&MsSqlEPClient.Client, auth)
	c.msSqlElasticPoolsClient = MsSqlEPClient

	sqlSrvClient := sql.NewServersClientWithBaseURI(endpoint, subscriptionId)
	c.configureClient(&sqlSrvClient.Client, auth)
	c.sqlServersClient = sqlSrvClient

	sqlADClient := sql.NewServerAzureADAdministratorsClientWithBaseURI(endpoint, subscriptionId)
	c.configureClient(&sqlADClient.Client, auth)
	c.sqlServerAzureADAdministratorsClient = sqlADClient

	sqlVNRClient := sql.NewVirtualNetworkRulesClientWithBaseURI(endpoint, subscriptionId)
	c.configureClient(&sqlVNRClient.Client, auth)
	c.sqlVirtualNetworkRulesClient = sqlVNRClient
}

func (c *ArmClient) registerDataLakeStoreClients(endpoint, subscriptionId string, auth autorest.Authorizer) {
	storeAccountClient := storeAccount.NewAccountsClientWithBaseURI(endpoint, subscriptionId)
	c.configureClient(&storeAccountClient.Client, auth)
	c.dataLakeStoreAccountClient = storeAccountClient

	storeFirewallRulesClient := storeAccount.NewFirewallRulesClientWithBaseURI(endpoint, subscriptionId)
	c.configureClient(&storeFirewallRulesClient.Client, auth)
	c.dataLakeStoreFirewallRulesClient = storeFirewallRulesClient

	analyticsAccountClient := analyticsAccount.NewAccountsClientWithBaseURI(endpoint, subscriptionId)
	c.configureClient(&analyticsAccountClient.Client, auth)
	c.dataLakeAnalyticsAccountClient = analyticsAccountClient

	filesClient := filesystem.NewClient()
	c.configureClient(&filesClient.Client, auth)
	c.dataLakeStoreFilesClient = filesClient

	analyticsFirewallRulesClient := analyticsAccount.NewFirewallRulesClientWithBaseURI(endpoint, subscriptionId)
	c.configureClient(&analyticsFirewallRulesClient.Client, auth)
	c.dataLakeAnalyticsFirewallRulesClient = analyticsFirewallRulesClient
}

func (c *ArmClient) registerDeviceClients(endpoint, subscriptionId string, auth autorest.Authorizer) {
	iotClient := devices.NewIotHubResourceClientWithBaseURI(endpoint, subscriptionId)
	c.configureClient(&iotClient.Client, auth)
	c.iothubResourceClient = iotClient
}

func (c *ArmClient) registerDevTestClients(endpoint, subscriptionId string, auth autorest.Authorizer) {
	labsClient := dtl.NewLabsClientWithBaseURI(endpoint, subscriptionId)
	c.configureClient(&labsClient.Client, auth)
	c.devTestLabsClient = labsClient

	devTestPoliciesClient := dtl.NewPoliciesClientWithBaseURI(endpoint, subscriptionId)
	c.configureClient(&devTestPoliciesClient.Client, auth)
	c.devTestPoliciesClient = devTestPoliciesClient

	devTestVirtualMachinesClient := dtl.NewVirtualMachinesClientWithBaseURI(endpoint, subscriptionId)
	c.configureClient(&devTestVirtualMachinesClient.Client, auth)
	c.devTestVirtualMachinesClient = devTestVirtualMachinesClient

	devTestVirtualNetworksClient := dtl.NewVirtualNetworksClientWithBaseURI(endpoint, subscriptionId)
	c.configureClient(&devTestVirtualNetworksClient.Client, auth)
	c.devTestVirtualNetworksClient = devTestVirtualNetworksClient
}

func (c *ArmClient) registerDevSpaceClients(endpoint, subscriptionId string, auth autorest.Authorizer) {
	controllersClient := devspaces.NewControllersClientWithBaseURI(endpoint, subscriptionId)
	c.configureClient(&controllersClient.Client, auth)
	c.devSpaceControllerClient = controllersClient
}

func (c *ArmClient) registerDNSClients(endpoint, subscriptionId string, auth autorest.Authorizer) {
	dn := dns.NewRecordSetsClientWithBaseURI(endpoint, subscriptionId)
	c.configureClient(&dn.Client, auth)
	c.dnsClient = dn

	zo := dns.NewZonesClientWithBaseURI(endpoint, subscriptionId)
	c.configureClient(&zo.Client, auth)
	c.zonesClient = zo
}

func (c *ArmClient) registerEventGridClients(endpoint, subscriptionId string, auth autorest.Authorizer) {
	egtc := eventgrid.NewTopicsClientWithBaseURI(endpoint, subscriptionId)
	c.configureClient(&egtc.Client, auth)
	c.eventGridTopicsClient = egtc

	egdc := eventgrid.NewDomainsClientWithBaseURI(endpoint, subscriptionId)
	c.configureClient(&egdc.Client, auth)
	c.eventGridDomainsClient = egdc

	egesc := eventgrid.NewEventSubscriptionsClientWithBaseURI(endpoint, subscriptionId)
	c.configureClient(&egesc.Client, auth)
	c.eventGridEventSubscriptionsClient = egesc
}

func (c *ArmClient) registerEventHubClients(endpoint, subscriptionId string, auth autorest.Authorizer) {
	ehc := eventhub.NewEventHubsClientWithBaseURI(endpoint, subscriptionId)
	c.configureClient(&ehc.Client, auth)
	c.eventHubClient = ehc

	chcgc := eventhub.NewConsumerGroupsClientWithBaseURI(endpoint, subscriptionId)
	c.configureClient(&chcgc.Client, auth)
	c.eventHubConsumerGroupClient = chcgc

	ehnc := eventhub.NewNamespacesClientWithBaseURI(endpoint, subscriptionId)
	c.configureClient(&ehnc.Client, auth)
	c.eventHubNamespacesClient = ehnc
}

func (c *ArmClient) registerKeyVaultClients(endpoint, subscriptionId string, auth autorest.Authorizer, keyVaultAuth autorest.Authorizer) {
	keyVaultClient := keyvault.NewVaultsClientWithBaseURI(endpoint, subscriptionId)
	c.configureClient(&keyVaultClient.Client, auth)
	c.keyVaultClient = keyVaultClient

	keyVaultManagementClient := keyVault.New()
	c.configureClient(&keyVaultManagementClient.Client, keyVaultAuth)
	c.keyVaultManagementClient = keyVaultManagementClient
}

func (c *ArmClient) registerLogicClients(endpoint, subscriptionId string, auth autorest.Authorizer) {
	workflowsClient := logic.NewWorkflowsClientWithBaseURI(endpoint, subscriptionId)
	c.configureClient(&workflowsClient.Client, auth)
	c.logicWorkflowsClient = workflowsClient
}

func (c *ArmClient) registerMonitorClients(endpoint, subscriptionId string, auth autorest.Authorizer) {
	agc := insights.NewActionGroupsClientWithBaseURI(endpoint, subscriptionId)
	c.configureClient(&agc.Client, auth)
	c.monitorActionGroupsClient = agc

	alac := insights.NewActivityLogAlertsClientWithBaseURI(endpoint, subscriptionId)
	c.configureClient(&alac.Client, auth)
	c.monitorActivityLogAlertsClient = alac

	arc := insights.NewAlertRulesClientWithBaseURI(endpoint, subscriptionId)
	c.configureClient(&arc.Client, auth)
	c.monitorAlertRulesClient = arc

	monitorLogProfilesClient := insights.NewLogProfilesClientWithBaseURI(endpoint, subscriptionId)
	c.configureClient(&monitorLogProfilesClient.Client, auth)
	c.monitorLogProfilesClient = monitorLogProfilesClient

	mac := insights.NewMetricAlertsClientWithBaseURI(endpoint, subscriptionId)
	c.configureClient(&mac.Client, auth)
	c.monitorMetricAlertsClient = mac

	autoscaleSettingsClient := insights.NewAutoscaleSettingsClientWithBaseURI(endpoint, subscriptionId)
	c.configureClient(&autoscaleSettingsClient.Client, auth)
	c.autoscaleSettingsClient = autoscaleSettingsClient

	monitoringInsightsClient := insights.NewDiagnosticSettingsClientWithBaseURI(endpoint, subscriptionId)
	c.configureClient(&monitoringInsightsClient.Client, auth)
	c.monitorDiagnosticSettingsClient = monitoringInsightsClient

	monitoringCategorySettingsClient := insights.NewDiagnosticSettingsCategoryClientWithBaseURI(endpoint, subscriptionId)
	c.configureClient(&monitoringCategorySettingsClient.Client, auth)
	c.monitorDiagnosticSettingsCategoryClient = monitoringCategorySettingsClient
}

func (c *ArmClient) registerNetworkingClients(endpoint, subscriptionId string, auth autorest.Authorizer) {
	applicationGatewaysClient := network.NewApplicationGatewaysClientWithBaseURI(endpoint, subscriptionId)
	c.configureClient(&applicationGatewaysClient.Client, auth)
	c.applicationGatewayClient = applicationGatewaysClient

	appSecurityGroupsClient := network.NewApplicationSecurityGroupsClientWithBaseURI(endpoint, subscriptionId)
	c.configureClient(&appSecurityGroupsClient.Client, auth)
	c.applicationSecurityGroupsClient = appSecurityGroupsClient

	azureFirewallsClient := network.NewAzureFirewallsClientWithBaseURI(endpoint, subscriptionId)
	c.configureClient(&azureFirewallsClient.Client, auth)
	c.azureFirewallsClient = azureFirewallsClient

	connectionMonitorsClient := network.NewConnectionMonitorsClientWithBaseURI(endpoint, subscriptionId)
	c.configureClient(&connectionMonitorsClient.Client, auth)
	c.connectionMonitorsClient = connectionMonitorsClient

	ddosProtectionPlanClient := network.NewDdosProtectionPlansClientWithBaseURI(endpoint, subscriptionId)
	c.configureClient(&ddosProtectionPlanClient.Client, auth)
	c.ddosProtectionPlanClient = ddosProtectionPlanClient

	expressRouteAuthsClient := network.NewExpressRouteCircuitAuthorizationsClientWithBaseURI(endpoint, subscriptionId)
	c.configureClient(&expressRouteAuthsClient.Client, auth)
	c.expressRouteAuthsClient = expressRouteAuthsClient

	expressRouteCircuitsClient := network.NewExpressRouteCircuitsClientWithBaseURI(endpoint, subscriptionId)
	c.configureClient(&expressRouteCircuitsClient.Client, auth)
	c.expressRouteCircuitClient = expressRouteCircuitsClient

	expressRoutePeeringsClient := network.NewExpressRouteCircuitPeeringsClientWithBaseURI(endpoint, subscriptionId)
	c.configureClient(&expressRoutePeeringsClient.Client, auth)
	c.expressRoutePeeringsClient = expressRoutePeeringsClient

	interfacesClient := network.NewInterfacesClientWithBaseURI(endpoint, subscriptionId)
	c.configureClient(&interfacesClient.Client, auth)
	c.ifaceClient = interfacesClient

	loadBalancersClient := network.NewLoadBalancersClientWithBaseURI(endpoint, subscriptionId)
	c.configureClient(&loadBalancersClient.Client, auth)
	c.loadBalancerClient = loadBalancersClient

	localNetworkGatewaysClient := network.NewLocalNetworkGatewaysClientWithBaseURI(endpoint, subscriptionId)
	c.configureClient(&localNetworkGatewaysClient.Client, auth)
	c.localNetConnClient = localNetworkGatewaysClient

	gatewaysClient := network.NewVirtualNetworkGatewaysClientWithBaseURI(endpoint, subscriptionId)
	c.configureClient(&gatewaysClient.Client, auth)
	c.vnetGatewayClient = gatewaysClient

	gatewayConnectionsClient := network.NewVirtualNetworkGatewayConnectionsClientWithBaseURI(endpoint, subscriptionId)
	c.configureClient(&gatewayConnectionsClient.Client, auth)
	c.vnetGatewayConnectionsClient = gatewayConnectionsClient

	networksClient := network.NewVirtualNetworksClientWithBaseURI(endpoint, subscriptionId)
	c.configureClient(&networksClient.Client, auth)
	c.vnetClient = networksClient

	packetCapturesClient := network.NewPacketCapturesClientWithBaseURI(endpoint, subscriptionId)
	c.configureClient(&packetCapturesClient.Client, auth)
	c.packetCapturesClient = packetCapturesClient

	peeringsClient := network.NewVirtualNetworkPeeringsClientWithBaseURI(endpoint, subscriptionId)
	c.configureClient(&peeringsClient.Client, auth)
	c.vnetPeeringsClient = peeringsClient

	publicIPAddressesClient := network.NewPublicIPAddressesClientWithBaseURI(endpoint, subscriptionId)
	c.configureClient(&publicIPAddressesClient.Client, auth)
	c.publicIPClient = publicIPAddressesClient

	routesClient := network.NewRoutesClientWithBaseURI(endpoint, subscriptionId)
	c.configureClient(&routesClient.Client, auth)
	c.routesClient = routesClient

	routeTablesClient := network.NewRouteTablesClientWithBaseURI(endpoint, subscriptionId)
	c.configureClient(&routeTablesClient.Client, auth)
	c.routeTablesClient = routeTablesClient

	securityGroupsClient := network.NewSecurityGroupsClientWithBaseURI(endpoint, subscriptionId)
	c.configureClient(&securityGroupsClient.Client, auth)
	c.secGroupClient = securityGroupsClient

	securityRulesClient := network.NewSecurityRulesClientWithBaseURI(endpoint, subscriptionId)
	c.configureClient(&securityRulesClient.Client, auth)
	c.secRuleClient = securityRulesClient

	subnetsClient := network.NewSubnetsClientWithBaseURI(endpoint, subscriptionId)
	c.configureClient(&subnetsClient.Client, auth)
	c.subnetClient = subnetsClient

	userAssignedIdentitiesClient := msi.NewUserAssignedIdentitiesClientWithBaseURI(endpoint, subscriptionId)
	c.configureClient(&userAssignedIdentitiesClient.Client, auth)
	c.userAssignedIdentitiesClient = userAssignedIdentitiesClient

	watchersClient := network.NewWatchersClientWithBaseURI(endpoint, subscriptionId)
	c.configureClient(&watchersClient.Client, auth)
	c.watcherClient = watchersClient
}

func (c *ArmClient) registerNotificationHubsClient(endpoint, subscriptionId string, auth autorest.Authorizer) {
	namespacesClient := notificationhubs.NewNamespacesClientWithBaseURI(endpoint, subscriptionId)
	c.configureClient(&namespacesClient.Client, auth)
	c.notificationNamespacesClient = namespacesClient

	notificationHubsClient := notificationhubs.NewClientWithBaseURI(endpoint, subscriptionId)
	c.configureClient(&notificationHubsClient.Client, auth)
	c.notificationHubsClient = notificationHubsClient
}

func (c *ArmClient) registerOperationalInsightsClients(endpoint, subscriptionId string, auth autorest.Authorizer) {
	opwc := operationalinsights.NewWorkspacesClientWithBaseURI(endpoint, subscriptionId)
	c.configureClient(&opwc.Client, auth)
	c.workspacesClient = opwc

	solutionsClient := operationsmanagement.NewSolutionsClientWithBaseURI(endpoint, subscriptionId, "Microsoft.OperationsManagement", "solutions", "testing")
	c.configureClient(&solutionsClient.Client, auth)
	c.solutionsClient = solutionsClient

	lsClient := operationalinsights.NewLinkedServicesClientWithBaseURI(endpoint, subscriptionId)
	c.configureClient(&lsClient.Client, auth)
	c.linkedServicesClient = lsClient
}

func (c *ArmClient) registerRecoveryServiceClients(endpoint, subscriptionId string, auth autorest.Authorizer) {
	vaultsClient := recoveryservices.NewVaultsClientWithBaseURI(endpoint, subscriptionId)
	c.configureClient(&vaultsClient.Client, auth)
	c.recoveryServicesVaultsClient = vaultsClient

	protectedItemsClient := backup.NewProtectedItemsGroupClientWithBaseURI(endpoint, subscriptionId)
	c.configureClient(&protectedItemsClient.Client, auth)
	c.recoveryServicesProtectedItemsClient = protectedItemsClient

	protectionPoliciesClient := backup.NewProtectionPoliciesClientWithBaseURI(endpoint, subscriptionId)
	c.configureClient(&protectionPoliciesClient.Client, auth)
	c.recoveryServicesProtectionPoliciesClient = protectionPoliciesClient
}

func (c *ArmClient) registerRedisClients(endpoint, subscriptionId string, auth autorest.Authorizer) {
	redisClient := redis.NewClientWithBaseURI(endpoint, subscriptionId)
	c.configureClient(&redisClient.Client, auth)
	c.redisClient = redisClient

	firewallRuleClient := redis.NewFirewallRulesClientWithBaseURI(endpoint, subscriptionId)
	c.configureClient(&firewallRuleClient.Client, auth)
	c.redisFirewallClient = firewallRuleClient

	patchSchedulesClient := redis.NewPatchSchedulesClientWithBaseURI(endpoint, subscriptionId)
	c.configureClient(&patchSchedulesClient.Client, auth)
	c.redisPatchSchedulesClient = patchSchedulesClient
}

func (c *ArmClient) registerRelayClients(endpoint, subscriptionId string, auth autorest.Authorizer) {
	relayNamespacesClient := relay.NewNamespacesClientWithBaseURI(endpoint, subscriptionId)
	c.configureClient(&relayNamespacesClient.Client, auth)
	c.relayNamespacesClient = relayNamespacesClient
}

func (c *ArmClient) registerResourcesClients(endpoint, subscriptionId string, auth autorest.Authorizer) {
	locksClient := locks.NewManagementLocksClientWithBaseURI(endpoint, subscriptionId)
	c.configureClient(&locksClient.Client, auth)
	c.managementLocksClient = locksClient

	deploymentsClient := resources.NewDeploymentsClientWithBaseURI(endpoint, subscriptionId)
	c.configureClient(&deploymentsClient.Client, auth)
	c.deploymentsClient = deploymentsClient

	resourcesClient := resources.NewClientWithBaseURI(endpoint, subscriptionId)
	c.configureClient(&resourcesClient.Client, auth)
	c.resourcesClient = resourcesClient

	resourceGroupsClient := resources.NewGroupsClientWithBaseURI(endpoint, subscriptionId)
	c.configureClient(&resourceGroupsClient.Client, auth)
	c.resourceGroupsClient = resourceGroupsClient

	subscriptionsClient := subscriptions.NewClientWithBaseURI(endpoint)
	c.configureClient(&subscriptionsClient.Client, auth)
	c.subscriptionsClient = subscriptionsClient

	// this has to come from the Profile since this is shared with Stack
	providersClient := resourcesprofile.NewProvidersClientWithBaseURI(endpoint, subscriptionId)
	c.configureClient(&providersClient.Client, auth)
	c.providersClient = providersClient
}

func (c *ArmClient) registerSchedulerClients(endpoint, subscriptionId string, auth autorest.Authorizer) {
	jobCollectionsClient := scheduler.NewJobCollectionsClientWithBaseURI(endpoint, subscriptionId) //nolint: megacheck
	c.configureClient(&jobCollectionsClient.Client, auth)
	c.schedulerJobCollectionsClient = jobCollectionsClient

	jobsClient := scheduler.NewJobsClientWithBaseURI(endpoint, subscriptionId) //nolint: megacheck
	c.configureClient(&jobsClient.Client, auth)
	c.schedulerJobsClient = jobsClient
}

func (c *ArmClient) registerSearchClients(endpoint, subscriptionId string, auth autorest.Authorizer) {
	searchClient := search.NewServicesClientWithBaseURI(endpoint, subscriptionId)
	c.configureClient(&searchClient.Client, auth)
	c.searchServicesClient = searchClient

	searchAdminKeysClient := search.NewAdminKeysClientWithBaseURI(endpoint, subscriptionId)
	c.configureClient(&searchAdminKeysClient.Client, auth)
	c.searchAdminKeysClient = searchAdminKeysClient
}

func (c *ArmClient) registerSecurityCenterClients(endpoint, subscriptionId string, auth autorest.Authorizer) {
	ascLocation := "Global"

	securityCenterPricingClient := security.NewPricingsClientWithBaseURI(endpoint, subscriptionId, ascLocation)
	c.configureClient(&securityCenterPricingClient.Client, auth)
	c.securityCenterPricingClient = securityCenterPricingClient

	securityCenterContactsClient := security.NewContactsClientWithBaseURI(endpoint, subscriptionId, ascLocation)
	c.configureClient(&securityCenterContactsClient.Client, auth)
	c.securityCenterContactsClient = securityCenterContactsClient

	securityCenterWorkspaceClient := security.NewWorkspaceSettingsClientWithBaseURI(endpoint, subscriptionId, ascLocation)
	c.configureClient(&securityCenterWorkspaceClient.Client, auth)
	c.securityCenterWorkspaceClient = securityCenterWorkspaceClient
}

func (c *ArmClient) registerServiceBusClients(endpoint, subscriptionId string, auth autorest.Authorizer) {
	queuesClient := servicebus.NewQueuesClientWithBaseURI(endpoint, subscriptionId)
	c.configureClient(&queuesClient.Client, auth)
	c.serviceBusQueuesClient = queuesClient

	namespacesClient := servicebus.NewNamespacesClientWithBaseURI(endpoint, subscriptionId)
	c.configureClient(&namespacesClient.Client, auth)
	c.serviceBusNamespacesClient = namespacesClient

	topicsClient := servicebus.NewTopicsClientWithBaseURI(endpoint, subscriptionId)
	c.configureClient(&topicsClient.Client, auth)
	c.serviceBusTopicsClient = topicsClient

	subscriptionsClient := servicebus.NewSubscriptionsClientWithBaseURI(endpoint, subscriptionId)
	c.configureClient(&subscriptionsClient.Client, auth)
	c.serviceBusSubscriptionsClient = subscriptionsClient

	subscriptionRulesClient := servicebus.NewRulesClientWithBaseURI(endpoint, subscriptionId)
	c.configureClient(&subscriptionRulesClient.Client, auth)
	c.serviceBusSubscriptionRulesClient = subscriptionRulesClient
}

func (c *ArmClient) registerServiceFabricClients(endpoint, subscriptionId string, auth autorest.Authorizer) {
	clustersClient := servicefabric.NewClustersClientWithBaseURI(endpoint, subscriptionId)
	c.configureClient(&clustersClient.Client, auth)
	c.serviceFabricClustersClient = clustersClient
}

func (c *ArmClient) registerSignalRClients(endpoint, subscriptionId string, auth autorest.Authorizer) {
	sc := signalr.NewClientWithBaseURI(endpoint, subscriptionId)
	c.configureClient(&sc.Client, auth)
	c.signalRClient = sc
}

func (c *ArmClient) registerStorageClients(endpoint, subscriptionId string, auth autorest.Authorizer) {
	accountsClient := storage.NewAccountsClientWithBaseURI(endpoint, subscriptionId)
	c.configureClient(&accountsClient.Client, auth)
	c.storageServiceClient = accountsClient

	usageClient := storage.NewUsageClientWithBaseURI(endpoint, subscriptionId)
	c.configureClient(&usageClient.Client, auth)
	c.storageUsageClient = usageClient
}

func (c *ArmClient) registerTrafficManagerClients(endpoint, subscriptionId string, auth autorest.Authorizer) {
	endpointsClient := trafficmanager.NewEndpointsClientWithBaseURI(endpoint, c.subscriptionId)
	c.configureClient(&endpointsClient.Client, auth)
	c.trafficManagerEndpointsClient = endpointsClient

	geographicalHierarchiesClient := trafficmanager.NewGeographicHierarchiesClientWithBaseURI(endpoint, subscriptionId)
	c.configureClient(&geographicalHierarchiesClient.Client, auth)
	c.trafficManagerGeographialHierarchiesClient = geographicalHierarchiesClient

	profilesClient := trafficmanager.NewProfilesClientWithBaseURI(endpoint, subscriptionId)
	c.configureClient(&profilesClient.Client, auth)
	c.trafficManagerProfilesClient = profilesClient
}

func (c *ArmClient) registerWebClients(endpoint, subscriptionId string, auth autorest.Authorizer) {
	appServicePlansClient := web.NewAppServicePlansClientWithBaseURI(endpoint, subscriptionId)
	c.configureClient(&appServicePlansClient.Client, auth)
	c.appServicePlansClient = appServicePlansClient

	appsClient := web.NewAppsClientWithBaseURI(endpoint, subscriptionId)
	c.configureClient(&appsClient.Client, auth)
	c.appServicesClient = appsClient
}

func (c *ArmClient) registerPolicyClients(endpoint, subscriptionId string, auth autorest.Authorizer) {
	policyAssignmentsClient := policy.NewAssignmentsClientWithBaseURI(endpoint, subscriptionId)
	c.configureClient(&policyAssignmentsClient.Client, auth)
	c.policyAssignmentsClient = policyAssignmentsClient

	policyDefinitionsClient := policy.NewDefinitionsClientWithBaseURI(endpoint, subscriptionId)
	c.configureClient(&policyDefinitionsClient.Client, auth)
	c.policyDefinitionsClient = policyDefinitionsClient

	policySetDefinitionsClient := policy.NewSetDefinitionsClientWithBaseURI(endpoint, subscriptionId)
	c.configureClient(&policySetDefinitionsClient.Client, auth)
	c.policySetDefinitionsClient = policySetDefinitionsClient
}

func (c *ArmClient) registerManagementGroupClients(endpoint string, auth autorest.Authorizer) {
	managementGroupsClient := managementgroups.NewClientWithBaseURI(endpoint)
	c.configureClient(&managementGroupsClient.Client, auth)
	c.managementGroupsClient = managementGroupsClient

	managementGroupsSubscriptionClient := managementgroups.NewSubscriptionsClientWithBaseURI(endpoint)
	c.configureClient(&managementGroupsSubscriptionClient.Client, auth)
	c.managementGroupsSubscriptionClient = managementGroupsSubscriptionClient
}

var (
	storageKeyCacheMu sync.RWMutex
	storageKeyCache   = make(map[string]string)
)

func (c *ArmClient) getKeyForStorageAccount(ctx context.Context, resourceGroupName, storageAccountName string) (string, bool, error) {
	cacheIndex := resourceGroupName + "/" + storageAccountName
	storageKeyCacheMu.RLock()
	key, ok := storageKeyCache[cacheIndex]
	storageKeyCacheMu.RUnlock()

	if ok {
		return key, true, nil
	}

	storageKeyCacheMu.Lock()
	defer storageKeyCacheMu.Unlock()
	key, ok = storageKeyCache[cacheIndex]
	if !ok {
		accountKeys, err := c.storageServiceClient.ListKeys(ctx, resourceGroupName, storageAccountName)
		if utils.ResponseWasNotFound(accountKeys.Response) {
			return "", false, nil
		}
		if err != nil {
			// We assume this is a transient error rather than a 404 (which is caught above),  so assume the
			// storeAccount still exists.
			return "", true, fmt.Errorf("Error retrieving keys for storage storeAccount %q: %s", storageAccountName, err)
		}

		if accountKeys.Keys == nil {
			return "", false, fmt.Errorf("Nil key returned for storage storeAccount %q", storageAccountName)
		}

		keys := *accountKeys.Keys
		if len(keys) <= 0 {
			return "", false, fmt.Errorf("No keys returned for storage storeAccount %q", storageAccountName)
		}

		keyPtr := keys[0].Value
		if keyPtr == nil {
			return "", false, fmt.Errorf("The first key returned is nil for storage storeAccount %q", storageAccountName)
		}

		key = *keyPtr
		storageKeyCache[cacheIndex] = key
	}

	return key, true, nil
}

func (c *ArmClient) getBlobStorageClientForStorageAccount(ctx context.Context, resourceGroupName, storageAccountName string) (*mainStorage.BlobStorageClient, bool, error) {
	key, accountExists, err := c.getKeyForStorageAccount(ctx, resourceGroupName, storageAccountName)
	if err != nil {
		return nil, accountExists, err
	}
	if !accountExists {
		return nil, false, nil
	}

	storageClient, err := mainStorage.NewClient(storageAccountName, key, c.environment.StorageEndpointSuffix,
		mainStorage.DefaultAPIVersion, true)
	if err != nil {
		return nil, true, fmt.Errorf("Error creating storage client for storage storeAccount %q: %s", storageAccountName, err)
	}

	blobClient := storageClient.GetBlobService()
	return &blobClient, true, nil
}

func (c *ArmClient) getFileServiceClientForStorageAccount(ctx context.Context, resourceGroupName, storageAccountName string) (*mainStorage.FileServiceClient, bool, error) {
	key, accountExists, err := c.getKeyForStorageAccount(ctx, resourceGroupName, storageAccountName)
	if err != nil {
		return nil, accountExists, err
	}
	if !accountExists {
		return nil, false, nil
	}

	storageClient, err := mainStorage.NewClient(storageAccountName, key, c.environment.StorageEndpointSuffix,
		mainStorage.DefaultAPIVersion, true)
	if err != nil {
		return nil, true, fmt.Errorf("Error creating storage client for storage storeAccount %q: %s", storageAccountName, err)
	}

	fileClient := storageClient.GetFileService()
	return &fileClient, true, nil
}

func (c *ArmClient) getTableServiceClientForStorageAccount(ctx context.Context, resourceGroupName, storageAccountName string) (*mainStorage.TableServiceClient, bool, error) {
	key, accountExists, err := c.getKeyForStorageAccount(ctx, resourceGroupName, storageAccountName)
	if err != nil {
		return nil, accountExists, err
	}
	if !accountExists {
		return nil, false, nil
	}

	storageClient, err := mainStorage.NewClient(storageAccountName, key, c.environment.StorageEndpointSuffix,
		mainStorage.DefaultAPIVersion, true)
	if err != nil {
		return nil, true, fmt.Errorf("Error creating storage client for storage storeAccount %q: %s", storageAccountName, err)
	}

	tableClient := storageClient.GetTableService()
	return &tableClient, true, nil
}

func (c *ArmClient) getQueueServiceClientForStorageAccount(ctx context.Context, resourceGroupName, storageAccountName string) (*mainStorage.QueueServiceClient, bool, error) {
	key, accountExists, err := c.getKeyForStorageAccount(ctx, resourceGroupName, storageAccountName)
	if err != nil {
		return nil, accountExists, err
	}
	if !accountExists {
		return nil, false, nil
	}

	storageClient, err := mainStorage.NewClient(storageAccountName, key, c.environment.StorageEndpointSuffix,
		mainStorage.DefaultAPIVersion, true)
	if err != nil {
		return nil, true, fmt.Errorf("Error creating storage client for storage storeAccount %q: %s", storageAccountName, err)
	}

	queueClient := storageClient.GetQueueService()
	return &queueClient, true, nil
}<|MERGE_RESOLUTION|>--- conflicted
+++ resolved
@@ -127,19 +127,9 @@
 	redisPatchSchedulesClient redis.PatchSchedulesClient
 
 	// API Management
-<<<<<<< HEAD
-	apiManagementApiClient           apimanagement.APIClient
-	apiManagementApiVersionSetClient apimanagement.APIVersionSetClient
-	apiManagementGroupClient         apimanagement.GroupClient
-	apiManagementGroupUsersClient    apimanagement.GroupUserClient
-	apiManagementProductsClient      apimanagement.ProductClient
-	apiManagementProductGroupsClient apimanagement.ProductGroupClient
-	apiManagementPropertyClient      apimanagement.PropertyClient
-	apiManagementServiceClient       apimanagement.ServiceClient
-	apiManagementUsersClient         apimanagement.UserClient
-=======
 	apiManagementApiClient                  apimanagement.APIClient
 	apiManagementApiOperationsClient        apimanagement.APIOperationClient
+  apiManagementApiVersionSetClient        apimanagement.APIVersionSetClient
 	apiManagementAuthorizationServersClient apimanagement.AuthorizationServerClient
 	apiManagementCertificatesClient         apimanagement.CertificateClient
 	apiManagementGroupClient                apimanagement.GroupClient
@@ -153,7 +143,6 @@
 	apiManagementServiceClient              apimanagement.ServiceClient
 	apiManagementSubscriptionsClient        apimanagement.SubscriptionClient
 	apiManagementUsersClient                apimanagement.UserClient
->>>>>>> 53744b8d
 
 	// Application Insights
 	appInsightsClient       appinsights.ComponentsClient
@@ -518,14 +507,13 @@
 	c.configureClient(&apisClient.Client, auth)
 	c.apiManagementApiClient = apisClient
 
-<<<<<<< HEAD
-	apiVersionSetClient := apimanagement.NewAPIVersionSetClientWithBaseURI(endpoint, subscriptionId)
-	c.configureClient(&apiVersionSetClient.Client, auth)
-	c.apiManagementApiVersionSetClient = apiVersionSetClient
-=======
 	apiOperationsClient := apimanagement.NewAPIOperationClientWithBaseURI(endpoint, subscriptionId)
 	c.configureClient(&apiOperationsClient.Client, auth)
 	c.apiManagementApiOperationsClient = apiOperationsClient
+  
+  apiVersionSetClient := apimanagement.NewAPIVersionSetClientWithBaseURI(endpoint, subscriptionId)
+	c.configureClient(&apiVersionSetClient.Client, auth)
+	c.apiManagementApiVersionSetClient = apiVersionSetClient
 
 	authorizationServersClient := apimanagement.NewAuthorizationServerClientWithBaseURI(endpoint, subscriptionId)
 	c.configureClient(&authorizationServersClient.Client, auth)
@@ -534,7 +522,6 @@
 	certificatesClient := apimanagement.NewCertificateClientWithBaseURI(endpoint, subscriptionId)
 	c.configureClient(&certificatesClient.Client, auth)
 	c.apiManagementCertificatesClient = certificatesClient
->>>>>>> 53744b8d
 
 	groupsClient := apimanagement.NewGroupClientWithBaseURI(endpoint, subscriptionId)
 	c.configureClient(&groupsClient.Client, auth)
