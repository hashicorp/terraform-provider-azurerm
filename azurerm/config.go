package azurerm

import (
	"context"
	"fmt"
	"log"
	"os"
	"strings"
	"sync"
	"time"

	resourcesprofile "github.com/Azure/azure-sdk-for-go/profiles/2017-03-09/resources/mgmt/resources"
	appinsights "github.com/Azure/azure-sdk-for-go/services/appinsights/mgmt/2015-05-01/insights"
	"github.com/Azure/azure-sdk-for-go/services/batch/mgmt/2018-12-01/batch"
	"github.com/Azure/azure-sdk-for-go/services/compute/mgmt/2018-06-01/compute"
	"github.com/Azure/azure-sdk-for-go/services/cosmos-db/mgmt/2015-04-08/documentdb"
	databricksSvc "github.com/Azure/azure-sdk-for-go/services/databricks/mgmt/2018-04-01/databricks"
	datafactorySvc "github.com/Azure/azure-sdk-for-go/services/datafactory/mgmt/2018-06-01/datafactory"
	analyticsAccount "github.com/Azure/azure-sdk-for-go/services/datalake/analytics/mgmt/2016-11-01/account"
	"github.com/Azure/azure-sdk-for-go/services/datalake/store/2016-11-01/filesystem"
	storeAccount "github.com/Azure/azure-sdk-for-go/services/datalake/store/mgmt/2016-11-01/account"
	devtestlabsSvc "github.com/Azure/azure-sdk-for-go/services/devtestlabs/mgmt/2016-05-15/dtl"
	eventHubSvc "github.com/Azure/azure-sdk-for-go/services/eventhub/mgmt/2017-04-01/eventhub"
	"github.com/Azure/azure-sdk-for-go/services/graphrbac/1.6/graphrbac"
	keyVault "github.com/Azure/azure-sdk-for-go/services/keyvault/2016-10-01/keyvault"
	"github.com/Azure/azure-sdk-for-go/services/keyvault/mgmt/2018-02-14/keyvault"
	logicSvc "github.com/Azure/azure-sdk-for-go/services/logic/mgmt/2016-06-01/logic"
	"github.com/Azure/azure-sdk-for-go/services/mariadb/mgmt/2018-06-01/mariadb"
	mediaSvc "github.com/Azure/azure-sdk-for-go/services/mediaservices/mgmt/2018-07-01/media"
	"github.com/Azure/azure-sdk-for-go/services/mysql/mgmt/2017-12-01/mysql"
	"github.com/Azure/azure-sdk-for-go/services/network/mgmt/2018-12-01/network"
	notificationHubsSvc "github.com/Azure/azure-sdk-for-go/services/notificationhubs/mgmt/2017-04-01/notificationhubs"
	"github.com/Azure/azure-sdk-for-go/services/postgresql/mgmt/2017-12-01/postgresql"
	"github.com/Azure/azure-sdk-for-go/services/preview/authorization/mgmt/2018-01-01-preview/authorization"
	"github.com/Azure/azure-sdk-for-go/services/preview/devspaces/mgmt/2018-06-01-preview/devspaces"
	dnsSvc "github.com/Azure/azure-sdk-for-go/services/preview/dns/mgmt/2018-03-01-preview/dns"
	eventGridSvc "github.com/Azure/azure-sdk-for-go/services/preview/eventgrid/mgmt/2018-09-15-preview/eventgrid"
	hdinsightSvc "github.com/Azure/azure-sdk-for-go/services/preview/hdinsight/mgmt/2018-06-01-preview/hdinsight"
	iotHubSvc "github.com/Azure/azure-sdk-for-go/services/preview/iothub/mgmt/2018-12-01-preview/devices"
	"github.com/Azure/azure-sdk-for-go/services/preview/monitor/mgmt/2018-03-01/insights"
	msiSvc "github.com/Azure/azure-sdk-for-go/services/preview/msi/mgmt/2015-08-31-preview/msi"
	"github.com/Azure/azure-sdk-for-go/services/preview/operationalinsights/mgmt/2015-11-01-preview/operationalinsights"
	"github.com/Azure/azure-sdk-for-go/services/preview/operationsmanagement/mgmt/2015-11-01-preview/operationsmanagement"
	managementgroupsSvc "github.com/Azure/azure-sdk-for-go/services/preview/resources/mgmt/2018-03-01-preview/managementgroups"
	securitySvc "github.com/Azure/azure-sdk-for-go/services/preview/security/mgmt/v1.0/security"
	signalrSvc "github.com/Azure/azure-sdk-for-go/services/preview/signalr/mgmt/2018-03-01-preview/signalr"
	"github.com/Azure/azure-sdk-for-go/services/preview/sql/mgmt/2015-05-01-preview/sql"
	MsSql "github.com/Azure/azure-sdk-for-go/services/preview/sql/mgmt/2017-10-01-preview/sql"
	iotdps "github.com/Azure/azure-sdk-for-go/services/provisioningservices/mgmt/2018-01-22/iothub"
	recoveryservicesSvc "github.com/Azure/azure-sdk-for-go/services/recoveryservices/mgmt/2016-06-01/recoveryservices"
	backupSvc "github.com/Azure/azure-sdk-for-go/services/recoveryservices/mgmt/2017-07-01/backup"
	redisSvc "github.com/Azure/azure-sdk-for-go/services/redis/mgmt/2018-03-01/redis"
	relaySvc "github.com/Azure/azure-sdk-for-go/services/relay/mgmt/2017-04-01/relay"
	"github.com/Azure/azure-sdk-for-go/services/resources/mgmt/2016-06-01/subscriptions"
	"github.com/Azure/azure-sdk-for-go/services/resources/mgmt/2016-09-01/locks"
	policySvc "github.com/Azure/azure-sdk-for-go/services/resources/mgmt/2018-05-01/policy"
	"github.com/Azure/azure-sdk-for-go/services/resources/mgmt/2018-05-01/resources"
	schedulerSvc "github.com/Azure/azure-sdk-for-go/services/scheduler/mgmt/2016-03-01/scheduler"
	searchSvc "github.com/Azure/azure-sdk-for-go/services/search/mgmt/2015-08-19/search"
	servicebusSvc "github.com/Azure/azure-sdk-for-go/services/servicebus/mgmt/2017-04-01/servicebus"
	servicefabricSvc "github.com/Azure/azure-sdk-for-go/services/servicefabric/mgmt/2018-02-01/servicefabric"
	"github.com/Azure/azure-sdk-for-go/services/storage/mgmt/2019-04-01/storage"
	"github.com/Azure/azure-sdk-for-go/services/streamanalytics/mgmt/2016-03-01/streamanalytics"
	trafficmanagerSvc "github.com/Azure/azure-sdk-for-go/services/trafficmanager/mgmt/2018-04-01/trafficmanager"
	"github.com/Azure/azure-sdk-for-go/services/web/mgmt/2018-02-01/web"
	"github.com/terraform-providers/terraform-provider-azurerm/azurerm/internal/services/apimanagement"
	"github.com/terraform-providers/terraform-provider-azurerm/azurerm/internal/services/applicationinsights"
	"github.com/terraform-providers/terraform-provider-azurerm/azurerm/internal/services/automation"
	"github.com/terraform-providers/terraform-provider-azurerm/azurerm/internal/services/cdn"
	"github.com/terraform-providers/terraform-provider-azurerm/azurerm/internal/services/cognitive"
	"github.com/terraform-providers/terraform-provider-azurerm/azurerm/internal/services/containers"
	"github.com/terraform-providers/terraform-provider-azurerm/azurerm/internal/services/databricks"
	"github.com/terraform-providers/terraform-provider-azurerm/azurerm/internal/services/datafactory"
	"github.com/terraform-providers/terraform-provider-azurerm/azurerm/internal/services/devspace"
	"github.com/terraform-providers/terraform-provider-azurerm/azurerm/internal/services/devtestlabs"
	"github.com/terraform-providers/terraform-provider-azurerm/azurerm/internal/services/dns"
	"github.com/terraform-providers/terraform-provider-azurerm/azurerm/internal/services/eventgrid"
	"github.com/terraform-providers/terraform-provider-azurerm/azurerm/internal/services/eventhub"
	"github.com/terraform-providers/terraform-provider-azurerm/azurerm/internal/services/hdinsight"
	"github.com/terraform-providers/terraform-provider-azurerm/azurerm/internal/services/iothub"
	"github.com/terraform-providers/terraform-provider-azurerm/azurerm/internal/services/loganalytics"
	"github.com/terraform-providers/terraform-provider-azurerm/azurerm/internal/services/logic"
	"github.com/terraform-providers/terraform-provider-azurerm/azurerm/internal/services/managementgroup"
	"github.com/terraform-providers/terraform-provider-azurerm/azurerm/internal/services/media"
	"github.com/terraform-providers/terraform-provider-azurerm/azurerm/internal/services/msi"
	"github.com/terraform-providers/terraform-provider-azurerm/azurerm/internal/services/notificationhub"
	"github.com/terraform-providers/terraform-provider-azurerm/azurerm/internal/services/policy"
	"github.com/terraform-providers/terraform-provider-azurerm/azurerm/internal/services/recoveryservices"
	"github.com/terraform-providers/terraform-provider-azurerm/azurerm/internal/services/redis"
	"github.com/terraform-providers/terraform-provider-azurerm/azurerm/internal/services/relay"
	"github.com/terraform-providers/terraform-provider-azurerm/azurerm/internal/services/scheduler"
	"github.com/terraform-providers/terraform-provider-azurerm/azurerm/internal/services/search"
	"github.com/terraform-providers/terraform-provider-azurerm/azurerm/internal/services/securitycenter"
	"github.com/terraform-providers/terraform-provider-azurerm/azurerm/internal/services/servicebus"
	"github.com/terraform-providers/terraform-provider-azurerm/azurerm/internal/services/servicefabric"
	"github.com/terraform-providers/terraform-provider-azurerm/azurerm/internal/services/signalr"
	"github.com/terraform-providers/terraform-provider-azurerm/azurerm/internal/services/trafficmanager"

	mainStorage "github.com/Azure/azure-sdk-for-go/storage"
	"github.com/Azure/go-autorest/autorest"
	"github.com/Azure/go-autorest/autorest/adal"
	az "github.com/Azure/go-autorest/autorest/azure"
	"github.com/hashicorp/go-azure-helpers/authentication"
	"github.com/hashicorp/terraform/httpclient"
	"github.com/terraform-providers/terraform-provider-azurerm/azurerm/helpers/azure"
	"github.com/terraform-providers/terraform-provider-azurerm/azurerm/utils"
	"github.com/terraform-providers/terraform-provider-azurerm/version"
)

// ArmClient contains the handles to all the specific Azure Resource Manager
// resource classes' respective clients.
type ArmClient struct {
	clientId                 string
	tenantId                 string
	subscriptionId           string
	partnerId                string
	usingServicePrincipal    bool
	environment              az.Environment
	skipProviderRegistration bool

	StopContext context.Context

	// Services
	apiManagement    *apimanagement.Client
	appInsights      *applicationinsights.Client
	automation       *automation.Client
	cdn              *cdn.Client
	cognitive        *cognitive.Client
	containers       *containers.Client
	databricks       *databricks.Client
	dataFactory      *datafactory.Client
	devSpace         *devspace.Client
	devTestLabs      *devtestlabs.Client
	dns              *dns.Client
	eventGrid        *eventgrid.Client
	eventhub         *eventhub.Client
	hdinsight        *hdinsight.Client
	iothub           *iothub.Client
	logAnalytics     *loganalytics.Client
	logic            *logic.Client
	managementGroups *managementgroup.Client
	media            *media.Client
	msi              *msi.Client
	notificationHubs *notificationhub.Client
	policy           *policy.Client
	recoveryServices *recoveryservices.Client
	redis            *redis.Client
	relay            *relay.Client
	scheduler        *scheduler.Client
	search           *search.Client
	securityCenter   *securitycenter.Client
	servicebus       *servicebus.Client
	serviceFabric    *servicefabric.Client
	signalr          *signalr.Client
	trafficManager   *trafficmanager.Client

	// TODO: refactor
	cosmosAccountsClient documentdb.DatabaseAccountsClient

	// Authentication
	roleAssignmentsClient   authorization.RoleAssignmentsClient
	roleDefinitionsClient   authorization.RoleDefinitionsClient
	applicationsClient      graphrbac.ApplicationsClient
	servicePrincipalsClient graphrbac.ServicePrincipalsClient

	// Autoscale Settings
	autoscaleSettingsClient insights.AutoscaleSettingsClient

	// Batch
	batchAccountClient     batch.AccountClient
	batchCertificateClient batch.CertificateClient
	batchPoolClient        batch.PoolClient

	// Compute
	availSetClient             compute.AvailabilitySetsClient
	diskClient                 compute.DisksClient
	imageClient                compute.ImagesClient
	galleriesClient            compute.GalleriesClient
	galleryImagesClient        compute.GalleryImagesClient
	galleryImageVersionsClient compute.GalleryImageVersionsClient
	snapshotsClient            compute.SnapshotsClient
	usageOpsClient             compute.UsageClient
	vmExtensionImageClient     compute.VirtualMachineExtensionImagesClient
	vmExtensionClient          compute.VirtualMachineExtensionsClient
	vmScaleSetClient           compute.VirtualMachineScaleSetsClient
	vmImageClient              compute.VirtualMachineImagesClient
	vmClient                   compute.VirtualMachinesClient

<<<<<<< HEAD
	// DevTestLabs
	devTestLabsClient            dtl.LabsClient
	devTestLabSchedulesClient    dtl.SchedulesClient
	devTestPoliciesClient        dtl.PoliciesClient
	devTestVirtualMachinesClient dtl.VirtualMachinesClient
	devTestVirtualNetworksClient dtl.VirtualNetworksClient

=======
>>>>>>> 1c39bbf9
	// Databases
	mariadbDatabasesClient                   mariadb.DatabasesClient
	mariadbServersClient                     mariadb.ServersClient
	mysqlConfigurationsClient                mysql.ConfigurationsClient
	mysqlDatabasesClient                     mysql.DatabasesClient
	mysqlFirewallRulesClient                 mysql.FirewallRulesClient
	mysqlServersClient                       mysql.ServersClient
	mysqlVirtualNetworkRulesClient           mysql.VirtualNetworkRulesClient
	postgresqlConfigurationsClient           postgresql.ConfigurationsClient
	postgresqlDatabasesClient                postgresql.DatabasesClient
	postgresqlFirewallRulesClient            postgresql.FirewallRulesClient
	postgresqlServersClient                  postgresql.ServersClient
	postgresqlVirtualNetworkRulesClient      postgresql.VirtualNetworkRulesClient
	sqlDatabasesClient                       sql.DatabasesClient
	sqlDatabaseThreatDetectionPoliciesClient sql.DatabaseThreatDetectionPoliciesClient
	sqlElasticPoolsClient                    sql.ElasticPoolsClient
	// Client for the new 2017-10-01-preview SQL API which implements vCore, DTU, and Azure data standards
	msSqlElasticPoolsClient              MsSql.ElasticPoolsClient
	sqlFirewallRulesClient               sql.FirewallRulesClient
	sqlServersClient                     sql.ServersClient
	sqlServerAzureADAdministratorsClient sql.ServerAzureADAdministratorsClient
	sqlVirtualNetworkRulesClient         sql.VirtualNetworkRulesClient

	// Data Lake Store
	dataLakeStoreAccountClient       storeAccount.AccountsClient
	dataLakeStoreFirewallRulesClient storeAccount.FirewallRulesClient
	dataLakeStoreFilesClient         filesystem.Client

	// Data Lake Analytics
	dataLakeAnalyticsAccountClient       analyticsAccount.AccountsClient
	dataLakeAnalyticsFirewallRulesClient analyticsAccount.FirewallRulesClient

	// KeyVault
	keyVaultClient           keyvault.VaultsClient
	keyVaultManagementClient keyVault.BaseClient

	// Monitor
	monitorActionGroupsClient               insights.ActionGroupsClient
	monitorActivityLogAlertsClient          insights.ActivityLogAlertsClient
	monitorAlertRulesClient                 insights.AlertRulesClient
	monitorDiagnosticSettingsClient         insights.DiagnosticSettingsClient
	monitorDiagnosticSettingsCategoryClient insights.DiagnosticSettingsCategoryClient
	monitorLogProfilesClient                insights.LogProfilesClient
	monitorMetricAlertsClient               insights.MetricAlertsClient

	// Networking
	applicationGatewayClient        network.ApplicationGatewaysClient
	applicationSecurityGroupsClient network.ApplicationSecurityGroupsClient
	azureFirewallsClient            network.AzureFirewallsClient
	connectionMonitorsClient        network.ConnectionMonitorsClient
	ddosProtectionPlanClient        network.DdosProtectionPlansClient
	expressRouteAuthsClient         network.ExpressRouteCircuitAuthorizationsClient
	expressRouteCircuitClient       network.ExpressRouteCircuitsClient
	expressRoutePeeringsClient      network.ExpressRouteCircuitPeeringsClient
	ifaceClient                     network.InterfacesClient
	loadBalancerClient              network.LoadBalancersClient
	localNetConnClient              network.LocalNetworkGatewaysClient
	netProfileClient                network.ProfilesClient
	packetCapturesClient            network.PacketCapturesClient
	publicIPClient                  network.PublicIPAddressesClient
	publicIPPrefixClient            network.PublicIPPrefixesClient
	routesClient                    network.RoutesClient
	routeTablesClient               network.RouteTablesClient
	secGroupClient                  network.SecurityGroupsClient
	secRuleClient                   network.SecurityRulesClient
	subnetClient                    network.SubnetsClient
	vnetGatewayConnectionsClient    network.VirtualNetworkGatewayConnectionsClient
	vnetGatewayClient               network.VirtualNetworkGatewaysClient
	vnetClient                      network.VirtualNetworksClient
	vnetPeeringsClient              network.VirtualNetworkPeeringsClient
	watcherClient                   network.WatchersClient

	// Resources
	managementLocksClient locks.ManagementLocksClient
	deploymentsClient     resources.DeploymentsClient
	providersClient       resourcesprofile.ProvidersClient
	resourcesClient       resources.Client
	resourceGroupsClient  resources.GroupsClient
	subscriptionsClient   subscriptions.Client

	// Storage
	storageServiceClient storage.AccountsClient
	storageUsageClient   storage.UsagesClient

	// Stream Analytics
	streamAnalyticsFunctionsClient       streamanalytics.FunctionsClient
	streamAnalyticsJobsClient            streamanalytics.StreamingJobsClient
	streamAnalyticsInputsClient          streamanalytics.InputsClient
	streamAnalyticsOutputsClient         streamanalytics.OutputsClient
	streamAnalyticsTransformationsClient streamanalytics.TransformationsClient

	// Web
	appServicePlansClient web.AppServicePlansClient
	appServicesClient     web.AppsClient
}

func (c *ArmClient) configureClient(client *autorest.Client, auth autorest.Authorizer) {
	setUserAgent(client, c.partnerId)
	client.Authorizer = auth
	client.RequestInspector = azure.WithCorrelationRequestID(azure.CorrelationRequestID())
	client.Sender = azure.BuildSender()
	client.SkipResourceProviderRegistration = c.skipProviderRegistration
	client.PollingDuration = 60 * time.Minute
}

func setUserAgent(client *autorest.Client, partnerID string) {
	// TODO: This is the SDK version not the CLI version, once we are on 0.12, should revisit
	tfUserAgent := httpclient.UserAgentString()

	pv := version.ProviderVersion
	providerUserAgent := fmt.Sprintf("%s terraform-provider-azurerm/%s", tfUserAgent, pv)
	client.UserAgent = strings.TrimSpace(fmt.Sprintf("%s %s", client.UserAgent, providerUserAgent))

	// append the CloudShell version to the user agent if it exists
	if azureAgent := os.Getenv("AZURE_HTTP_USER_AGENT"); azureAgent != "" {
		client.UserAgent = fmt.Sprintf("%s %s", client.UserAgent, azureAgent)
	}

	if partnerID != "" {
		client.UserAgent = fmt.Sprintf("%s pid-%s", client.UserAgent, partnerID)
	}

	log.Printf("[DEBUG] AzureRM Client User Agent: %s\n", client.UserAgent)
}

// getArmClient is a helper method which returns a fully instantiated
// *ArmClient based on the Config's current settings.
func getArmClient(c *authentication.Config, skipProviderRegistration bool, partnerId string) (*ArmClient, error) {
	env, err := authentication.DetermineEnvironment(c.Environment)
	if err != nil {
		return nil, err
	}

	// client declarations:
	client := ArmClient{
		clientId:                 c.ClientID,
		tenantId:                 c.TenantID,
		subscriptionId:           c.SubscriptionID,
		partnerId:                partnerId,
		environment:              *env,
		usingServicePrincipal:    c.AuthenticatedAsAServicePrincipal,
		skipProviderRegistration: skipProviderRegistration,
	}

	oauthConfig, err := adal.NewOAuthConfig(env.ActiveDirectoryEndpoint, c.TenantID)
	if err != nil {
		return nil, err
	}

	// OAuthConfigForTenant returns a pointer, which can be nil.
	if oauthConfig == nil {
		return nil, fmt.Errorf("Unable to configure OAuthConfig for tenant %s", c.TenantID)
	}

	sender := azure.BuildSender()

	// Resource Manager endpoints
	endpoint := env.ResourceManagerEndpoint
	auth, err := c.GetAuthorizationToken(sender, oauthConfig, env.TokenAudience)
	if err != nil {
		return nil, err
	}

	// Graph Endpoints
	graphEndpoint := env.GraphEndpoint
	graphAuth, err := c.GetAuthorizationToken(sender, oauthConfig, graphEndpoint)
	if err != nil {
		return nil, err
	}

	// Key Vault Endpoints
	keyVaultAuth := autorest.NewBearerAuthorizerCallback(sender, func(tenantID, resource string) (*autorest.BearerAuthorizer, error) {
		keyVaultSpt, err := c.GetAuthorizationToken(sender, oauthConfig, resource)
		if err != nil {
			return nil, err
		}

		return keyVaultSpt, nil
	})

	client.apiManagement = apimanagement.BuildClient(endpoint, c.SubscriptionID, partnerId, auth, skipProviderRegistration)
	client.automation = automation.BuildClient(endpoint, c.SubscriptionID, partnerId, auth, skipProviderRegistration)
	client.cdn = cdn.BuildClient(endpoint, c.SubscriptionID, partnerId, auth, skipProviderRegistration)
	client.cognitive = cognitive.BuildClient(endpoint, c.SubscriptionID, partnerId, auth, skipProviderRegistration)
	client.containers = containers.BuildClient(endpoint, c.SubscriptionID, partnerId, auth, skipProviderRegistration)

	client.registerAppInsightsClients(endpoint, c.SubscriptionID, auth)
	client.registerAuthentication(endpoint, graphEndpoint, c.SubscriptionID, c.TenantID, auth, graphAuth)
	client.registerBatchClients(endpoint, c.SubscriptionID, auth)
	client.registerComputeClients(endpoint, c.SubscriptionID, auth)
	client.registerCosmosAccountsClients(endpoint, c.SubscriptionID, auth)
	client.registerDatabricksClients(endpoint, c.SubscriptionID, auth)
	client.registerDatabases(endpoint, c.SubscriptionID, auth, sender)
	client.registerDataFactoryClients(endpoint, c.SubscriptionID, auth)
	client.registerDataLakeStoreClients(endpoint, c.SubscriptionID, auth)
	client.registerDevSpaceClients(endpoint, c.SubscriptionID, auth)
	client.registerDevTestClients(endpoint, c.SubscriptionID, auth)
	client.registerDNSClients(endpoint, c.SubscriptionID, auth)
	client.registerEventGridClients(endpoint, c.SubscriptionID, auth)
	client.registerEventHubClients(endpoint, c.SubscriptionID, auth)
	client.registerHDInsightsClients(endpoint, c.SubscriptionID, auth)
	client.registerIoTHubClients(endpoint, c.SubscriptionID, auth)
	client.registerKeyVaultClients(endpoint, c.SubscriptionID, auth, keyVaultAuth)
	client.registerLogicClients(endpoint, c.SubscriptionID, auth)
	client.registerMediaServiceClients(endpoint, c.SubscriptionID, auth)
	client.registerMonitorClients(endpoint, c.SubscriptionID, auth)
	client.registerMSIClient(endpoint, c.SubscriptionID, auth)
	client.registerNetworkingClients(endpoint, c.SubscriptionID, auth)
	client.registerNotificationHubsClient(endpoint, c.SubscriptionID, auth)
	client.registerOperationalInsightsClients(endpoint, c.SubscriptionID, auth)
	client.registerRecoveryServiceClients(endpoint, c.SubscriptionID, auth)
	client.registerPolicyClients(endpoint, c.SubscriptionID, auth)
	client.registerManagementGroupClients(endpoint, auth)
	client.registerRedisClients(endpoint, c.SubscriptionID, auth)
	client.registerRelayClients(endpoint, c.SubscriptionID, auth)
	client.registerResourcesClients(endpoint, c.SubscriptionID, auth)
	client.registerSearchClients(endpoint, c.SubscriptionID, auth)
	client.registerSecurityCenterClients(endpoint, c.SubscriptionID, auth)
	client.registerServiceBusClients(endpoint, c.SubscriptionID, auth)
	client.registerServiceFabricClients(endpoint, c.SubscriptionID, auth)
	client.registerSchedulerClients(endpoint, c.SubscriptionID, auth)
	client.registerSignalRClients(endpoint, c.SubscriptionID, auth)
	client.registerStorageClients(endpoint, c.SubscriptionID, auth)
	client.registerStreamAnalyticsClients(endpoint, c.SubscriptionID, auth)
	client.registerTrafficManagerClients(endpoint, c.SubscriptionID, auth)
	client.registerWebClients(endpoint, c.SubscriptionID, auth)

	return &client, nil
}

func (c *ArmClient) registerAppInsightsClients(endpoint, subscriptionId string, auth autorest.Authorizer) {
	apiKeysClient := appinsights.NewAPIKeysClientWithBaseURI(endpoint, subscriptionId)
	c.configureClient(&apiKeysClient.Client, auth)

	componentsClient := appinsights.NewComponentsClientWithBaseURI(endpoint, subscriptionId)
	c.configureClient(&componentsClient.Client, auth)

	webTestsClient := appinsights.NewWebTestsClientWithBaseURI(endpoint, subscriptionId)
	c.configureClient(&webTestsClient.Client, auth)

	c.appInsights = &applicationinsights.Client{
		APIKeyClient:     apiKeysClient,
		ComponentsClient: componentsClient,
		WebTestsClient:   webTestsClient,
	}
}

func (c *ArmClient) registerAuthentication(endpoint, graphEndpoint, subscriptionId, tenantId string, auth, graphAuth autorest.Authorizer) {
	assignmentsClient := authorization.NewRoleAssignmentsClientWithBaseURI(endpoint, subscriptionId)
	c.configureClient(&assignmentsClient.Client, auth)
	c.roleAssignmentsClient = assignmentsClient

	definitionsClient := authorization.NewRoleDefinitionsClientWithBaseURI(endpoint, subscriptionId)
	c.configureClient(&definitionsClient.Client, auth)
	c.roleDefinitionsClient = definitionsClient

	applicationsClient := graphrbac.NewApplicationsClientWithBaseURI(graphEndpoint, tenantId)
	c.configureClient(&applicationsClient.Client, graphAuth)
	c.applicationsClient = applicationsClient

	servicePrincipalsClient := graphrbac.NewServicePrincipalsClientWithBaseURI(graphEndpoint, tenantId)
	c.configureClient(&servicePrincipalsClient.Client, graphAuth)
	c.servicePrincipalsClient = servicePrincipalsClient
}

func (c *ArmClient) registerBatchClients(endpoint, subscriptionId string, auth autorest.Authorizer) {
	batchAccount := batch.NewAccountClientWithBaseURI(endpoint, subscriptionId)
	c.configureClient(&batchAccount.Client, auth)
	c.batchAccountClient = batchAccount

	batchCertificateClient := batch.NewCertificateClientWithBaseURI(endpoint, subscriptionId)
	c.configureClient(&batchCertificateClient.Client, auth)
	c.batchCertificateClient = batchCertificateClient

	batchPool := batch.NewPoolClientWithBaseURI(endpoint, subscriptionId)
	c.configureClient(&batchPool.Client, auth)
	c.batchPoolClient = batchPool
}

func (c *ArmClient) registerCosmosAccountsClients(endpoint, subscriptionId string, auth autorest.Authorizer) {
	ca := documentdb.NewDatabaseAccountsClientWithBaseURI(endpoint, subscriptionId)
	c.configureClient(&ca.Client, auth)
	c.cosmosAccountsClient = ca
}

func (c *ArmClient) registerMediaServiceClients(endpoint, subscriptionId string, auth autorest.Authorizer) {
	mediaServicesClient := mediaSvc.NewMediaservicesClientWithBaseURI(endpoint, subscriptionId)
	c.configureClient(&mediaServicesClient.Client, auth)

	c.media = &media.Client{
		ServicesClient: mediaServicesClient,
	}
}

func (c *ArmClient) registerComputeClients(endpoint, subscriptionId string, auth autorest.Authorizer) {
	availabilitySetsClient := compute.NewAvailabilitySetsClientWithBaseURI(endpoint, subscriptionId)
	c.configureClient(&availabilitySetsClient.Client, auth)
	c.availSetClient = availabilitySetsClient

	diskClient := compute.NewDisksClientWithBaseURI(endpoint, subscriptionId)
	c.configureClient(&diskClient.Client, auth)
	c.diskClient = diskClient

	imagesClient := compute.NewImagesClientWithBaseURI(endpoint, subscriptionId)
	c.configureClient(&imagesClient.Client, auth)
	c.imageClient = imagesClient

	snapshotsClient := compute.NewSnapshotsClientWithBaseURI(endpoint, subscriptionId)
	c.configureClient(&snapshotsClient.Client, auth)
	c.snapshotsClient = snapshotsClient

	usageClient := compute.NewUsageClientWithBaseURI(endpoint, subscriptionId)
	c.configureClient(&usageClient.Client, auth)
	c.usageOpsClient = usageClient

	extensionImagesClient := compute.NewVirtualMachineExtensionImagesClientWithBaseURI(endpoint, subscriptionId)
	c.configureClient(&extensionImagesClient.Client, auth)
	c.vmExtensionImageClient = extensionImagesClient

	extensionsClient := compute.NewVirtualMachineExtensionsClientWithBaseURI(endpoint, subscriptionId)
	c.configureClient(&extensionsClient.Client, auth)
	c.vmExtensionClient = extensionsClient

	virtualMachineImagesClient := compute.NewVirtualMachineImagesClientWithBaseURI(endpoint, subscriptionId)
	c.configureClient(&virtualMachineImagesClient.Client, auth)
	c.vmImageClient = virtualMachineImagesClient

	scaleSetsClient := compute.NewVirtualMachineScaleSetsClientWithBaseURI(endpoint, subscriptionId)
	c.configureClient(&scaleSetsClient.Client, auth)
	c.vmScaleSetClient = scaleSetsClient

	virtualMachinesClient := compute.NewVirtualMachinesClientWithBaseURI(endpoint, subscriptionId)
	c.configureClient(&virtualMachinesClient.Client, auth)
	c.vmClient = virtualMachinesClient

	galleriesClient := compute.NewGalleriesClientWithBaseURI(endpoint, subscriptionId)
	c.configureClient(&galleriesClient.Client, auth)
	c.galleriesClient = galleriesClient

	galleryImagesClient := compute.NewGalleryImagesClientWithBaseURI(endpoint, subscriptionId)
	c.configureClient(&galleryImagesClient.Client, auth)
	c.galleryImagesClient = galleryImagesClient

	galleryImageVersionsClient := compute.NewGalleryImageVersionsClientWithBaseURI(endpoint, subscriptionId)
	c.configureClient(&galleryImageVersionsClient.Client, auth)
	c.galleryImageVersionsClient = galleryImageVersionsClient
}

func (c *ArmClient) registerDatabricksClients(endpoint, subscriptionId string, auth autorest.Authorizer) {
	workspacesClient := databricksSvc.NewWorkspacesClientWithBaseURI(endpoint, subscriptionId)
	c.configureClient(&workspacesClient.Client, auth)

	c.databricks = &databricks.Client{
		WorkspacesClient: workspacesClient,
	}
}

func (c *ArmClient) registerDatabases(endpoint, subscriptionId string, auth autorest.Authorizer, sender autorest.Sender) {
	mariadbDBClient := mariadb.NewDatabasesClientWithBaseURI(endpoint, subscriptionId)
	c.configureClient(&mariadbDBClient.Client, auth)
	c.mariadbDatabasesClient = mariadbDBClient

	mariadbServersClient := mariadb.NewServersClientWithBaseURI(endpoint, subscriptionId)
	c.configureClient(&mariadbServersClient.Client, auth)
	c.mariadbServersClient = mariadbServersClient

	// MySQL
	mysqlConfigClient := mysql.NewConfigurationsClientWithBaseURI(endpoint, subscriptionId)
	c.configureClient(&mysqlConfigClient.Client, auth)
	c.mysqlConfigurationsClient = mysqlConfigClient

	mysqlDBClient := mysql.NewDatabasesClientWithBaseURI(endpoint, subscriptionId)
	c.configureClient(&mysqlDBClient.Client, auth)
	c.mysqlDatabasesClient = mysqlDBClient

	mysqlFWClient := mysql.NewFirewallRulesClientWithBaseURI(endpoint, subscriptionId)
	c.configureClient(&mysqlFWClient.Client, auth)
	c.mysqlFirewallRulesClient = mysqlFWClient

	mysqlServersClient := mysql.NewServersClientWithBaseURI(endpoint, subscriptionId)
	c.configureClient(&mysqlServersClient.Client, auth)
	c.mysqlServersClient = mysqlServersClient

	mysqlVirtualNetworkRulesClient := mysql.NewVirtualNetworkRulesClientWithBaseURI(endpoint, subscriptionId)
	c.configureClient(&mysqlVirtualNetworkRulesClient.Client, auth)
	c.mysqlVirtualNetworkRulesClient = mysqlVirtualNetworkRulesClient

	// PostgreSQL
	postgresqlConfigClient := postgresql.NewConfigurationsClientWithBaseURI(endpoint, subscriptionId)
	c.configureClient(&postgresqlConfigClient.Client, auth)
	c.postgresqlConfigurationsClient = postgresqlConfigClient

	postgresqlDBClient := postgresql.NewDatabasesClientWithBaseURI(endpoint, subscriptionId)
	c.configureClient(&postgresqlDBClient.Client, auth)
	c.postgresqlDatabasesClient = postgresqlDBClient

	postgresqlFWClient := postgresql.NewFirewallRulesClientWithBaseURI(endpoint, subscriptionId)
	c.configureClient(&postgresqlFWClient.Client, auth)
	c.postgresqlFirewallRulesClient = postgresqlFWClient

	postgresqlSrvClient := postgresql.NewServersClientWithBaseURI(endpoint, subscriptionId)
	c.configureClient(&postgresqlSrvClient.Client, auth)
	c.postgresqlServersClient = postgresqlSrvClient

	postgresqlVNRClient := postgresql.NewVirtualNetworkRulesClientWithBaseURI(endpoint, subscriptionId)
	c.configureClient(&postgresqlVNRClient.Client, auth)
	c.postgresqlVirtualNetworkRulesClient = postgresqlVNRClient

	// SQL Azure
	sqlDBClient := sql.NewDatabasesClientWithBaseURI(endpoint, subscriptionId)
	c.configureClient(&sqlDBClient.Client, auth)
	c.sqlDatabasesClient = sqlDBClient

	sqlDTDPClient := sql.NewDatabaseThreatDetectionPoliciesClientWithBaseURI(endpoint, subscriptionId)
	setUserAgent(&sqlDTDPClient.Client, "")
	sqlDTDPClient.Authorizer = auth
	sqlDTDPClient.Sender = sender
	sqlDTDPClient.SkipResourceProviderRegistration = c.skipProviderRegistration
	c.sqlDatabaseThreatDetectionPoliciesClient = sqlDTDPClient

	sqlFWClient := sql.NewFirewallRulesClientWithBaseURI(endpoint, subscriptionId)
	c.configureClient(&sqlFWClient.Client, auth)
	c.sqlFirewallRulesClient = sqlFWClient

	sqlEPClient := sql.NewElasticPoolsClientWithBaseURI(endpoint, subscriptionId)
	c.configureClient(&sqlEPClient.Client, auth)
	c.sqlElasticPoolsClient = sqlEPClient

	MsSqlEPClient := MsSql.NewElasticPoolsClientWithBaseURI(endpoint, subscriptionId)
	c.configureClient(&MsSqlEPClient.Client, auth)
	c.msSqlElasticPoolsClient = MsSqlEPClient

	sqlSrvClient := sql.NewServersClientWithBaseURI(endpoint, subscriptionId)
	c.configureClient(&sqlSrvClient.Client, auth)
	c.sqlServersClient = sqlSrvClient

	sqlADClient := sql.NewServerAzureADAdministratorsClientWithBaseURI(endpoint, subscriptionId)
	c.configureClient(&sqlADClient.Client, auth)
	c.sqlServerAzureADAdministratorsClient = sqlADClient

	sqlVNRClient := sql.NewVirtualNetworkRulesClientWithBaseURI(endpoint, subscriptionId)
	c.configureClient(&sqlVNRClient.Client, auth)
	c.sqlVirtualNetworkRulesClient = sqlVNRClient
}

func (c *ArmClient) registerDataFactoryClients(endpoint, subscriptionId string, auth autorest.Authorizer) {
	factoriesClient := datafactorySvc.NewFactoriesClientWithBaseURI(endpoint, subscriptionId)
	c.configureClient(&factoriesClient.Client, auth)

	datasetsClient := datafactorySvc.NewDatasetsClientWithBaseURI(endpoint, subscriptionId)
	c.configureClient(&datasetsClient.Client, auth)

	linkedServicesClient := datafactorySvc.NewLinkedServicesClientWithBaseURI(endpoint, subscriptionId)
	c.configureClient(&linkedServicesClient.Client, auth)

	pipelinesClient := datafactorySvc.NewPipelinesClientWithBaseURI(endpoint, subscriptionId)
	c.configureClient(&pipelinesClient.Client, auth)

	c.dataFactory = &datafactory.Client{
		FactoriesClient:     factoriesClient,
		DatasetClient:       datasetsClient,
		LinkedServiceClient: linkedServicesClient,
		PipelinesClient:     pipelinesClient,
	}
}

func (c *ArmClient) registerDataLakeStoreClients(endpoint, subscriptionId string, auth autorest.Authorizer) {
	storeAccountClient := storeAccount.NewAccountsClientWithBaseURI(endpoint, subscriptionId)
	c.configureClient(&storeAccountClient.Client, auth)
	c.dataLakeStoreAccountClient = storeAccountClient

	storeFirewallRulesClient := storeAccount.NewFirewallRulesClientWithBaseURI(endpoint, subscriptionId)
	c.configureClient(&storeFirewallRulesClient.Client, auth)
	c.dataLakeStoreFirewallRulesClient = storeFirewallRulesClient

	analyticsAccountClient := analyticsAccount.NewAccountsClientWithBaseURI(endpoint, subscriptionId)
	c.configureClient(&analyticsAccountClient.Client, auth)
	c.dataLakeAnalyticsAccountClient = analyticsAccountClient

	filesClient := filesystem.NewClient()
	c.configureClient(&filesClient.Client, auth)
	c.dataLakeStoreFilesClient = filesClient

	analyticsFirewallRulesClient := analyticsAccount.NewFirewallRulesClientWithBaseURI(endpoint, subscriptionId)
	c.configureClient(&analyticsFirewallRulesClient.Client, auth)
	c.dataLakeAnalyticsFirewallRulesClient = analyticsFirewallRulesClient
}

func (c *ArmClient) registerDevTestClients(endpoint, subscriptionId string, auth autorest.Authorizer) {
	labsClient := devtestlabsSvc.NewLabsClientWithBaseURI(endpoint, subscriptionId)
	c.configureClient(&labsClient.Client, auth)

	devTestPoliciesClient := devtestlabsSvc.NewPoliciesClientWithBaseURI(endpoint, subscriptionId)
	c.configureClient(&devTestPoliciesClient.Client, auth)

	devTestVirtualMachinesClient := devtestlabsSvc.NewVirtualMachinesClientWithBaseURI(endpoint, subscriptionId)
	c.configureClient(&devTestVirtualMachinesClient.Client, auth)

	devTestVirtualNetworksClient := devtestlabsSvc.NewVirtualNetworksClientWithBaseURI(endpoint, subscriptionId)
	c.configureClient(&devTestVirtualNetworksClient.Client, auth)
<<<<<<< HEAD
	c.devTestVirtualNetworksClient = devTestVirtualNetworksClient

	devTestLabSchedulesClient := dtl.NewSchedulesClientWithBaseURI(endpoint, subscriptionId)
	c.configureClient(&devTestLabSchedulesClient.Client, auth)
	c.devTestLabSchedulesClient = devTestLabSchedulesClient
=======

	c.devTestLabs = &devtestlabs.Client{
		LabsClient:            labsClient,
		PoliciesClient:        devTestPoliciesClient,
		VirtualMachinesClient: devTestVirtualMachinesClient,
		VirtualNetworksClient: devTestVirtualNetworksClient,
	}
>>>>>>> 1c39bbf9
}

func (c *ArmClient) registerDevSpaceClients(endpoint, subscriptionId string, auth autorest.Authorizer) {
	controllersClient := devspaces.NewControllersClientWithBaseURI(endpoint, subscriptionId)
	c.configureClient(&controllersClient.Client, auth)

	c.devSpace = &devspace.Client{
		ControllersClient: controllersClient,
	}
}

func (c *ArmClient) registerDNSClients(endpoint, subscriptionId string, auth autorest.Authorizer) {
	recordSetsClient := dnsSvc.NewRecordSetsClientWithBaseURI(endpoint, subscriptionId)
	c.configureClient(&recordSetsClient.Client, auth)

	zonesClient := dnsSvc.NewZonesClientWithBaseURI(endpoint, subscriptionId)
	c.configureClient(&zonesClient.Client, auth)

	c.dns = &dns.Client{
		RecordSetsClient: recordSetsClient,
		ZonesClient:      zonesClient,
	}
}

func (c *ArmClient) registerEventGridClients(endpoint, subscriptionId string, auth autorest.Authorizer) {
	domainsClient := eventGridSvc.NewDomainsClientWithBaseURI(endpoint, subscriptionId)
	c.configureClient(&domainsClient.Client, auth)

	eventSubscriptionsClient := eventGridSvc.NewEventSubscriptionsClientWithBaseURI(endpoint, subscriptionId)
	c.configureClient(&eventSubscriptionsClient.Client, auth)

	topicsClient := eventGridSvc.NewTopicsClientWithBaseURI(endpoint, subscriptionId)
	c.configureClient(&topicsClient.Client, auth)

	c.eventGrid = &eventgrid.Client{
		DomainsClient:            domainsClient,
		EventSubscriptionsClient: eventSubscriptionsClient,
		TopicsClient:             topicsClient,
	}
}

func (c *ArmClient) registerEventHubClients(endpoint, subscriptionId string, auth autorest.Authorizer) {
	eventHubsClient := eventHubSvc.NewEventHubsClientWithBaseURI(endpoint, subscriptionId)
	c.configureClient(&eventHubsClient.Client, auth)

	groupsClient := eventHubSvc.NewConsumerGroupsClientWithBaseURI(endpoint, subscriptionId)
	c.configureClient(&groupsClient.Client, auth)

	namespacesClient := eventHubSvc.NewNamespacesClientWithBaseURI(endpoint, subscriptionId)
	c.configureClient(&namespacesClient.Client, auth)

	c.eventhub = &eventhub.Client{
		ConsumerGroupClient: groupsClient,
		EventHubsClient:     eventHubsClient,
		NamespacesClient:    namespacesClient,
	}
}

func (c *ArmClient) registerHDInsightsClients(endpoint, subscriptionId string, auth autorest.Authorizer) {
	applicationsClient := hdinsightSvc.NewApplicationsClientWithBaseURI(endpoint, subscriptionId)
	c.configureClient(&applicationsClient.Client, auth)

	clustersClient := hdinsightSvc.NewClustersClientWithBaseURI(endpoint, subscriptionId)
	c.configureClient(&clustersClient.Client, auth)

	configurationsClient := hdinsightSvc.NewConfigurationsClientWithBaseURI(endpoint, subscriptionId)
	c.configureClient(&configurationsClient.Client, auth)

	c.hdinsight = &hdinsight.Client{
		ApplicationsClient:   applicationsClient,
		ClustersClient:       clustersClient,
		ConfigurationsClient: configurationsClient,
	}
}
func (c *ArmClient) registerIoTHubClients(endpoint, subscriptionId string, auth autorest.Authorizer) {
	iotClient := iotHubSvc.NewIotHubResourceClientWithBaseURI(endpoint, subscriptionId)
	c.configureClient(&iotClient.Client, auth)

	iotDpsClient := iotdps.NewIotDpsResourceClientWithBaseURI(endpoint, subscriptionId)
	c.configureClient(&iotDpsClient.Client, auth)

	iotDpsCertificateClient := iotdps.NewDpsCertificateClientWithBaseURI(endpoint, subscriptionId)
	c.configureClient(&iotDpsCertificateClient.Client, auth)

	c.iothub = &iothub.Client{
		ResourceClient:       iotClient,
		DPSResourceClient:    iotDpsClient,
		DPSCertificateClient: iotDpsCertificateClient,
	}
}

func (c *ArmClient) registerKeyVaultClients(endpoint, subscriptionId string, auth autorest.Authorizer, keyVaultAuth autorest.Authorizer) {
	keyVaultClient := keyvault.NewVaultsClientWithBaseURI(endpoint, subscriptionId)
	c.configureClient(&keyVaultClient.Client, auth)
	c.keyVaultClient = keyVaultClient

	keyVaultManagementClient := keyVault.New()
	c.configureClient(&keyVaultManagementClient.Client, keyVaultAuth)
	c.keyVaultManagementClient = keyVaultManagementClient
}

func (c *ArmClient) registerLogicClients(endpoint, subscriptionId string, auth autorest.Authorizer) {
	workflowsClient := logicSvc.NewWorkflowsClientWithBaseURI(endpoint, subscriptionId)
	c.configureClient(&workflowsClient.Client, auth)

	c.logic = &logic.Client{
		WorkflowsClient: workflowsClient,
	}
}

func (c *ArmClient) registerManagementGroupClients(endpoint string, auth autorest.Authorizer) {
	groupsClient := managementgroupsSvc.NewClientWithBaseURI(endpoint)
	c.configureClient(&groupsClient.Client, auth)

	subscriptionClient := managementgroupsSvc.NewSubscriptionsClientWithBaseURI(endpoint)
	c.configureClient(&subscriptionClient.Client, auth)

	c.managementGroups = &managementgroup.Client{
		GroupsClient:       groupsClient,
		SubscriptionClient: subscriptionClient,
	}
}

func (c *ArmClient) registerMonitorClients(endpoint, subscriptionId string, auth autorest.Authorizer) {
	agc := insights.NewActionGroupsClientWithBaseURI(endpoint, subscriptionId)
	c.configureClient(&agc.Client, auth)
	c.monitorActionGroupsClient = agc

	alac := insights.NewActivityLogAlertsClientWithBaseURI(endpoint, subscriptionId)
	c.configureClient(&alac.Client, auth)
	c.monitorActivityLogAlertsClient = alac

	arc := insights.NewAlertRulesClientWithBaseURI(endpoint, subscriptionId)
	c.configureClient(&arc.Client, auth)
	c.monitorAlertRulesClient = arc

	monitorLogProfilesClient := insights.NewLogProfilesClientWithBaseURI(endpoint, subscriptionId)
	c.configureClient(&monitorLogProfilesClient.Client, auth)
	c.monitorLogProfilesClient = monitorLogProfilesClient

	mac := insights.NewMetricAlertsClientWithBaseURI(endpoint, subscriptionId)
	c.configureClient(&mac.Client, auth)
	c.monitorMetricAlertsClient = mac

	autoscaleSettingsClient := insights.NewAutoscaleSettingsClientWithBaseURI(endpoint, subscriptionId)
	c.configureClient(&autoscaleSettingsClient.Client, auth)
	c.autoscaleSettingsClient = autoscaleSettingsClient

	monitoringInsightsClient := insights.NewDiagnosticSettingsClientWithBaseURI(endpoint, subscriptionId)
	c.configureClient(&monitoringInsightsClient.Client, auth)
	c.monitorDiagnosticSettingsClient = monitoringInsightsClient

	monitoringCategorySettingsClient := insights.NewDiagnosticSettingsCategoryClientWithBaseURI(endpoint, subscriptionId)
	c.configureClient(&monitoringCategorySettingsClient.Client, auth)
	c.monitorDiagnosticSettingsCategoryClient = monitoringCategorySettingsClient
}

func (c *ArmClient) registerMSIClient(endpoint, subscriptionId string, auth autorest.Authorizer) {
	userAssignedIdentitiesClient := msiSvc.NewUserAssignedIdentitiesClientWithBaseURI(endpoint, subscriptionId)
	c.configureClient(&userAssignedIdentitiesClient.Client, auth)

	c.msi = &msi.Client{
		UserAssignedIdentitiesClient: userAssignedIdentitiesClient,
	}
}

func (c *ArmClient) registerNetworkingClients(endpoint, subscriptionId string, auth autorest.Authorizer) {
	applicationGatewaysClient := network.NewApplicationGatewaysClientWithBaseURI(endpoint, subscriptionId)
	c.configureClient(&applicationGatewaysClient.Client, auth)
	c.applicationGatewayClient = applicationGatewaysClient

	appSecurityGroupsClient := network.NewApplicationSecurityGroupsClientWithBaseURI(endpoint, subscriptionId)
	c.configureClient(&appSecurityGroupsClient.Client, auth)
	c.applicationSecurityGroupsClient = appSecurityGroupsClient

	azureFirewallsClient := network.NewAzureFirewallsClientWithBaseURI(endpoint, subscriptionId)
	c.configureClient(&azureFirewallsClient.Client, auth)
	c.azureFirewallsClient = azureFirewallsClient

	connectionMonitorsClient := network.NewConnectionMonitorsClientWithBaseURI(endpoint, subscriptionId)
	c.configureClient(&connectionMonitorsClient.Client, auth)
	c.connectionMonitorsClient = connectionMonitorsClient

	ddosProtectionPlanClient := network.NewDdosProtectionPlansClientWithBaseURI(endpoint, subscriptionId)
	c.configureClient(&ddosProtectionPlanClient.Client, auth)
	c.ddosProtectionPlanClient = ddosProtectionPlanClient

	expressRouteAuthsClient := network.NewExpressRouteCircuitAuthorizationsClientWithBaseURI(endpoint, subscriptionId)
	c.configureClient(&expressRouteAuthsClient.Client, auth)
	c.expressRouteAuthsClient = expressRouteAuthsClient

	expressRouteCircuitsClient := network.NewExpressRouteCircuitsClientWithBaseURI(endpoint, subscriptionId)
	c.configureClient(&expressRouteCircuitsClient.Client, auth)
	c.expressRouteCircuitClient = expressRouteCircuitsClient

	expressRoutePeeringsClient := network.NewExpressRouteCircuitPeeringsClientWithBaseURI(endpoint, subscriptionId)
	c.configureClient(&expressRoutePeeringsClient.Client, auth)
	c.expressRoutePeeringsClient = expressRoutePeeringsClient

	interfacesClient := network.NewInterfacesClientWithBaseURI(endpoint, subscriptionId)
	c.configureClient(&interfacesClient.Client, auth)
	c.ifaceClient = interfacesClient

	loadBalancersClient := network.NewLoadBalancersClientWithBaseURI(endpoint, subscriptionId)
	c.configureClient(&loadBalancersClient.Client, auth)
	c.loadBalancerClient = loadBalancersClient

	localNetworkGatewaysClient := network.NewLocalNetworkGatewaysClientWithBaseURI(endpoint, subscriptionId)
	c.configureClient(&localNetworkGatewaysClient.Client, auth)
	c.localNetConnClient = localNetworkGatewaysClient

	gatewaysClient := network.NewVirtualNetworkGatewaysClientWithBaseURI(endpoint, subscriptionId)
	c.configureClient(&gatewaysClient.Client, auth)
	c.vnetGatewayClient = gatewaysClient

	gatewayConnectionsClient := network.NewVirtualNetworkGatewayConnectionsClientWithBaseURI(endpoint, subscriptionId)
	c.configureClient(&gatewayConnectionsClient.Client, auth)
	c.vnetGatewayConnectionsClient = gatewayConnectionsClient

	netProfileClient := network.NewProfilesClientWithBaseURI(endpoint, subscriptionId)
	c.configureClient(&netProfileClient.Client, auth)
	c.netProfileClient = netProfileClient

	networksClient := network.NewVirtualNetworksClientWithBaseURI(endpoint, subscriptionId)
	c.configureClient(&networksClient.Client, auth)
	c.vnetClient = networksClient

	packetCapturesClient := network.NewPacketCapturesClientWithBaseURI(endpoint, subscriptionId)
	c.configureClient(&packetCapturesClient.Client, auth)
	c.packetCapturesClient = packetCapturesClient

	peeringsClient := network.NewVirtualNetworkPeeringsClientWithBaseURI(endpoint, subscriptionId)
	c.configureClient(&peeringsClient.Client, auth)
	c.vnetPeeringsClient = peeringsClient

	publicIPAddressesClient := network.NewPublicIPAddressesClientWithBaseURI(endpoint, subscriptionId)
	c.configureClient(&publicIPAddressesClient.Client, auth)
	c.publicIPClient = publicIPAddressesClient

	publicIPPrefixesClient := network.NewPublicIPPrefixesClientWithBaseURI(endpoint, subscriptionId)
	c.configureClient(&publicIPPrefixesClient.Client, auth)
	c.publicIPPrefixClient = publicIPPrefixesClient

	routesClient := network.NewRoutesClientWithBaseURI(endpoint, subscriptionId)
	c.configureClient(&routesClient.Client, auth)
	c.routesClient = routesClient

	routeTablesClient := network.NewRouteTablesClientWithBaseURI(endpoint, subscriptionId)
	c.configureClient(&routeTablesClient.Client, auth)
	c.routeTablesClient = routeTablesClient

	securityGroupsClient := network.NewSecurityGroupsClientWithBaseURI(endpoint, subscriptionId)
	c.configureClient(&securityGroupsClient.Client, auth)
	c.secGroupClient = securityGroupsClient

	securityRulesClient := network.NewSecurityRulesClientWithBaseURI(endpoint, subscriptionId)
	c.configureClient(&securityRulesClient.Client, auth)
	c.secRuleClient = securityRulesClient

	subnetsClient := network.NewSubnetsClientWithBaseURI(endpoint, subscriptionId)
	c.configureClient(&subnetsClient.Client, auth)
	c.subnetClient = subnetsClient

	watchersClient := network.NewWatchersClientWithBaseURI(endpoint, subscriptionId)
	c.configureClient(&watchersClient.Client, auth)
	c.watcherClient = watchersClient
}

func (c *ArmClient) registerNotificationHubsClient(endpoint, subscriptionId string, auth autorest.Authorizer) {
	namespacesClient := notificationHubsSvc.NewNamespacesClientWithBaseURI(endpoint, subscriptionId)
	c.configureClient(&namespacesClient.Client, auth)

	notificationHubsClient := notificationHubsSvc.NewClientWithBaseURI(endpoint, subscriptionId)
	c.configureClient(&notificationHubsClient.Client, auth)

	c.notificationHubs = &notificationhub.Client{
		HubsClient:       notificationHubsClient,
		NamespacesClient: namespacesClient,
	}
}

func (c *ArmClient) registerOperationalInsightsClients(endpoint, subscriptionId string, auth autorest.Authorizer) {
	workspacesClient := operationalinsights.NewWorkspacesClientWithBaseURI(endpoint, subscriptionId)
	c.configureClient(&workspacesClient.Client, auth)

	solutionsClient := operationsmanagement.NewSolutionsClientWithBaseURI(endpoint, subscriptionId, "Microsoft.OperationsManagement", "solutions", "testing")
	c.configureClient(&solutionsClient.Client, auth)

	linkedServicesClient := operationalinsights.NewLinkedServicesClientWithBaseURI(endpoint, subscriptionId)
	c.configureClient(&linkedServicesClient.Client, auth)

	c.logAnalytics = &loganalytics.Client{
		LinkedServicesClient: linkedServicesClient,
		SolutionsClient:      solutionsClient,
		WorkspacesClient:     workspacesClient,
	}
}

func (c *ArmClient) registerRecoveryServiceClients(endpoint, subscriptionId string, auth autorest.Authorizer) {
	vaultsClient := recoveryservicesSvc.NewVaultsClientWithBaseURI(endpoint, subscriptionId)
	c.configureClient(&vaultsClient.Client, auth)

	protectedItemsClient := backupSvc.NewProtectedItemsGroupClientWithBaseURI(endpoint, subscriptionId)
	c.configureClient(&protectedItemsClient.Client, auth)

	protectionPoliciesClient := backupSvc.NewProtectionPoliciesClientWithBaseURI(endpoint, subscriptionId)
	c.configureClient(&protectionPoliciesClient.Client, auth)

	c.recoveryServices = &recoveryservices.Client{
		ProtectedItemsClient:     protectedItemsClient,
		ProtectionPoliciesClient: protectionPoliciesClient,
		VaultsClient:             vaultsClient,
	}
}

func (c *ArmClient) registerRedisClients(endpoint, subscriptionId string, auth autorest.Authorizer) {
	cacheClient := redisSvc.NewClientWithBaseURI(endpoint, subscriptionId)
	c.configureClient(&cacheClient.Client, auth)

	firewallRuleClient := redisSvc.NewFirewallRulesClientWithBaseURI(endpoint, subscriptionId)
	c.configureClient(&firewallRuleClient.Client, auth)

	patchSchedulesClient := redisSvc.NewPatchSchedulesClientWithBaseURI(endpoint, subscriptionId)
	c.configureClient(&patchSchedulesClient.Client, auth)

	c.redis = &redis.Client{
		Client:               cacheClient,
		FirewallRulesClient:  firewallRuleClient,
		PatchSchedulesClient: patchSchedulesClient,
	}
}

func (c *ArmClient) registerRelayClients(endpoint, subscriptionId string, auth autorest.Authorizer) {
	namespacesClient := relaySvc.NewNamespacesClientWithBaseURI(endpoint, subscriptionId)
	c.configureClient(&namespacesClient.Client, auth)

	c.relay = &relay.Client{
		NamespacesClient: namespacesClient,
	}
}

func (c *ArmClient) registerResourcesClients(endpoint, subscriptionId string, auth autorest.Authorizer) {
	locksClient := locks.NewManagementLocksClientWithBaseURI(endpoint, subscriptionId)
	c.configureClient(&locksClient.Client, auth)
	c.managementLocksClient = locksClient

	deploymentsClient := resources.NewDeploymentsClientWithBaseURI(endpoint, subscriptionId)
	c.configureClient(&deploymentsClient.Client, auth)
	c.deploymentsClient = deploymentsClient

	resourcesClient := resources.NewClientWithBaseURI(endpoint, subscriptionId)
	c.configureClient(&resourcesClient.Client, auth)
	c.resourcesClient = resourcesClient

	resourceGroupsClient := resources.NewGroupsClientWithBaseURI(endpoint, subscriptionId)
	c.configureClient(&resourceGroupsClient.Client, auth)
	c.resourceGroupsClient = resourceGroupsClient

	subscriptionsClient := subscriptions.NewClientWithBaseURI(endpoint)
	c.configureClient(&subscriptionsClient.Client, auth)
	c.subscriptionsClient = subscriptionsClient

	// this has to come from the Profile since this is shared with Stack
	providersClient := resourcesprofile.NewProvidersClientWithBaseURI(endpoint, subscriptionId)
	c.configureClient(&providersClient.Client, auth)
	c.providersClient = providersClient
}

func (c *ArmClient) registerSchedulerClients(endpoint, subscriptionId string, auth autorest.Authorizer) {
	jobCollectionsClient := schedulerSvc.NewJobCollectionsClientWithBaseURI(endpoint, subscriptionId) //nolint: megacheck
	c.configureClient(&jobCollectionsClient.Client, auth)

	jobsClient := schedulerSvc.NewJobsClientWithBaseURI(endpoint, subscriptionId) //nolint: megacheck
	c.configureClient(&jobsClient.Client, auth)

	c.scheduler = &scheduler.Client{
		JobCollectionsClient: jobCollectionsClient,
		JobsClient:           jobsClient,
	}
}

func (c *ArmClient) registerSearchClients(endpoint, subscriptionId string, auth autorest.Authorizer) {
	searchAdminKeysClient := searchSvc.NewAdminKeysClientWithBaseURI(endpoint, subscriptionId)
	c.configureClient(&searchAdminKeysClient.Client, auth)

	servicesClient := searchSvc.NewServicesClientWithBaseURI(endpoint, subscriptionId)
	c.configureClient(&servicesClient.Client, auth)

	c.search = &search.Client{
		AdminKeysClient: searchAdminKeysClient,
		ServicesClient:  servicesClient,
	}
}

func (c *ArmClient) registerSecurityCenterClients(endpoint, subscriptionId string, auth autorest.Authorizer) {
	ascLocation := "Global"

	contactsClient := securitySvc.NewContactsClientWithBaseURI(endpoint, subscriptionId, ascLocation)
	c.configureClient(&contactsClient.Client, auth)

	pricingsClient := securitySvc.NewPricingsClientWithBaseURI(endpoint, subscriptionId, ascLocation)
	c.configureClient(&pricingsClient.Client, auth)

	workspaceSettingsClient := securitySvc.NewWorkspaceSettingsClientWithBaseURI(endpoint, subscriptionId, ascLocation)
	c.configureClient(&workspaceSettingsClient.Client, auth)

	c.securityCenter = &securitycenter.Client{
		ContactsClient:  contactsClient,
		PricingClient:   pricingsClient,
		WorkspaceClient: workspaceSettingsClient,
	}
}

func (c *ArmClient) registerServiceBusClients(endpoint, subscriptionId string, auth autorest.Authorizer) {
	queuesClient := servicebusSvc.NewQueuesClientWithBaseURI(endpoint, subscriptionId)
	c.configureClient(&queuesClient.Client, auth)

	namespacesClient := servicebusSvc.NewNamespacesClientWithBaseURI(endpoint, subscriptionId)
	c.configureClient(&namespacesClient.Client, auth)

	topicsClient := servicebusSvc.NewTopicsClientWithBaseURI(endpoint, subscriptionId)
	c.configureClient(&topicsClient.Client, auth)

	subscriptionsClient := servicebusSvc.NewSubscriptionsClientWithBaseURI(endpoint, subscriptionId)
	c.configureClient(&subscriptionsClient.Client, auth)

	subscriptionRulesClient := servicebusSvc.NewRulesClientWithBaseURI(endpoint, subscriptionId)
	c.configureClient(&subscriptionRulesClient.Client, auth)

	c.servicebus = &servicebus.Client{
		QueuesClient:            queuesClient,
		NamespacesClient:        namespacesClient,
		TopicsClient:            topicsClient,
		SubscriptionsClient:     subscriptionsClient,
		SubscriptionRulesClient: subscriptionRulesClient,
	}
}

func (c *ArmClient) registerServiceFabricClients(endpoint, subscriptionId string, auth autorest.Authorizer) {
	clustersClient := servicefabricSvc.NewClustersClientWithBaseURI(endpoint, subscriptionId)
	c.configureClient(&clustersClient.Client, auth)

	c.serviceFabric = &servicefabric.Client{
		ClustersClient: clustersClient,
	}
}

func (c *ArmClient) registerSignalRClients(endpoint, subscriptionId string, auth autorest.Authorizer) {
	client := signalrSvc.NewClientWithBaseURI(endpoint, subscriptionId)
	c.configureClient(&client.Client, auth)

	c.signalr = &signalr.Client{
		Client: client,
	}
}

func (c *ArmClient) registerStorageClients(endpoint, subscriptionId string, auth autorest.Authorizer) {
	accountsClient := storage.NewAccountsClientWithBaseURI(endpoint, subscriptionId)
	c.configureClient(&accountsClient.Client, auth)
	c.storageServiceClient = accountsClient

	usageClient := storage.NewUsagesClientWithBaseURI(endpoint, subscriptionId)
	c.configureClient(&usageClient.Client, auth)
	c.storageUsageClient = usageClient
}

func (c *ArmClient) registerStreamAnalyticsClients(endpoint, subscriptionId string, auth autorest.Authorizer) {
	functionsClient := streamanalytics.NewFunctionsClientWithBaseURI(endpoint, subscriptionId)
	c.configureClient(&functionsClient.Client, auth)
	c.streamAnalyticsFunctionsClient = functionsClient

	jobsClient := streamanalytics.NewStreamingJobsClientWithBaseURI(endpoint, subscriptionId)
	c.configureClient(&jobsClient.Client, auth)
	c.streamAnalyticsJobsClient = jobsClient

	inputsClient := streamanalytics.NewInputsClientWithBaseURI(endpoint, subscriptionId)
	c.configureClient(&inputsClient.Client, auth)
	c.streamAnalyticsInputsClient = inputsClient

	outputsClient := streamanalytics.NewOutputsClientWithBaseURI(endpoint, subscriptionId)
	c.configureClient(&outputsClient.Client, auth)
	c.streamAnalyticsOutputsClient = outputsClient

	transformationsClient := streamanalytics.NewTransformationsClientWithBaseURI(endpoint, subscriptionId)
	c.configureClient(&transformationsClient.Client, auth)
	c.streamAnalyticsTransformationsClient = transformationsClient
}

func (c *ArmClient) registerTrafficManagerClients(endpoint, subscriptionId string, auth autorest.Authorizer) {
	endpointsClient := trafficmanagerSvc.NewEndpointsClientWithBaseURI(endpoint, c.subscriptionId)
	c.configureClient(&endpointsClient.Client, auth)

	geographicalHierarchiesClient := trafficmanagerSvc.NewGeographicHierarchiesClientWithBaseURI(endpoint, subscriptionId)
	c.configureClient(&geographicalHierarchiesClient.Client, auth)

	profilesClient := trafficmanagerSvc.NewProfilesClientWithBaseURI(endpoint, subscriptionId)
	c.configureClient(&profilesClient.Client, auth)

	c.trafficManager = &trafficmanager.Client{
		EndpointsClient:              endpointsClient,
		GeographialHierarchiesClient: geographicalHierarchiesClient,
		ProfilesClient:               profilesClient,
	}
}

func (c *ArmClient) registerWebClients(endpoint, subscriptionId string, auth autorest.Authorizer) {
	appServicePlansClient := web.NewAppServicePlansClientWithBaseURI(endpoint, subscriptionId)
	c.configureClient(&appServicePlansClient.Client, auth)
	c.appServicePlansClient = appServicePlansClient

	appsClient := web.NewAppsClientWithBaseURI(endpoint, subscriptionId)
	c.configureClient(&appsClient.Client, auth)
	c.appServicesClient = appsClient
}

func (c *ArmClient) registerPolicyClients(endpoint, subscriptionId string, auth autorest.Authorizer) {
	assignmentsClient := policySvc.NewAssignmentsClientWithBaseURI(endpoint, subscriptionId)
	c.configureClient(&assignmentsClient.Client, auth)

	definitionsClient := policySvc.NewDefinitionsClientWithBaseURI(endpoint, subscriptionId)
	c.configureClient(&definitionsClient.Client, auth)

	setDefinitionsClient := policySvc.NewSetDefinitionsClientWithBaseURI(endpoint, subscriptionId)
	c.configureClient(&setDefinitionsClient.Client, auth)

	c.policy = &policy.Client{
		AssignmentsClient:    assignmentsClient,
		DefinitionsClient:    definitionsClient,
		SetDefinitionsClient: setDefinitionsClient,
	}
}

var (
	storageKeyCacheMu sync.RWMutex
	storageKeyCache   = make(map[string]string)
)

func (c *ArmClient) getKeyForStorageAccount(ctx context.Context, resourceGroupName, storageAccountName string) (string, bool, error) {
	cacheIndex := resourceGroupName + "/" + storageAccountName
	storageKeyCacheMu.RLock()
	key, ok := storageKeyCache[cacheIndex]
	storageKeyCacheMu.RUnlock()

	if ok {
		return key, true, nil
	}

	storageKeyCacheMu.Lock()
	defer storageKeyCacheMu.Unlock()
	key, ok = storageKeyCache[cacheIndex]
	if !ok {
		accountKeys, err := c.storageServiceClient.ListKeys(ctx, resourceGroupName, storageAccountName)
		if utils.ResponseWasNotFound(accountKeys.Response) {
			return "", false, nil
		}
		if err != nil {
			// We assume this is a transient error rather than a 404 (which is caught above),  so assume the
			// storeAccount still exists.
			return "", true, fmt.Errorf("Error retrieving keys for storage storeAccount %q: %s", storageAccountName, err)
		}

		if accountKeys.Keys == nil {
			return "", false, fmt.Errorf("Nil key returned for storage storeAccount %q", storageAccountName)
		}

		keys := *accountKeys.Keys
		if len(keys) <= 0 {
			return "", false, fmt.Errorf("No keys returned for storage storeAccount %q", storageAccountName)
		}

		keyPtr := keys[0].Value
		if keyPtr == nil {
			return "", false, fmt.Errorf("The first key returned is nil for storage storeAccount %q", storageAccountName)
		}

		key = *keyPtr
		storageKeyCache[cacheIndex] = key
	}

	return key, true, nil
}

func (c *ArmClient) getBlobStorageClientForStorageAccount(ctx context.Context, resourceGroupName, storageAccountName string) (*mainStorage.BlobStorageClient, bool, error) {
	key, accountExists, err := c.getKeyForStorageAccount(ctx, resourceGroupName, storageAccountName)
	if err != nil {
		return nil, accountExists, err
	}
	if !accountExists {
		return nil, false, nil
	}

	storageClient, err := mainStorage.NewClient(storageAccountName, key, c.environment.StorageEndpointSuffix,
		mainStorage.DefaultAPIVersion, true)
	if err != nil {
		return nil, true, fmt.Errorf("Error creating storage client for storage storeAccount %q: %s", storageAccountName, err)
	}

	blobClient := storageClient.GetBlobService()
	return &blobClient, true, nil
}

func (c *ArmClient) getFileServiceClientForStorageAccount(ctx context.Context, resourceGroupName, storageAccountName string) (*mainStorage.FileServiceClient, bool, error) {
	key, accountExists, err := c.getKeyForStorageAccount(ctx, resourceGroupName, storageAccountName)
	if err != nil {
		return nil, accountExists, err
	}
	if !accountExists {
		return nil, false, nil
	}

	storageClient, err := mainStorage.NewClient(storageAccountName, key, c.environment.StorageEndpointSuffix,
		mainStorage.DefaultAPIVersion, true)
	if err != nil {
		return nil, true, fmt.Errorf("Error creating storage client for storage storeAccount %q: %s", storageAccountName, err)
	}

	fileClient := storageClient.GetFileService()
	return &fileClient, true, nil
}

func (c *ArmClient) getTableServiceClientForStorageAccount(ctx context.Context, resourceGroupName, storageAccountName string) (*mainStorage.TableServiceClient, bool, error) {
	key, accountExists, err := c.getKeyForStorageAccount(ctx, resourceGroupName, storageAccountName)
	if err != nil {
		return nil, accountExists, err
	}
	if !accountExists {
		return nil, false, nil
	}

	storageClient, err := mainStorage.NewClient(storageAccountName, key, c.environment.StorageEndpointSuffix,
		mainStorage.DefaultAPIVersion, true)
	if err != nil {
		return nil, true, fmt.Errorf("Error creating storage client for storage storeAccount %q: %s", storageAccountName, err)
	}

	tableClient := storageClient.GetTableService()
	return &tableClient, true, nil
}

func (c *ArmClient) getQueueServiceClientForStorageAccount(ctx context.Context, resourceGroupName, storageAccountName string) (*mainStorage.QueueServiceClient, bool, error) {
	key, accountExists, err := c.getKeyForStorageAccount(ctx, resourceGroupName, storageAccountName)
	if err != nil {
		return nil, accountExists, err
	}
	if !accountExists {
		return nil, false, nil
	}

	storageClient, err := mainStorage.NewClient(storageAccountName, key, c.environment.StorageEndpointSuffix,
		mainStorage.DefaultAPIVersion, true)
	if err != nil {
		return nil, true, fmt.Errorf("Error creating storage client for storage storeAccount %q: %s", storageAccountName, err)
	}

	queueClient := storageClient.GetQueueService()
	return &queueClient, true, nil
}<|MERGE_RESOLUTION|>--- conflicted
+++ resolved
@@ -186,16 +186,6 @@
 	vmImageClient              compute.VirtualMachineImagesClient
 	vmClient                   compute.VirtualMachinesClient
 
-<<<<<<< HEAD
-	// DevTestLabs
-	devTestLabsClient            dtl.LabsClient
-	devTestLabSchedulesClient    dtl.SchedulesClient
-	devTestPoliciesClient        dtl.PoliciesClient
-	devTestVirtualMachinesClient dtl.VirtualMachinesClient
-	devTestVirtualNetworksClient dtl.VirtualNetworksClient
-
-=======
->>>>>>> 1c39bbf9
 	// Databases
 	mariadbDatabasesClient                   mariadb.DatabasesClient
 	mariadbServersClient                     mariadb.ServersClient
@@ -696,21 +686,17 @@
 
 	devTestVirtualNetworksClient := devtestlabsSvc.NewVirtualNetworksClientWithBaseURI(endpoint, subscriptionId)
 	c.configureClient(&devTestVirtualNetworksClient.Client, auth)
-<<<<<<< HEAD
-	c.devTestVirtualNetworksClient = devTestVirtualNetworksClient
-
-	devTestLabSchedulesClient := dtl.NewSchedulesClientWithBaseURI(endpoint, subscriptionId)
+
+	devTestLabSchedulesClient := devtestlabsSvc.NewSchedulesClientWithBaseURI(endpoint, subscriptionId)
 	c.configureClient(&devTestLabSchedulesClient.Client, auth)
-	c.devTestLabSchedulesClient = devTestLabSchedulesClient
-=======
 
 	c.devTestLabs = &devtestlabs.Client{
 		LabsClient:            labsClient,
+		LabSchedulesClient:    devTestLabSchedulesClient,
 		PoliciesClient:        devTestPoliciesClient,
 		VirtualMachinesClient: devTestVirtualMachinesClient,
 		VirtualNetworksClient: devTestVirtualNetworksClient,
 	}
->>>>>>> 1c39bbf9
 }
 
 func (c *ArmClient) registerDevSpaceClients(endpoint, subscriptionId string, auth autorest.Authorizer) {
