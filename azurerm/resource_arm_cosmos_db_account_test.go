--- conflicted
+++ resolved
@@ -597,13 +597,8 @@
 
 func testAccAzureRMCosmosDBAccount_complete(rInt int, location string, altLocation string) string {
 	return testAccAzureRMCosmosDBAccount_basic(rInt, location, string(documentdb.BoundedStaleness), "", fmt.Sprintf(`
-<<<<<<< HEAD
-        ip_range_filter				= "104.42.195.92,40.76.54.131,52.176.6.30,52.169.50.45,52.187.184.26"
-        enable_automatic_failover	= true
-=======
 		ip_range_filter				= "104.42.195.92,40.76.54.131,52.176.6.30,52.169.50.45,52.187.184.26,10.20.0.0/16"
 		enable_automatic_failover	= true
->>>>>>> 0bf7cbf8
 
         geo_location {
             prefix            = "acctest-%d-custom-id"
