package azurerm

import (
	"bytes"
	"fmt"
	"log"
	"strings"

	"github.com/Azure/azure-sdk-for-go/services/containerservice/mgmt/2019-06-01/containerservice"
	"github.com/hashicorp/terraform/helper/hashcode"
	"github.com/hashicorp/terraform/helper/schema"
	"github.com/hashicorp/terraform/helper/validation"
	"github.com/terraform-providers/terraform-provider-azurerm/azurerm/helpers/azure"
	"github.com/terraform-providers/terraform-provider-azurerm/azurerm/helpers/kubernetes"
	"github.com/terraform-providers/terraform-provider-azurerm/azurerm/helpers/suppress"
	"github.com/terraform-providers/terraform-provider-azurerm/azurerm/helpers/tf"
	"github.com/terraform-providers/terraform-provider-azurerm/azurerm/helpers/validate"
	"github.com/terraform-providers/terraform-provider-azurerm/azurerm/utils"
)

func resourceArmKubernetesCluster() *schema.Resource {
	return &schema.Resource{
		Create: resourceArmKubernetesClusterCreateUpdate,
		Read:   resourceArmKubernetesClusterRead,
		Update: resourceArmKubernetesClusterCreateUpdate,
		Delete: resourceArmKubernetesClusterDelete,
		Importer: &schema.ResourceImporter{
			State: schema.ImportStatePassthrough,
		},

		CustomizeDiff: func(diff *schema.ResourceDiff, v interface{}) error {
			if v, exists := diff.GetOk("network_profile"); exists {
				rawProfiles := v.([]interface{})
				if len(rawProfiles) == 0 {
					return nil
				}

				// then ensure the conditionally-required fields are set
				profile := rawProfiles[0].(map[string]interface{})
				networkPlugin := profile["network_plugin"].(string)

				if networkPlugin != "kubenet" && networkPlugin != "azure" {
					return nil
				}

				dockerBridgeCidr := profile["docker_bridge_cidr"].(string)
				dnsServiceIP := profile["dns_service_ip"].(string)
				serviceCidr := profile["service_cidr"].(string)

				// All empty values.
				if dockerBridgeCidr == "" && dnsServiceIP == "" && serviceCidr == "" {
					return nil
				}

				// All set values.
				if dockerBridgeCidr != "" && dnsServiceIP != "" && serviceCidr != "" {
					return nil
				}

				return fmt.Errorf("`docker_bridge_cidr`, `dns_service_ip` and `service_cidr` should all be empty or all should be set.")
			}

			return nil
		},

		Schema: map[string]*schema.Schema{
			"name": {
				Type:         schema.TypeString,
				Required:     true,
				ForceNew:     true,
				ValidateFunc: validate.NoEmptyStrings,
			},

			"location": azure.SchemaLocation(),

			"resource_group_name": azure.SchemaResourceGroupName(),

			"dns_prefix": {
				Type:         schema.TypeString,
				Required:     true,
				ForceNew:     true,
				ValidateFunc: validate.KubernetesDNSPrefix,
			},

			"kubernetes_version": {
				Type:         schema.TypeString,
				Optional:     true,
				Computed:     true,
				ValidateFunc: validate.NoEmptyStrings,
			},

			"agent_pool_profile": {
				Type:     schema.TypeList,
				Required: true,
				Elem: &schema.Resource{
					Schema: map[string]*schema.Schema{
						"name": {
							Type:         schema.TypeString,
							Required:     true,
							ForceNew:     true,
							ValidateFunc: validate.KubernetesAgentPoolName,
						},

						"type": {
							Type:     schema.TypeString,
							Optional: true,
							ForceNew: true,
							Default:  string(containerservice.AvailabilitySet),
							ValidateFunc: validation.StringInSlice([]string{
								string(containerservice.AvailabilitySet),
								string(containerservice.VirtualMachineScaleSets),
							}, false),
						},

						"count": {
							Type:         schema.TypeInt,
							Optional:     true,
							Default:      1,
							ValidateFunc: validation.IntBetween(1, 100),
						},

						"max_count": {
							Type:         schema.TypeInt,
							Optional:     true,
							ValidateFunc: validation.IntBetween(1, 100),
						},

						"min_count": {
							Type:         schema.TypeInt,
							Optional:     true,
							ValidateFunc: validation.IntBetween(1, 100),
						},

						"enable_auto_scaling": {
							Type:     schema.TypeBool,
							Optional: true,
						},

						"availability_zones": {
							Type:     schema.TypeList,
							Optional: true,
							Elem: &schema.Schema{
								Type: schema.TypeString,
							},
						},

						// TODO: remove this field in the next major version
						"dns_prefix": {
							Type:       schema.TypeString,
							Computed:   true,
							Deprecated: "This field has been removed by Azure",
						},

						"fqdn": {
							Type:       schema.TypeString,
							Computed:   true,
							Deprecated: "This field has been deprecated. Use the parent `fqdn` instead",
						},

						"vm_size": {
							Type:             schema.TypeString,
							Required:         true,
							ForceNew:         true,
							DiffSuppressFunc: suppress.CaseDifference,
							ValidateFunc:     validate.NoEmptyStrings,
						},

						"os_disk_size_gb": {
							Type:         schema.TypeInt,
							Optional:     true,
							ForceNew:     true,
							Computed:     true,
							ValidateFunc: validation.IntAtLeast(1),
						},

						"vnet_subnet_id": {
							Type:         schema.TypeString,
							Optional:     true,
							ForceNew:     true,
							ValidateFunc: azure.ValidateResourceID,
						},

						"os_type": {
							Type:     schema.TypeString,
							Optional: true,
							ForceNew: true,
							Default:  string(containerservice.Linux),
							ValidateFunc: validation.StringInSlice([]string{
								string(containerservice.Linux),
								string(containerservice.Windows),
							}, true),
							DiffSuppressFunc: suppress.CaseDifference,
						},

						"max_pods": {
							Type:     schema.TypeInt,
							Optional: true,
							Computed: true,
							ForceNew: true,
						},

						"node_taints": {
							Type:     schema.TypeList,
							Optional: true,
							Elem:     &schema.Schema{Type: schema.TypeString},
						},
					},
				},
			},

			// TODO: 2.0 - we should be able to make this a List to be able to detect changes in the Client Secret
			"service_principal": {
				Type:     schema.TypeSet,
				Required: true,
				MaxItems: 1,
				Elem: &schema.Resource{
					Schema: map[string]*schema.Schema{
						"client_id": {
							Type:         schema.TypeString,
							Required:     true,
							ForceNew:     true,
							ValidateFunc: validate.NoEmptyStrings,
						},

						"client_secret": {
							Type:         schema.TypeString,
							ForceNew:     true,
							Required:     true,
							Sensitive:    true,
							ValidateFunc: validate.NoEmptyStrings,
						},
					},
				},
				Set: resourceKubernetesClusterServicePrincipalProfileHash,
			},

			// Optional
			"addon_profile": {
				Type:     schema.TypeList,
				MaxItems: 1,
				Optional: true,
				Computed: true,
				Elem: &schema.Resource{
					Schema: map[string]*schema.Schema{
						"http_application_routing": {
							Type:     schema.TypeList,
							MaxItems: 1,
							ForceNew: true,
							Optional: true,
							Elem: &schema.Resource{
								Schema: map[string]*schema.Schema{
									"enabled": {
										Type:     schema.TypeBool,
										ForceNew: true,
										Required: true,
									},
									"http_application_routing_zone_name": {
										Type:     schema.TypeString,
										Computed: true,
									},
								},
							},
						},

						"oms_agent": {
							Type:     schema.TypeList,
							MaxItems: 1,
							Optional: true,
							Elem: &schema.Resource{
								Schema: map[string]*schema.Schema{
									"enabled": {
										Type:     schema.TypeBool,
										Required: true,
									},
									"log_analytics_workspace_id": {
										Type:         schema.TypeString,
										Required:     true,
										ValidateFunc: azure.ValidateResourceID,
									},
								},
							},
						},

						"aci_connector_linux": {
							Type:     schema.TypeList,
							MaxItems: 1,
							Optional: true,
							Elem: &schema.Resource{
								Schema: map[string]*schema.Schema{
									"enabled": {
										Type:     schema.TypeBool,
										Required: true,
									},
									"subnet_name": {
										Type:         schema.TypeString,
										Required:     true,
										ValidateFunc: validate.NoEmptyStrings,
									},
								},
							},
						},
					},
				},
			},

			"linux_profile": {
				Type:     schema.TypeList,
				Optional: true,
				MaxItems: 1,
				Elem: &schema.Resource{
					Schema: map[string]*schema.Schema{
						"admin_username": {
							Type:         schema.TypeString,
							Required:     true,
							ForceNew:     true,
							ValidateFunc: validate.KubernetesAdminUserName,
						},
						"ssh_key": {
							Type:     schema.TypeList,
							Required: true,
							ForceNew: true,
							MaxItems: 1,

							Elem: &schema.Resource{
								Schema: map[string]*schema.Schema{
									"key_data": {
										Type:         schema.TypeString,
										Required:     true,
										ForceNew:     true,
										ValidateFunc: validate.NoEmptyStrings,
									},
								},
							},
						},
					},
				},
			},

			"network_profile": {
				Type:     schema.TypeList,
				Optional: true,
				Computed: true,
				ForceNew: true,
				MaxItems: 1,
				Elem: &schema.Resource{
					Schema: map[string]*schema.Schema{
						"network_plugin": {
							Type:     schema.TypeString,
							Required: true,
							ForceNew: true,
							ValidateFunc: validation.StringInSlice([]string{
								string(containerservice.Azure),
								string(containerservice.Kubenet),
							}, false),
						},

						"network_policy": {
							Type:     schema.TypeString,
							Optional: true,
							Computed: true,
							ForceNew: true,
							ValidateFunc: validation.StringInSlice([]string{
								string(containerservice.NetworkPolicyCalico),
								string(containerservice.NetworkPolicyAzure),
							}, false),
						},

						"dns_service_ip": {
							Type:         schema.TypeString,
							Optional:     true,
							Computed:     true,
							ForceNew:     true,
							ValidateFunc: validate.IPv4Address,
						},

						"docker_bridge_cidr": {
							Type:         schema.TypeString,
							Optional:     true,
							Computed:     true,
							ForceNew:     true,
							ValidateFunc: validate.CIDR,
						},

						"pod_cidr": {
							Type:         schema.TypeString,
							Optional:     true,
							Computed:     true,
							ForceNew:     true,
							ValidateFunc: validate.CIDR,
						},

						"service_cidr": {
							Type:         schema.TypeString,
							Optional:     true,
							Computed:     true,
							ForceNew:     true,
							ValidateFunc: validate.CIDR,
						},
					},
				},
			},

			"role_based_access_control": {
				Type:     schema.TypeList,
				Optional: true,
				Computed: true,
				ForceNew: true,
				MaxItems: 1,
				Elem: &schema.Resource{
					Schema: map[string]*schema.Schema{
						"enabled": {
							Type:     schema.TypeBool,
							Required: true,
							ForceNew: true,
						},
						"azure_active_directory": {
							Type:     schema.TypeList,
							Optional: true,
							ForceNew: true,
							MaxItems: 1,
							Elem: &schema.Resource{
								Schema: map[string]*schema.Schema{
									"client_app_id": {
										Type:         schema.TypeString,
										Required:     true,
										ForceNew:     true,
										ValidateFunc: validate.UUID,
									},

									"server_app_id": {
										Type:         schema.TypeString,
										Required:     true,
										ForceNew:     true,
										ValidateFunc: validate.UUID,
									},

									"server_app_secret": {
										Type:         schema.TypeString,
										ForceNew:     true,
										Required:     true,
										Sensitive:    true,
										ValidateFunc: validate.NoEmptyStrings,
									},

									"tenant_id": {
										Type:     schema.TypeString,
										Optional: true,
										Computed: true,
										ForceNew: true,
										// OrEmpty since this can be sourced from the client config if it's not specified
										ValidateFunc: validate.UUIDOrEmpty,
									},
								},
							},
						},
					},
				},
			},

			"tags": tagsSchema(),

			"fqdn": {
				Type:     schema.TypeString,
				Computed: true,
			},

			// Computed
			"kube_admin_config": {
				Type:     schema.TypeList,
				Computed: true,
				MaxItems: 1,
				Elem: &schema.Resource{
					Schema: map[string]*schema.Schema{
						"host": {
							Type:     schema.TypeString,
							Computed: true,
						},
						"username": {
							Type:     schema.TypeString,
							Computed: true,
						},
						"password": {
							Type:      schema.TypeString,
							Computed:  true,
							Sensitive: true,
						},
						"client_certificate": {
							Type:     schema.TypeString,
							Computed: true,
						},
						"client_key": {
							Type:      schema.TypeString,
							Computed:  true,
							Sensitive: true,
						},
						"cluster_ca_certificate": {
							Type:     schema.TypeString,
							Computed: true,
						},
					},
				},
			},

			"kube_admin_config_raw": {
				Type:      schema.TypeString,
				Computed:  true,
				Sensitive: true,
			},

			"kube_config": {
				Type:     schema.TypeList,
				Computed: true,
				MaxItems: 1,
				Elem: &schema.Resource{
					Schema: map[string]*schema.Schema{
						"host": {
							Type:     schema.TypeString,
							Computed: true,
						},
						"username": {
							Type:     schema.TypeString,
							Computed: true,
						},
						"password": {
							Type:      schema.TypeString,
							Computed:  true,
							Sensitive: true,
						},
						"client_certificate": {
							Type:     schema.TypeString,
							Computed: true,
						},
						"client_key": {
							Type:      schema.TypeString,
							Computed:  true,
							Sensitive: true,
						},
						"cluster_ca_certificate": {
							Type:     schema.TypeString,
							Computed: true,
						},
					},
				},
			},

			"kube_config_raw": {
				Type:      schema.TypeString,
				Computed:  true,
				Sensitive: true,
			},

			"node_resource_group": {
				Type:     schema.TypeString,
				Computed: true,
			},

			"api_server_authorized_ip_ranges": {
				Type:     schema.TypeSet,
				Optional: true,
				Elem: &schema.Schema{
					Type:         schema.TypeString,
					ValidateFunc: validate.CIDR,
				},
			},
		},
	}
}

func resourceArmKubernetesClusterCreateUpdate(d *schema.ResourceData, meta interface{}) error {
	client := meta.(*ArmClient).containers.KubernetesClustersClient
	ctx := meta.(*ArmClient).StopContext
	tenantId := meta.(*ArmClient).tenantId

	log.Printf("[INFO] preparing arguments for Managed Kubernetes Cluster create/update.")

	resGroup := d.Get("resource_group_name").(string)
	name := d.Get("name").(string)

	if requireResourcesToBeImported && d.IsNewResource() {
		existing, err := client.Get(ctx, resGroup, name)
		if err != nil {
			if !utils.ResponseWasNotFound(existing.Response) {
				return fmt.Errorf("Error checking for presence of existing Kubernetes Cluster %q (Resource Group %q): %s", name, resGroup, err)
			}
		}

		if existing.ID != nil && *existing.ID != "" {
			return tf.ImportAsExistsError("azurerm_kubernetes_cluster", *existing.ID)
		}
	}

	location := azure.NormalizeLocation(d.Get("location").(string))
	dnsPrefix := d.Get("dns_prefix").(string)
	kubernetesVersion := d.Get("kubernetes_version").(string)

	linuxProfile := expandKubernetesClusterLinuxProfile(d)
	agentProfiles, err := expandKubernetesClusterAgentPoolProfiles(d)
	if err != nil {
		return err
	}

	servicePrincipalProfile := expandAzureRmKubernetesClusterServicePrincipal(d)
	networkProfile := expandKubernetesClusterNetworkProfile(d)
	addonProfiles := expandKubernetesClusterAddonProfiles(d)

	tags := d.Get("tags").(map[string]interface{})

	// we can't do this in the CustomizeDiff since the interpolations aren't evaluated at that point
	if networkProfile != nil {
		// ensure there's a Subnet ID attached
		if networkProfile.NetworkPlugin == containerservice.Azure {
			for _, profile := range agentProfiles {
				if profile.VnetSubnetID == nil {
					return fmt.Errorf("A `vnet_subnet_id` must be specified when the `network_plugin` is set to `azure`.")
				}
			}
		}
	}

	rbacRaw := d.Get("role_based_access_control").([]interface{})
	rbacEnabled, azureADProfile := expandKubernetesClusterRoleBasedAccessControl(rbacRaw, tenantId)

	apiServerAuthorizedIPRangesRaw := d.Get("api_server_authorized_ip_ranges").(*schema.Set).List()
	apiServerAuthorizedIPRanges := utils.ExpandStringSlice(apiServerAuthorizedIPRangesRaw)

	parameters := containerservice.ManagedCluster{
		Name:     &name,
		Location: &location,
		ManagedClusterProperties: &containerservice.ManagedClusterProperties{
			APIServerAuthorizedIPRanges: apiServerAuthorizedIPRanges,
			AadProfile:                  azureADProfile,
			AddonProfiles:               addonProfiles,
			AgentPoolProfiles:           &agentProfiles,
			DNSPrefix:                   utils.String(dnsPrefix),
			EnableRBAC:                  utils.Bool(rbacEnabled),
			KubernetesVersion:           utils.String(kubernetesVersion),
			LinuxProfile:                linuxProfile,
			NetworkProfile:              networkProfile,
			ServicePrincipalProfile:     servicePrincipalProfile,
		},
		Tags: expandTags(tags),
	}

	future, err := client.CreateOrUpdate(ctx, resGroup, name, parameters)
	if err != nil {
		return fmt.Errorf("Error creating/updating Managed Kubernetes Cluster %q (Resource Group %q): %+v", name, resGroup, err)
	}

	if err = future.WaitForCompletionRef(ctx, client.Client); err != nil {
		return fmt.Errorf("Error waiting for completion of Managed Kubernetes Cluster %q (Resource Group %q): %+v", name, resGroup, err)
	}

	read, err := client.Get(ctx, resGroup, name)
	if err != nil {
		return fmt.Errorf("Error retrieving Managed Kubernetes Cluster %q (Resource Group %q): %+v", name, resGroup, err)
	}

	if read.ID == nil {
		return fmt.Errorf("Cannot read ID for Managed Kubernetes Cluster %q (Resource Group %q)", name, resGroup)
	}

	d.SetId(*read.ID)

	return resourceArmKubernetesClusterRead(d, meta)
}

func resourceArmKubernetesClusterRead(d *schema.ResourceData, meta interface{}) error {
	client := meta.(*ArmClient).containers.KubernetesClustersClient
	ctx := meta.(*ArmClient).StopContext

	id, err := parseAzureResourceID(d.Id())
	if err != nil {
		return err
	}
	resGroup := id.ResourceGroup
	name := id.Path["managedClusters"]

	resp, err := client.Get(ctx, resGroup, name)
	if err != nil {
		if utils.ResponseWasNotFound(resp.Response) {
			log.Printf("[DEBUG] Managed Kubernetes Cluster %q was not found in Resource Group %q - removing from state!", name, resGroup)
			d.SetId("")
			return nil
		}

		return fmt.Errorf("Error retrieving Managed Kubernetes Cluster %q (Resource Group %q): %+v", name, resGroup, err)
	}

	profile, err := client.GetAccessProfile(ctx, resGroup, name, "clusterUser")
	if err != nil {
		return fmt.Errorf("Error retrieving Access Profile for Managed Kubernetes Cluster %q (Resource Group %q): %+v", name, resGroup, err)
	}

	d.Set("name", resp.Name)
	d.Set("resource_group_name", resGroup)
	if location := resp.Location; location != nil {
		d.Set("location", azure.NormalizeLocation(*location))
	}

	if props := resp.ManagedClusterProperties; props != nil {
		d.Set("dns_prefix", props.DNSPrefix)
		d.Set("fqdn", props.Fqdn)
		d.Set("kubernetes_version", props.KubernetesVersion)
		d.Set("node_resource_group", props.NodeResourceGroup)

		apiServerAuthorizedIPRanges := utils.FlattenStringSlice(props.APIServerAuthorizedIPRanges)
		if err := d.Set("api_server_authorized_ip_ranges", apiServerAuthorizedIPRanges); err != nil {
			return fmt.Errorf("Error setting `api_server_authorized_ip_ranges`: %+v", err)
		}

		addonProfiles := flattenKubernetesClusterAddonProfiles(props.AddonProfiles)
		if err := d.Set("addon_profile", addonProfiles); err != nil {
			return fmt.Errorf("Error setting `addon_profile`: %+v", err)
		}

		agentPoolProfiles := flattenKubernetesClusterAgentPoolProfiles(props.AgentPoolProfiles, resp.Fqdn)
		if err := d.Set("agent_pool_profile", agentPoolProfiles); err != nil {
			return fmt.Errorf("Error setting `agent_pool_profile`: %+v", err)
		}

		linuxProfile := flattenKubernetesClusterLinuxProfile(props.LinuxProfile)
		if err := d.Set("linux_profile", linuxProfile); err != nil {
			return fmt.Errorf("Error setting `linux_profile`: %+v", err)
		}

		networkProfile := flattenKubernetesClusterNetworkProfile(props.NetworkProfile)
		if err := d.Set("network_profile", networkProfile); err != nil {
			return fmt.Errorf("Error setting `network_profile`: %+v", err)
		}

		roleBasedAccessControl := flattenKubernetesClusterRoleBasedAccessControl(props, d)
		if err := d.Set("role_based_access_control", roleBasedAccessControl); err != nil {
			return fmt.Errorf("Error setting `role_based_access_control`: %+v", err)
		}

		servicePrincipal := flattenAzureRmKubernetesClusterServicePrincipalProfile(props.ServicePrincipalProfile)
		if err := d.Set("service_principal", servicePrincipal); err != nil {
			return fmt.Errorf("Error setting `service_principal`: %+v", err)
		}

		// adminProfile is only available for RBAC enabled clusters with AAD
		if props.AadProfile != nil {
			adminProfile, err := client.GetAccessProfile(ctx, resGroup, name, "clusterAdmin")
			if err != nil {
				return fmt.Errorf("Error retrieving Admin Access Profile for Managed Kubernetes Cluster %q (Resource Group %q): %+v", name, resGroup, err)
			}

			adminKubeConfigRaw, adminKubeConfig := flattenKubernetesClusterAccessProfile(adminProfile)
			d.Set("kube_admin_config_raw", adminKubeConfigRaw)
			if err := d.Set("kube_admin_config", adminKubeConfig); err != nil {
				return fmt.Errorf("Error setting `kube_admin_config`: %+v", err)
			}
		} else {
			d.Set("kube_admin_config_raw", "")
			d.Set("kube_admin_config", []interface{}{})
		}
	}

	kubeConfigRaw, kubeConfig := flattenKubernetesClusterAccessProfile(profile)
	d.Set("kube_config_raw", kubeConfigRaw)
	if err := d.Set("kube_config", kubeConfig); err != nil {
		return fmt.Errorf("Error setting `kube_config`: %+v", err)
	}

	flattenAndSetTags(d, resp.Tags)

	return nil
}

func resourceArmKubernetesClusterDelete(d *schema.ResourceData, meta interface{}) error {
	client := meta.(*ArmClient).containers.KubernetesClustersClient
	ctx := meta.(*ArmClient).StopContext

	id, err := parseAzureResourceID(d.Id())
	if err != nil {
		return err
	}
	resGroup := id.ResourceGroup
	name := id.Path["managedClusters"]

	future, err := client.Delete(ctx, resGroup, name)
	if err != nil {
		return fmt.Errorf("Error deleting Managed Kubernetes Cluster %q (Resource Group %q): %+v", name, resGroup, err)
	}

	if err := future.WaitForCompletionRef(ctx, client.Client); err != nil {
		return fmt.Errorf("Error waiting for the deletion of Managed Kubernetes Cluster %q (Resource Group %q): %+v", name, resGroup, err)
	}

	return nil
}

func flattenKubernetesClusterAccessProfile(profile containerservice.ManagedClusterAccessProfile) (*string, []interface{}) {
	if accessProfile := profile.AccessProfile; accessProfile != nil {
		if kubeConfigRaw := accessProfile.KubeConfig; kubeConfigRaw != nil {
			rawConfig := string(*kubeConfigRaw)
			var flattenedKubeConfig []interface{}

			if strings.Contains(rawConfig, "apiserver-id:") {
				kubeConfigAAD, err := kubernetes.ParseKubeConfigAAD(rawConfig)
				if err != nil {
					return utils.String(rawConfig), []interface{}{}
				}

				flattenedKubeConfig = flattenKubernetesClusterKubeConfigAAD(*kubeConfigAAD)
			} else {
				kubeConfig, err := kubernetes.ParseKubeConfig(rawConfig)
				if err != nil {
					return utils.String(rawConfig), []interface{}{}
				}

				flattenedKubeConfig = flattenKubernetesClusterKubeConfig(*kubeConfig)
			}

			return utils.String(rawConfig), flattenedKubeConfig
		}
	}
	return nil, []interface{}{}
}

func expandKubernetesClusterAddonProfiles(d *schema.ResourceData) map[string]*containerservice.ManagedClusterAddonProfile {
	profiles := d.Get("addon_profile").([]interface{})
	if len(profiles) == 0 {
		return nil
	}

	profile := profiles[0].(map[string]interface{})
	addonProfiles := map[string]*containerservice.ManagedClusterAddonProfile{}

	httpApplicationRouting := profile["http_application_routing"].([]interface{})
	if len(httpApplicationRouting) > 0 {
		value := httpApplicationRouting[0].(map[string]interface{})
		enabled := value["enabled"].(bool)
		addonProfiles["httpApplicationRouting"] = &containerservice.ManagedClusterAddonProfile{
			Enabled: utils.Bool(enabled),
		}
	}

	omsAgent := profile["oms_agent"].([]interface{})
	if len(omsAgent) > 0 {
		value := omsAgent[0].(map[string]interface{})
		config := make(map[string]*string)
		enabled := value["enabled"].(bool)

		if workspaceId, ok := value["log_analytics_workspace_id"]; ok {
			config["logAnalyticsWorkspaceResourceID"] = utils.String(workspaceId.(string))
		}

		addonProfiles["omsagent"] = &containerservice.ManagedClusterAddonProfile{
			Enabled: utils.Bool(enabled),
			Config:  config,
		}
	}

	aciConnector := profile["aci_connector_linux"].([]interface{})
	if len(aciConnector) > 0 {
		value := aciConnector[0].(map[string]interface{})
		config := make(map[string]*string)
		enabled := value["enabled"].(bool)

		if subnetName, ok := value["subnet_name"]; ok {
			config["SubnetName"] = utils.String(subnetName.(string))
		}

		addonProfiles["aciConnectorLinux"] = &containerservice.ManagedClusterAddonProfile{
			Enabled: utils.Bool(enabled),
			Config:  config,
		}
	}

	return addonProfiles
}

func flattenKubernetesClusterAddonProfiles(profile map[string]*containerservice.ManagedClusterAddonProfile) []interface{} {
	values := make(map[string]interface{})

	routes := make([]interface{}, 0)
	if httpApplicationRouting := profile["httpApplicationRouting"]; httpApplicationRouting != nil {
		enabled := false
		if enabledVal := httpApplicationRouting.Enabled; enabledVal != nil {
			enabled = *enabledVal
		}

		zoneName := ""
		if v := httpApplicationRouting.Config["HTTPApplicationRoutingZoneName"]; v != nil {
			zoneName = *v
		}

		output := map[string]interface{}{
			"enabled":                            enabled,
			"http_application_routing_zone_name": zoneName,
		}
		routes = append(routes, output)
	}
	values["http_application_routing"] = routes

	agents := make([]interface{}, 0)
	if omsAgent := profile["omsagent"]; omsAgent != nil {
		enabled := false
		if enabledVal := omsAgent.Enabled; enabledVal != nil {
			enabled = *enabledVal
		}

		workspaceId := ""
		if workspaceResourceID := omsAgent.Config["logAnalyticsWorkspaceResourceID"]; workspaceResourceID != nil {
			workspaceId = *workspaceResourceID
		}

		output := map[string]interface{}{
			"enabled":                    enabled,
			"log_analytics_workspace_id": workspaceId,
		}
		agents = append(agents, output)
	}
	values["oms_agent"] = agents

	aciConnectors := make([]interface{}, 0)
	if aciConnector := profile["aciConnectorLinux"]; aciConnector != nil {
		enabled := false
		if enabledVal := aciConnector.Enabled; enabledVal != nil {
			enabled = *enabledVal
		}

		subnetName := ""
		if v := aciConnector.Config["SubnetName"]; v != nil {
			subnetName = *v
		}

		output := map[string]interface{}{
			"enabled":     enabled,
			"subnet_name": subnetName,
		}
		aciConnectors = append(aciConnectors, output)
	}
	values["aci_connector_linux"] = aciConnectors

	return []interface{}{values}
}

func expandKubernetesClusterAgentPoolProfiles(d *schema.ResourceData) ([]containerservice.ManagedClusterAgentPoolProfile, error) {

	configs := d.Get("agent_pool_profile").([]interface{})

	profiles := make([]containerservice.ManagedClusterAgentPoolProfile, 0)
	for config_id := range configs {
		config := configs[config_id].(map[string]interface{})

		name := config["name"].(string)
		poolType := config["type"].(string)
		count := int32(config["count"].(int))
		vmSize := config["vm_size"].(string)
		osDiskSizeGB := int32(config["os_disk_size_gb"].(int))
		osType := config["os_type"].(string)

		profile := containerservice.ManagedClusterAgentPoolProfile{
			Name:         utils.String(name),
			Type:         containerservice.AgentPoolType(poolType),
			Count:        utils.Int32(count),
			VMSize:       containerservice.VMSizeTypes(vmSize),
			OsDiskSizeGB: utils.Int32(osDiskSizeGB),
			OsType:       containerservice.OSType(osType),
		}

		if maxPods := int32(config["max_pods"].(int)); maxPods > 0 {
			profile.MaxPods = utils.Int32(maxPods)
		}

		vnetSubnetID := config["vnet_subnet_id"].(string)
		if vnetSubnetID != "" {
			profile.VnetSubnetID = utils.String(vnetSubnetID)
		}

<<<<<<< HEAD
		nodeTaints := config["node_taints"].([]interface{})
		if nodeTaints != nil && len(nodeTaints) > 0 {
			profile.NodeTaints = utils.ExpandStringSlice(nodeTaints)
=======
		if maxCount := int32(config["max_count"].(int)); maxCount > 0 {
			profile.MaxCount = utils.Int32(maxCount)
		}

		if minCount := int32(config["min_count"].(int)); minCount > 0 {
			profile.MinCount = utils.Int32(minCount)
		}

		if enableAutoScalingItf := config["enable_auto_scaling"]; enableAutoScalingItf != nil {
			profile.EnableAutoScaling = utils.Bool(enableAutoScalingItf.(bool))

			// Auto scaling will change the number of nodes, but the original count number should not be sent again.
			// This avoid the cluster being resized after creation.
			if *profile.EnableAutoScaling && !d.IsNewResource() {
				profile.Count = nil
			}
		}

		if availavilityZones := utils.ExpandStringSlice(config["availability_zones"].([]interface{})); len(*availavilityZones) > 0 {
			profile.AvailabilityZones = availavilityZones
		}

		if *profile.EnableAutoScaling && (profile.MinCount == nil || profile.MaxCount == nil) {
			return nil, fmt.Errorf("Can't create an AKS cluster with autoscaling enabled but not setting min_count or max_count")
>>>>>>> 55970426
		}

		profiles = append(profiles, profile)
	}

	return profiles, nil
}

func flattenKubernetesClusterAgentPoolProfiles(profiles *[]containerservice.ManagedClusterAgentPoolProfile, fqdn *string) []interface{} {
	if profiles == nil {
		return []interface{}{}
	}

	agentPoolProfiles := make([]interface{}, 0)

	for _, profile := range *profiles {
		agentPoolProfile := make(map[string]interface{})

		if profile.Type != "" {
			agentPoolProfile["type"] = string(profile.Type)
		}

		if profile.Count != nil {
			agentPoolProfile["count"] = int(*profile.Count)
		}

		if profile.MinCount != nil {
			agentPoolProfile["min_count"] = int(*profile.MinCount)
		}

		if profile.MaxCount != nil {
			agentPoolProfile["max_count"] = int(*profile.MaxCount)
		}

		if profile.EnableAutoScaling != nil {
			agentPoolProfile["enable_auto_scaling"] = *profile.EnableAutoScaling
		}

		agentPoolProfile["availability_zones"] = utils.FlattenStringSlice(profile.AvailabilityZones)

		if fqdn != nil {
			// temporarily persist the parent FQDN here until `fqdn` is removed from the `agent_pool_profile`
			agentPoolProfile["fqdn"] = *fqdn
		}

		if profile.Name != nil {
			agentPoolProfile["name"] = *profile.Name
		}

		if profile.VMSize != "" {
			agentPoolProfile["vm_size"] = string(profile.VMSize)
		}

		if profile.OsDiskSizeGB != nil {
			agentPoolProfile["os_disk_size_gb"] = int(*profile.OsDiskSizeGB)
		}

		if profile.VnetSubnetID != nil {
			agentPoolProfile["vnet_subnet_id"] = *profile.VnetSubnetID
		}

		if profile.OsType != "" {
			agentPoolProfile["os_type"] = string(profile.OsType)
		}

		if profile.MaxPods != nil {
			agentPoolProfile["max_pods"] = int(*profile.MaxPods)
		}

		if profile.NodeTaints != nil {
			agentPoolProfile["node_taints"] = *profile.NodeTaints
		}

		agentPoolProfiles = append(agentPoolProfiles, agentPoolProfile)
	}

	return agentPoolProfiles
}

func expandKubernetesClusterLinuxProfile(d *schema.ResourceData) *containerservice.LinuxProfile {
	profiles := d.Get("linux_profile").([]interface{})

	if len(profiles) == 0 {
		return nil
	}

	config := profiles[0].(map[string]interface{})

	adminUsername := config["admin_username"].(string)
	linuxKeys := config["ssh_key"].([]interface{})

	keyData := ""
	if key, ok := linuxKeys[0].(map[string]interface{}); ok {
		keyData = key["key_data"].(string)
	}
	sshPublicKey := containerservice.SSHPublicKey{
		KeyData: &keyData,
	}

	sshPublicKeys := []containerservice.SSHPublicKey{sshPublicKey}

	profile := containerservice.LinuxProfile{
		AdminUsername: &adminUsername,
		SSH: &containerservice.SSHConfiguration{
			PublicKeys: &sshPublicKeys,
		},
	}

	return &profile
}

func flattenKubernetesClusterLinuxProfile(profile *containerservice.LinuxProfile) []interface{} {
	if profile == nil {
		return []interface{}{}
	}

	values := make(map[string]interface{})

	if username := profile.AdminUsername; username != nil {
		values["admin_username"] = *username
	}

	sshKeys := make([]interface{}, 0)
	if ssh := profile.SSH; ssh != nil {
		if keys := ssh.PublicKeys; keys != nil {
			for _, sshKey := range *keys {
				outputs := make(map[string]interface{})
				if keyData := sshKey.KeyData; keyData != nil {
					outputs["key_data"] = *keyData
				}
				sshKeys = append(sshKeys, outputs)
			}
		}
	}

	values["ssh_key"] = sshKeys

	return []interface{}{values}
}

func expandKubernetesClusterNetworkProfile(d *schema.ResourceData) *containerservice.NetworkProfileType {
	configs := d.Get("network_profile").([]interface{})
	if len(configs) == 0 {
		return nil
	}

	config := configs[0].(map[string]interface{})

	networkPlugin := config["network_plugin"].(string)

	networkPolicy := config["network_policy"].(string)

	networkProfile := containerservice.NetworkProfileType{
		NetworkPlugin: containerservice.NetworkPlugin(networkPlugin),
		NetworkPolicy: containerservice.NetworkPolicy(networkPolicy),
	}

	if v, ok := config["dns_service_ip"]; ok && v.(string) != "" {
		dnsServiceIP := v.(string)
		networkProfile.DNSServiceIP = utils.String(dnsServiceIP)
	}

	if v, ok := config["pod_cidr"]; ok && v.(string) != "" {
		podCidr := v.(string)
		networkProfile.PodCidr = utils.String(podCidr)
	}

	if v, ok := config["docker_bridge_cidr"]; ok && v.(string) != "" {
		dockerBridgeCidr := v.(string)
		networkProfile.DockerBridgeCidr = utils.String(dockerBridgeCidr)
	}

	if v, ok := config["service_cidr"]; ok && v.(string) != "" {
		serviceCidr := v.(string)
		networkProfile.ServiceCidr = utils.String(serviceCidr)
	}

	return &networkProfile
}

func flattenKubernetesClusterNetworkProfile(profile *containerservice.NetworkProfileType) []interface{} {
	if profile == nil {
		return []interface{}{}
	}

	values := make(map[string]interface{})

	values["network_plugin"] = profile.NetworkPlugin

	if profile.NetworkPolicy != "" {
		values["network_policy"] = string(profile.NetworkPolicy)
	}

	if profile.ServiceCidr != nil {
		values["service_cidr"] = *profile.ServiceCidr
	}

	if profile.DNSServiceIP != nil {
		values["dns_service_ip"] = *profile.DNSServiceIP
	}

	if profile.DockerBridgeCidr != nil {
		values["docker_bridge_cidr"] = *profile.DockerBridgeCidr
	}

	if profile.PodCidr != nil {
		values["pod_cidr"] = *profile.PodCidr
	}

	return []interface{}{values}
}

func expandKubernetesClusterRoleBasedAccessControl(input []interface{}, providerTenantId string) (bool, *containerservice.ManagedClusterAADProfile) {
	if len(input) == 0 {
		return false, nil
	}

	val := input[0].(map[string]interface{})

	rbacEnabled := val["enabled"].(bool)
	azureADsRaw := val["azure_active_directory"].([]interface{})

	var aad *containerservice.ManagedClusterAADProfile
	if len(azureADsRaw) > 0 {
		azureAdRaw := azureADsRaw[0].(map[string]interface{})

		clientAppId := azureAdRaw["client_app_id"].(string)
		serverAppId := azureAdRaw["server_app_id"].(string)
		serverAppSecret := azureAdRaw["server_app_secret"].(string)
		tenantId := azureAdRaw["tenant_id"].(string)

		if tenantId == "" {
			tenantId = providerTenantId
		}

		aad = &containerservice.ManagedClusterAADProfile{
			ClientAppID:     utils.String(clientAppId),
			ServerAppID:     utils.String(serverAppId),
			ServerAppSecret: utils.String(serverAppSecret),
			TenantID:        utils.String(tenantId),
		}
	}

	return rbacEnabled, aad
}

func flattenKubernetesClusterRoleBasedAccessControl(input *containerservice.ManagedClusterProperties, d *schema.ResourceData) []interface{} {
	rbacEnabled := false
	if input.EnableRBAC != nil {
		rbacEnabled = *input.EnableRBAC
	}

	results := make([]interface{}, 0)
	if profile := input.AadProfile; profile != nil {
		output := make(map[string]interface{})

		if profile.ClientAppID != nil {
			output["client_app_id"] = *profile.ClientAppID
		}

		if profile.ServerAppID != nil {
			output["server_app_id"] = *profile.ServerAppID
		}

		// since input.ServerAppSecret isn't returned we're pulling this out of the existing state (which won't work for Imports)
		// role_based_access_control.0.azure_active_directory.0.server_app_secret
		if existing, ok := d.GetOk("role_based_access_control"); ok {
			rbacRawVals := existing.([]interface{})
			if len(rbacRawVals) > 0 {
				rbacRawVal := rbacRawVals[0].(map[string]interface{})
				if azureADVals, ok := rbacRawVal["azure_active_directory"].([]interface{}); ok && len(azureADVals) > 0 {
					azureADVal := azureADVals[0].(map[string]interface{})
					v := azureADVal["server_app_secret"]
					if v != nil {
						output["server_app_secret"] = v.(string)
					}
				}
			}
		}

		if profile.TenantID != nil {
			output["tenant_id"] = *profile.TenantID
		}

		results = append(results, output)
	}

	return []interface{}{
		map[string]interface{}{
			"enabled":                rbacEnabled,
			"azure_active_directory": results,
		},
	}
}

func expandAzureRmKubernetesClusterServicePrincipal(d *schema.ResourceData) *containerservice.ManagedClusterServicePrincipalProfile {
	value, exists := d.GetOk("service_principal")
	if !exists {
		return nil
	}

	configs := value.(*schema.Set).List()

	config := configs[0].(map[string]interface{})

	clientId := config["client_id"].(string)
	clientSecret := config["client_secret"].(string)

	principal := containerservice.ManagedClusterServicePrincipalProfile{
		ClientID: &clientId,
		Secret:   &clientSecret,
	}

	return &principal
}

func flattenAzureRmKubernetesClusterServicePrincipalProfile(profile *containerservice.ManagedClusterServicePrincipalProfile) *schema.Set {
	if profile == nil {
		return nil
	}

	servicePrincipalProfiles := &schema.Set{
		F: resourceKubernetesClusterServicePrincipalProfileHash,
	}

	values := make(map[string]interface{})

	if clientId := profile.ClientID; clientId != nil {
		values["client_id"] = *clientId
	}
	if secret := profile.Secret; secret != nil {
		values["client_secret"] = *secret
	}

	servicePrincipalProfiles.Add(values)

	return servicePrincipalProfiles
}

func resourceKubernetesClusterServicePrincipalProfileHash(v interface{}) int {
	// TODO: this method should be able to be removed in time
	var buf bytes.Buffer

	if m, ok := v.(map[string]interface{}); ok {
		buf.WriteString(fmt.Sprintf("%s-", m["client_id"].(string)))
	}

	return hashcode.String(buf.String())
}

func flattenKubernetesClusterKubeConfig(config kubernetes.KubeConfig) []interface{} {
	values := make(map[string]interface{})

	// we don't size-check these since they're validated in the Parse method
	cluster := config.Clusters[0].Cluster
	user := config.Users[0].User
	name := config.Users[0].Name

	values["host"] = cluster.Server
	values["username"] = name
	values["password"] = user.Token
	values["client_certificate"] = user.ClientCertificteData
	values["client_key"] = user.ClientKeyData
	values["cluster_ca_certificate"] = cluster.ClusterAuthorityData

	return []interface{}{values}
}

func flattenKubernetesClusterKubeConfigAAD(config kubernetes.KubeConfigAAD) []interface{} {
	values := make(map[string]interface{})

	// we don't size-check these since they're validated in the Parse method
	cluster := config.Clusters[0].Cluster
	name := config.Users[0].Name

	values["host"] = cluster.Server
	values["username"] = name

	values["password"] = ""
	values["client_certificate"] = ""
	values["client_key"] = ""

	values["cluster_ca_certificate"] = cluster.ClusterAuthorityData

	return []interface{}{values}
}<|MERGE_RESOLUTION|>--- conflicted
+++ resolved
@@ -970,11 +970,6 @@
 			profile.VnetSubnetID = utils.String(vnetSubnetID)
 		}
 
-<<<<<<< HEAD
-		nodeTaints := config["node_taints"].([]interface{})
-		if nodeTaints != nil && len(nodeTaints) > 0 {
-			profile.NodeTaints = utils.ExpandStringSlice(nodeTaints)
-=======
 		if maxCount := int32(config["max_count"].(int)); maxCount > 0 {
 			profile.MaxCount = utils.Int32(maxCount)
 		}
@@ -999,7 +994,12 @@
 
 		if *profile.EnableAutoScaling && (profile.MinCount == nil || profile.MaxCount == nil) {
 			return nil, fmt.Errorf("Can't create an AKS cluster with autoscaling enabled but not setting min_count or max_count")
->>>>>>> 55970426
+		}
+
+
+		nodeTaints := config["node_taints"].([]interface{})
+		if nodeTaints != nil && len(nodeTaints) > 0 {
+			profile.NodeTaints = utils.ExpandStringSlice(nodeTaints)
 		}
 
 		profiles = append(profiles, profile)
