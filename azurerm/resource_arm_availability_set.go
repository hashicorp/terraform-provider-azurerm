--- conflicted
+++ resolved
@@ -58,7 +58,6 @@
 				ForceNew: true,
 			},
 
-<<<<<<< HEAD
 			"proximity_placement_group_id": {
 				Type:     schema.TypeString,
 				Optional: true,
@@ -68,10 +67,7 @@
 				},
 			},
 
-			"tags": tagsSchema(),
-=======
 			"tags": tags.Schema(),
->>>>>>> 746689a5
 		},
 	}
 }
