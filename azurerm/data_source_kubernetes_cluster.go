--- conflicted
+++ resolved
@@ -38,13 +38,13 @@
 				Computed: true,
 			},
 
-<<<<<<< HEAD
 			"enable_rbac": {
 				Type:     schema.TypeBool,
-=======
+        Computed: true,
+      },
+
 			"node_resource_group": {
 				Type:     schema.TypeString,
->>>>>>> dc324190
 				Computed: true,
 			},
 
@@ -176,33 +176,45 @@
 				},
 			},
 
-<<<<<<< HEAD
 			"aad_profile": {
-=======
-			"network_profile": {
->>>>>>> dc324190
-				Type:     schema.TypeList,
-				Computed: true,
-				Elem: &schema.Resource{
-					Schema: map[string]*schema.Schema{
-<<<<<<< HEAD
-						"server_app_id": {
-=======
-						"network_plugin": {
->>>>>>> dc324190
-							Type:     schema.TypeString,
-							Computed: true,
-						},
-
-<<<<<<< HEAD
-						"server_app_secret": {
+        Type:     schema.TypeList,
+				Computed: true,
+				Elem: &schema.Resource{
+					Schema: map[string]*schema.Schema{
+            "server_app_id": {
+              Type:     schema.TypeString,
+              Computed: true,
+            },
+            
+            "server_app_secret": {
 							Type:      schema.TypeString,
 							Computed:  true,
 							Sensitive: true,
 						},
-
-						"client_app_id": {
-=======
+            
+            "client_app_id": {
+              Type:     schema.TypeString,
+							Computed: true,
+						},
+            
+            "tenant_id": {
+              Type:     schema.TypeString,
+							Computed: true,
+            },
+          },
+        },
+      },
+
+			"network_profile": {
+				Type:     schema.TypeList,
+				Computed: true,
+				Elem: &schema.Resource{
+					Schema: map[string]*schema.Schema{
+						"network_plugin": {
+							Type:     schema.TypeString,
+							Computed: true,
+						},
+            
 						"service_cidr": {
 							Type:     schema.TypeString,
 							Computed: true,
@@ -214,16 +226,11 @@
 						},
 
 						"docker_bridge_cidr": {
->>>>>>> dc324190
-							Type:     schema.TypeString,
-							Computed: true,
-						},
-
-<<<<<<< HEAD
-						"tenant_id": {
-=======
+							Type:     schema.TypeString,
+							Computed: true,
+						},
+
 						"pod_cidr": {
->>>>>>> dc324190
 							Type:     schema.TypeString,
 							Computed: true,
 						},
@@ -231,8 +238,6 @@
 				},
 			},
 
-<<<<<<< HEAD
-=======
 			"addon_profile": {
 				Type:     schema.TypeList,
 				Computed: true,
@@ -275,7 +280,6 @@
 				},
 			},
 
->>>>>>> dc324190
 			"tags": tagsForDataSourceSchema(),
 		},
 	}
@@ -315,11 +319,8 @@
 		d.Set("dns_prefix", props.DNSPrefix)
 		d.Set("fqdn", props.Fqdn)
 		d.Set("kubernetes_version", props.KubernetesVersion)
-<<<<<<< HEAD
 		d.Set("enable_rbac", props.EnableRBAC)
-=======
 		d.Set("node_resource_group", props.NodeResourceGroup)
->>>>>>> dc324190
 
 		linuxProfile := flattenKubernetesClusterDataSourceLinuxProfile(props.LinuxProfile)
 		if err := d.Set("linux_profile", linuxProfile); err != nil {
