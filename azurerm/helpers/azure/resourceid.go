package azure

import (
	"fmt"
	"net/url"
	"sort"
	"strings"
)

// ResourceID represents a parsed long-form Azure Resource Manager ID
// with the Subscription ID, Resource Group and the Provider as top-
// level fields, and other key-value pairs available via a map in the
// Path field.
type ResourceID struct {
	SubscriptionID string
	ResourceGroup  string
	Provider       string
	Path           map[string]string
}

// parseAzureResourceID converts a long-form Azure Resource Manager ID
// into a ResourceID. We make assumptions about the structure of URLs,
// which is obviously not good, but the best thing available given the
// SDK.
func ParseAzureResourceID(id string) (*ResourceID, error) {
	idURL, err := url.ParseRequestURI(id)
	if err != nil {
		return nil, fmt.Errorf("Cannot parse Azure ID: %s", err)
	}

	path := idURL.Path

	path = strings.TrimPrefix(path, "/")
	path = strings.TrimSuffix(path, "/")

	components := strings.Split(path, "/")

	// We should have an even number of key-value pairs.
	if len(components)%2 != 0 {
		return nil, fmt.Errorf("The number of path segments is not divisible by 2 in %q", path)
	}

	var subscriptionID string

	// Put the constituent key-value pairs into a map
	componentMap := make(map[string]string, len(components)/2)
	for current := 0; current < len(components); current += 2 {
		key := components[current]
		value := components[current+1]

		// Check key/value for empty strings.
		if key == "" || value == "" {
			return nil, fmt.Errorf("Key/Value cannot be empty strings. Key: '%s', Value: '%s'", key, value)
		}

		// Catch the subscriptionID before it can be overwritten by another "subscriptions"
		// value in the ID which is the case for the Service Bus subscription resource
		if key == "subscriptions" && subscriptionID == "" {
			subscriptionID = value
		} else {
			componentMap[key] = value
		}
	}

	// Build up a ResourceID from the map
	idObj := &ResourceID{}
	idObj.Path = componentMap

	if subscriptionID != "" {
		idObj.SubscriptionID = subscriptionID
	} else {
		return nil, fmt.Errorf("No subscription ID found in: %q", path)
	}

	if resourceGroup, ok := componentMap["resourceGroups"]; ok {
		idObj.ResourceGroup = resourceGroup
		delete(componentMap, "resourceGroups")
	} else {
		// Some Azure APIs are weird and provide things in lower case...
		// However it's not clear whether the casing of other elements in the URI
		// matter, so we explicitly look for that case here.
		if resourceGroup, ok := componentMap["resourcegroups"]; ok {
			idObj.ResourceGroup = resourceGroup
			delete(componentMap, "resourcegroups")
		} else {
			return nil, fmt.Errorf("No resource group name found in: %q", path)
		}
	}

	// It is OK not to have a provider in the case of a resource group
	if provider, ok := componentMap["providers"]; ok {
		idObj.Provider = provider
		delete(componentMap, "providers")
	}

	return idObj, nil
}

func composeAzureResourceID(idObj *ResourceID) (id string, err error) {
	if idObj.SubscriptionID == "" || idObj.ResourceGroup == "" {
		return "", fmt.Errorf("SubscriptionID and ResourceGroup cannot be empty")
	}

	id = fmt.Sprintf("/subscriptions/%s/resourceGroups/%s", idObj.SubscriptionID, idObj.ResourceGroup)

	if idObj.Provider != "" {
		if len(idObj.Path) < 1 {
			return "", fmt.Errorf("ResourceID.Path should have at least one item when ResourceID.Provider is specified")
		}

		id += fmt.Sprintf("/providers/%s", idObj.Provider)

		// sort the path keys so our output is deterministic
		var pathKeys []string
		for k := range idObj.Path {
			pathKeys = append(pathKeys, k)
		}
		sort.Strings(pathKeys)

		for _, k := range pathKeys {
			v := idObj.Path[k]
			if k == "" || v == "" {
				return "", fmt.Errorf("ResourceID.Path cannot contain empty strings")
			}
			id += fmt.Sprintf("/%s/%s", k, v)
		}
	}

<<<<<<< HEAD
	return
=======
	return id, err
>>>>>>> da529be3
}<|MERGE_RESOLUTION|>--- conflicted
+++ resolved
@@ -126,9 +126,5 @@
 		}
 	}
 
-<<<<<<< HEAD
-	return
-=======
 	return id, err
->>>>>>> da529be3
 }