package azure

import (
	"fmt"

	"github.com/terraform-providers/terraform-provider-azurerm/azurerm/helpers/validate"
)

// Your server name can contain only lowercase letters, numbers, and '-', but can't start or end with '-' or have more than 63 characters.
func ValidateMsSqlServerName(i interface{}, k string) (_ []string, errors []error) {
	if m, regexErrs := validate.RegExHelper(i, k, `^[0-9a-z]([-0-9a-z]{0,61}[0-9a-z])?$`); !m {
		return nil, append(regexErrs, fmt.Errorf("%q can contain only lowercase letters, numbers, and '-', but can't start or end with '-' or have more than 63 characters.", k))
	}

	return nil, nil
}

// Your database name can't end with '.' or ' ', can't contain '<,>,*,%,&,:,\,/,?' or control characters, and can't have more than 128 characters.
func ValidateMsSqlDatabaseName(i interface{}, k string) (_ []string, errors []error) {
	if m, regexErrs := validate.RegExHelper(i, k, `^[^<>*%&:\\\/?]{0,127}[^\s.<>*%&:\\\/?]$`); !m {
		return nil, append(regexErrs, fmt.Errorf(`%q can't end with '.' or ' ', can't contain '<,>,*,%%,&,:,\,/,?' or control characters, and can't have more than 128 characters.`, k))
	}

	return nil, nil
}

func ValidateMsSqlFailoverGroupName(i interface{}, k string) (_ []string, errors []error) {
	if m, regexErrs := validate.RegExHelper(i, k, `^[0-9a-z]([-0-9a-z]{0,61}[0-9a-z])?$`); !m {
		return nil, append(regexErrs, fmt.Errorf("%q can contain only lowercase letters, numbers, and '-', but can't start or end with '-'.", k))
	}

	return nil, nil
}

// Following characters and any control characters are not allowed for resource name '%,&,\\\\,?,/'.\"
// The name can not end with characters: '. '
// TODO: unsure about length, was able to deploy one at 120
func ValidateMsSqlElasticPoolName(i interface{}, k string) (_ []string, errors []error) {
	if m, regexErrs := validate.RegExHelper(i, k, `^[^&%\\\/?]{0,127}[^\s.&%\\\/?]$`); !m {
		return nil, append(regexErrs, fmt.Errorf(`%q can't end with '.' or ' ', can't contain '%%,&,\,/,?' or control characters, and can't have more than 128 characters.`, k))
	}

<<<<<<< HEAD
	return nil, errors
}

// Provides very basic validation for Long term retention policies ISO 8601 format e.g. `P5W`, `P1Y`, `P12M`, `P3650D`
func ValidateLongTermRetentionPoliciesIsoFormat(i interface{}, k string) (_ []string, errors []error) {
	if m, regexErrs := validate.RegExHelper(i, k, `^P[0-9]*[YMWD]`); !m {
		errors = append(regexErrs, fmt.Errorf(`%q has to be a valid Duration format, starting with "P" and ending with either of the letters "YMWD"`))
	}

	return nil, errors
=======
	return nil, nil
>>>>>>> 8e318291
}<|MERGE_RESOLUTION|>--- conflicted
+++ resolved
@@ -40,8 +40,7 @@
 		return nil, append(regexErrs, fmt.Errorf(`%q can't end with '.' or ' ', can't contain '%%,&,\,/,?' or control characters, and can't have more than 128 characters.`, k))
 	}
 
-<<<<<<< HEAD
-	return nil, errors
+	return nil, nil
 }
 
 // Provides very basic validation for Long term retention policies ISO 8601 format e.g. `P5W`, `P1Y`, `P12M`, `P3650D`
@@ -51,7 +50,4 @@
 	}
 
 	return nil, errors
-=======
-	return nil, nil
->>>>>>> 8e318291
 }