--- conflicted
+++ resolved
@@ -264,11 +264,7 @@
 				Config: config,
 				Check: resource.ComposeTestCheckFunc(
 					testCheckAzureRMPostgreSQLServerExists(resourceName),
-<<<<<<< HEAD
-					resource.TestCheckResourceAttr(resourceName, "sku.0.name", "B_Gen5_2"),
-=======
 					resource.TestCheckResourceAttr(resourceName, "sku.0.name", "GP_Gen5_2"),
->>>>>>> af2edc4b
 					resource.TestCheckResourceAttr(resourceName, "version", "9.6"),
 					resource.TestCheckResourceAttr(resourceName, "storage_profile.0.storage_mb", "51200"),
 					resource.TestCheckResourceAttr(resourceName, "administrator_login", "acctestun"),
@@ -401,11 +397,7 @@
   resource_group_name = "${azurerm_resource_group.test.name}"
 
   sku {
-<<<<<<< HEAD
-    name     = "B_Gen5_2"
-=======
     name     = "GP_Gen5_2"
->>>>>>> af2edc4b
     capacity = 2
     tier     = "GeneralPurpose"
     family   = "Gen5"
@@ -438,11 +430,7 @@
   resource_group_name = "${azurerm_resource_group.test.name}"
 
   sku {
-<<<<<<< HEAD
-    name     = "B_Gen5_2"
-=======
     name     = "GP_Gen5_2"
->>>>>>> af2edc4b
     capacity = 2
     tier     = "GeneralPurpose"
     family   = "Gen5"
@@ -475,11 +463,7 @@
   resource_group_name = "${azurerm_resource_group.test.name}"
 
   sku {
-<<<<<<< HEAD
-    name     = "B_Gen5_2"
-=======
     name     = "GP_Gen5_2"
->>>>>>> af2edc4b
     capacity = 2
     tier     = "GeneralPurpose"
     family   = "Gen5"
@@ -509,11 +493,7 @@
   resource_group_name = "${azurerm_postgresql_server.test.resource_group_name}"
 
   sku {
-<<<<<<< HEAD
-    name     = "B_Gen5_2"
-=======
     name     = "GP_Gen5_2"
->>>>>>> af2edc4b
     capacity = 2
     tier     = "GeneralPurpose"
     family   = "Gen5"
@@ -546,11 +526,7 @@
   resource_group_name = "${azurerm_resource_group.test.name}"
 
   sku {
-<<<<<<< HEAD
-    name     = "B_Gen5_2"
-=======
     name     = "GP_Gen5_2"
->>>>>>> af2edc4b
     capacity = 2
     tier     = "GeneralPurpose"
     family   = "Gen5"
@@ -616,11 +592,7 @@
   resource_group_name = "${azurerm_resource_group.test.name}"
 
   sku {
-<<<<<<< HEAD
-    name     = "B_Gen5_2"
-=======
     name     = "GP_Gen5_2"
->>>>>>> af2edc4b
     capacity = 2
     tier     = "GeneralPurpose"
     family   = "Gen5"
