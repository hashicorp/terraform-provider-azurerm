package azurerm

import (
	"fmt"
	"log"
	"regexp"

	"github.com/Azure/azure-sdk-for-go/services/web/mgmt/2016-09-01/web"
	"github.com/hashicorp/terraform/helper/schema"
	"github.com/hashicorp/terraform/helper/validation"
	"github.com/terraform-providers/terraform-provider-azurerm/azurerm/utils"
)

func resourceArmAppService() *schema.Resource {
	return &schema.Resource{
		Create: resourceArmAppServiceCreate,
		Read:   resourceArmAppServiceRead,
		Update: resourceArmAppServiceUpdate,
		Delete: resourceArmAppServiceDelete,
		Importer: &schema.ResourceImporter{
			State: schema.ImportStatePassthrough,
		},

		Schema: map[string]*schema.Schema{
			"name": {
				Type:         schema.TypeString,
				Required:     true,
				ForceNew:     true,
				ValidateFunc: validateAppServiceName,
			},

			"resource_group_name": resourceGroupNameSchema(),

			"location": locationSchema(),

			"app_service_plan_id": {
				Type:     schema.TypeString,
				Required: true,
				ForceNew: true,
			},

			// TODO: reusable schema
			"site_config": {
				Type:     schema.TypeList,
				Optional: true,
				Computed: true,
				MaxItems: 1,
				Elem: &schema.Resource{
					Schema: map[string]*schema.Schema{
						"always_on": {
							Type:     schema.TypeBool,
							Optional: true,
							Default:  false,
						},

						"default_documents": {
							Type:     schema.TypeList,
							Optional: true,
							Elem:     &schema.Schema{Type: schema.TypeString},
						},

						"dotnet_framework_version": {
							Type:     schema.TypeString,
							Optional: true,
							Default:  "v4.0",
							ValidateFunc: validation.StringInSlice([]string{
								"v2.0",
								"v4.0",
							}, true),
							DiffSuppressFunc: ignoreCaseDiffSuppressFunc,
						},

						"java_version": {
							Type:     schema.TypeString,
							Optional: true,
							ValidateFunc: validation.StringInSlice([]string{
								"1.7",
								"1.8",
							}, false),
						},

						"java_container": {
							Type:     schema.TypeString,
							Optional: true,
							ValidateFunc: validation.StringInSlice([]string{
								"JETTY",
								"TOMCAT",
							}, true),
							DiffSuppressFunc: ignoreCaseDiffSuppressFunc,
						},

						"java_container_version": {
							Type:     schema.TypeString,
							Optional: true,
						},

						"local_mysql_enabled": {
							Type:     schema.TypeBool,
							Optional: true,
							Computed: true,
						},

						"managed_pipeline_mode": {
							Type:     schema.TypeString,
							Optional: true,
							Computed: true,
							ValidateFunc: validation.StringInSlice([]string{
								string(web.Classic),
								string(web.Integrated),
							}, true),
							DiffSuppressFunc: ignoreCaseDiffSuppressFunc,
						},

						"php_version": {
							Type:     schema.TypeString,
							Optional: true,
							ValidateFunc: validation.StringInSlice([]string{
								"5.5",
								"5.6",
								"7.0",
								"7.1",
							}, false),
						},

						"python_version": {
							Type:     schema.TypeString,
							Optional: true,
							ValidateFunc: validation.StringInSlice([]string{
								"2.7",
								"3.4",
							}, false),
						},

						"remote_debugging_enabled": {
							Type:     schema.TypeBool,
							Optional: true,
							Default:  false,
						},

						"remote_debugging_version": {
							Type:     schema.TypeString,
							Optional: true,
							Computed: true,
							ValidateFunc: validation.StringInSlice([]string{
								"VS2012",
								"VS2013",
								"VS2015",
								"VS2017",
							}, true),
							DiffSuppressFunc: ignoreCaseDiffSuppressFunc,
						},

						"use_32_bit_worker_process": {
							Type:     schema.TypeBool,
							Optional: true,
							Computed: true,
						},

						"websockets_enabled": {
							Type:     schema.TypeBool,
							Optional: true,
							Computed: true,
						},
						"scm_type": {
							Type:     schema.TypeString,
							Optional: true,
							Default:  string(web.ScmTypeNone),
							ValidateFunc: validation.StringInSlice([]string{
								string(web.ScmTypeNone),
								string(web.ScmTypeLocalGit),
							}, false),
						},
					},
				},
			},

			"client_affinity_enabled": {
				Type:     schema.TypeBool,
				Optional: true,
				Computed: true,

				// TODO: (tombuildsstuff) support Update once the API is fixed:
				// https://github.com/Azure/azure-rest-api-specs/issues/1697
				ForceNew: true,
			},

			"enabled": {
				Type:     schema.TypeBool,
				Optional: true,
				Default:  true,

				// TODO: (tombuildsstuff) support Update once the API is fixed:
				// https://github.com/Azure/azure-rest-api-specs/issues/1697
				ForceNew: true,
			},

			"app_settings": {
				Type:     schema.TypeMap,
				Optional: true,
				Computed: true,
			},

			"connection_string": {
				Type:     schema.TypeList,
				Optional: true,
				Computed: true,
				Elem: &schema.Resource{
					Schema: map[string]*schema.Schema{
						"name": {
							Type:     schema.TypeString,
							Required: true,
						},
						"value": {
							Type:     schema.TypeString,
							Required: true,
						},
						"type": {
							Type:     schema.TypeString,
							Required: true,
							ValidateFunc: validation.StringInSlice([]string{
								string(web.APIHub),
								string(web.Custom),
								string(web.DocDb),
								string(web.EventHub),
								string(web.MySQL),
								string(web.NotificationHub),
								string(web.PostgreSQL),
								string(web.RedisCache),
								string(web.ServiceBus),
								string(web.SQLAzure),
								string(web.SQLServer),
							}, true),
							DiffSuppressFunc: ignoreCaseDiffSuppressFunc,
						},
					},
				},
			},

			// TODO: (tombuildsstuff) support Update once the API is fixed:
			// https://github.com/Azure/azure-rest-api-specs/issues/1697
			"tags": tagsForceNewSchema(),

			"default_site_hostname": {
				Type:     schema.TypeString,
				Computed: true,
			},

			"outbound_ip_addresses": {
				Type:     schema.TypeString,
				Computed: true,
			},
<<<<<<< HEAD

			"source_control": {
				Type:     schema.TypeList,
				Optional: true,
				Computed: true,
				MaxItems: 1,
				Elem: map[string]*schema.Schema{
					"repo_url": {
						Type:     schema.TypeString,
						Computed: true,
					},
					"branch": {
						Type:     schema.TypeString,
						Computed: true,
=======
			"source_control": {
				Type:     schema.TypeList,
				Computed: true,
				MaxItems: 1,
				Elem: &schema.Resource{
					Schema: map[string]*schema.Schema{
						"repo_url": {
							Type:     schema.TypeString,
							Computed: true,
						},
						"branch": {
							Type:     schema.TypeString,
							Computed: true,
						},
>>>>>>> d53a029a
					},
				},
			},
		},
	}
}

func resourceArmAppServiceCreate(d *schema.ResourceData, meta interface{}) error {
	client := meta.(*ArmClient).appServicesClient

	log.Printf("[INFO] preparing arguments for AzureRM App Service creation.")

	name := d.Get("name").(string)
	resGroup := d.Get("resource_group_name").(string)
	location := d.Get("location").(string)
	appServicePlanId := d.Get("app_service_plan_id").(string)
	enabled := d.Get("enabled").(bool)
	tags := d.Get("tags").(map[string]interface{})

	siteConfig := expandAppServiceSiteConfig(d)

	siteEnvelope := web.Site{
		Location: &location,
		Tags:     expandTags(tags),
		SiteProperties: &web.SiteProperties{
			ServerFarmID: utils.String(appServicePlanId),
			Enabled:      utils.Bool(enabled),
			SiteConfig:   &siteConfig,
		},
	}

	if v, ok := d.GetOkExists("client_affinity_enabled"); ok {
		enabled := v.(bool)
		siteEnvelope.SiteProperties.ClientAffinityEnabled = utils.Bool(enabled)
	}

	// NOTE: these seem like sensible defaults, in lieu of any better documentation.
	skipDNSRegistration := false
	forceDNSRegistration := false
	skipCustomDomainVerification := true
	ttlInSeconds := "60"
	ctx := meta.(*ArmClient).StopContext
	createFuture, err := client.CreateOrUpdate(ctx, resGroup, name, siteEnvelope, &skipDNSRegistration, &skipCustomDomainVerification, &forceDNSRegistration, ttlInSeconds)
	if err != nil {
		return err
	}

	err = createFuture.WaitForCompletion(ctx, client.Client)
	if err != nil {
		return err
	}

	read, err := client.Get(ctx, resGroup, name)
	if err != nil {
		return err
	}
	if read.ID == nil {
		return fmt.Errorf("Cannot read App Service %q (resource group %q) ID", name, resGroup)
	}

	d.SetId(*read.ID)

	return resourceArmAppServiceUpdate(d, meta)
}

func resourceArmAppServiceUpdate(d *schema.ResourceData, meta interface{}) error {
	client := meta.(*ArmClient).appServicesClient
	ctx := meta.(*ArmClient).StopContext

	id, err := parseAzureResourceID(d.Id())
	if err != nil {
		return err
	}

	resGroup := id.ResourceGroup
	name := id.Path["sites"]

	if d.HasChange("site_config") {
		// update the main configuration
		siteConfig := expandAppServiceSiteConfig(d)
		siteConfigResource := web.SiteConfigResource{
			SiteConfig: &siteConfig,
		}
		_, err := client.CreateOrUpdateConfiguration(ctx, resGroup, name, siteConfigResource)
		if err != nil {
			return fmt.Errorf("Error updating Configuration for App Service %q: %+v", name, err)
		}
	}

	if d.HasChange("app_settings") {
		// update the AppSettings
		appSettings := expandAppServiceAppSettings(d)
		settings := web.StringDictionary{
			Properties: appSettings,
		}

		_, err := client.UpdateApplicationSettings(ctx, resGroup, name, settings)
		if err != nil {
			return fmt.Errorf("Error updating Application Settings for App Service %q: %+v", name, err)
		}
	}

	if d.HasChange("connection_string") {
		// update the ConnectionStrings
		connectionStrings := expandAppServiceConnectionStrings(d)
		properties := web.ConnectionStringDictionary{
			Properties: connectionStrings,
		}

		_, err := client.UpdateConnectionStrings(ctx, resGroup, name, properties)
		if err != nil {
			return fmt.Errorf("Error updating Connection Strings for App Service %q: %+v", name, err)
		}
	}

	return resourceArmAppServiceRead(d, meta)
}

func resourceArmAppServiceRead(d *schema.ResourceData, meta interface{}) error {
	client := meta.(*ArmClient).appServicesClient

	id, err := parseAzureResourceID(d.Id())
	if err != nil {
		return err
	}

	resGroup := id.ResourceGroup
	name := id.Path["sites"]

	ctx := meta.(*ArmClient).StopContext
	resp, err := client.Get(ctx, resGroup, name)
	if err != nil {
		if utils.ResponseWasNotFound(resp.Response) {
			log.Printf("[DEBUG] App Service %q (resource group %q) was not found - removing from state", name, resGroup)
			d.SetId("")
			return nil
		}
		return fmt.Errorf("Error making Read request on AzureRM App Service %q: %+v", name, err)
	}

	configResp, err := client.GetConfiguration(ctx, resGroup, name)
	if err != nil {
		return fmt.Errorf("Error making Read request on AzureRM App Service Configuration %q: %+v", name, err)
	}

	appSettingsResp, err := client.ListApplicationSettings(ctx, resGroup, name)
	if err != nil {
		return fmt.Errorf("Error making Read request on AzureRM App Service AppSettings %q: %+v", name, err)
	}

	connectionStringsResp, err := client.ListConnectionStrings(ctx, resGroup, name)
	if err != nil {
		return fmt.Errorf("Error making Read request on AzureRM App Service ConnectionStrings %q: %+v", name, err)
	}

	scmResp, err := client.GetSourceControl(ctx, resGroup, name)
	if err != nil {
		return fmt.Errorf("Error making Read request on AzureRM App Service Source Control %q: %+v", name, err)
	}

	d.Set("name", name)
	d.Set("resource_group_name", resGroup)
	d.Set("location", azureRMNormalizeLocation(*resp.Location))

	if props := resp.SiteProperties; props != nil {
		d.Set("app_service_plan_id", props.ServerFarmID)
		d.Set("client_affinity_enabled", props.ClientAffinityEnabled)
		d.Set("enabled", props.Enabled)
		d.Set("default_site_hostname", props.DefaultHostName)
		d.Set("outbound_ip_addresses", props.OutboundIPAddresses)
	}

	if err := d.Set("app_settings", flattenAppServiceAppSettings(appSettingsResp.Properties)); err != nil {
		return err
	}
	if err := d.Set("connection_string", flattenAppServiceConnectionStrings(connectionStringsResp.Properties)); err != nil {
		return err
	}

	siteConfig := flattenAppServiceSiteConfig(configResp.SiteConfig)
	if err := d.Set("site_config", siteConfig); err != nil {
		return err
	}

	scmProps := flattenAppServiceSourceControl(scmResp.SiteSourceControlProperties)
	if err := d.Set("source_control", scmProps); err != nil {
		return err
	}

	flattenAndSetTags(d, resp.Tags)

	return nil
}

func resourceArmAppServiceDelete(d *schema.ResourceData, meta interface{}) error {
	client := meta.(*ArmClient).appServicesClient

	id, err := parseAzureResourceID(d.Id())
	if err != nil {
		return err
	}
	resGroup := id.ResourceGroup
	name := id.Path["sites"]

	log.Printf("[DEBUG] Deleting App Service %q (resource group %q)", name, resGroup)

	deleteMetrics := true
	deleteEmptyServerFarm := false
	skipDNSRegistration := true
	ctx := meta.(*ArmClient).StopContext
	resp, err := client.Delete(ctx, resGroup, name, &deleteMetrics, &deleteEmptyServerFarm, &skipDNSRegistration)
	if err != nil {
		if !utils.ResponseWasNotFound(resp) {
			return err
		}
	}

	return nil
}

func expandAppServiceSiteConfig(d *schema.ResourceData) web.SiteConfig {
	configs := d.Get("site_config").([]interface{})
	siteConfig := web.SiteConfig{}

	if len(configs) == 0 {
		return siteConfig
	}

	config := configs[0].(map[string]interface{})

	if v, ok := config["always_on"]; ok {
		siteConfig.AlwaysOn = utils.Bool(v.(bool))
	}

	if v, ok := config["default_documents"]; ok {
		input := v.([]interface{})

		documents := make([]string, 0)
		for _, document := range input {
			documents = append(documents, document.(string))
		}

		siteConfig.DefaultDocuments = &documents
	}

	if v, ok := config["dotnet_framework_version"]; ok {
		siteConfig.NetFrameworkVersion = utils.String(v.(string))
	}

	if v, ok := config["java_version"]; ok {
		siteConfig.JavaVersion = utils.String(v.(string))
	}

	if v, ok := config["java_container"]; ok {
		siteConfig.JavaContainer = utils.String(v.(string))
	}

	if v, ok := config["java_container_version"]; ok {
		siteConfig.JavaContainerVersion = utils.String(v.(string))
	}

	if v, ok := config["local_mysql_enabled"]; ok {
		siteConfig.LocalMySQLEnabled = utils.Bool(v.(bool))
	}

	if v, ok := config["managed_pipeline_mode"]; ok {
		siteConfig.ManagedPipelineMode = web.ManagedPipelineMode(v.(string))
	}

	if v, ok := config["php_version"]; ok {
		siteConfig.PhpVersion = utils.String(v.(string))
	}

	if v, ok := config["python_version"]; ok {
		siteConfig.PythonVersion = utils.String(v.(string))
	}

	if v, ok := config["remote_debugging_enabled"]; ok {
		siteConfig.RemoteDebuggingEnabled = utils.Bool(v.(bool))
	}

	if v, ok := config["remote_debugging_version"]; ok {
		siteConfig.RemoteDebuggingVersion = utils.String(v.(string))
	}

	if v, ok := config["use_32_bit_worker_process"]; ok {
		siteConfig.Use32BitWorkerProcess = utils.Bool(v.(bool))
	}

	if v, ok := config["websockets_enabled"]; ok {
		siteConfig.WebSocketsEnabled = utils.Bool(v.(bool))
	}

	if v, ok := config["scm_type"]; ok {
		siteConfig.ScmType = web.ScmType(v.(string))
	}

	return siteConfig
}

func flattenAppServiceSiteConfig(input *web.SiteConfig) []interface{} {
	results := make([]interface{}, 0)
	result := make(map[string]interface{}, 0)

	if input == nil {
		log.Printf("[DEBUG] SiteConfig is nil")
		return results
	}

	if input.AlwaysOn != nil {
		result["always_on"] = *input.AlwaysOn
	}

	if input.DefaultDocuments != nil {
		documents := make([]string, 0)
		for _, document := range *input.DefaultDocuments {
			documents = append(documents, document)
		}

		result["default_documents"] = documents
	}

	if input.NetFrameworkVersion != nil {
		result["dotnet_framework_version"] = *input.NetFrameworkVersion
	}

	if input.JavaVersion != nil {
		result["java_version"] = *input.JavaVersion
	}

	if input.JavaContainer != nil {
		result["java_container"] = *input.JavaContainer
	}

	if input.JavaContainerVersion != nil {
		result["java_container_version"] = *input.JavaContainerVersion
	}

	if input.LocalMySQLEnabled != nil {
		result["local_mysql_enabled"] = *input.LocalMySQLEnabled
	}

	result["managed_pipeline_mode"] = string(input.ManagedPipelineMode)

	if input.PhpVersion != nil {
		result["php_version"] = *input.PhpVersion
	}

	if input.PythonVersion != nil {
		result["python_version"] = *input.PythonVersion
	}

	if input.RemoteDebuggingEnabled != nil {
		result["remote_debugging_enabled"] = *input.RemoteDebuggingEnabled
	}

	if input.RemoteDebuggingVersion != nil {
		result["remote_debugging_version"] = *input.RemoteDebuggingVersion
	}

	if input.Use32BitWorkerProcess != nil {
		result["use_32_bit_worker_process"] = *input.Use32BitWorkerProcess
	}

	if input.WebSocketsEnabled != nil {
		result["websockets_enabled"] = *input.WebSocketsEnabled
	}

	result["scm_type"] = string(input.ScmType)

<<<<<<< HEAD
	results = append(results, result)
	return results
}

func flattenAppServiceSourceControl(input *web.SiteSourceControlProperties) []interface{} {
	results := make([]interface{}, 0)
	result := make(map[string]interface{}, 0)

	if input == nil {
		log.Printf("[DEBUG] SiteSourceControlProperties is nil")
		return results
	}

	if input.RepoURL != nil {
		result["repo_url"] = *input.RepoURL
	}

	if input.Branch != nil {
		result["branch"] = *input.Branch
	}

=======
>>>>>>> d53a029a
	results = append(results, result)
	return results
}

func flattenAppServiceSourceControl(input *web.SiteSourceControlProperties) []interface{} {
	if input == nil {
		log.Printf("[DEBUG] SiteSourceControlProperties is nil")
		return []interface{}{}
	}

	if input.RepoURL == nil {
		return []interface{}{}
	}

	result := make(map[string]interface{}, 0)
	if repoUrl := input.RepoURL; repoUrl != nil {
		result["repo_url"] = *repoUrl
	}
	if branch := input.Branch; branch != nil {
		result["branch"] = *branch
	}

	return []interface{}{result}
}

func expandAppServiceAppSettings(d *schema.ResourceData) *map[string]*string {
	input := d.Get("app_settings").(map[string]interface{})
	output := make(map[string]*string, len(input))

	for k, v := range input {
		output[k] = utils.String(v.(string))
	}

	return &output
}

func expandAppServiceConnectionStrings(d *schema.ResourceData) *map[string]*web.ConnStringValueTypePair {
	input := d.Get("connection_string").([]interface{})
	output := make(map[string]*web.ConnStringValueTypePair, len(input))

	for _, v := range input {
		vals := v.(map[string]interface{})

		csName := vals["name"].(string)
		csType := vals["type"].(string)
		csValue := vals["value"].(string)

		output[csName] = &web.ConnStringValueTypePair{
			Value: utils.String(csValue),
			Type:  web.ConnectionStringType(csType),
		}
	}

	return &output
}

func flattenAppServiceConnectionStrings(input *map[string]*web.ConnStringValueTypePair) interface{} {
	results := make([]interface{}, 0)

	for k, v := range *input {
		result := make(map[string]interface{}, 0)
		result["name"] = k
		result["type"] = string(v.Type)
		result["value"] = *v.Value
		results = append(results, result)
	}

	return results
}

func flattenAppServiceAppSettings(input *map[string]*string) map[string]string {
	output := make(map[string]string, 0)
	for k, v := range *input {
		output[k] = *v
	}

	return output
}

func validateAppServiceName(v interface{}, k string) (ws []string, es []error) {
	value := v.(string)

	if matched := regexp.MustCompile(`^[0-9a-zA-Z-]+$`).Match([]byte(value)); !matched {
		es = append(es, fmt.Errorf("%q may only contain alphanumeric characters and dashes", k))
	}

	return
}<|MERGE_RESOLUTION|>--- conflicted
+++ resolved
@@ -249,22 +249,6 @@
 				Type:     schema.TypeString,
 				Computed: true,
 			},
-<<<<<<< HEAD
-
-			"source_control": {
-				Type:     schema.TypeList,
-				Optional: true,
-				Computed: true,
-				MaxItems: 1,
-				Elem: map[string]*schema.Schema{
-					"repo_url": {
-						Type:     schema.TypeString,
-						Computed: true,
-					},
-					"branch": {
-						Type:     schema.TypeString,
-						Computed: true,
-=======
 			"source_control": {
 				Type:     schema.TypeList,
 				Computed: true,
@@ -279,7 +263,6 @@
 							Type:     schema.TypeString,
 							Computed: true,
 						},
->>>>>>> d53a029a
 					},
 				},
 			},
@@ -650,30 +633,6 @@
 
 	result["scm_type"] = string(input.ScmType)
 
-<<<<<<< HEAD
-	results = append(results, result)
-	return results
-}
-
-func flattenAppServiceSourceControl(input *web.SiteSourceControlProperties) []interface{} {
-	results := make([]interface{}, 0)
-	result := make(map[string]interface{}, 0)
-
-	if input == nil {
-		log.Printf("[DEBUG] SiteSourceControlProperties is nil")
-		return results
-	}
-
-	if input.RepoURL != nil {
-		result["repo_url"] = *input.RepoURL
-	}
-
-	if input.Branch != nil {
-		result["branch"] = *input.Branch
-	}
-
-=======
->>>>>>> d53a029a
 	results = append(results, result)
 	return results
 }
