--- conflicted
+++ resolved
@@ -877,16 +877,8 @@
   resource_group_name = "${azurerm_resource_group.test.name}"
   tenant_id           = "${data.azurerm_client_config.current.tenant_id}"
 
-<<<<<<< HEAD
   sku_name = "premium"
 %s
-=======
-  sku {
-    name = "premium"
-  }
-
-  %s
->>>>>>> 3b0cbe64
 }
 
 %s
