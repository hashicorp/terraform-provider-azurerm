package azurerm

import (
	"bytes"
	"fmt"
	"log"
	"net/url"
	"strings"

	"github.com/Azure/azure-sdk-for-go/services/compute/mgmt/2017-12-01/compute"
	"github.com/Azure/azure-sdk-for-go/storage"
	"github.com/hashicorp/terraform/helper/hashcode"
	"github.com/hashicorp/terraform/helper/schema"
	"github.com/hashicorp/terraform/helper/validation"
	"github.com/terraform-providers/terraform-provider-azurerm/azurerm/utils"
)

func resourceArmVirtualMachine() *schema.Resource {
	return &schema.Resource{
		Create: resourceArmVirtualMachineCreate,
		Read:   resourceArmVirtualMachineRead,
		Update: resourceArmVirtualMachineCreate,
		Delete: resourceArmVirtualMachineDelete,
		Importer: &schema.ResourceImporter{
			State: schema.ImportStatePassthrough,
		},

		Schema: map[string]*schema.Schema{
			"name": {
				Type:     schema.TypeString,
				Required: true,
				ForceNew: true,
			},

			"location": locationSchema(),

			"resource_group_name": resourceGroupNameSchema(),

			"zones": singleZonesSchema(),

			"plan": {
				Type:     schema.TypeList,
				Optional: true,
				MaxItems: 1,
				Elem: &schema.Resource{
					Schema: map[string]*schema.Schema{
						"name": {
							Type:     schema.TypeString,
							Required: true,
						},

						"publisher": {
							Type:     schema.TypeString,
							Required: true,
						},

						"product": {
							Type:     schema.TypeString,
							Required: true,
						},
					},
				},
			},

			"availability_set_id": {
				Type:     schema.TypeString,
				Optional: true,
				Computed: true,
				ForceNew: true,
				StateFunc: func(id interface{}) string {
					return strings.ToLower(id.(string))
				},
			},

			"identity": {
				Type:     schema.TypeList,
				Optional: true,
				Computed: true,
				MaxItems: 1,
				Elem: &schema.Resource{
					Schema: map[string]*schema.Schema{
						"type": {
							Type:             schema.TypeString,
							Required:         true,
							DiffSuppressFunc: ignoreCaseDiffSuppressFunc,
							ValidateFunc: validation.StringInSlice([]string{
								"SystemAssigned",
							}, true),
						},
						"principal_id": {
							Type:     schema.TypeString,
							Computed: true,
						},
					},
				},
			},

			"license_type": {
				Type:             schema.TypeString,
				Optional:         true,
				Computed:         true,
				DiffSuppressFunc: ignoreCaseDiffSuppressFunc,
				ValidateFunc: validation.StringInSlice([]string{
					"Windows_Client",
					"Windows_Server",
				}, true),
			},

			"vm_size": {
				Type:             schema.TypeString,
				Required:         true,
				DiffSuppressFunc: ignoreCaseDiffSuppressFunc,
			},

			"storage_image_reference": {
				Type:     schema.TypeSet,
				Optional: true,
				Computed: true,
				ForceNew: true,
				MaxItems: 1,
				Elem: &schema.Resource{
					Schema: map[string]*schema.Schema{
						"id": {
							Type:     schema.TypeString,
							Optional: true,
							ForceNew: true,
						},

						"publisher": {
							Type:     schema.TypeString,
							Optional: true,
							ForceNew: true,
						},

						"offer": {
							Type:     schema.TypeString,
							Optional: true,
							ForceNew: true,
						},

						"sku": {
							Type:     schema.TypeString,
							Optional: true,
							ForceNew: true,
						},

						"version": {
							Type:     schema.TypeString,
							Optional: true,
							Computed: true,
							ForceNew: true,
						},
					},
				},
				Set: resourceArmVirtualMachineStorageImageReferenceHash,
			},

			"storage_os_disk": {
				Type:     schema.TypeList,
				Required: true,
				MaxItems: 1,
				Elem: &schema.Resource{
					Schema: map[string]*schema.Schema{
						"os_type": {
							Type:     schema.TypeString,
							Optional: true,
							Computed: true,
							ValidateFunc: validation.StringInSlice([]string{
								string(compute.Linux),
								string(compute.Windows),
							}, true),
							DiffSuppressFunc: ignoreCaseDiffSuppressFunc,
						},

						"name": {
							Type:     schema.TypeString,
							Required: true,
						},

						"vhd_uri": {
							Type:     schema.TypeString,
							Optional: true,
							ForceNew: true,
							ConflictsWith: []string{
								"storage_os_disk.0.managed_disk_id",
								"storage_os_disk.0.managed_disk_type",
							},
						},

						"managed_disk_id": {
							Type:          schema.TypeString,
							Optional:      true,
							ForceNew:      true,
							Computed:      true,
							ConflictsWith: []string{"storage_os_disk.0.vhd_uri"},
						},

						"managed_disk_type": {
							Type:          schema.TypeString,
							Optional:      true,
							Computed:      true,
							ConflictsWith: []string{"storage_os_disk.0.vhd_uri"},
							ValidateFunc: validation.StringInSlice([]string{
								string(compute.PremiumLRS),
								string(compute.StandardLRS),
							}, true),
						},

						"image_uri": {
							Type:     schema.TypeString,
							Optional: true,
						},

						"caching": {
							Type:     schema.TypeString,
							Optional: true,
							Computed: true,
						},

						"create_option": {
							Type:             schema.TypeString,
							Required:         true,
							DiffSuppressFunc: ignoreCaseDiffSuppressFunc,
						},

						"disk_size_gb": {
							Type:         schema.TypeInt,
							Optional:     true,
							Computed:     true,
							ValidateFunc: validateDiskSizeGB,
						},
					},
				},
			},

			"delete_os_disk_on_termination": {
				Type:     schema.TypeBool,
				Optional: true,
				Default:  false,
			},

			"storage_data_disk": {
				Type:     schema.TypeList,
				Optional: true,
				Elem: &schema.Resource{
					Schema: map[string]*schema.Schema{
						"name": {
							Type:     schema.TypeString,
							Required: true,
						},

						"vhd_uri": {
							Type:     schema.TypeString,
							Optional: true,
						},

						"managed_disk_id": {
							Type:             schema.TypeString,
							Optional:         true,
							Computed:         true,
							DiffSuppressFunc: ignoreCaseDiffSuppressFunc,
						},

						"managed_disk_type": {
							Type:     schema.TypeString,
							Optional: true,
							Computed: true,
							ValidateFunc: validation.StringInSlice([]string{
								string(compute.PremiumLRS),
								string(compute.StandardLRS),
							}, true),
						},

						"create_option": {
							Type:             schema.TypeString,
							Required:         true,
							DiffSuppressFunc: ignoreCaseDiffSuppressFunc,
						},

						"caching": {
							Type:     schema.TypeString,
							Optional: true,
							Computed: true,
						},

						"disk_size_gb": {
							Type:         schema.TypeInt,
							Optional:     true,
							Computed:     true,
							ValidateFunc: validateDiskSizeGB,
						},

						"lun": {
							Type:     schema.TypeInt,
							Required: true,
						},

						"write_accelerator_enabled": {
							Type:     schema.TypeBool,
							Optional: true,
						},
					},
				},
			},

			"delete_data_disks_on_termination": {
				Type:     schema.TypeBool,
				Optional: true,
				Default:  false,
			},

			"boot_diagnostics": {
				Type:     schema.TypeList,
				Optional: true,
				MaxItems: 1,
				Elem: &schema.Resource{
					Schema: map[string]*schema.Schema{
						"enabled": {
							Type:     schema.TypeBool,
							Required: true,
						},

						"storage_uri": {
							Type:     schema.TypeString,
							Required: true,
						},
					},
				},
			},

			"os_profile": {
				Type:     schema.TypeSet,
				Optional: true,
				MaxItems: 1,
				Elem: &schema.Resource{
					Schema: map[string]*schema.Schema{
						"computer_name": {
							Type:     schema.TypeString,
							ForceNew: true,
							Required: true,
						},

						"admin_username": {
							Type:     schema.TypeString,
							Required: true,
						},

						"admin_password": {
							Type:      schema.TypeString,
							Optional:  true,
							Sensitive: true,
						},

						"custom_data": {
							Type:      schema.TypeString,
							ForceNew:  true,
							Optional:  true,
							Computed:  true,
							StateFunc: userDataStateFunc,
						},
					},
				},
				Set: resourceArmVirtualMachineStorageOsProfileHash,
			},

			"os_profile_windows_config": {
				Type:     schema.TypeSet,
				Optional: true,
				MaxItems: 1,
				Elem: &schema.Resource{
					Schema: map[string]*schema.Schema{
						"provision_vm_agent": {
							Type:     schema.TypeBool,
							Optional: true,
							Default:  false,
						},
						"enable_automatic_upgrades": {
							Type:     schema.TypeBool,
							Optional: true,
							Default:  false,
						},
						"winrm": {
							Type:     schema.TypeList,
							Optional: true,
							Elem: &schema.Resource{
								Schema: map[string]*schema.Schema{
									"protocol": {
										Type:     schema.TypeString,
										Required: true,
									},
									"certificate_url": {
										Type:     schema.TypeString,
										Optional: true,
									},
								},
							},
						},
						"additional_unattend_config": {
							Type:     schema.TypeList,
							Optional: true,
							Elem: &schema.Resource{
								Schema: map[string]*schema.Schema{
									"pass": {
										Type:     schema.TypeString,
										Required: true,
									},
									"component": {
										Type:     schema.TypeString,
										Required: true,
									},
									"setting_name": {
										Type:     schema.TypeString,
										Required: true,
									},
									"content": {
										Type:     schema.TypeString,
										Required: true,
									},
								},
							},
						},
					},
				},
				Set:           resourceArmVirtualMachineStorageOsProfileWindowsConfigHash,
				ConflictsWith: []string{"os_profile_linux_config"},
			},

			"os_profile_linux_config": {
				Type:     schema.TypeSet,
				Optional: true,
				MaxItems: 1,
				Elem: &schema.Resource{
					Schema: map[string]*schema.Schema{
						"disable_password_authentication": {
							Type:     schema.TypeBool,
							Required: true,
						},
						"ssh_keys": {
							Type:     schema.TypeList,
							Optional: true,
							Elem: &schema.Resource{
								Schema: map[string]*schema.Schema{
									"path": {
										Type:     schema.TypeString,
										Required: true,
									},
									"key_data": {
										Type:     schema.TypeString,
										Optional: true,
									},
								},
							},
						},
					},
				},
				Set:           resourceArmVirtualMachineStorageOsProfileLinuxConfigHash,
				ConflictsWith: []string{"os_profile_windows_config"},
			},

			"os_profile_secrets": {
				Type:     schema.TypeList,
				Optional: true,
				Elem: &schema.Resource{
					Schema: map[string]*schema.Schema{
						"source_vault_id": {
							Type:     schema.TypeString,
							Required: true,
						},

						"vault_certificates": {
							Type:     schema.TypeList,
							Optional: true,
							Elem: &schema.Resource{
								Schema: map[string]*schema.Schema{
									"certificate_url": {
										Type:     schema.TypeString,
										Required: true,
									},
									"certificate_store": {
										Type:     schema.TypeString,
										Optional: true,
									},
								},
							},
						},
					},
				},
			},

			"network_interface_ids": {
				Type:     schema.TypeList,
				Required: true,
				Elem: &schema.Schema{
					Type: schema.TypeString,
				},
			},

			"primary_network_interface_id": {
				Type:     schema.TypeString,
				Optional: true,
			},

			"tags": tagsSchema(),
		},
	}
}

func resourceArmVirtualMachineCreate(d *schema.ResourceData, meta interface{}) error {
	client := meta.(*ArmClient).vmClient
	ctx := meta.(*ArmClient).StopContext

	log.Printf("[INFO] preparing arguments for Azure ARM Virtual Machine creation.")

	name := d.Get("name").(string)
	location := azureRMNormalizeLocation(d.Get("location").(string))
	resGroup := d.Get("resource_group_name").(string)
	tags := d.Get("tags").(map[string]interface{})
	expandedTags := expandTags(tags)
	zones := expandZones(d.Get("zones").([]interface{}))

	osDisk, err := expandAzureRmVirtualMachineOsDisk(d)
	if err != nil {
		return err
	}
	storageProfile := compute.StorageProfile{
		OsDisk: osDisk,
	}

	if _, ok := d.GetOk("storage_image_reference"); ok {
		imageRef, err := expandAzureRmVirtualMachineImageReference(d)
		if err != nil {
			return err
		}
		storageProfile.ImageReference = imageRef
	}

	if _, ok := d.GetOk("storage_data_disk"); ok {
		dataDisks, err := expandAzureRmVirtualMachineDataDisk(d)
		if err != nil {
			return err
		}
		storageProfile.DataDisks = &dataDisks
	}

	networkProfile := expandAzureRmVirtualMachineNetworkProfile(d)
	vmSize := d.Get("vm_size").(string)
	properties := compute.VirtualMachineProperties{
		NetworkProfile: &networkProfile,
		HardwareProfile: &compute.HardwareProfile{
			VMSize: compute.VirtualMachineSizeTypes(vmSize),
		},
		StorageProfile: &storageProfile,
	}

	if v, ok := d.GetOk("license_type"); ok {
		license := v.(string)
		properties.LicenseType = &license
	}

	if _, ok := d.GetOk("boot_diagnostics"); ok {
		diagnosticsProfile := expandAzureRmVirtualMachineDiagnosticsProfile(d)
		if diagnosticsProfile != nil {
			properties.DiagnosticsProfile = diagnosticsProfile
		}
	}

	if _, ok := d.GetOk("os_profile"); ok {
		osProfile, err := expandAzureRmVirtualMachineOsProfile(d)
		if err != nil {
			return err
		}
		properties.OsProfile = osProfile
	}

	if v, ok := d.GetOk("availability_set_id"); ok {
		availabilitySet := v.(string)
		availSet := compute.SubResource{
			ID: &availabilitySet,
		}

		properties.AvailabilitySet = &availSet
	}

	vm := compute.VirtualMachine{
		Name:                     &name,
		Location:                 &location,
		VirtualMachineProperties: &properties,
		Tags:  expandedTags,
		Zones: zones,
	}

	if _, ok := d.GetOk("identity"); ok {
		vmIdentity := expandAzureRmVirtualMachineIdentity(d)
		vm.Identity = vmIdentity
	}

	if _, ok := d.GetOk("plan"); ok {
		plan, err := expandAzureRmVirtualMachinePlan(d)
		if err != nil {
			return err
		}

		vm.Plan = plan
	}

	future, err := client.CreateOrUpdate(ctx, resGroup, name, vm)
	if err != nil {
		return err
	}

	err = future.WaitForCompletion(ctx, client.Client)
	if err != nil {
		return err
	}

	read, err := client.Get(ctx, resGroup, name, "")
	if err != nil {
		return err
	}
	if read.ID == nil {
		return fmt.Errorf("Cannot read Virtual Machine %s (resource group %s) ID", name, resGroup)
	}

	d.SetId(*read.ID)

	return resourceArmVirtualMachineRead(d, meta)
}

func resourceArmVirtualMachineRead(d *schema.ResourceData, meta interface{}) error {
	vmClient := meta.(*ArmClient).vmClient
	ctx := meta.(*ArmClient).StopContext

	id, err := parseAzureResourceID(d.Id())
	if err != nil {
		return err
	}
	resGroup := id.ResourceGroup
	name := id.Path["virtualMachines"]

	resp, err := vmClient.Get(ctx, resGroup, name, "")
	if err != nil {
		if utils.ResponseWasNotFound(resp.Response) {
			d.SetId("")
			return nil
		}
		return fmt.Errorf("Error making Read request on Azure Virtual Machine %s: %+v", name, err)
	}

	d.Set("name", resp.Name)
	d.Set("resource_group_name", resGroup)
	d.Set("zones", resp.Zones)
	if location := resp.Location; location != nil {
		d.Set("location", azureRMNormalizeLocation(*location))
	}

	if resp.Plan != nil {
		if err := d.Set("plan", flattenAzureRmVirtualMachinePlan(resp.Plan)); err != nil {
			return fmt.Errorf("[DEBUG] Error setting Virtual Machine Plan error: %#v", err)
		}
	}

	d.Set("identity", flattenAzureRmVirtualMachineIdentity(resp.Identity))

	if resp.VirtualMachineProperties.AvailabilitySet != nil {
		d.Set("availability_set_id", strings.ToLower(*resp.VirtualMachineProperties.AvailabilitySet.ID))
	}

	d.Set("vm_size", resp.VirtualMachineProperties.HardwareProfile.VMSize)

	if resp.VirtualMachineProperties.StorageProfile.ImageReference != nil {
		if err := d.Set("storage_image_reference", schema.NewSet(resourceArmVirtualMachineStorageImageReferenceHash, flattenAzureRmVirtualMachineImageReference(resp.VirtualMachineProperties.StorageProfile.ImageReference))); err != nil {
			return fmt.Errorf("[DEBUG] Error setting Virtual Machine Storage Image Reference error: %#v", err)
		}
	}

	if osDisk := resp.VirtualMachineProperties.StorageProfile.OsDisk; osDisk != nil {
		diskInfo, err := resourceArmVirtualMachineGetManagedDiskInfo(osDisk.ManagedDisk, meta)
		if err != nil {
			return fmt.Errorf("[DEBUG] Error getting managed OS disk detailed information: %#v", err)
		}
		if err := d.Set("storage_os_disk", flattenAzureRmVirtualMachineOsDisk(osDisk, diskInfo)); err != nil {
			return fmt.Errorf("[DEBUG] Error setting Virtual Machine Storage OS Disk error: %#v", err)
		}
	}

	if dataDisks := resp.VirtualMachineProperties.StorageProfile.DataDisks; dataDisks != nil {
		disksInfo := make([]*compute.Disk, len(*dataDisks))
		for i, dataDisk := range *dataDisks {
			diskInfo, err := resourceArmVirtualMachineGetManagedDiskInfo(dataDisk.ManagedDisk, meta)
			if err != nil {
				return fmt.Errorf("[DEBUG] Error getting managed data disk detailed information: %#v", err)
			}
			disksInfo[i] = diskInfo
		}
		if err := d.Set("storage_data_disk", flattenAzureRmVirtualMachineDataDisk(dataDisks, disksInfo)); err != nil {
			return fmt.Errorf("[DEBUG] Error setting Virtual Machine Storage Data Disks error: %#v", err)
		}
	}

	if resp.VirtualMachineProperties.OsProfile != nil {
		if err := d.Set("os_profile", schema.NewSet(resourceArmVirtualMachineStorageOsProfileHash, flattenAzureRmVirtualMachineOsProfile(resp.VirtualMachineProperties.OsProfile))); err != nil {
			return fmt.Errorf("[DEBUG] Error setting Virtual Machine Storage OS Profile: %#v", err)
		}

		if resp.VirtualMachineProperties.OsProfile.WindowsConfiguration != nil {
			if err := d.Set("os_profile_windows_config", schema.NewSet(resourceArmVirtualMachineStorageOsProfileWindowsConfigHash, flattenAzureRmVirtualMachineOsProfileWindowsConfiguration(resp.VirtualMachineProperties.OsProfile.WindowsConfiguration))); err != nil {
				return fmt.Errorf("[DEBUG] Error setting Virtual Machine Storage OS Profile Windows Configuration: %#v", err)
			}
		}

		if resp.VirtualMachineProperties.OsProfile.LinuxConfiguration != nil {
			if err := d.Set("os_profile_linux_config", schema.NewSet(resourceArmVirtualMachineStorageOsProfileLinuxConfigHash, flattenAzureRmVirtualMachineOsProfileLinuxConfiguration(resp.VirtualMachineProperties.OsProfile.LinuxConfiguration))); err != nil {
				return fmt.Errorf("[DEBUG] Error setting Virtual Machine Storage OS Profile Linux Configuration: %#v", err)
			}
		}

		if resp.VirtualMachineProperties.OsProfile.Secrets != nil {
			if err := d.Set("os_profile_secrets", flattenAzureRmVirtualMachineOsProfileSecrets(resp.VirtualMachineProperties.OsProfile.Secrets)); err != nil {
				return fmt.Errorf("[DEBUG] Error setting Virtual Machine Storage OS Profile Secrets: %#v", err)
			}
		}
	}

	if resp.VirtualMachineProperties.DiagnosticsProfile != nil && resp.VirtualMachineProperties.DiagnosticsProfile.BootDiagnostics != nil {
		if err := d.Set("boot_diagnostics", flattenAzureRmVirtualMachineDiagnosticsProfile(resp.VirtualMachineProperties.DiagnosticsProfile.BootDiagnostics)); err != nil {
			return fmt.Errorf("[DEBUG] Error setting Virtual Machine Diagnostics Profile: %#v", err)
		}
	}

	if resp.VirtualMachineProperties.NetworkProfile != nil {
		if err := d.Set("network_interface_ids", flattenAzureRmVirtualMachineNetworkInterfaces(resp.VirtualMachineProperties.NetworkProfile)); err != nil {
			return fmt.Errorf("[DEBUG] Error setting Virtual Machine Storage Network Interfaces: %#v", err)
		}

		if resp.VirtualMachineProperties.NetworkProfile.NetworkInterfaces != nil {
			for _, nic := range *resp.VirtualMachineProperties.NetworkProfile.NetworkInterfaces {
				if props := nic.NetworkInterfaceReferenceProperties; props != nil {
					if props.Primary != nil && *props.Primary {
						d.Set("primary_network_interface_id", nic.ID)
						break
					}
				}
			}
		}
	}

	flattenAndSetTags(d, resp.Tags)

	return nil
}

func resourceArmVirtualMachineDelete(d *schema.ResourceData, meta interface{}) error {
	client := meta.(*ArmClient).vmClient
	ctx := meta.(*ArmClient).StopContext

	id, err := parseAzureResourceID(d.Id())
	if err != nil {
		return err
	}
	resGroup := id.ResourceGroup
	name := id.Path["virtualMachines"]

	future, err := client.Delete(ctx, resGroup, name)
	if err != nil {
		return err
	}

	err = future.WaitForCompletion(ctx, client.Client)
	if err != nil {
		return err
	}

	// delete OS Disk if opted in
	if deleteOsDisk := d.Get("delete_os_disk_on_termination").(bool); deleteOsDisk {
		log.Printf("[INFO] delete_os_disk_on_termination is enabled, deleting disk from %s", name)

		osDisk, err := expandAzureRmVirtualMachineOsDisk(d)
		if err != nil {
			return fmt.Errorf("Error expanding OS Disk: %s", err)
		}

		if osDisk.Vhd != nil {
			if err = resourceArmVirtualMachineDeleteVhd(*osDisk.Vhd.URI, meta); err != nil {
				return fmt.Errorf("Error deleting OS Disk VHD: %+v", err)
			}
		} else if osDisk.ManagedDisk != nil {
			if err = resourceArmVirtualMachineDeleteManagedDisk(*osDisk.ManagedDisk.ID, meta); err != nil {
				return fmt.Errorf("Error deleting OS Managed Disk: %+v", err)
			}
		} else {
			return fmt.Errorf("Unable to locate OS managed disk properties from %s", name)
		}
	}

	// delete Data disks if opted in
	if deleteDataDisks := d.Get("delete_data_disks_on_termination").(bool); deleteDataDisks {
		log.Printf("[INFO] delete_data_disks_on_termination is enabled, deleting each data disk from %s", name)

		disks, err := expandAzureRmVirtualMachineDataDisk(d)
		if err != nil {
			return fmt.Errorf("Error expanding Data Disks: %s", err)
		}

		for _, disk := range disks {
			if disk.Vhd != nil {
				if err = resourceArmVirtualMachineDeleteVhd(*disk.Vhd.URI, meta); err != nil {
					return fmt.Errorf("Error deleting Data Disk VHD: %+v", err)
				}
			} else if disk.ManagedDisk != nil {
				if err = resourceArmVirtualMachineDeleteManagedDisk(*disk.ManagedDisk.ID, meta); err != nil {
					return fmt.Errorf("Error deleting Data Managed Disk: %+v", err)
				}
			} else {
				return fmt.Errorf("Unable to locate data managed disk properties from %s", name)
			}
		}
	}

	return nil
}

func resourceArmVirtualMachineDeleteVhd(uri string, meta interface{}) error {
	vhdURL, err := url.Parse(uri)
	if err != nil {
		return fmt.Errorf("Cannot parse Disk VHD URI: %s", err)
	}

	// VHD URI is in the form: https://storageAccountName.blob.core.windows.net/containerName/blobName
	storageAccountName := strings.Split(vhdURL.Host, ".")[0]
	path := strings.Split(strings.TrimPrefix(vhdURL.Path, "/"), "/")
	containerName := path[0]
	blobName := path[1]

	storageAccountResourceGroupName, err := findStorageAccountResourceGroup(meta, storageAccountName)
	if err != nil {
		return fmt.Errorf("Error finding resource group for storage account %s: %+v", storageAccountName, err)
	}

	armClient := meta.(*ArmClient)
	ctx := armClient.StopContext

	blobClient, saExists, err := armClient.getBlobStorageClientForStorageAccount(ctx, storageAccountResourceGroupName, storageAccountName)
	if err != nil {
		return fmt.Errorf("Error creating blob store client for VHD deletion: %+v", err)
	}

	if !saExists {
		log.Printf("[INFO] Storage Account %q in resource group %q doesn't exist so the VHD blob won't exist", storageAccountName, storageAccountResourceGroupName)
		return nil
	}

	log.Printf("[INFO] Deleting VHD blob %s", blobName)
	container := blobClient.GetContainerReference(containerName)
	blob := container.GetBlobReference(blobName)
	options := &storage.DeleteBlobOptions{}
	err = blob.Delete(options)
	if err != nil {
		return fmt.Errorf("Error deleting VHD blob: %+v", err)
	}

	return nil
}

func resourceArmVirtualMachineDeleteManagedDisk(managedDiskID string, meta interface{}) error {
	client := meta.(*ArmClient).diskClient
	ctx := meta.(*ArmClient).StopContext

	id, err := parseAzureResourceID(managedDiskID)
	if err != nil {
		return err
	}
	resGroup := id.ResourceGroup
	name := id.Path["disks"]

	future, err := client.Delete(ctx, resGroup, name)
	if err != nil {
		return fmt.Errorf("Error deleting Managed Disk (%s %s) %+v", name, resGroup, err)
	}

	err = future.WaitForCompletion(ctx, client.Client)
	if err != nil {
		return fmt.Errorf("Error deleting Managed Disk (%s %s) %+v", name, resGroup, err)
	}

	return nil
}

func flattenAzureRmVirtualMachinePlan(plan *compute.Plan) []interface{} {
	result := make(map[string]interface{})
	result["name"] = *plan.Name
	result["publisher"] = *plan.Publisher
	result["product"] = *plan.Product

	return []interface{}{result}
}

func flattenAzureRmVirtualMachineImageReference(image *compute.ImageReference) []interface{} {
	result := make(map[string]interface{})
	if image.Publisher != nil {
		result["publisher"] = *image.Publisher
	}
	if image.Offer != nil {
		result["offer"] = *image.Offer
	}
	if image.Sku != nil {
		result["sku"] = *image.Sku
	}
	if image.Version != nil {
		result["version"] = *image.Version
	}
	if image.ID != nil {
		result["id"] = *image.ID
	}

	return []interface{}{result}
}

func flattenAzureRmVirtualMachineIdentity(identity *compute.VirtualMachineIdentity) []interface{} {
	if identity == nil {
		return make([]interface{}, 0)
	}

	result := make(map[string]interface{})
	result["type"] = string(identity.Type)
	if identity.PrincipalID != nil {
		result["principal_id"] = *identity.PrincipalID
	}

	return []interface{}{result}
}

func flattenAzureRmVirtualMachineDiagnosticsProfile(profile *compute.BootDiagnostics) []interface{} {
	result := make(map[string]interface{})

	result["enabled"] = *profile.Enabled
	if profile.StorageURI != nil {
		result["storage_uri"] = *profile.StorageURI
	}

	return []interface{}{result}
}

func flattenAzureRmVirtualMachineNetworkInterfaces(profile *compute.NetworkProfile) []interface{} {
	result := make([]interface{}, 0)
	for _, nic := range *profile.NetworkInterfaces {
		result = append(result, *nic.ID)
	}
	return result
}

func flattenAzureRmVirtualMachineOsProfileSecrets(secrets *[]compute.VaultSecretGroup) []interface{} {
	result := make([]interface{}, 0)
	for _, secret := range *secrets {
		s := map[string]interface{}{
			"source_vault_id": *secret.SourceVault.ID,
		}

		if secret.VaultCertificates != nil {
			certs := make([]map[string]interface{}, 0, len(*secret.VaultCertificates))
			for _, cert := range *secret.VaultCertificates {
				vaultCert := make(map[string]interface{})
				vaultCert["certificate_url"] = *cert.CertificateURL

				if cert.CertificateStore != nil {
					vaultCert["certificate_store"] = *cert.CertificateStore
				}

				certs = append(certs, vaultCert)
			}

			s["vault_certificates"] = certs
		}

		result = append(result, s)
	}
	return result
}

func flattenAzureRmVirtualMachineDataDisk(disks *[]compute.DataDisk, disksInfo []*compute.Disk) interface{} {
	result := make([]interface{}, len(*disks))
	for i, disk := range *disks {
		l := make(map[string]interface{})
		l["name"] = *disk.Name
		if disk.Vhd != nil {
			l["vhd_uri"] = *disk.Vhd.URI
		}
		if disk.ManagedDisk != nil {
			l["managed_disk_type"] = string(disk.ManagedDisk.StorageAccountType)
			l["managed_disk_id"] = *disk.ManagedDisk.ID
		}
		l["create_option"] = disk.CreateOption
		l["caching"] = string(disk.Caching)
		if disk.DiskSizeGB != nil {
			l["disk_size_gb"] = *disk.DiskSizeGB
		}
		l["lun"] = *disk.Lun

<<<<<<< HEAD
		if v := disk.WriteAcceleratorEnabled; v != nil {
			l["write_accelerator_enabled"] = *disk.WriteAcceleratorEnabled
		}
=======
		flattenAzureRmVirtualMachineReviseDiskInfo(l, disksInfo[i])
>>>>>>> 9d8b5451

		result[i] = l
	}
	return result
}

func flattenAzureRmVirtualMachineOsProfile(input *compute.OSProfile) []interface{} {
	result := make(map[string]interface{})
	result["computer_name"] = *input.ComputerName
	result["admin_username"] = *input.AdminUsername
	if input.CustomData != nil {
		result["custom_data"] = *input.CustomData
	}

	return []interface{}{result}
}

func flattenAzureRmVirtualMachineOsProfileWindowsConfiguration(config *compute.WindowsConfiguration) []interface{} {
	result := make(map[string]interface{})

	if config.ProvisionVMAgent != nil {
		result["provision_vm_agent"] = *config.ProvisionVMAgent
	}

	if config.EnableAutomaticUpdates != nil {
		result["enable_automatic_upgrades"] = *config.EnableAutomaticUpdates
	}

	if config.WinRM != nil {
		listeners := make([]map[string]interface{}, 0, len(*config.WinRM.Listeners))
		for _, i := range *config.WinRM.Listeners {
			listener := make(map[string]interface{})
			listener["protocol"] = i.Protocol

			if i.CertificateURL != nil {
				listener["certificate_url"] = *i.CertificateURL
			}

			listeners = append(listeners, listener)
		}

		result["winrm"] = listeners
	}

	if config.AdditionalUnattendContent != nil {
		content := make([]map[string]interface{}, 0, len(*config.AdditionalUnattendContent))
		for _, i := range *config.AdditionalUnattendContent {
			c := make(map[string]interface{})
			c["pass"] = i.PassName
			c["component"] = i.ComponentName
			c["setting_name"] = i.SettingName

			if i.Content != nil {
				c["content"] = *i.Content
			}

			content = append(content, c)
		}

		result["additional_unattend_config"] = content
	}

	return []interface{}{result}
}

func flattenAzureRmVirtualMachineOsProfileLinuxConfiguration(config *compute.LinuxConfiguration) []interface{} {

	result := make(map[string]interface{})
	result["disable_password_authentication"] = *config.DisablePasswordAuthentication

	if config.SSH != nil && len(*config.SSH.PublicKeys) > 0 {
		ssh_keys := make([]map[string]interface{}, 0, len(*config.SSH.PublicKeys))
		for _, i := range *config.SSH.PublicKeys {
			key := make(map[string]interface{})
			key["path"] = *i.Path

			if i.KeyData != nil {
				key["key_data"] = *i.KeyData
			}

			ssh_keys = append(ssh_keys, key)
		}

		result["ssh_keys"] = ssh_keys
	}

	return []interface{}{result}
}

func flattenAzureRmVirtualMachineOsDisk(disk *compute.OSDisk, diskInfo *compute.Disk) []interface{} {
	result := make(map[string]interface{})
	result["name"] = *disk.Name
	if disk.Vhd != nil {
		result["vhd_uri"] = *disk.Vhd.URI
	}
	if disk.ManagedDisk != nil {
		result["managed_disk_type"] = string(disk.ManagedDisk.StorageAccountType)
		if disk.ManagedDisk.ID != nil {
			result["managed_disk_id"] = *disk.ManagedDisk.ID
		}
	}
	result["create_option"] = disk.CreateOption
	result["caching"] = disk.Caching
	if disk.DiskSizeGB != nil {
		result["disk_size_gb"] = *disk.DiskSizeGB
	}
	result["os_type"] = string(disk.OsType)

	flattenAzureRmVirtualMachineReviseDiskInfo(result, diskInfo)

	return []interface{}{result}
}

func flattenAzureRmVirtualMachineReviseDiskInfo(result map[string]interface{}, diskInfo *compute.Disk) {
	if diskInfo != nil {
		if diskInfo.Sku != nil {
			result["managed_disk_type"] = string(diskInfo.Sku.Name)
		}
		if diskInfo.DiskProperties != nil && diskInfo.DiskProperties.DiskSizeGB != nil {
			result["disk_size_gb"] = *diskInfo.DiskProperties.DiskSizeGB
		}
	}
}

func expandAzureRmVirtualMachinePlan(d *schema.ResourceData) (*compute.Plan, error) {
	planConfigs := d.Get("plan").([]interface{})

	planConfig := planConfigs[0].(map[string]interface{})

	publisher := planConfig["publisher"].(string)
	name := planConfig["name"].(string)
	product := planConfig["product"].(string)

	return &compute.Plan{
		Publisher: &publisher,
		Name:      &name,
		Product:   &product,
	}, nil
}

func expandAzureRmVirtualMachineIdentity(d *schema.ResourceData) *compute.VirtualMachineIdentity {
	v := d.Get("identity")
	identities := v.([]interface{})
	identity := identities[0].(map[string]interface{})
	identityType := identity["type"].(string)
	return &compute.VirtualMachineIdentity{
		Type: compute.ResourceIdentityType(identityType),
	}
}

func expandAzureRmVirtualMachineOsProfile(d *schema.ResourceData) (*compute.OSProfile, error) {
	osProfiles := d.Get("os_profile").(*schema.Set).List()

	osProfile := osProfiles[0].(map[string]interface{})

	adminUsername := osProfile["admin_username"].(string)
	adminPassword := osProfile["admin_password"].(string)
	computerName := osProfile["computer_name"].(string)

	profile := &compute.OSProfile{
		AdminUsername: &adminUsername,
		ComputerName:  &computerName,
	}

	if adminPassword != "" {
		profile.AdminPassword = &adminPassword
	}

	if _, ok := d.GetOk("os_profile_windows_config"); ok {
		winConfig, err := expandAzureRmVirtualMachineOsProfileWindowsConfig(d)
		if err != nil {
			return nil, err
		}
		if winConfig != nil {
			profile.WindowsConfiguration = winConfig
		}
	}

	if _, ok := d.GetOk("os_profile_linux_config"); ok {
		linuxConfig, err := expandAzureRmVirtualMachineOsProfileLinuxConfig(d)
		if err != nil {
			return nil, err
		}
		if linuxConfig != nil {
			profile.LinuxConfiguration = linuxConfig
		}
	}

	if profile.LinuxConfiguration == nil && profile.WindowsConfiguration == nil {
		return nil, fmt.Errorf("Error: either a `os_profile_linux_config` or a `os_profile_windows_config` must be specified.")
	}

	if _, ok := d.GetOk("os_profile_secrets"); ok {
		secrets := expandAzureRmVirtualMachineOsProfileSecrets(d)
		if secrets != nil {
			profile.Secrets = secrets
		}
	}

	if v := osProfile["custom_data"].(string); v != "" {
		v = base64Encode(v)
		profile.CustomData = &v
	}

	return profile, nil
}

func expandAzureRmVirtualMachineOsProfileSecrets(d *schema.ResourceData) *[]compute.VaultSecretGroup {
	secretsConfig := d.Get("os_profile_secrets").([]interface{})
	secrets := make([]compute.VaultSecretGroup, 0, len(secretsConfig))

	for _, secretConfig := range secretsConfig {
		config := secretConfig.(map[string]interface{})
		sourceVaultId := config["source_vault_id"].(string)

		vaultSecretGroup := compute.VaultSecretGroup{
			SourceVault: &compute.SubResource{
				ID: &sourceVaultId,
			},
		}

		if v := config["vault_certificates"]; v != nil {
			certsConfig := v.([]interface{})
			certs := make([]compute.VaultCertificate, 0, len(certsConfig))
			for _, certConfig := range certsConfig {
				config := certConfig.(map[string]interface{})

				certUrl := config["certificate_url"].(string)
				cert := compute.VaultCertificate{
					CertificateURL: &certUrl,
				}
				if v := config["certificate_store"].(string); v != "" {
					cert.CertificateStore = &v
				}

				certs = append(certs, cert)
			}
			vaultSecretGroup.VaultCertificates = &certs
		}

		secrets = append(secrets, vaultSecretGroup)
	}

	return &secrets
}

func expandAzureRmVirtualMachineOsProfileLinuxConfig(d *schema.ResourceData) (*compute.LinuxConfiguration, error) {
	osProfilesLinuxConfig := d.Get("os_profile_linux_config").(*schema.Set).List()

	linuxConfig := osProfilesLinuxConfig[0].(map[string]interface{})
	disablePasswordAuth := linuxConfig["disable_password_authentication"].(bool)

	config := &compute.LinuxConfiguration{
		DisablePasswordAuthentication: &disablePasswordAuth,
	}

	linuxKeys := linuxConfig["ssh_keys"].([]interface{})
	sshPublicKeys := []compute.SSHPublicKey{}
	for _, key := range linuxKeys {

		sshKey, ok := key.(map[string]interface{})
		if !ok {
			continue
		}
		path := sshKey["path"].(string)
		keyData := sshKey["key_data"].(string)

		sshPublicKey := compute.SSHPublicKey{
			Path:    &path,
			KeyData: &keyData,
		}

		sshPublicKeys = append(sshPublicKeys, sshPublicKey)
	}

	if len(sshPublicKeys) > 0 {
		config.SSH = &compute.SSHConfiguration{
			PublicKeys: &sshPublicKeys,
		}
	}

	return config, nil
}

func expandAzureRmVirtualMachineOsProfileWindowsConfig(d *schema.ResourceData) (*compute.WindowsConfiguration, error) {
	osProfilesWindowsConfig := d.Get("os_profile_windows_config").(*schema.Set).List()

	osProfileConfig := osProfilesWindowsConfig[0].(map[string]interface{})
	config := &compute.WindowsConfiguration{}

	if v := osProfileConfig["provision_vm_agent"]; v != nil {
		provision := v.(bool)
		config.ProvisionVMAgent = &provision
	}

	if v := osProfileConfig["enable_automatic_upgrades"]; v != nil {
		update := v.(bool)
		config.EnableAutomaticUpdates = &update
	}

	if v := osProfileConfig["winrm"]; v != nil {
		winRm := v.([]interface{})
		if len(winRm) > 0 {
			winRmListeners := make([]compute.WinRMListener, 0, len(winRm))
			for _, winRmConfig := range winRm {
				config := winRmConfig.(map[string]interface{})

				protocol := config["protocol"].(string)
				winRmListener := compute.WinRMListener{
					Protocol: compute.ProtocolTypes(protocol),
				}
				if v := config["certificate_url"].(string); v != "" {
					winRmListener.CertificateURL = &v
				}

				winRmListeners = append(winRmListeners, winRmListener)
			}
			config.WinRM = &compute.WinRMConfiguration{
				Listeners: &winRmListeners,
			}
		}
	}
	if v := osProfileConfig["additional_unattend_config"]; v != nil {
		additionalConfig := v.([]interface{})
		if len(additionalConfig) > 0 {
			additionalConfigContent := make([]compute.AdditionalUnattendContent, 0, len(additionalConfig))
			for _, addConfig := range additionalConfig {
				config := addConfig.(map[string]interface{})
				pass := config["pass"].(string)
				component := config["component"].(string)
				settingName := config["setting_name"].(string)
				content := config["content"].(string)

				addContent := compute.AdditionalUnattendContent{
					PassName:      compute.PassNames(pass),
					ComponentName: compute.ComponentNames(component),
					SettingName:   compute.SettingNames(settingName),
				}

				if content != "" {
					addContent.Content = &content
				}

				additionalConfigContent = append(additionalConfigContent, addContent)
			}
			config.AdditionalUnattendContent = &additionalConfigContent
		}
	}
	return config, nil
}

func expandAzureRmVirtualMachineDataDisk(d *schema.ResourceData) ([]compute.DataDisk, error) {
	disks := d.Get("storage_data_disk").([]interface{})
	data_disks := make([]compute.DataDisk, 0, len(disks))
	for _, disk_config := range disks {
		config := disk_config.(map[string]interface{})

		name := config["name"].(string)
		createOption := config["create_option"].(string)
		vhdURI := config["vhd_uri"].(string)
		managedDiskType := config["managed_disk_type"].(string)
		managedDiskID := config["managed_disk_id"].(string)
		lun := int32(config["lun"].(int))

		data_disk := compute.DataDisk{
			Name:         &name,
			Lun:          &lun,
			CreateOption: compute.DiskCreateOptionTypes(createOption),
		}

		if vhdURI != "" {
			data_disk.Vhd = &compute.VirtualHardDisk{
				URI: &vhdURI,
			}
		}

		managedDisk := &compute.ManagedDiskParameters{}

		if managedDiskType != "" {
			managedDisk.StorageAccountType = compute.StorageAccountTypes(managedDiskType)
			data_disk.ManagedDisk = managedDisk
		}

		if managedDiskID != "" {
			managedDisk.ID = &managedDiskID
			data_disk.ManagedDisk = managedDisk
		}

		if vhdURI != "" && managedDiskID != "" {
			return nil, fmt.Errorf("[ERROR] Conflict between `vhd_uri` and `managed_disk_id` (only one or the other can be used)")
		}
		if vhdURI != "" && managedDiskType != "" {
			return nil, fmt.Errorf("[ERROR] Conflict between `vhd_uri` and `managed_disk_type` (only one or the other can be used)")
		}
		if managedDiskID == "" && vhdURI == "" && strings.EqualFold(string(data_disk.CreateOption), string(compute.Attach)) {
			return nil, fmt.Errorf("[ERROR] Must specify `vhd_uri` or `managed_disk_id` to attach")
		}

		if v := config["caching"].(string); v != "" {
			data_disk.Caching = compute.CachingTypes(v)
		}

		if v, ok := config["disk_size_gb"].(int); ok {
			data_disk.DiskSizeGB = utils.Int32(int32(v))
		}

		if v, ok := config["write_accelerator_enabled"].(bool); ok {
			data_disk.WriteAcceleratorEnabled = utils.Bool(v)
		}

		data_disks = append(data_disks, data_disk)
	}

	return data_disks, nil
}

func expandAzureRmVirtualMachineDiagnosticsProfile(d *schema.ResourceData) *compute.DiagnosticsProfile {
	bootDiagnostics := d.Get("boot_diagnostics").([]interface{})

	diagnosticsProfile := &compute.DiagnosticsProfile{}
	if len(bootDiagnostics) > 0 {
		bootDiagnostic := bootDiagnostics[0].(map[string]interface{})

		diagnostic := &compute.BootDiagnostics{
			Enabled:    utils.Bool(bootDiagnostic["enabled"].(bool)),
			StorageURI: utils.String(bootDiagnostic["storage_uri"].(string)),
		}

		diagnosticsProfile.BootDiagnostics = diagnostic

		return diagnosticsProfile
	}

	return nil
}

func expandAzureRmVirtualMachineImageReference(d *schema.ResourceData) (*compute.ImageReference, error) {
	storageImageRefs := d.Get("storage_image_reference").(*schema.Set).List()

	storageImageRef := storageImageRefs[0].(map[string]interface{})
	imageID := storageImageRef["id"].(string)
	publisher := storageImageRef["publisher"].(string)

	imageReference := compute.ImageReference{}

	if imageID != "" && publisher != "" {
		return nil, fmt.Errorf("[ERROR] Conflict between `id` and `publisher` (only one or the other can be used)")
	}

	if imageID != "" {
		imageReference.ID = utils.String(storageImageRef["id"].(string))
	} else {
		offer := storageImageRef["offer"].(string)
		sku := storageImageRef["sku"].(string)
		version := storageImageRef["version"].(string)

		imageReference = compute.ImageReference{
			Publisher: &publisher,
			Offer:     &offer,
			Sku:       &sku,
			Version:   &version,
		}
	}

	return &imageReference, nil
}

func expandAzureRmVirtualMachineNetworkProfile(d *schema.ResourceData) compute.NetworkProfile {
	nicIds := d.Get("network_interface_ids").([]interface{})
	primaryNicId := d.Get("primary_network_interface_id").(string)
	network_interfaces := make([]compute.NetworkInterfaceReference, 0, len(nicIds))

	network_profile := compute.NetworkProfile{}

	for _, nic := range nicIds {
		id := nic.(string)
		primary := id == primaryNicId

		network_interface := compute.NetworkInterfaceReference{
			ID: &id,
			NetworkInterfaceReferenceProperties: &compute.NetworkInterfaceReferenceProperties{
				Primary: &primary,
			},
		}
		network_interfaces = append(network_interfaces, network_interface)
	}

	network_profile.NetworkInterfaces = &network_interfaces

	return network_profile
}

func expandAzureRmVirtualMachineOsDisk(d *schema.ResourceData) (*compute.OSDisk, error) {
	disks := d.Get("storage_os_disk").([]interface{})

	config := disks[0].(map[string]interface{})

	name := config["name"].(string)
	imageURI := config["image_uri"].(string)
	createOption := config["create_option"].(string)
	vhdURI := config["vhd_uri"].(string)
	managedDiskType := config["managed_disk_type"].(string)
	managedDiskID := config["managed_disk_id"].(string)

	osDisk := &compute.OSDisk{
		Name:         &name,
		CreateOption: compute.DiskCreateOptionTypes(createOption),
	}

	if vhdURI != "" {
		osDisk.Vhd = &compute.VirtualHardDisk{
			URI: &vhdURI,
		}
	}

	managedDisk := &compute.ManagedDiskParameters{}

	if managedDiskType != "" {
		managedDisk.StorageAccountType = compute.StorageAccountTypes(managedDiskType)
		osDisk.ManagedDisk = managedDisk
	}

	if managedDiskID != "" {
		managedDisk.ID = &managedDiskID
		osDisk.ManagedDisk = managedDisk
	}

	//BEGIN: code to be removed after GH-13016 is merged
	if vhdURI != "" && managedDiskID != "" {
		return nil, fmt.Errorf("[ERROR] Conflict between `vhd_uri` and `managed_disk_id` (only one or the other can be used)")
	}
	if vhdURI != "" && managedDiskType != "" {
		return nil, fmt.Errorf("[ERROR] Conflict between `vhd_uri` and `managed_disk_type` (only one or the other can be used)")
	}
	//END: code to be removed after GH-13016 is merged
	if managedDiskID == "" && vhdURI == "" && strings.EqualFold(string(osDisk.CreateOption), string(compute.Attach)) {
		return nil, fmt.Errorf("[ERROR] Must specify `vhd_uri` or `managed_disk_id` to attach")
	}

	if v := config["image_uri"].(string); v != "" {
		osDisk.Image = &compute.VirtualHardDisk{
			URI: &imageURI,
		}
	}

	if v := config["os_type"].(string); v != "" {
		osDisk.OsType = compute.OperatingSystemTypes(v)
	}

	if v := config["caching"].(string); v != "" {
		osDisk.Caching = compute.CachingTypes(v)
	}

	if v := config["disk_size_gb"].(int); v != 0 {
		osDisk.DiskSizeGB = utils.Int32(int32(v))
	}

	return osDisk, nil
}

func findStorageAccountResourceGroup(meta interface{}, storageAccountName string) (string, error) {
	client := meta.(*ArmClient).resourcesClient
	ctx := meta.(*ArmClient).StopContext
	filter := fmt.Sprintf("name eq '%s' and resourceType eq 'Microsoft.Storage/storageAccounts'", storageAccountName)
	expand := ""
	var pager *int32

	rf, err := client.List(ctx, filter, expand, pager)
	if err != nil {
		return "", fmt.Errorf("Error making resource request for query %s: %+v", filter, err)
	}

	results := rf.Values()
	if len(results) != 1 {
		return "", fmt.Errorf("Wrong number of results making resource request for query %s: %d", filter, len(results))
	}

	id, err := parseAzureResourceID(*results[0].ID)
	if err != nil {
		return "", err
	}

	return id.ResourceGroup, nil
}

func resourceArmVirtualMachineStorageOsProfileHash(v interface{}) int {
	var buf bytes.Buffer

	if m, ok := v.(map[string]interface{}); ok {
		buf.WriteString(fmt.Sprintf("%s-", m["admin_username"].(string)))
		buf.WriteString(fmt.Sprintf("%s-", m["computer_name"].(string)))
	}

	return hashcode.String(buf.String())
}

func resourceArmVirtualMachineStorageOsProfileWindowsConfigHash(v interface{}) int {
	var buf bytes.Buffer

	if m, ok := v.(map[string]interface{}); ok {
		if v, ok := m["provision_vm_agent"]; ok {
			buf.WriteString(fmt.Sprintf("%t-", v.(bool)))
		}
		if v, ok := m["enable_automatic_upgrades"]; ok {
			buf.WriteString(fmt.Sprintf("%t-", v.(bool)))
		}
	}

	return hashcode.String(buf.String())
}

func resourceArmVirtualMachineStorageOsProfileLinuxConfigHash(v interface{}) int {
	var buf bytes.Buffer

	if m, ok := v.(map[string]interface{}); ok {
		buf.WriteString(fmt.Sprintf("%t-", m["disable_password_authentication"].(bool)))
	}

	return hashcode.String(buf.String())
}

func resourceArmVirtualMachineStorageImageReferenceHash(v interface{}) int {
	var buf bytes.Buffer

	if m, ok := v.(map[string]interface{}); ok {
		if v, ok := m["publisher"]; ok {
			buf.WriteString(fmt.Sprintf("%s-", v.(string)))
		}
		if v, ok := m["offer"]; ok {
			buf.WriteString(fmt.Sprintf("%s-", v.(string)))
		}
		if v, ok := m["sku"]; ok {
			buf.WriteString(fmt.Sprintf("%s-", v.(string)))
		}
		if v, ok := m["id"]; ok {
			buf.WriteString(fmt.Sprintf("%s-", v.(string)))
		}
	}

	return hashcode.String(buf.String())
}

func resourceArmVirtualMachineGetManagedDiskInfo(disk *compute.ManagedDiskParameters, meta interface{}) (*compute.Disk, error) {
	client := meta.(*ArmClient).diskClient
	ctx := meta.(*ArmClient).StopContext

	if disk == nil || disk.ID == nil {
		return nil, nil
	}

	diskId := *disk.ID
	id, err := parseAzureResourceID(diskId)
	if err != nil {
		return nil, fmt.Errorf("Error parsing Disk ID %q: %+v", diskId, err)
	}

	resourceGroup := id.ResourceGroup
	name := id.Path["disks"]
	diskResp, err := client.Get(ctx, resourceGroup, name)
	if err != nil {
		return nil, fmt.Errorf("Error retrieving Disk %q (Resource Group %q): %+v", name, resourceGroup, err)
	}

	return &diskResp, nil
}<|MERGE_RESOLUTION|>--- conflicted
+++ resolved
@@ -995,13 +995,11 @@
 		}
 		l["lun"] = *disk.Lun
 
-<<<<<<< HEAD
 		if v := disk.WriteAcceleratorEnabled; v != nil {
 			l["write_accelerator_enabled"] = *disk.WriteAcceleratorEnabled
 		}
-=======
+
 		flattenAzureRmVirtualMachineReviseDiskInfo(l, disksInfo[i])
->>>>>>> 9d8b5451
 
 		result[i] = l
 	}
