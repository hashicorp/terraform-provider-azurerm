package clients

import (
	"context"

	"github.com/terraform-providers/terraform-provider-azurerm/azurerm/internal/common"
	"github.com/terraform-providers/terraform-provider-azurerm/azurerm/internal/features"
	analysisServices "github.com/terraform-providers/terraform-provider-azurerm/azurerm/internal/services/analysisservices/client"
	apiManagement "github.com/terraform-providers/terraform-provider-azurerm/azurerm/internal/services/apimanagement/client"
	appConfiguration "github.com/terraform-providers/terraform-provider-azurerm/azurerm/internal/services/appconfiguration/client"
	applicationInsights "github.com/terraform-providers/terraform-provider-azurerm/azurerm/internal/services/applicationinsights/client"
	authorization "github.com/terraform-providers/terraform-provider-azurerm/azurerm/internal/services/authorization/client"
	automation "github.com/terraform-providers/terraform-provider-azurerm/azurerm/internal/services/automation/client"
	batch "github.com/terraform-providers/terraform-provider-azurerm/azurerm/internal/services/batch/client"
	bot "github.com/terraform-providers/terraform-provider-azurerm/azurerm/internal/services/bot/client"
	cdn "github.com/terraform-providers/terraform-provider-azurerm/azurerm/internal/services/cdn/client"
	cognitiveServices "github.com/terraform-providers/terraform-provider-azurerm/azurerm/internal/services/cognitive/client"
	compute "github.com/terraform-providers/terraform-provider-azurerm/azurerm/internal/services/compute/client"
	containerServices "github.com/terraform-providers/terraform-provider-azurerm/azurerm/internal/services/containers/client"
	cosmosdb "github.com/terraform-providers/terraform-provider-azurerm/azurerm/internal/services/cosmos/client"
	costmanagement "github.com/terraform-providers/terraform-provider-azurerm/azurerm/internal/services/costmanagement/client"
	datamigration "github.com/terraform-providers/terraform-provider-azurerm/azurerm/internal/services/databasemigration/client"
	databox "github.com/terraform-providers/terraform-provider-azurerm/azurerm/internal/services/databox/client"
	databricks "github.com/terraform-providers/terraform-provider-azurerm/azurerm/internal/services/databricks/client"
	datafactory "github.com/terraform-providers/terraform-provider-azurerm/azurerm/internal/services/datafactory/client"
	datalake "github.com/terraform-providers/terraform-provider-azurerm/azurerm/internal/services/datalake/client"
	devspace "github.com/terraform-providers/terraform-provider-azurerm/azurerm/internal/services/devspace/client"
	devtestlabs "github.com/terraform-providers/terraform-provider-azurerm/azurerm/internal/services/devtestlabs/client"
	dns "github.com/terraform-providers/terraform-provider-azurerm/azurerm/internal/services/dns/client"
	eventgrid "github.com/terraform-providers/terraform-provider-azurerm/azurerm/internal/services/eventgrid/client"
	eventhub "github.com/terraform-providers/terraform-provider-azurerm/azurerm/internal/services/eventhub/client"
	frontdoor "github.com/terraform-providers/terraform-provider-azurerm/azurerm/internal/services/frontdoor/client"
	hdinsight "github.com/terraform-providers/terraform-provider-azurerm/azurerm/internal/services/hdinsight/client"
	healthcare "github.com/terraform-providers/terraform-provider-azurerm/azurerm/internal/services/healthcare/client"
	iotcentral "github.com/terraform-providers/terraform-provider-azurerm/azurerm/internal/services/iotcentral/client"
	iothub "github.com/terraform-providers/terraform-provider-azurerm/azurerm/internal/services/iothub/client"
	keyvault "github.com/terraform-providers/terraform-provider-azurerm/azurerm/internal/services/keyvault/client"
	kusto "github.com/terraform-providers/terraform-provider-azurerm/azurerm/internal/services/kusto/client"
	loganalytics "github.com/terraform-providers/terraform-provider-azurerm/azurerm/internal/services/loganalytics/client"
	logic "github.com/terraform-providers/terraform-provider-azurerm/azurerm/internal/services/logic/client"
	managementgroup "github.com/terraform-providers/terraform-provider-azurerm/azurerm/internal/services/managementgroup/client"
	maps "github.com/terraform-providers/terraform-provider-azurerm/azurerm/internal/services/maps/client"
	mariadb "github.com/terraform-providers/terraform-provider-azurerm/azurerm/internal/services/mariadb/client"
	media "github.com/terraform-providers/terraform-provider-azurerm/azurerm/internal/services/media/client"
	mixedreality "github.com/terraform-providers/terraform-provider-azurerm/azurerm/internal/services/mixedreality/client"
	monitor "github.com/terraform-providers/terraform-provider-azurerm/azurerm/internal/services/monitor/client"
	msi "github.com/terraform-providers/terraform-provider-azurerm/azurerm/internal/services/msi/client"
	mssql "github.com/terraform-providers/terraform-provider-azurerm/azurerm/internal/services/mssql/client"
	mysql "github.com/terraform-providers/terraform-provider-azurerm/azurerm/internal/services/mysql/client"
	netapp "github.com/terraform-providers/terraform-provider-azurerm/azurerm/internal/services/netapp/client"
	network "github.com/terraform-providers/terraform-provider-azurerm/azurerm/internal/services/network/client"
	notificationhub "github.com/terraform-providers/terraform-provider-azurerm/azurerm/internal/services/notificationhub/client"
	policy "github.com/terraform-providers/terraform-provider-azurerm/azurerm/internal/services/policy/client"
	portal "github.com/terraform-providers/terraform-provider-azurerm/azurerm/internal/services/portal/client"
	postgres "github.com/terraform-providers/terraform-provider-azurerm/azurerm/internal/services/postgres/client"
	powerBI "github.com/terraform-providers/terraform-provider-azurerm/azurerm/internal/services/powerbi/client"
	privatedns "github.com/terraform-providers/terraform-provider-azurerm/azurerm/internal/services/privatedns/client"
	recoveryServices "github.com/terraform-providers/terraform-provider-azurerm/azurerm/internal/services/recoveryservices/client"
	redis "github.com/terraform-providers/terraform-provider-azurerm/azurerm/internal/services/redis/client"
	relay "github.com/terraform-providers/terraform-provider-azurerm/azurerm/internal/services/relay/client"
	resource "github.com/terraform-providers/terraform-provider-azurerm/azurerm/internal/services/resource/client"
	search "github.com/terraform-providers/terraform-provider-azurerm/azurerm/internal/services/search/client"
	securityCenter "github.com/terraform-providers/terraform-provider-azurerm/azurerm/internal/services/securitycenter/client"
	serviceBus "github.com/terraform-providers/terraform-provider-azurerm/azurerm/internal/services/servicebus/client"
	serviceFabric "github.com/terraform-providers/terraform-provider-azurerm/azurerm/internal/services/servicefabric/client"
	signalr "github.com/terraform-providers/terraform-provider-azurerm/azurerm/internal/services/signalr/client"
	sql "github.com/terraform-providers/terraform-provider-azurerm/azurerm/internal/services/sql/client"
	storage "github.com/terraform-providers/terraform-provider-azurerm/azurerm/internal/services/storage/client"
	streamAnalytics "github.com/terraform-providers/terraform-provider-azurerm/azurerm/internal/services/streamanalytics/client"
	subscription "github.com/terraform-providers/terraform-provider-azurerm/azurerm/internal/services/subscription/client"
	trafficManager "github.com/terraform-providers/terraform-provider-azurerm/azurerm/internal/services/trafficmanager/client"
	web "github.com/terraform-providers/terraform-provider-azurerm/azurerm/internal/services/web/client"
)

type Client struct {
	// StopContext is used for propagating control from Terraform Core (e.g. Ctrl/Cmd+C)
	StopContext context.Context

	Account  *ResourceManagerAccount
	Features features.UserFeatures

	AnalysisServices  *analysisServices.Client
	ApiManagement     *apiManagement.Client
	AppConfiguration  *appConfiguration.Client
	AppInsights       *applicationInsights.Client
	Authorization     *authorization.Client
	Automation        *automation.Client
	Batch             *batch.Client
	Bot               *bot.Client
	Cdn               *cdn.Client
	Cognitive         *cognitiveServices.Client
	Compute           *compute.Client
	Containers        *containerServices.Client
	Cosmos            *cosmosdb.Client
<<<<<<< HEAD
	DataBox           *databox.Client
=======
	CostManagement    *costmanagement.Client
>>>>>>> 6334cddb
	DatabaseMigration *datamigration.Client
	DataBricks        *databricks.Client
	DataFactory       *datafactory.Client
	Datalake          *datalake.Client
	DevSpace          *devspace.Client
	DevTestLabs       *devtestlabs.Client
	Dns               *dns.Client
	EventGrid         *eventgrid.Client
	Eventhub          *eventhub.Client
	Frontdoor         *frontdoor.Client
	HDInsight         *hdinsight.Client
	HealthCare        *healthcare.Client
	IoTHub            *iothub.Client
	IoTCentral        *iotcentral.Client
	KeyVault          *keyvault.Client
	Kusto             *kusto.Client
	LogAnalytics      *loganalytics.Client
	Logic             *logic.Client
	ManagementGroups  *managementgroup.Client
	Maps              *maps.Client
	MariaDB           *mariadb.Client
	Media             *media.Client
	MixedReality      *mixedreality.Client
	Monitor           *monitor.Client
	MSI               *msi.Client
	MSSQL             *mssql.Client
	MySQL             *mysql.Client
	NetApp            *netapp.Client
	Network           *network.Client
	NotificationHubs  *notificationhub.Client
	Policy            *policy.Client
	Portal            *portal.Client
	Postgres          *postgres.Client
	PowerBI           *powerBI.Client
	PrivateDns        *privatedns.Client
	RecoveryServices  *recoveryServices.Client
	Redis             *redis.Client
	Relay             *relay.Client
	Resource          *resource.Client
	Search            *search.Client
	SecurityCenter    *securityCenter.Client
	ServiceBus        *serviceBus.Client
	ServiceFabric     *serviceFabric.Client
	SignalR           *signalr.Client
	Storage           *storage.Client
	StreamAnalytics   *streamAnalytics.Client
	Subscription      *subscription.Client
	Sql               *sql.Client
	TrafficManager    *trafficManager.Client
	Web               *web.Client
}

// NOTE: it should be possible for this method to become Private once the top level Client's removed

func (client *Client) Build(ctx context.Context, o *common.ClientOptions) error {
	client.Features = o.Features
	client.StopContext = ctx

	client.AnalysisServices = analysisServices.NewClient(o)
	client.ApiManagement = apiManagement.NewClient(o)
	client.AppConfiguration = appConfiguration.NewClient(o)
	client.AppInsights = applicationInsights.NewClient(o)
	client.Authorization = authorization.NewClient(o)
	client.Automation = automation.NewClient(o)
	client.Batch = batch.NewClient(o)
	client.Bot = bot.NewClient(o)
	client.Cdn = cdn.NewClient(o)
	client.Cognitive = cognitiveServices.NewClient(o)
	client.Compute = compute.NewClient(o)
	client.Containers = containerServices.NewClient(o)
	client.Cosmos = cosmosdb.NewClient(o)
<<<<<<< HEAD
	client.DataBox = databox.NewClient(o)
=======
	client.CostManagement = costmanagement.NewClient(o)
>>>>>>> 6334cddb
	client.DatabaseMigration = datamigration.NewClient(o)
	client.DataBricks = databricks.NewClient(o)
	client.DataFactory = datafactory.NewClient(o)
	client.Datalake = datalake.NewClient(o)
	client.DevSpace = devspace.NewClient(o)
	client.DevTestLabs = devtestlabs.NewClient(o)
	client.Dns = dns.NewClient(o)
	client.EventGrid = eventgrid.NewClient(o)
	client.Eventhub = eventhub.NewClient(o)
	client.Frontdoor = frontdoor.NewClient(o)
	client.HDInsight = hdinsight.NewClient(o)
	client.HealthCare = healthcare.NewClient(o)
	client.IoTHub = iothub.NewClient(o)
	client.IoTCentral = iotcentral.NewClient(o)
	client.KeyVault = keyvault.NewClient(o)
	client.Kusto = kusto.NewClient(o)
	client.LogAnalytics = loganalytics.NewClient(o)
	client.Logic = logic.NewClient(o)
	client.ManagementGroups = managementgroup.NewClient(o)
	client.Maps = maps.NewClient(o)
	client.MariaDB = mariadb.NewClient(o)
	client.Media = media.NewClient(o)
	client.MixedReality = mixedreality.NewClient(o)
	client.Monitor = monitor.NewClient(o)
	client.MSI = msi.NewClient(o)
	client.MSSQL = mssql.NewClient(o)
	client.MySQL = mysql.NewClient(o)
	client.NetApp = netapp.NewClient(o)
	client.Network = network.NewClient(o)
	client.NotificationHubs = notificationhub.NewClient(o)
	client.Policy = policy.NewClient(o)
	client.Portal = portal.NewClient(o)
	client.Postgres = postgres.NewClient(o)
	client.PowerBI = powerBI.NewClient(o)
	client.PrivateDns = privatedns.NewClient(o)
	client.RecoveryServices = recoveryServices.NewClient(o)
	client.Redis = redis.NewClient(o)
	client.Relay = relay.NewClient(o)
	client.Resource = resource.NewClient(o)
	client.Search = search.NewClient(o)
	client.SecurityCenter = securityCenter.NewClient(o)
	client.ServiceBus = serviceBus.NewClient(o)
	client.ServiceFabric = serviceFabric.NewClient(o)
	client.SignalR = signalr.NewClient(o)
	client.Sql = sql.NewClient(o)
	client.Storage = storage.NewClient(o)
	client.StreamAnalytics = streamAnalytics.NewClient(o)
	client.Subscription = subscription.NewClient(o)
	client.TrafficManager = trafficManager.NewClient(o)
	client.Web = web.NewClient(o)

	return nil
}<|MERGE_RESOLUTION|>--- conflicted
+++ resolved
@@ -92,11 +92,8 @@
 	Compute           *compute.Client
 	Containers        *containerServices.Client
 	Cosmos            *cosmosdb.Client
-<<<<<<< HEAD
+	CostManagement    *costmanagement.Client
 	DataBox           *databox.Client
-=======
-	CostManagement    *costmanagement.Client
->>>>>>> 6334cddb
 	DatabaseMigration *datamigration.Client
 	DataBricks        *databricks.Client
 	DataFactory       *datafactory.Client
@@ -168,11 +165,8 @@
 	client.Compute = compute.NewClient(o)
 	client.Containers = containerServices.NewClient(o)
 	client.Cosmos = cosmosdb.NewClient(o)
-<<<<<<< HEAD
+	client.CostManagement = costmanagement.NewClient(o)
 	client.DataBox = databox.NewClient(o)
-=======
-	client.CostManagement = costmanagement.NewClient(o)
->>>>>>> 6334cddb
 	client.DatabaseMigration = datamigration.NewClient(o)
 	client.DataBricks = databricks.NewClient(o)
 	client.DataFactory = datafactory.NewClient(o)
