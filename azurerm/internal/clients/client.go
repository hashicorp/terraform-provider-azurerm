package clients

import (
	"context"

	"github.com/Azure/go-autorest/autorest"
	"github.com/terraform-providers/terraform-provider-azurerm/azurerm/internal/common"
	"github.com/terraform-providers/terraform-provider-azurerm/azurerm/internal/features"
	analysisServices "github.com/terraform-providers/terraform-provider-azurerm/azurerm/internal/services/analysisservices/client"
	apiManagement "github.com/terraform-providers/terraform-provider-azurerm/azurerm/internal/services/apimanagement/client"
	appConfiguration "github.com/terraform-providers/terraform-provider-azurerm/azurerm/internal/services/appconfiguration/client"
	applicationInsights "github.com/terraform-providers/terraform-provider-azurerm/azurerm/internal/services/applicationinsights/client"
	appPlatform "github.com/terraform-providers/terraform-provider-azurerm/azurerm/internal/services/appplatform/client"
	authorization "github.com/terraform-providers/terraform-provider-azurerm/azurerm/internal/services/authorization/client"
	automation "github.com/terraform-providers/terraform-provider-azurerm/azurerm/internal/services/automation/client"
	batch "github.com/terraform-providers/terraform-provider-azurerm/azurerm/internal/services/batch/client"
	bot "github.com/terraform-providers/terraform-provider-azurerm/azurerm/internal/services/bot/client"
	cdn "github.com/terraform-providers/terraform-provider-azurerm/azurerm/internal/services/cdn/client"
	cognitiveServices "github.com/terraform-providers/terraform-provider-azurerm/azurerm/internal/services/cognitive/client"
	compute "github.com/terraform-providers/terraform-provider-azurerm/azurerm/internal/services/compute/client"
	containerServices "github.com/terraform-providers/terraform-provider-azurerm/azurerm/internal/services/containers/client"
	cosmosdb "github.com/terraform-providers/terraform-provider-azurerm/azurerm/internal/services/cosmos/client"
	costmanagement "github.com/terraform-providers/terraform-provider-azurerm/azurerm/internal/services/costmanagement/client"
	customproviders "github.com/terraform-providers/terraform-provider-azurerm/azurerm/internal/services/customproviders/client"
	datamigration "github.com/terraform-providers/terraform-provider-azurerm/azurerm/internal/services/databasemigration/client"
	databricks "github.com/terraform-providers/terraform-provider-azurerm/azurerm/internal/services/databricks/client"
	datafactory "github.com/terraform-providers/terraform-provider-azurerm/azurerm/internal/services/datafactory/client"
	datalake "github.com/terraform-providers/terraform-provider-azurerm/azurerm/internal/services/datalake/client"
	datashare "github.com/terraform-providers/terraform-provider-azurerm/azurerm/internal/services/datashare/client"
	devspace "github.com/terraform-providers/terraform-provider-azurerm/azurerm/internal/services/devspace/client"
	devtestlabs "github.com/terraform-providers/terraform-provider-azurerm/azurerm/internal/services/devtestlabs/client"
	dns "github.com/terraform-providers/terraform-provider-azurerm/azurerm/internal/services/dns/client"
	eventgrid "github.com/terraform-providers/terraform-provider-azurerm/azurerm/internal/services/eventgrid/client"
	eventhub "github.com/terraform-providers/terraform-provider-azurerm/azurerm/internal/services/eventhub/client"
	frontdoor "github.com/terraform-providers/terraform-provider-azurerm/azurerm/internal/services/frontdoor/client"
	hdinsight "github.com/terraform-providers/terraform-provider-azurerm/azurerm/internal/services/hdinsight/client"
	healthcare "github.com/terraform-providers/terraform-provider-azurerm/azurerm/internal/services/healthcare/client"
	iotcentral "github.com/terraform-providers/terraform-provider-azurerm/azurerm/internal/services/iotcentral/client"
	iothub "github.com/terraform-providers/terraform-provider-azurerm/azurerm/internal/services/iothub/client"
	keyvault "github.com/terraform-providers/terraform-provider-azurerm/azurerm/internal/services/keyvault/client"
	kusto "github.com/terraform-providers/terraform-provider-azurerm/azurerm/internal/services/kusto/client"
	loganalytics "github.com/terraform-providers/terraform-provider-azurerm/azurerm/internal/services/loganalytics/client"
	logic "github.com/terraform-providers/terraform-provider-azurerm/azurerm/internal/services/logic/client"
	machinelearning "github.com/terraform-providers/terraform-provider-azurerm/azurerm/internal/services/machinelearning/client"
	maintenance "github.com/terraform-providers/terraform-provider-azurerm/azurerm/internal/services/maintenance/client"
	managedapplication "github.com/terraform-providers/terraform-provider-azurerm/azurerm/internal/services/managedapplications/client"
	managementgroup "github.com/terraform-providers/terraform-provider-azurerm/azurerm/internal/services/managementgroup/client"
	maps "github.com/terraform-providers/terraform-provider-azurerm/azurerm/internal/services/maps/client"
	mariadb "github.com/terraform-providers/terraform-provider-azurerm/azurerm/internal/services/mariadb/client"
	media "github.com/terraform-providers/terraform-provider-azurerm/azurerm/internal/services/media/client"
	mixedreality "github.com/terraform-providers/terraform-provider-azurerm/azurerm/internal/services/mixedreality/client"
	monitor "github.com/terraform-providers/terraform-provider-azurerm/azurerm/internal/services/monitor/client"
	msi "github.com/terraform-providers/terraform-provider-azurerm/azurerm/internal/services/msi/client"
	mssql "github.com/terraform-providers/terraform-provider-azurerm/azurerm/internal/services/mssql/client"
	mysql "github.com/terraform-providers/terraform-provider-azurerm/azurerm/internal/services/mysql/client"
	netapp "github.com/terraform-providers/terraform-provider-azurerm/azurerm/internal/services/netapp/client"
	network "github.com/terraform-providers/terraform-provider-azurerm/azurerm/internal/services/network/client"
	notificationhub "github.com/terraform-providers/terraform-provider-azurerm/azurerm/internal/services/notificationhub/client"
	policy "github.com/terraform-providers/terraform-provider-azurerm/azurerm/internal/services/policy/client"
	portal "github.com/terraform-providers/terraform-provider-azurerm/azurerm/internal/services/portal/client"
	postgres "github.com/terraform-providers/terraform-provider-azurerm/azurerm/internal/services/postgres/client"
	powerBI "github.com/terraform-providers/terraform-provider-azurerm/azurerm/internal/services/powerbi/client"
	privatedns "github.com/terraform-providers/terraform-provider-azurerm/azurerm/internal/services/privatedns/client"
	recoveryServices "github.com/terraform-providers/terraform-provider-azurerm/azurerm/internal/services/recoveryservices/client"
	redis "github.com/terraform-providers/terraform-provider-azurerm/azurerm/internal/services/redis/client"
	relay "github.com/terraform-providers/terraform-provider-azurerm/azurerm/internal/services/relay/client"
	resource "github.com/terraform-providers/terraform-provider-azurerm/azurerm/internal/services/resource/client"
	search "github.com/terraform-providers/terraform-provider-azurerm/azurerm/internal/services/search/client"
	securityCenter "github.com/terraform-providers/terraform-provider-azurerm/azurerm/internal/services/securitycenter/client"
	sentinel "github.com/terraform-providers/terraform-provider-azurerm/azurerm/internal/services/sentinel/client"
	serviceBus "github.com/terraform-providers/terraform-provider-azurerm/azurerm/internal/services/servicebus/client"
	serviceFabric "github.com/terraform-providers/terraform-provider-azurerm/azurerm/internal/services/servicefabric/client"
	signalr "github.com/terraform-providers/terraform-provider-azurerm/azurerm/internal/services/signalr/client"
	sql "github.com/terraform-providers/terraform-provider-azurerm/azurerm/internal/services/sql/client"
	storage "github.com/terraform-providers/terraform-provider-azurerm/azurerm/internal/services/storage/client"
	streamAnalytics "github.com/terraform-providers/terraform-provider-azurerm/azurerm/internal/services/streamanalytics/client"
	subscription "github.com/terraform-providers/terraform-provider-azurerm/azurerm/internal/services/subscription/client"
	timeseriesinsights "github.com/terraform-providers/terraform-provider-azurerm/azurerm/internal/services/timeseriesinsights/client"
	trafficManager "github.com/terraform-providers/terraform-provider-azurerm/azurerm/internal/services/trafficmanager/client"
	web "github.com/terraform-providers/terraform-provider-azurerm/azurerm/internal/services/web/client"
)

type Client struct {
	// StopContext is used for propagating control from Terraform Core (e.g. Ctrl/Cmd+C)
	StopContext context.Context

	Account  *ResourceManagerAccount
	Features features.UserFeatures

	AnalysisServices   *analysisServices.Client
	ApiManagement      *apiManagement.Client
	AppConfiguration   *appConfiguration.Client
	AppInsights        *applicationInsights.Client
<<<<<<< HEAD
=======
	AppPlatform        *appPlatform.Client
>>>>>>> 4a8d1d1e
	Authorization      *authorization.Client
	Automation         *automation.Client
	Batch              *batch.Client
	Bot                *bot.Client
	Cdn                *cdn.Client
	Cognitive          *cognitiveServices.Client
	Compute            *compute.Client
	Containers         *containerServices.Client
	Cosmos             *cosmosdb.Client
<<<<<<< HEAD
=======
	CostManagement     *costmanagement.Client
	CustomProviders    *customproviders.Client
>>>>>>> 4a8d1d1e
	DatabaseMigration  *datamigration.Client
	DataBricks         *databricks.Client
	DataFactory        *datafactory.Client
	Datalake           *datalake.Client
<<<<<<< HEAD
=======
	DataShare          *datashare.Client
>>>>>>> 4a8d1d1e
	DevSpace           *devspace.Client
	DevTestLabs        *devtestlabs.Client
	Dns                *dns.Client
	EventGrid          *eventgrid.Client
	Eventhub           *eventhub.Client
	Frontdoor          *frontdoor.Client
	HDInsight          *hdinsight.Client
	HealthCare         *healthcare.Client
	IoTHub             *iothub.Client
	IoTCentral         *iotcentral.Client
	KeyVault           *keyvault.Client
	Kusto              *kusto.Client
	LogAnalytics       *loganalytics.Client
	Logic              *logic.Client
<<<<<<< HEAD
=======
	MachineLearning    *machinelearning.Client
	Maintenance        *maintenance.Client
	ManagedApplication *managedapplication.Client
>>>>>>> 4a8d1d1e
	ManagementGroups   *managementgroup.Client
	Maps               *maps.Client
	MariaDB            *mariadb.Client
	Media              *media.Client
	MixedReality       *mixedreality.Client
	Monitor            *monitor.Client
	MSI                *msi.Client
	MSSQL              *mssql.Client
	MySQL              *mysql.Client
	NetApp             *netapp.Client
	Network            *network.Client
	NotificationHubs   *notificationhub.Client
	Policy             *policy.Client
	Portal             *portal.Client
	Postgres           *postgres.Client
<<<<<<< HEAD
=======
	PowerBI            *powerBI.Client
>>>>>>> 4a8d1d1e
	PrivateDns         *privatedns.Client
	RecoveryServices   *recoveryServices.Client
	Redis              *redis.Client
	Relay              *relay.Client
	Resource           *resource.Client
	Search             *search.Client
	SecurityCenter     *securityCenter.Client
<<<<<<< HEAD
=======
	Sentinel           *sentinel.Client
>>>>>>> 4a8d1d1e
	ServiceBus         *serviceBus.Client
	ServiceFabric      *serviceFabric.Client
	SignalR            *signalr.Client
	Storage            *storage.Client
	StreamAnalytics    *streamAnalytics.Client
	Subscription       *subscription.Client
	Sql                *sql.Client
<<<<<<< HEAD
	TimeSeriesInsights *timeseriesinsights.Client
=======
>>>>>>> 4a8d1d1e
	TrafficManager     *trafficManager.Client
	Web                *web.Client
}

// NOTE: it should be possible for this method to become Private once the top level Client's removed

func (client *Client) Build(ctx context.Context, o *common.ClientOptions) error {
	autorest.Count429AsRetry = false

	client.Features = o.Features
	client.StopContext = ctx

	client.AnalysisServices = analysisServices.NewClient(o)
	client.ApiManagement = apiManagement.NewClient(o)
	client.AppConfiguration = appConfiguration.NewClient(o)
	client.AppInsights = applicationInsights.NewClient(o)
	client.AppPlatform = appPlatform.NewClient(o)
	client.Authorization = authorization.NewClient(o)
	client.Automation = automation.NewClient(o)
	client.Batch = batch.NewClient(o)
	client.Bot = bot.NewClient(o)
	client.Cdn = cdn.NewClient(o)
	client.Cognitive = cognitiveServices.NewClient(o)
	client.Compute = compute.NewClient(o)
	client.Containers = containerServices.NewClient(o)
	client.Cosmos = cosmosdb.NewClient(o)
	client.CostManagement = costmanagement.NewClient(o)
	client.CustomProviders = customproviders.NewClient(o)
	client.DatabaseMigration = datamigration.NewClient(o)
	client.DataBricks = databricks.NewClient(o)
	client.DataFactory = datafactory.NewClient(o)
	client.Datalake = datalake.NewClient(o)
	client.DataShare = datashare.NewClient(o)
	client.DevSpace = devspace.NewClient(o)
	client.DevTestLabs = devtestlabs.NewClient(o)
	client.Dns = dns.NewClient(o)
	client.EventGrid = eventgrid.NewClient(o)
	client.Eventhub = eventhub.NewClient(o)
	client.Frontdoor = frontdoor.NewClient(o)
	client.HDInsight = hdinsight.NewClient(o)
	client.HealthCare = healthcare.NewClient(o)
	client.IoTHub = iothub.NewClient(o)
	client.IoTCentral = iotcentral.NewClient(o)
	client.KeyVault = keyvault.NewClient(o)
	client.Kusto = kusto.NewClient(o)
	client.LogAnalytics = loganalytics.NewClient(o)
	client.Logic = logic.NewClient(o)
	client.MachineLearning = machinelearning.NewClient(o)
	client.Maintenance = maintenance.NewClient(o)
	client.ManagedApplication = managedapplication.NewClient(o)
	client.ManagementGroups = managementgroup.NewClient(o)
	client.Maps = maps.NewClient(o)
	client.MariaDB = mariadb.NewClient(o)
	client.Media = media.NewClient(o)
	client.MixedReality = mixedreality.NewClient(o)
	client.Monitor = monitor.NewClient(o)
	client.MSI = msi.NewClient(o)
	client.MSSQL = mssql.NewClient(o)
	client.MySQL = mysql.NewClient(o)
	client.NetApp = netapp.NewClient(o)
	client.Network = network.NewClient(o)
	client.NotificationHubs = notificationhub.NewClient(o)
	client.Policy = policy.NewClient(o)
	client.Portal = portal.NewClient(o)
	client.Postgres = postgres.NewClient(o)
	client.PowerBI = powerBI.NewClient(o)
	client.PrivateDns = privatedns.NewClient(o)
	client.RecoveryServices = recoveryServices.NewClient(o)
	client.Redis = redis.NewClient(o)
	client.Relay = relay.NewClient(o)
	client.Resource = resource.NewClient(o)
	client.Search = search.NewClient(o)
	client.SecurityCenter = securityCenter.NewClient(o)
	client.Sentinel = sentinel.NewClient(o)
	client.ServiceBus = serviceBus.NewClient(o)
	client.ServiceFabric = serviceFabric.NewClient(o)
	client.SignalR = signalr.NewClient(o)
	client.Sql = sql.NewClient(o)
	client.Storage = storage.NewClient(o)
	client.StreamAnalytics = streamAnalytics.NewClient(o)
	client.Subscription = subscription.NewClient(o)
	client.TimeSeriesInsights = timeseriesinsights.NewClient(o)
	client.TrafficManager = trafficManager.NewClient(o)
	client.Web = web.NewClient(o)

	return nil
}<|MERGE_RESOLUTION|>--- conflicted
+++ resolved
@@ -91,10 +91,7 @@
 	ApiManagement      *apiManagement.Client
 	AppConfiguration   *appConfiguration.Client
 	AppInsights        *applicationInsights.Client
-<<<<<<< HEAD
-=======
 	AppPlatform        *appPlatform.Client
->>>>>>> 4a8d1d1e
 	Authorization      *authorization.Client
 	Automation         *automation.Client
 	Batch              *batch.Client
@@ -104,19 +101,13 @@
 	Compute            *compute.Client
 	Containers         *containerServices.Client
 	Cosmos             *cosmosdb.Client
-<<<<<<< HEAD
-=======
 	CostManagement     *costmanagement.Client
 	CustomProviders    *customproviders.Client
->>>>>>> 4a8d1d1e
 	DatabaseMigration  *datamigration.Client
 	DataBricks         *databricks.Client
 	DataFactory        *datafactory.Client
 	Datalake           *datalake.Client
-<<<<<<< HEAD
-=======
 	DataShare          *datashare.Client
->>>>>>> 4a8d1d1e
 	DevSpace           *devspace.Client
 	DevTestLabs        *devtestlabs.Client
 	Dns                *dns.Client
@@ -131,12 +122,9 @@
 	Kusto              *kusto.Client
 	LogAnalytics       *loganalytics.Client
 	Logic              *logic.Client
-<<<<<<< HEAD
-=======
 	MachineLearning    *machinelearning.Client
 	Maintenance        *maintenance.Client
 	ManagedApplication *managedapplication.Client
->>>>>>> 4a8d1d1e
 	ManagementGroups   *managementgroup.Client
 	Maps               *maps.Client
 	MariaDB            *mariadb.Client
@@ -152,10 +140,7 @@
 	Policy             *policy.Client
 	Portal             *portal.Client
 	Postgres           *postgres.Client
-<<<<<<< HEAD
-=======
 	PowerBI            *powerBI.Client
->>>>>>> 4a8d1d1e
 	PrivateDns         *privatedns.Client
 	RecoveryServices   *recoveryServices.Client
 	Redis              *redis.Client
@@ -163,10 +148,7 @@
 	Resource           *resource.Client
 	Search             *search.Client
 	SecurityCenter     *securityCenter.Client
-<<<<<<< HEAD
-=======
 	Sentinel           *sentinel.Client
->>>>>>> 4a8d1d1e
 	ServiceBus         *serviceBus.Client
 	ServiceFabric      *serviceFabric.Client
 	SignalR            *signalr.Client
@@ -174,10 +156,7 @@
 	StreamAnalytics    *streamAnalytics.Client
 	Subscription       *subscription.Client
 	Sql                *sql.Client
-<<<<<<< HEAD
 	TimeSeriesInsights *timeseriesinsights.Client
-=======
->>>>>>> 4a8d1d1e
 	TrafficManager     *trafficManager.Client
 	Web                *web.Client
 }
