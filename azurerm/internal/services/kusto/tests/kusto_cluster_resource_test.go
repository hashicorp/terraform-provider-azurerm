--- conflicted
+++ resolved
@@ -130,20 +130,15 @@
 	})
 }
 
-<<<<<<< HEAD
 func TestAccAzureRMKustoCluster_zones(t *testing.T) {
-=======
-func TestAccAzureRMKustoCluster_identitySystemAssigned(t *testing.T) {
->>>>>>> 90ebe03e
-	data := acceptance.BuildTestData(t, "azurerm_kusto_cluster", "test")
-
-	resource.ParallelTest(t, resource.TestCase{
-		PreCheck:     func() { acceptance.PreCheck(t) },
-		Providers:    acceptance.SupportedProviders,
-		CheckDestroy: testCheckAzureRMKustoClusterDestroy,
-		Steps: []resource.TestStep{
-			{
-<<<<<<< HEAD
+	data := acceptance.BuildTestData(t, "azurerm_kusto_cluster", "test")
+
+	resource.ParallelTest(t, resource.TestCase{
+		PreCheck:     func() { acceptance.PreCheck(t) },
+		Providers:    acceptance.SupportedProviders,
+		CheckDestroy: testCheckAzureRMKustoClusterDestroy,
+		Steps: []resource.TestStep{
+			{
 				Config: testAccAzureRMKustoCluster_withZones(data),
 				Check: resource.ComposeTestCheckFunc(
 					testCheckAzureRMKustoClusterExists(data.ResourceName),
@@ -151,7 +146,19 @@
 					resource.TestCheckResourceAttr(data.ResourceName, "zones.0", "1"),
 				),
 			},
-=======
+		},
+	})
+}
+
+func TestAccAzureRMKustoCluster_identitySystemAssigned(t *testing.T) {
+	data := acceptance.BuildTestData(t, "azurerm_kusto_cluster", "test")
+
+	resource.ParallelTest(t, resource.TestCase{
+		PreCheck:     func() { acceptance.PreCheck(t) },
+		Providers:    acceptance.SupportedProviders,
+		CheckDestroy: testCheckAzureRMKustoClusterDestroy,
+		Steps: []resource.TestStep{
+			{
 				Config: testAccAzureRMKustoCluster_identitySystemAssigned(data),
 				Check: resource.ComposeTestCheckFunc(
 					testCheckAzureRMKustoClusterExists(data.ResourceName),
@@ -184,7 +191,6 @@
 				),
 			},
 			data.ImportStep(),
->>>>>>> 90ebe03e
 		},
 	})
 }
