package tests

import (
	"fmt"
	"testing"

	"github.com/hashicorp/terraform-plugin-sdk/helper/resource"
	"github.com/hashicorp/terraform-plugin-sdk/terraform"
	"github.com/terraform-providers/terraform-provider-azurerm/azurerm/helpers/validate"
	"github.com/terraform-providers/terraform-provider-azurerm/azurerm/internal/acceptance"
	"github.com/terraform-providers/terraform-provider-azurerm/azurerm/internal/clients"
	"github.com/terraform-providers/terraform-provider-azurerm/azurerm/utils"
)

func TestAccAzureRMKustoCluster_basic(t *testing.T) {
	data := acceptance.BuildTestData(t, "azurerm_kusto_cluster", "test")

	resource.ParallelTest(t, resource.TestCase{
		PreCheck:     func() { acceptance.PreCheck(t) },
		Providers:    acceptance.SupportedProviders,
		CheckDestroy: testCheckAzureRMKustoClusterDestroy,
		Steps: []resource.TestStep{
			{
				Config: testAccAzureRMKustoCluster_basic(data),
				Check: resource.ComposeTestCheckFunc(
					testCheckAzureRMKustoClusterExists(data.ResourceName),
				),
			},
			data.ImportStep(),
		},
	})
}

func TestAccAzureRMKustoCluster_update(t *testing.T) {
	data := acceptance.BuildTestData(t, "azurerm_kusto_cluster", "test")

	resource.ParallelTest(t, resource.TestCase{
		PreCheck:     func() { acceptance.PreCheck(t) },
		Providers:    acceptance.SupportedProviders,
		CheckDestroy: testCheckAzureRMKustoClusterDestroy,
		Steps: []resource.TestStep{
			{
				Config: testAccAzureRMKustoCluster_basic(data),
				Check: resource.ComposeTestCheckFunc(
					testCheckAzureRMKustoClusterExists(data.ResourceName),
					resource.TestCheckResourceAttr(data.ResourceName, "enable_disk_encryption", "false"),
					resource.TestCheckResourceAttr(data.ResourceName, "enable_streaming_ingest", "false"),
					resource.TestCheckResourceAttr(data.ResourceName, "enable_purge", "false"),
				),
			},
			data.ImportStep(),
			{
				Config: testAccAzureRMKustoCluster_update(data),
				Check: resource.ComposeTestCheckFunc(
					testCheckAzureRMKustoClusterExists(data.ResourceName),
					resource.TestCheckResourceAttr(data.ResourceName, "enable_disk_encryption", "true"),
					resource.TestCheckResourceAttr(data.ResourceName, "enable_streaming_ingest", "true"),
					resource.TestCheckResourceAttr(data.ResourceName, "enable_purge", "true"),
				),
			},
			data.ImportStep(),
			{
				Config: testAccAzureRMKustoCluster_basic(data),
				Check: resource.ComposeTestCheckFunc(
					testCheckAzureRMKustoClusterExists(data.ResourceName),
					resource.TestCheckResourceAttr(data.ResourceName, "enable_disk_encryption", "false"),
					resource.TestCheckResourceAttr(data.ResourceName, "enable_streaming_ingest", "false"),
					resource.TestCheckResourceAttr(data.ResourceName, "enable_purge", "false"),
				),
			},
			data.ImportStep(),
		},
	})
}

func TestAccAzureRMKustoCluster_withTags(t *testing.T) {
	data := acceptance.BuildTestData(t, "azurerm_kusto_cluster", "test")

	resource.ParallelTest(t, resource.TestCase{
		PreCheck:     func() { acceptance.PreCheck(t) },
		Providers:    acceptance.SupportedProviders,
		CheckDestroy: testCheckAzureRMKustoClusterDestroy,
		Steps: []resource.TestStep{
			{
				Config: testAccAzureRMKustoCluster_withTags(data),
				Check: resource.ComposeTestCheckFunc(
					testCheckAzureRMKustoClusterExists(data.ResourceName),
					resource.TestCheckResourceAttr(data.ResourceName, "tags.%", "1"),
					resource.TestCheckResourceAttr(data.ResourceName, "tags.label", "test"),
				),
			},
			{
				Config: testAccAzureRMKustoCluster_withTagsUpdate(data),
				Check: resource.ComposeTestCheckFunc(
					testCheckAzureRMKustoClusterExists(data.ResourceName),
					resource.TestCheckResourceAttr(data.ResourceName, "tags.%", "2"),
					resource.TestCheckResourceAttr(data.ResourceName, "tags.label", "test1"),
					resource.TestCheckResourceAttr(data.ResourceName, "tags.ENV", "prod"),
				),
			},
		},
	})
}

func TestAccAzureRMKustoCluster_sku(t *testing.T) {
	data := acceptance.BuildTestData(t, "azurerm_kusto_cluster", "test")

	resource.ParallelTest(t, resource.TestCase{
		PreCheck:     func() { acceptance.PreCheck(t) },
		Providers:    acceptance.SupportedProviders,
		CheckDestroy: testCheckAzureRMKustoClusterDestroy,
		Steps: []resource.TestStep{
			{
				Config: testAccAzureRMKustoCluster_basic(data),
				Check: resource.ComposeTestCheckFunc(
					testCheckAzureRMKustoClusterExists(data.ResourceName),
					resource.TestCheckResourceAttr(data.ResourceName, "sku.0.name", "Dev(No SLA)_Standard_D11_v2"),
					resource.TestCheckResourceAttr(data.ResourceName, "sku.0.capacity", "1"),
				),
			},
			{
				Config: testAccAzureRMKustoCluster_skuUpdate(data),
				Check: resource.ComposeTestCheckFunc(
					testCheckAzureRMKustoClusterExists(data.ResourceName),
					resource.TestCheckResourceAttr(data.ResourceName, "sku.0.name", "Standard_D11_v2"),
					resource.TestCheckResourceAttr(data.ResourceName, "sku.0.capacity", "2"),
				),
			},
		},
	})
}

<<<<<<< HEAD
func TestAccAzureRMKustoCluster_vnet(t *testing.T) {
=======
func TestAccAzureRMKustoCluster_identitySystemAssigned(t *testing.T) {
>>>>>>> d3965f80
	data := acceptance.BuildTestData(t, "azurerm_kusto_cluster", "test")

	resource.ParallelTest(t, resource.TestCase{
		PreCheck:     func() { acceptance.PreCheck(t) },
		Providers:    acceptance.SupportedProviders,
		CheckDestroy: testCheckAzureRMKustoClusterDestroy,
		Steps: []resource.TestStep{
			{
<<<<<<< HEAD
				Config: testAccAzureRMKustoCluster_vnet(data),
				Check: resource.ComposeTestCheckFunc(
					testCheckAzureRMKustoClusterExists(data.ResourceName),
					resource.TestCheckResourceAttr(data.ResourceName, "virtual_network_configuration.#", "1"),
					resource.TestCheckResourceAttrSet(data.ResourceName, "virtual_network_configuration.0.subnet_id"),
					resource.TestCheckResourceAttrSet(data.ResourceName, "virtual_network_configuration.0.engine_public_ip_id"),
					resource.TestCheckResourceAttrSet(data.ResourceName, "virtual_network_configuration.0.data_management_public_ip_id"),
=======
				Config: testAccAzureRMKustoCluster_identitySystemAssigned(data),
				Check: resource.ComposeTestCheckFunc(
					testCheckAzureRMKustoClusterExists(data.ResourceName),
					resource.TestCheckResourceAttr(data.ResourceName, "identity.0.type", "SystemAssigned"),
					resource.TestCheckResourceAttr(data.ResourceName, "identity.0.identity_ids.#", "0"),
					resource.TestMatchResourceAttr(data.ResourceName, "identity.0.principal_id", validate.UUIDRegExp),
>>>>>>> d3965f80
				),
			},
			data.ImportStep(),
		},
	})
}

func testAccAzureRMKustoCluster_basic(data acceptance.TestData) string {
	return fmt.Sprintf(`
provider "azurerm" {
  features {}
}

resource "azurerm_resource_group" "test" {
  name     = "acctestRG-%d"
  location = "%s"
}

resource "azurerm_kusto_cluster" "test" {
  name                = "acctestkc%s"
  location            = azurerm_resource_group.test.location
  resource_group_name = azurerm_resource_group.test.name

  sku {
    name     = "Dev(No SLA)_Standard_D11_v2"
    capacity = 1
  }
}
`, data.RandomInteger, data.Locations.Primary, data.RandomString)
}

func testAccAzureRMKustoCluster_withTags(data acceptance.TestData) string {
	return fmt.Sprintf(`
provider "azurerm" {
  features {}
}

resource "azurerm_resource_group" "test" {
  name     = "acctestRG-%d"
  location = "%s"
}

resource "azurerm_kusto_cluster" "test" {
  name                = "acctestkc%s"
  location            = azurerm_resource_group.test.location
  resource_group_name = azurerm_resource_group.test.name

  sku {
    name     = "Dev(No SLA)_Standard_D11_v2"
    capacity = 1
  }

  tags = {
    label = "test"
  }
}
`, data.RandomInteger, data.Locations.Primary, data.RandomString)
}

func testAccAzureRMKustoCluster_withTagsUpdate(data acceptance.TestData) string {
	return fmt.Sprintf(`
provider "azurerm" {
  features {}
}

resource "azurerm_resource_group" "test" {
  name     = "acctestRG-%d"
  location = "%s"
}

resource "azurerm_kusto_cluster" "test" {
  name                = "acctestkc%s"
  location            = azurerm_resource_group.test.location
  resource_group_name = azurerm_resource_group.test.name

  sku {
    name     = "Dev(No SLA)_Standard_D11_v2"
    capacity = 1
  }

  tags = {
    label = "test1"
    ENV   = "prod"
  }
}
`, data.RandomInteger, data.Locations.Primary, data.RandomString)
}

func testAccAzureRMKustoCluster_skuUpdate(data acceptance.TestData) string {
	return fmt.Sprintf(`
provider "azurerm" {
  features {}
}

resource "azurerm_resource_group" "test" {
  name     = "acctestRG-%d"
  location = "%s"
}

resource "azurerm_kusto_cluster" "test" {
  name                = "acctestkc%s"
  location            = azurerm_resource_group.test.location
  resource_group_name = azurerm_resource_group.test.name

  sku {
    name     = "Standard_D11_v2"
    capacity = 2
  }
}
`, data.RandomInteger, data.Locations.Primary, data.RandomString)
}

func testAccAzureRMKustoCluster_update(data acceptance.TestData) string {
	return fmt.Sprintf(`
provider "azurerm" {
  features {}
}

resource "azurerm_resource_group" "test" {
  name     = "acctestRG-%d"
  location = "%s"
}

resource "azurerm_kusto_cluster" "test" {
  name                    = "acctestkc%s"
  location                = azurerm_resource_group.test.location
  resource_group_name     = azurerm_resource_group.test.name
  enable_disk_encryption  = true
  enable_streaming_ingest = true
  enable_purge            = true

  sku {
    name     = "Dev(No SLA)_Standard_D11_v2"
    capacity = 1
  }
}
`, data.RandomInteger, data.Locations.Primary, data.RandomString)
}

func testAccAzureRMKustoCluster_identitySystemAssigned(data acceptance.TestData) string {
	return fmt.Sprintf(`
provider "azurerm" {
  features {}
}

resource "azurerm_resource_group" "test" {
  name     = "acctestRG-%d"
  location = "%s"
}

resource "azurerm_kusto_cluster" "test" {
  name                = "acctestkc%s"
  location            = azurerm_resource_group.test.location
  resource_group_name = azurerm_resource_group.test.name

  sku {
    name     = "Dev(No SLA)_Standard_D11_v2"
    capacity = 1
  }

  identity {
    type = "SystemAssigned"
  }
}
`, data.RandomInteger, data.Locations.Primary, data.RandomString)
}

func testCheckAzureRMKustoClusterDestroy(s *terraform.State) error {
	client := acceptance.AzureProvider.Meta().(*clients.Client).Kusto.ClustersClient
	ctx := acceptance.AzureProvider.Meta().(*clients.Client).StopContext

	for _, rs := range s.RootModule().Resources {
		if rs.Type != "azurerm_kusto_cluster" {
			continue
		}

		name := rs.Primary.Attributes["name"]
		resourceGroup := rs.Primary.Attributes["resource_group_name"]

		resp, err := client.Get(ctx, resourceGroup, name)

		if err != nil {
			if utils.ResponseWasNotFound(resp.Response) {
				return nil
			}
			return err
		}

		return nil
	}

	return nil
}

func testAccAzureRMKustoCluster_vnet(data acceptance.TestData) string {
	return fmt.Sprintf(`
provider "azurerm" {
  features {}
}

resource "azurerm_resource_group" "test" {
  name     = "acctestRG-%d"
  location = "%s"
}

resource "azurerm_virtual_network" "test" {
  name                = "acctestkc%s-vnet"
  address_space       = ["10.0.0.0/16"]
  location            = azurerm_resource_group.test.location
  resource_group_name = azurerm_resource_group.test.name
}

resource "azurerm_subnet" "test" {
  name                 = "acctestkc%s-subnet"
  resource_group_name  = azurerm_resource_group.test.name
  virtual_network_name = azurerm_virtual_network.test.name
  address_prefixes     = ["10.0.1.0/24"]
}

resource "azurerm_network_security_group" "test" {
  name                = "acctestkc%s-nsg"
  location            = azurerm_resource_group.test.location
  resource_group_name = azurerm_resource_group.test.name
}

resource "azurerm_network_security_rule" "test_allow_management_inbound" {
  name                        = "AllowAzureDataExplorerManagement"
  priority                    = 100
  direction                   = "Inbound"
  access                      = "Allow"
  protocol                    = "Tcp"
  source_port_range           = "*"
  destination_port_range      = "443"
  source_address_prefix       = "AzureDataExplorerManagement"
  destination_address_prefix  = "VirtualNetwork"
  resource_group_name         = azurerm_resource_group.test.name
  network_security_group_name = azurerm_network_security_group.test.name
}

resource "azurerm_subnet_network_security_group_association" "test" {
  subnet_id                 = azurerm_subnet.test.id
  network_security_group_id = azurerm_network_security_group.test.id
}

resource "azurerm_public_ip" "engine_pip" {
  name                = "acctestkc%s-engine-pip"
  location            = azurerm_resource_group.test.location
  resource_group_name = azurerm_resource_group.test.name
  sku                 = "Standard"
  allocation_method   = "Static"
}

resource "azurerm_public_ip" "management_pip" {
  name                = "acctestkc%s-management-pip"
  location            = azurerm_resource_group.test.location
  resource_group_name = azurerm_resource_group.test.name
  sku                 = "Basic"
  allocation_method   = "Static"
}

resource "azurerm_kusto_cluster" "test" {
  name                = "acctestkc%s"
  location            = azurerm_resource_group.test.location
  resource_group_name = azurerm_resource_group.test.name

  sku {
    name     = "Dev(No SLA)_Standard_D11_v2"
    capacity = 1
  }

  virtual_network_configuration {
    subnet_id                    = azurerm_subnet.test.id
    engine_public_ip_id          = azurerm_public_ip.engine_pip.id
    data_management_public_ip_id = azurerm_public_ip.management_pip.id
  }
}
`, data.RandomInteger, data.Locations.Primary, data.RandomString, data.RandomString, data.RandomString, data.RandomString, data.RandomString, data.RandomString)
}

func testCheckAzureRMKustoClusterExists(resourceName string) resource.TestCheckFunc {
	return func(s *terraform.State) error {
		client := acceptance.AzureProvider.Meta().(*clients.Client).Kusto.ClustersClient
		ctx := acceptance.AzureProvider.Meta().(*clients.Client).StopContext

		// Ensure we have enough information in state to look up in API
		rs, ok := s.RootModule().Resources[resourceName]
		if !ok {
			return fmt.Errorf("Not found: %s", resourceName)
		}

		kustoCluster := rs.Primary.Attributes["name"]
		resourceGroup, hasResourceGroup := rs.Primary.Attributes["resource_group_name"]
		if !hasResourceGroup {
			return fmt.Errorf("Bad: no resource group found in state for Kusto Cluster: %s", kustoCluster)
		}

		resp, err := client.Get(ctx, resourceGroup, kustoCluster)
		if err != nil {
			if utils.ResponseWasNotFound(resp.Response) {
				return fmt.Errorf("Bad: Kusto Cluster %q (resource group: %q) does not exist", kustoCluster, resourceGroup)
			}

			return fmt.Errorf("Bad: Get on ClustersClient: %+v", err)
		}

		return nil
	}
}<|MERGE_RESOLUTION|>--- conflicted
+++ resolved
@@ -130,20 +130,37 @@
 	})
 }
 
-<<<<<<< HEAD
+func TestAccAzureRMKustoCluster_identitySystemAssigned(t *testing.T) {
+	data := acceptance.BuildTestData(t, "azurerm_kusto_cluster", "test")
+
+	resource.ParallelTest(t, resource.TestCase{
+		PreCheck:     func() { acceptance.PreCheck(t) },
+		Providers:    acceptance.SupportedProviders,
+		CheckDestroy: testCheckAzureRMKustoClusterDestroy,
+		Steps: []resource.TestStep{
+			{
+				Config: testAccAzureRMKustoCluster_identitySystemAssigned(data),
+				Check: resource.ComposeTestCheckFunc(
+					testCheckAzureRMKustoClusterExists(data.ResourceName),
+					resource.TestCheckResourceAttr(data.ResourceName, "identity.0.type", "SystemAssigned"),
+					resource.TestCheckResourceAttr(data.ResourceName, "identity.0.identity_ids.#", "0"),
+					resource.TestMatchResourceAttr(data.ResourceName, "identity.0.principal_id", validate.UUIDRegExp),
+				),
+			},
+			data.ImportStep(),
+		},
+	})
+}
+
 func TestAccAzureRMKustoCluster_vnet(t *testing.T) {
-=======
-func TestAccAzureRMKustoCluster_identitySystemAssigned(t *testing.T) {
->>>>>>> d3965f80
-	data := acceptance.BuildTestData(t, "azurerm_kusto_cluster", "test")
-
-	resource.ParallelTest(t, resource.TestCase{
-		PreCheck:     func() { acceptance.PreCheck(t) },
-		Providers:    acceptance.SupportedProviders,
-		CheckDestroy: testCheckAzureRMKustoClusterDestroy,
-		Steps: []resource.TestStep{
-			{
-<<<<<<< HEAD
+	data := acceptance.BuildTestData(t, "azurerm_kusto_cluster", "test")
+
+	resource.ParallelTest(t, resource.TestCase{
+		PreCheck:     func() { acceptance.PreCheck(t) },
+		Providers:    acceptance.SupportedProviders,
+		CheckDestroy: testCheckAzureRMKustoClusterDestroy,
+		Steps: []resource.TestStep{
+			{
 				Config: testAccAzureRMKustoCluster_vnet(data),
 				Check: resource.ComposeTestCheckFunc(
 					testCheckAzureRMKustoClusterExists(data.ResourceName),
@@ -151,14 +168,6 @@
 					resource.TestCheckResourceAttrSet(data.ResourceName, "virtual_network_configuration.0.subnet_id"),
 					resource.TestCheckResourceAttrSet(data.ResourceName, "virtual_network_configuration.0.engine_public_ip_id"),
 					resource.TestCheckResourceAttrSet(data.ResourceName, "virtual_network_configuration.0.data_management_public_ip_id"),
-=======
-				Config: testAccAzureRMKustoCluster_identitySystemAssigned(data),
-				Check: resource.ComposeTestCheckFunc(
-					testCheckAzureRMKustoClusterExists(data.ResourceName),
-					resource.TestCheckResourceAttr(data.ResourceName, "identity.0.type", "SystemAssigned"),
-					resource.TestCheckResourceAttr(data.ResourceName, "identity.0.identity_ids.#", "0"),
-					resource.TestMatchResourceAttr(data.ResourceName, "identity.0.principal_id", validate.UUIDRegExp),
->>>>>>> d3965f80
 				),
 			},
 			data.ImportStep(),
