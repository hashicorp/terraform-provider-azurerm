package compute

import (
	"fmt"
	"log"
	"strconv"
	"strings"
	"time"

	"github.com/Azure/azure-sdk-for-go/services/compute/mgmt/2020-06-01/compute"
	"github.com/hashicorp/go-azure-helpers/response"
	"github.com/hashicorp/terraform-plugin-sdk/helper/resource"
	"github.com/hashicorp/terraform-plugin-sdk/helper/schema"
	"github.com/hashicorp/terraform-plugin-sdk/helper/validation"
	"github.com/terraform-providers/terraform-provider-azurerm/azurerm/helpers/azure"
	"github.com/terraform-providers/terraform-provider-azurerm/azurerm/helpers/suppress"
	"github.com/terraform-providers/terraform-provider-azurerm/azurerm/helpers/tf"
	"github.com/terraform-providers/terraform-provider-azurerm/azurerm/helpers/validate"
	azValidate "github.com/terraform-providers/terraform-provider-azurerm/azurerm/helpers/validate"
	"github.com/terraform-providers/terraform-provider-azurerm/azurerm/internal/clients"
	"github.com/terraform-providers/terraform-provider-azurerm/azurerm/internal/locks"
	"github.com/terraform-providers/terraform-provider-azurerm/azurerm/internal/services/compute/parse"
	computeValidate "github.com/terraform-providers/terraform-provider-azurerm/azurerm/internal/services/compute/validate"
	networkValidate "github.com/terraform-providers/terraform-provider-azurerm/azurerm/internal/services/network/validate"
	"github.com/terraform-providers/terraform-provider-azurerm/azurerm/internal/tags"
	"github.com/terraform-providers/terraform-provider-azurerm/azurerm/internal/tf/base64"
	azSchema "github.com/terraform-providers/terraform-provider-azurerm/azurerm/internal/tf/schema"
	"github.com/terraform-providers/terraform-provider-azurerm/azurerm/internal/timeouts"
	"github.com/terraform-providers/terraform-provider-azurerm/azurerm/utils"
)

// TODO: confirm locking as appropriate

func resourceWindowsVirtualMachine() *schema.Resource {
	return &schema.Resource{
		Create: resourceWindowsVirtualMachineCreate,
		Read:   resourceWindowsVirtualMachineRead,
		Update: resourceWindowsVirtualMachineUpdate,
		Delete: resourceWindowsVirtualMachineDelete,

		Importer: azSchema.ValidateResourceIDPriorToImportThen(func(id string) error {
			_, err := parse.VirtualMachineID(id)
			return err
		}, importVirtualMachine(compute.Windows, "azurerm_windows_virtual_machine")),

		Timeouts: &schema.ResourceTimeout{
			Create: schema.DefaultTimeout(45 * time.Minute),
			Read:   schema.DefaultTimeout(5 * time.Minute),
			Update: schema.DefaultTimeout(45 * time.Minute),
			Delete: schema.DefaultTimeout(45 * time.Minute),
		},

		Schema: map[string]*schema.Schema{
			"name": {
				Type:         schema.TypeString,
				Required:     true,
				ForceNew:     true,
				ValidateFunc: ValidateVmName,
			},

			"resource_group_name": azure.SchemaResourceGroupName(),

			"location": azure.SchemaLocation(),

			// Required
			"admin_password": {
				Type:             schema.TypeString,
				Required:         true,
				ForceNew:         true,
				Sensitive:        true,
				DiffSuppressFunc: adminPasswordDiffSuppressFunc,
			},

			"admin_username": {
				Type:         schema.TypeString,
				Required:     true,
				ForceNew:     true,
				ValidateFunc: validation.StringIsNotEmpty,
			},

			"network_interface_ids": {
				Type:     schema.TypeList,
				Required: true,
				MinItems: 1,
				Elem: &schema.Schema{
					Type:         schema.TypeString,
					ValidateFunc: networkValidate.NetworkInterfaceID,
				},
			},

			"os_disk": virtualMachineOSDiskSchema(),

			"size": {
				Type:         schema.TypeString,
				Required:     true,
				ValidateFunc: validation.StringIsNotEmpty,
			},

			// Optional
			"additional_capabilities": virtualMachineAdditionalCapabilitiesSchema(),

			"additional_unattend_content": additionalUnattendContentSchema(),

			"allow_extension_operations": {
				Type:     schema.TypeBool,
				Optional: true,
				Default:  true,
			},

			"availability_set_id": {
				Type:         schema.TypeString,
				Optional:     true,
				ForceNew:     true,
				ValidateFunc: computeValidate.AvailabilitySetID,
				// the Compute/VM API is broken and returns the Resource Group name in UPPERCASE :shrug:
				DiffSuppressFunc: suppress.CaseDifference,
				// TODO: raise a GH issue for the broken API
				// availability_set_id:                 "/subscriptions/00000000-0000-0000-0000-000000000000/resourceGroups/acctestRG-200122113424880096/providers/Microsoft.Compute/availabilitySets/ACCTESTAVSET-200122113424880096" => "/subscriptions/00000000-0000-0000-0000-000000000000/resourceGroups/acctestRG-200122113424880096/providers/Microsoft.Compute/availabilitySets/acctestavset-200122113424880096" (forces new resource)
				ConflictsWith: []string{
					"virtual_machine_scale_set_id",
					"zone",
				},
			},

			"boot_diagnostics": bootDiagnosticsSchema(),

			"computer_name": {
				Type:     schema.TypeString,
				Optional: true,

				// Computed since we reuse the VM name if one's not specified
				Computed: true,
				ForceNew: true,

				ValidateFunc: ValidateWindowsComputerNameFull,
			},

			"custom_data": base64.OptionalSchema(true),

			"dedicated_host_id": {
				Type:         schema.TypeString,
				Optional:     true,
				ValidateFunc: computeValidate.DedicatedHostID,
				// the Compute/VM API is broken and returns the Resource Group name in UPPERCASE :shrug:
				DiffSuppressFunc: suppress.CaseDifference,
				// TODO: raise a GH issue for the broken API
				// /subscriptions/00000000-0000-0000-0000-000000000000/resourceGroups/TOM-MANUAL/providers/Microsoft.Compute/hostGroups/tom-hostgroup/hosts/tom-manual-host
			},

			"enable_automatic_updates": {
				Type:     schema.TypeBool,
				Optional: true,
				ForceNew: true, // TODO: confirm
				Default:  true,
			},

			"encryption_at_host_enabled": {
				Type:     schema.TypeBool,
				Optional: true,
			},

			"eviction_policy": {
				// only applicable when `priority` is set to `Spot`
				Type:     schema.TypeString,
				Optional: true,
				ForceNew: true,
				ValidateFunc: validation.StringInSlice([]string{
					// NOTE: whilst Delete is an option here, it's only applicable for VMSS
					string(compute.Deallocate),
				}, false),
			},

			"extensions_time_budget": {
				Type:         schema.TypeString,
				Optional:     true,
				Default:      "PT1H30M",
				ValidateFunc: azValidate.ISO8601DurationBetween("PT15M", "PT2H"),
			},

			"identity": virtualMachineIdentitySchema(),

			"license_type": {
				Type:     schema.TypeString,
				Optional: true,
				ValidateFunc: validation.StringInSlice([]string{
					"None",
					"Windows_Client",
					"Windows_Server",
				}, false),
				DiffSuppressFunc: func(_, old, new string, _ *schema.ResourceData) bool {
					if old == "None" && new == "" || old == "" && new == "None" {
						return true
					}

					return false
				},
			},

			"max_bid_price": {
				Type:         schema.TypeFloat,
				Optional:     true,
				Default:      -1,
				ValidateFunc: validation.FloatAtLeast(-1.0),
			},

			"plan": planSchema(),

			"priority": {
				Type:     schema.TypeString,
				Optional: true,
				ForceNew: true,
				Default:  string(compute.Regular),
				ValidateFunc: validation.StringInSlice([]string{
					string(compute.Regular),
					string(compute.Spot),
				}, false),
			},

			"provision_vm_agent": {
				Type:     schema.TypeBool,
				Optional: true,
				Default:  true,
				ForceNew: true,
			},

			"proximity_placement_group_id": {
				Type:         schema.TypeString,
				Optional:     true,
				ForceNew:     true,
				ValidateFunc: computeValidate.ProximityPlacementGroupID,
				// the Compute/VM API is broken and returns the Resource Group name in UPPERCASE :shrug:
				DiffSuppressFunc: suppress.CaseDifference,
			},

			"secret": windowsSecretSchema(),

			"source_image_id": {
				Type:     schema.TypeString,
				Optional: true,
				ForceNew: true,
				ValidateFunc: validation.Any(
					computeValidate.ImageID,
					computeValidate.SharedImageID,
					computeValidate.SharedImageVersionID,
				),
			},

			"source_image_reference": sourceImageReferenceSchema(true),

			"tags": tags.Schema(),

			"timezone": {
				Type:         schema.TypeString,
				Optional:     true,
				ValidateFunc: validate.VirtualMachineTimeZone(),
			},

			"virtual_machine_scale_set_id": {
				Type:     schema.TypeString,
				Optional: true,
				ForceNew: true,
				ConflictsWith: []string{
					"availability_set_id",
				},
				ValidateFunc: computeValidate.VirtualMachineScaleSetID,
			},

			"winrm_listener": winRmListenerSchema(),

			"zone": {
				Type:     schema.TypeString,
				Optional: true,
				ForceNew: true,
				// this has to be computed because when you are trying to assign this VM to a VMSS in VMO mode with zones,
				// the VMO mode VMSS will assign a zone for each of its instance.
				// and if the VMSS in not zonal, this value should be left empty
				Computed: true,
				ConflictsWith: []string{
					"availability_set_id",
				},
			},

			// Computed
			"private_ip_address": {
				Type:     schema.TypeString,
				Computed: true,
			},
			"private_ip_addresses": {
				Type:     schema.TypeList,
				Computed: true,
				Elem: &schema.Schema{
					Type: schema.TypeString,
				},
			},
			"public_ip_address": {
				Type:     schema.TypeString,
				Computed: true,
			},
			"public_ip_addresses": {
				Type:     schema.TypeList,
				Computed: true,
				Elem: &schema.Schema{
					Type: schema.TypeString,
				},
			},
			"virtual_machine_id": {
				Type:     schema.TypeString,
				Computed: true,
			},
		},
	}
}

func resourceWindowsVirtualMachineCreate(d *schema.ResourceData, meta interface{}) error {
	client := meta.(*clients.Client).Compute.VMClient
	ctx, cancel := timeouts.ForCreate(meta.(*clients.Client).StopContext, d)
	defer cancel()

	name := d.Get("name").(string)
	resourceGroup := d.Get("resource_group_name").(string)

	locks.ByName(name, virtualMachineResourceName)
	defer locks.UnlockByName(name, virtualMachineResourceName)

	resp, err := client.Get(ctx, resourceGroup, name, "")
	if err != nil {
		if !utils.ResponseWasNotFound(resp.Response) {
			return fmt.Errorf("checking for existing Windows Virtual Machine %q (Resource Group %q): %+v", name, resourceGroup, err)
		}
	}

	if !utils.ResponseWasNotFound(resp.Response) {
		return tf.ImportAsExistsError("azurerm_windows_virtual_machine", *resp.ID)
	}

	additionalCapabilitiesRaw := d.Get("additional_capabilities").([]interface{})
	additionalCapabilities := expandVirtualMachineAdditionalCapabilities(additionalCapabilitiesRaw)

	additionalUnattendContentRaw := d.Get("additional_unattend_content").([]interface{})
	additionalUnattendContent := expandAdditionalUnattendContent(additionalUnattendContentRaw)

	adminPassword := d.Get("admin_password").(string)
	adminUsername := d.Get("admin_username").(string)
	allowExtensionOperations := d.Get("allow_extension_operations").(bool)

	bootDiagnosticsRaw := d.Get("boot_diagnostics").([]interface{})
	bootDiagnostics := expandBootDiagnostics(bootDiagnosticsRaw)

	var computerName string
	if v, ok := d.GetOk("computer_name"); ok && len(v.(string)) > 0 {
		computerName = v.(string)
	} else {
		_, errs := ValidateWindowsComputerNameFull(d.Get("name"), "computer_name")
		if len(errs) > 0 {
			return fmt.Errorf("unable to assume default computer name %s. Please adjust the %q, or specify an explicit %q", errs[0], "name", "computer_name")
		}
		computerName = name
	}
	enableAutomaticUpdates := d.Get("enable_automatic_updates").(bool)
	location := azure.NormalizeLocation(d.Get("location").(string))
	identityRaw := d.Get("identity").([]interface{})
	identity, err := expandVirtualMachineIdentity(identityRaw)
	if err != nil {
		return fmt.Errorf("expanding `identity`: %+v", err)
	}
	planRaw := d.Get("plan").([]interface{})
	plan := expandPlan(planRaw)
	priority := compute.VirtualMachinePriorityTypes(d.Get("priority").(string))
	provisionVMAgent := d.Get("provision_vm_agent").(bool)
	size := d.Get("size").(string)
	t := d.Get("tags").(map[string]interface{})

	networkInterfaceIdsRaw := d.Get("network_interface_ids").([]interface{})
	networkInterfaceIds := expandVirtualMachineNetworkInterfaceIDs(networkInterfaceIdsRaw)

	osDiskRaw := d.Get("os_disk").([]interface{})
	osDisk := expandVirtualMachineOSDisk(osDiskRaw, compute.Windows)

	secretsRaw := d.Get("secret").([]interface{})
	secrets := expandWindowsSecrets(secretsRaw)

	sourceImageReferenceRaw := d.Get("source_image_reference").([]interface{})
	sourceImageId := d.Get("source_image_id").(string)
	sourceImageReference, err := expandSourceImageReference(sourceImageReferenceRaw, sourceImageId)
	if err != nil {
		return err
	}

	winRmListenersRaw := d.Get("winrm_listener").(*schema.Set).List()
	winRmListeners := expandWinRMListener(winRmListenersRaw)

	params := compute.VirtualMachine{
		Name:     utils.String(name),
		Location: utils.String(location),
		Identity: identity,
		Plan:     plan,
		VirtualMachineProperties: &compute.VirtualMachineProperties{
			HardwareProfile: &compute.HardwareProfile{
				VMSize: compute.VirtualMachineSizeTypes(size),
			},
			OsProfile: &compute.OSProfile{
				AdminPassword:            utils.String(adminPassword),
				AdminUsername:            utils.String(adminUsername),
				ComputerName:             utils.String(computerName),
				AllowExtensionOperations: utils.Bool(allowExtensionOperations),
				WindowsConfiguration: &compute.WindowsConfiguration{
					ProvisionVMAgent:       utils.Bool(provisionVMAgent),
					EnableAutomaticUpdates: utils.Bool(enableAutomaticUpdates),
					WinRM:                  winRmListeners,
				},
				Secrets: secrets,
			},
			NetworkProfile: &compute.NetworkProfile{
				NetworkInterfaces: &networkInterfaceIds,
			},
			Priority: priority,
			StorageProfile: &compute.StorageProfile{
				ImageReference: sourceImageReference,
				OsDisk:         osDisk,

				// Data Disks are instead handled via the Association resource - as such we can send an empty value here
				// but for Updates this'll need to be nil, else any associations will be overwritten
				DataDisks: &[]compute.DataDisk{},
			},

			// Optional
			AdditionalCapabilities: additionalCapabilities,
			DiagnosticsProfile:     bootDiagnostics,
			ExtensionsTimeBudget:   utils.String(d.Get("extensions_time_budget").(string)),
		},
		Tags: tags.Expand(t),
	}

	if !provisionVMAgent && allowExtensionOperations {
		return fmt.Errorf("`allow_extension_operations` cannot be set to `true` when `provision_vm_agent` is set to `false`")
	}

	if len(additionalUnattendContentRaw) > 0 {
		params.OsProfile.WindowsConfiguration.AdditionalUnattendContent = additionalUnattendContent
	}

	if v, ok := d.GetOk("availability_set_id"); ok {
		params.AvailabilitySet = &compute.SubResource{
			ID: utils.String(v.(string)),
		}
	}

	if v, ok := d.GetOk("custom_data"); ok {
		params.OsProfile.CustomData = utils.String(v.(string))
	}

	if v, ok := d.GetOk("dedicated_host_id"); ok {
		params.Host = &compute.SubResource{
			ID: utils.String(v.(string)),
		}
	}

	if encryptionAtHostEnabled, ok := d.GetOk("encryption_at_host_enabled"); ok {
		params.VirtualMachineProperties.SecurityProfile = &compute.SecurityProfile{
			EncryptionAtHost: utils.Bool(encryptionAtHostEnabled.(bool)),
		}
	}

	if evictionPolicyRaw, ok := d.GetOk("eviction_policy"); ok {
		if params.Priority != compute.Spot {
			return fmt.Errorf("An `eviction_policy` can only be specified when `priority` is set to `Spot`")
		}

		params.EvictionPolicy = compute.VirtualMachineEvictionPolicyTypes(evictionPolicyRaw.(string))
	} else if priority == compute.Spot {
		return fmt.Errorf("An `eviction_policy` must be specified when `priority` is set to `Spot`")
	}

	if v, ok := d.GetOk("license_type"); ok {
		params.LicenseType = utils.String(v.(string))
	}

	if v, ok := d.Get("max_bid_price").(float64); ok && v > 0 {
		if priority != compute.Spot {
			return fmt.Errorf("`max_bid_price` can only be configured when `priority` is set to `Spot`")
		}

		params.BillingProfile = &compute.BillingProfile{
			MaxPrice: utils.Float(v),
		}
	}

	if v, ok := d.GetOk("proximity_placement_group_id"); ok {
		params.ProximityPlacementGroup = &compute.SubResource{
			ID: utils.String(v.(string)),
		}
	}

	if v, ok := d.GetOk("virtual_machine_scale_set_id"); ok {
		params.VirtualMachineScaleSet = &compute.SubResource{
			ID: utils.String(v.(string)),
		}
	}

	if v, ok := d.GetOk("timezone"); ok {
		params.VirtualMachineProperties.OsProfile.WindowsConfiguration.TimeZone = utils.String(v.(string))
	}

	if v, ok := d.GetOk("zone"); ok {
		params.Zones = &[]string{
			v.(string),
		}
	}

	future, err := client.CreateOrUpdate(ctx, resourceGroup, name, params)
	if err != nil {
		return fmt.Errorf("creating Windows Virtual Machine %q (Resource Group %q): %+v", name, resourceGroup, err)
	}

	if err := future.WaitForCompletionRef(ctx, client.Client); err != nil {
		return fmt.Errorf("waiting for creation of Windows Virtual Machine %q (Resource Group %q): %+v", name, resourceGroup, err)
	}

	read, err := client.Get(ctx, resourceGroup, name, "")
	if err != nil {
		return fmt.Errorf("retrieving Windows Virtual Machine %q (Resource Group %q): %+v", name, resourceGroup, err)
	}

	if read.ID == nil {
		return fmt.Errorf("retrieving Windows Virtual Machine %q (Resource Group %q): `id` was nil", name, resourceGroup)
	}

	d.SetId(*read.ID)
	return resourceWindowsVirtualMachineRead(d, meta)
}

func resourceWindowsVirtualMachineRead(d *schema.ResourceData, meta interface{}) error {
	client := meta.(*clients.Client).Compute.VMClient
	disksClient := meta.(*clients.Client).Compute.DisksClient
	networkInterfacesClient := meta.(*clients.Client).Network.InterfacesClient
	publicIPAddressesClient := meta.(*clients.Client).Network.PublicIPsClient
	ctx, cancel := timeouts.ForRead(meta.(*clients.Client).StopContext, d)
	defer cancel()

	id, err := parse.VirtualMachineID(d.Id())
	if err != nil {
		return err
	}

	resp, err := client.Get(ctx, id.ResourceGroup, id.Name, "")
	if err != nil {
		if utils.ResponseWasNotFound(resp.Response) {
			log.Printf("[DEBUG] Windows Virtual Machine %q was not found in Resource Group %q - removing from state!", id.Name, id.ResourceGroup)
			d.SetId("")
			return nil
		}

		return fmt.Errorf("retrieving Windows Virtual Machine %q (Resource Group %q): %+v", id.Name, id.ResourceGroup, err)
	}

	d.Set("name", id.Name)
	d.Set("resource_group_name", id.ResourceGroup)
	if location := resp.Location; location != nil {
		d.Set("location", azure.NormalizeLocation(*location))
	}

	if err := d.Set("identity", flattenVirtualMachineIdentity(resp.Identity)); err != nil {
		return fmt.Errorf("setting `identity`: %+v", err)
	}

	if err := d.Set("plan", flattenPlan(resp.Plan)); err != nil {
		return fmt.Errorf("setting `plan`: %+v", err)
	}

	if resp.VirtualMachineProperties == nil {
		return fmt.Errorf("retrieving Windows Virtual Machine %q (Resource Group %q): `properties` was nil", id.Name, id.ResourceGroup)
	}

	props := *resp.VirtualMachineProperties
	if err := d.Set("additional_capabilities", flattenVirtualMachineAdditionalCapabilities(props.AdditionalCapabilities)); err != nil {
		return fmt.Errorf("setting `additional_capabilities`: %+v", err)
	}

	availabilitySetId := ""
	if props.AvailabilitySet != nil && props.AvailabilitySet.ID != nil {
		availabilitySetId = *props.AvailabilitySet.ID
	}
	d.Set("availability_set_id", availabilitySetId)

	if err := d.Set("boot_diagnostics", flattenBootDiagnostics(props.DiagnosticsProfile)); err != nil {
		return fmt.Errorf("setting `boot_diagnostics`: %+v", err)
	}

	d.Set("eviction_policy", string(props.EvictionPolicy))
	if profile := props.HardwareProfile; profile != nil {
		d.Set("size", string(profile.VMSize))
	}
	d.Set("license_type", props.LicenseType)

	extensionsTimeBudget := "PT1H30M"
	if props.ExtensionsTimeBudget != nil {
		extensionsTimeBudget = *props.ExtensionsTimeBudget
	}
	d.Set("extensions_time_budget", extensionsTimeBudget)

	// defaulted since BillingProfile isn't returned if it's unset
	maxBidPrice := float64(-1.0)
	if props.BillingProfile != nil && props.BillingProfile.MaxPrice != nil {
		maxBidPrice = *props.BillingProfile.MaxPrice
	}
	d.Set("max_bid_price", maxBidPrice)

	if profile := props.NetworkProfile; profile != nil {
		if err := d.Set("network_interface_ids", flattenVirtualMachineNetworkInterfaceIDs(props.NetworkProfile.NetworkInterfaces)); err != nil {
			return fmt.Errorf("setting `network_interface_ids`: %+v", err)
		}
	}

	dedicatedHostId := ""
	if props.Host != nil && props.Host.ID != nil {
		dedicatedHostId = *props.Host.ID
	}
	d.Set("dedicated_host_id", dedicatedHostId)

	virtualMachineScaleSetId := ""
	if props.VirtualMachineScaleSet != nil && props.VirtualMachineScaleSet.ID != nil {
		virtualMachineScaleSetId = *props.VirtualMachineScaleSet.ID
	}
	d.Set("virtual_machine_scale_set_id", virtualMachineScaleSetId)

	if profile := props.OsProfile; profile != nil {
		d.Set("admin_username", profile.AdminUsername)
		d.Set("allow_extension_operations", profile.AllowExtensionOperations)
		d.Set("computer_name", profile.ComputerName)

		if config := profile.WindowsConfiguration; config != nil {
			if err := d.Set("additional_unattend_content", flattenAdditionalUnattendContent(config.AdditionalUnattendContent, d)); err != nil {
				return fmt.Errorf("setting `additional_unattend_content`: %+v", err)
			}

			d.Set("enable_automatic_updates", config.EnableAutomaticUpdates)

			d.Set("provision_vm_agent", config.ProvisionVMAgent)

			d.Set("timezone", config.TimeZone)

			if err := d.Set("winrm_listener", flattenWinRMListener(config.WinRM)); err != nil {
				return fmt.Errorf("setting `winrm_listener`: %+v", err)
			}
		}

		if err := d.Set("secret", flattenWindowsSecrets(profile.Secrets)); err != nil {
			return fmt.Errorf("setting `secret`: %+v", err)
		}
	}
	// Resources created with azurerm_virtual_machine have priority set to ""
	// We need to treat "" as equal to "Regular" to allow migration azurerm_virtual_machine -> azurerm_linux_virtual_machine
	priority := string(compute.Regular)
	if props.Priority != "" {
		priority = string(props.Priority)
	}
	d.Set("priority", priority)
	proximityPlacementGroupId := ""
	if props.ProximityPlacementGroup != nil && props.ProximityPlacementGroup.ID != nil {
		proximityPlacementGroupId = *props.ProximityPlacementGroup.ID
	}
	d.Set("proximity_placement_group_id", proximityPlacementGroupId)

	if profile := props.StorageProfile; profile != nil {
		// the storage_account_type isn't returned so we need to look it up
		flattenedOSDisk, err := flattenVirtualMachineOSDisk(ctx, disksClient, profile.OsDisk)
		if err != nil {
			return fmt.Errorf("flattening `os_disk`: %+v", err)
		}
		if err := d.Set("os_disk", flattenedOSDisk); err != nil {
			return fmt.Errorf("settings `os_disk`: %+v", err)
		}

		var storageImageId string
		if profile.ImageReference != nil && profile.ImageReference.ID != nil {
			storageImageId = *profile.ImageReference.ID
		}
		d.Set("source_image_id", storageImageId)

		if err := d.Set("source_image_reference", flattenSourceImageReference(profile.ImageReference)); err != nil {
			return fmt.Errorf("setting `source_image_reference`: %+v", err)
		}
	}

	encryptionAtHostEnabled := false
	if props.SecurityProfile != nil && props.SecurityProfile.EncryptionAtHost != nil {
		encryptionAtHostEnabled = *props.SecurityProfile.EncryptionAtHost
	}
	d.Set("encryption_at_host_enabled", encryptionAtHostEnabled)

	d.Set("virtual_machine_id", props.VMID)

	zone := ""
	if resp.Zones != nil {
		if zones := *resp.Zones; len(zones) > 0 {
			zone = zones[0]
		}
	}
	d.Set("zone", zone)

	connectionInfo := retrieveConnectionInformation(ctx, networkInterfacesClient, publicIPAddressesClient, resp.VirtualMachineProperties)
	d.Set("private_ip_address", connectionInfo.primaryPrivateAddress)
	d.Set("private_ip_addresses", connectionInfo.privateAddresses)
	d.Set("public_ip_address", connectionInfo.primaryPublicAddress)
	d.Set("public_ip_addresses", connectionInfo.publicAddresses)
	isWindows := false
	setConnectionInformation(d, connectionInfo, isWindows)

	return tags.FlattenAndSet(d, resp.Tags)
}

func resourceWindowsVirtualMachineUpdate(d *schema.ResourceData, meta interface{}) error {
	client := meta.(*clients.Client).Compute.VMClient
	ctx, cancel := timeouts.ForUpdate(meta.(*clients.Client).StopContext, d)
	defer cancel()

	id, err := parse.VirtualMachineID(d.Id())
	if err != nil {
		return err
	}

	locks.ByName(id.Name, virtualMachineResourceName)
	defer locks.UnlockByName(id.Name, virtualMachineResourceName)

	log.Printf("[DEBUG] Retrieving Windows Virtual Machine %q (Resource Group %q)..", id.Name, id.ResourceGroup)
	existing, err := client.Get(ctx, id.ResourceGroup, id.Name, "")
	if err != nil {
		if utils.ResponseWasNotFound(existing.Response) {
			return nil
		}

		return fmt.Errorf("retrieving Windows Virtual Machine %q (Resource Group %q): %+v", id.Name, id.ResourceGroup, err)
	}

	log.Printf("[DEBUG] Retrieving InstanceView for Windows Virtual Machine %q (Resource Group %q)..", id.Name, id.ResourceGroup)
	instanceView, err := client.InstanceView(ctx, id.ResourceGroup, id.Name)
	if err != nil {
		return fmt.Errorf("retrieving InstanceView for Windows Virtual Machine %q (Resource Group %q): %+v", id.Name, id.ResourceGroup, err)
	}

	shouldTurnBackOn := virtualMachineShouldBeStarted(instanceView)
	hasEphemeralOSDisk := false
	if props := existing.VirtualMachineProperties; props != nil {
		if storage := props.StorageProfile; storage != nil {
			if disk := storage.OsDisk; disk != nil {
				if settings := disk.DiffDiskSettings; settings != nil {
					hasEphemeralOSDisk = settings.Option == compute.Local
				}
			}
		}
	}

	shouldUpdate := false
	shouldShutDown := false
	shouldDeallocate := false

	update := compute.VirtualMachineUpdate{
		VirtualMachineProperties: &compute.VirtualMachineProperties{},
	}

	if d.HasChange("boot_diagnostics") {
		shouldUpdate = true

		bootDiagnosticsRaw := d.Get("boot_diagnostics").([]interface{})
		update.VirtualMachineProperties.DiagnosticsProfile = expandBootDiagnostics(bootDiagnosticsRaw)
	}

	if d.HasChange("secret") {
		shouldUpdate = true

		profile := compute.OSProfile{}

		if d.HasChange("secret") {
			secretsRaw := d.Get("secret").([]interface{})
			profile.Secrets = expandWindowsSecrets(secretsRaw)
		}

		update.VirtualMachineProperties.OsProfile = &profile
	}

	if d.HasChange("allow_extension_operations") {
		allowExtensionOperations := d.Get("allow_extension_operations").(bool)

		shouldUpdate = true

		if update.OsProfile == nil {
			update.OsProfile = &compute.OSProfile{}
		}

		update.OsProfile.AllowExtensionOperations = utils.Bool(allowExtensionOperations)
	}

	if d.HasChange("identity") {
		shouldUpdate = true

		identityRaw := d.Get("identity").([]interface{})
		identity, err := expandVirtualMachineIdentity(identityRaw)
		if err != nil {
			return fmt.Errorf("expanding `identity`: %+v", err)
		}
		update.Identity = identity
	}

<<<<<<< HEAD
	if d.HasChange("extensions_time_budget") {
		shouldUpdate = true
		update.ExtensionsTimeBudget = utils.String(d.Get("extensions_time_budget").(string))
=======
	if d.HasChange("dedicated_host_id") {
		shouldUpdate = true

		// Code="PropertyChangeNotAllowed" Message="Updating Host of VM 'VMNAME' is not allowed as the VM is currently allocated. Please Deallocate the VM and retry the operation."
		shouldDeallocate = true

		if v, ok := d.GetOk("dedicated_host_id"); ok {
			update.Host = &compute.SubResource{
				ID: utils.String(v.(string)),
			}
		} else {
			update.Host = &compute.SubResource{}
		}
>>>>>>> cd213df6
	}

	if d.HasChange("max_bid_price") {
		shouldUpdate = true

		// Code="OperationNotAllowed" Message="Max price change is not allowed. For more information, see http://aka.ms/AzureSpot/errormessages"
		shouldShutDown = true

		// "code":"OperationNotAllowed"
		// "message": "Max price change is not allowed when the VM [name] is currently allocated.
		//			   Please deallocate and try again. For more information, see http://aka.ms/AzureSpot/errormessages"
		shouldDeallocate = true

		maxBidPrice := d.Get("max_bid_price").(float64)
		update.VirtualMachineProperties.BillingProfile = &compute.BillingProfile{
			MaxPrice: utils.Float(maxBidPrice),
		}
	}

	if d.HasChange("network_interface_ids") {
		shouldUpdate = true

		// Code="CannotAddOrRemoveNetworkInterfacesFromARunningVirtualMachine"
		// Message="Secondary network interfaces cannot be added or removed from a running virtual machine.
		shouldShutDown = true

		// @tombuildsstuff: after testing shutting it down isn't sufficient - we need a full deallocation
		shouldDeallocate = true

		networkInterfaceIdsRaw := d.Get("network_interface_ids").([]interface{})
		networkInterfaceIds := expandVirtualMachineNetworkInterfaceIDs(networkInterfaceIdsRaw)

		update.VirtualMachineProperties.NetworkProfile = &compute.NetworkProfile{
			NetworkInterfaces: &networkInterfaceIds,
		}
	}

	if d.HasChange("os_disk") {
		shouldUpdate = true

		// Code="Conflict" Message="Disk resizing is allowed only when creating a VM or when the VM is deallocated." Target="disk.diskSizeGB"
		shouldShutDown = true
		shouldDeallocate = true

		osDiskRaw := d.Get("os_disk").([]interface{})
		osDisk := expandVirtualMachineOSDisk(osDiskRaw, compute.Windows)
		update.VirtualMachineProperties.StorageProfile = &compute.StorageProfile{
			OsDisk: osDisk,
		}
	}

	if d.HasChange("size") {
		shouldUpdate = true

		// this is kind of superflurious since Azure can do this for us, but if we do this we can subsequently
		// deallocate the VM to switch hosts if required
		shouldShutDown = true
		vmSize := d.Get("size").(string)

		// Azure will auto-reboot this for us, providing this machine will fit on this host
		// otherwise we need to shut down the VM to move it to another host to be able to use this size
		availableOnThisHost := false
		sizes, err := client.ListAvailableSizes(ctx, id.ResourceGroup, id.Name)
		if err != nil {
			return fmt.Errorf("retrieving available sizes for Windows Virtual Machine %q (Resource Group %q): %+v", id.Name, id.ResourceGroup, err)
		}

		if sizes.Value != nil {
			for _, size := range *sizes.Value {
				if size.Name == nil {
					continue
				}

				if strings.EqualFold(*size.Name, vmSize) {
					availableOnThisHost = true
					break
				}
			}
		}

		if !availableOnThisHost {
			log.Printf("[DEBUG] Requested VM Size isn't available on the Host - must switch host to resize..")
			// Code="OperationNotAllowed"
			// Message="Unable to resize the VM [name] because the requested size Standard_F4s_v2 is not available in the current hardware cluster.
			//         The available sizes in this cluster are: [list]. The requested size might be available in other clusters of this region.
			//         Read more on VM resizing strategy at https://aka.ms/azure-resizevm."
			shouldDeallocate = true
		}

		update.VirtualMachineProperties.HardwareProfile = &compute.HardwareProfile{
			VMSize: compute.VirtualMachineSizeTypes(vmSize),
		}
	}

	if d.HasChange("tags") {
		shouldUpdate = true

		tagsRaw := d.Get("tags").(map[string]interface{})
		update.Tags = tags.Expand(tagsRaw)
	}

	if d.HasChange("additional_capabilities") {
		shouldUpdate = true

		if d.HasChange("additional_capabilities.0.ultra_ssd_enabled") {
			shouldShutDown = true
			shouldDeallocate = true
		}

		additionalCapabilitiesRaw := d.Get("additional_capabilities").([]interface{})
		update.VirtualMachineProperties.AdditionalCapabilities = expandVirtualMachineAdditionalCapabilities(additionalCapabilitiesRaw)
	}

	if d.HasChange("encryption_at_host_enabled") {
		shouldUpdate = true
		shouldDeallocate = true // API returns the following error if not deallocate: 'securityProfile.encryptionAtHost' can be updated only when VM is in deallocated state

		update.VirtualMachineProperties.SecurityProfile = &compute.SecurityProfile{
			EncryptionAtHost: utils.Bool(d.Get("encryption_at_host_enabled").(bool)),
		}
	}

	if d.HasChange("license_type") {
		shouldUpdate = true

		license := d.Get("license_type").(string)
		if license == "" {
			// Only for create no specification is possible in the API. API does not allow empty string in update.
			// So removing attribute license_type from Terraform configuration if it was set to value other than 'None' would lead to an endless loop in apply.
			// To allow updating in this case set value explicitly to 'None'.
			license = "None"
		}
		update.VirtualMachineProperties.LicenseType = &license
	}

	if instanceView.Statuses != nil {
		for _, status := range *instanceView.Statuses {
			if status.Code == nil {
				continue
			}

			// could also be the provisioning state which we're not bothered with here
			state := strings.ToLower(*status.Code)
			if !strings.HasPrefix(state, "powerstate/") {
				continue
			}

			state = strings.TrimPrefix(state, "powerstate/")
			switch strings.ToLower(state) {
			case "deallocated":
				// VM already deallocated, no shutdown and deallocation needed anymore
				shouldShutDown = false
				shouldDeallocate = false
			case "deallocating":
				// VM is deallocating
				// To make sure we do not start updating before this action has finished,
				// only skip the shutdown and send another deallocation request if shouldDeallocate == true
				shouldShutDown = false
			case "stopped":
				// VM already stopped, no shutdown needed anymore
				shouldShutDown = false
			}
		}
	}

	if shouldShutDown {
		log.Printf("[DEBUG] Shutting Down Windows Virtual Machine %q (Resource Group %q)..", id.Name, id.ResourceGroup)
		forceShutdown := false
		future, err := client.PowerOff(ctx, id.ResourceGroup, id.Name, utils.Bool(forceShutdown))
		if err != nil {
			return fmt.Errorf("sending Power Off to Windows Virtual Machine %q (Resource Group %q): %+v", id.Name, id.ResourceGroup, err)
		}

		if err := future.WaitForCompletionRef(ctx, client.Client); err != nil {
			return fmt.Errorf("waiting for Power Off of Windows Virtual Machine %q (Resource Group %q): %+v", id.Name, id.ResourceGroup, err)
		}

		log.Printf("[DEBUG] Shut Down Windows Virtual Machine %q (Resource Group %q)..", id.Name, id.ResourceGroup)
	}

	if shouldDeallocate {
		if !hasEphemeralOSDisk {
			log.Printf("[DEBUG] Deallocating Windows Virtual Machine %q (Resource Group %q)..", id.Name, id.ResourceGroup)
			future, err := client.Deallocate(ctx, id.ResourceGroup, id.Name)
			if err != nil {
				return fmt.Errorf("Deallocating Windows Virtual Machine %q (Resource Group %q): %+v", id.Name, id.ResourceGroup, err)
			}

			if err := future.WaitForCompletionRef(ctx, client.Client); err != nil {
				return fmt.Errorf("waiting for Deallocation of Windows Virtual Machine %q (Resource Group %q): %+v", id.Name, id.ResourceGroup, err)
			}

			log.Printf("[DEBUG] Deallocated Windows Virtual Machine %q (Resource Group %q)..", id.Name, id.ResourceGroup)
		} else {
			// Code="OperationNotAllowed" Message="Operation 'deallocate' is not supported for VMs or VM Scale Set instances using an ephemeral OS disk."
			log.Printf("[DEBUG] Skipping deallocation for Windows Virtual Machine %q (Resource Group %q) since cannot deallocate a Virtual Machine with an Ephemeral OS Disk", id.Name, id.ResourceGroup)
		}
	}

	// now the VM's shutdown/deallocated we can update the disk which can't be done via the VM API:
	// Code="ResizeDiskError" Message="Managed disk resize via Virtual Machine [name] is not allowed. Please resize disk resource at [id]."
	// Portal: "Disks can be resized or account type changed only when they are unattached or the owner VM is deallocated."
	if d.HasChange("os_disk.0.disk_size_gb") {
		diskName := d.Get("os_disk.0.name").(string)
		newSize := d.Get("os_disk.0.disk_size_gb").(int)
		log.Printf("[DEBUG] Resizing OS Disk %q for Windows Virtual Machine %q (Resource Group %q) to %dGB..", diskName, id.Name, id.ResourceGroup, newSize)

		disksClient := meta.(*clients.Client).Compute.DisksClient

		update := compute.DiskUpdate{
			DiskUpdateProperties: &compute.DiskUpdateProperties{
				DiskSizeGB: utils.Int32(int32(newSize)),
			},
		}

		future, err := disksClient.Update(ctx, id.ResourceGroup, diskName, update)
		if err != nil {
			return fmt.Errorf("resizing OS Disk %q for Windows Virtual Machine %q (Resource Group %q): %+v", diskName, id.Name, id.ResourceGroup, err)
		}

		if err := future.WaitForCompletionRef(ctx, client.Client); err != nil {
			return fmt.Errorf("waiting for resize of OS Disk %q for Windows Virtual Machine %q (Resource Group %q): %+v", diskName, id.Name, id.ResourceGroup, err)
		}

		log.Printf("[DEBUG] Resized OS Disk %q for Windows Virtual Machine %q (Resource Group %q) to %dGB.", diskName, id.Name, id.ResourceGroup, newSize)
	}

	if d.HasChange("os_disk.0.disk_encryption_set_id") {
		if diskEncryptionSetId := d.Get("os_disk.0.disk_encryption_set_id").(string); diskEncryptionSetId != "" {
			diskName := d.Get("os_disk.0.name").(string)
			log.Printf("[DEBUG] Updating encryption settings of OS Disk %q for Windows Virtual Machine %q (Resource Group %q) to %q..", diskName, id.Name, id.ResourceGroup, diskEncryptionSetId)

			disksClient := meta.(*clients.Client).Compute.DisksClient

			update := compute.DiskUpdate{
				DiskUpdateProperties: &compute.DiskUpdateProperties{
					Encryption: &compute.Encryption{
						Type:                compute.EncryptionAtRestWithCustomerKey,
						DiskEncryptionSetID: utils.String(diskEncryptionSetId),
					},
				},
			}

			future, err := disksClient.Update(ctx, id.ResourceGroup, diskName, update)
			if err != nil {
				return fmt.Errorf("updating encryption settings of OS Disk %q for Windows Virtual Machine %q (Resource Group %q): %+v", diskName, id.Name, id.ResourceGroup, err)
			}

			if err := future.WaitForCompletionRef(ctx, client.Client); err != nil {
				return fmt.Errorf("waiting to update encryption settings of OS Disk %q for Windows Virtual Machine %q (Resource Group %q): %+v", diskName, id.Name, id.ResourceGroup, err)
			}

			log.Printf("[DEBUG] Updating encryption settings of OS Disk %q for Windows Virtual Machine %q (Resource Group %q) to %q.", diskName, id.Name, id.ResourceGroup, diskEncryptionSetId)
		} else {
			return fmt.Errorf("Once a customer-managed key is used, you can’t change the selection back to a platform-managed key")
		}
	}

	if shouldUpdate {
		log.Printf("[DEBUG] Updating Windows Virtual Machine %q (Resource Group %q)..", id.Name, id.ResourceGroup)
		future, err := client.Update(ctx, id.ResourceGroup, id.Name, update)
		if err != nil {
			return fmt.Errorf("updating Windows Virtual Machine %q (Resource Group %q): %+v", id.Name, id.ResourceGroup, err)
		}

		if err := future.WaitForCompletionRef(ctx, client.Client); err != nil {
			return fmt.Errorf("waiting for update of Windows Virtual Machine %q (Resource Group %q): %+v", id.Name, id.ResourceGroup, err)
		}

		log.Printf("[DEBUG] Updated Windows Virtual Machine %q (Resource Group %q).", id.Name, id.ResourceGroup)
	}

	// if we've shut it down and it was turned off, let's boot it back up
	if shouldTurnBackOn && shouldShutDown {
		log.Printf("[DEBUG] Starting Windows Virtual Machine %q (Resource Group %q)..", id.Name, id.ResourceGroup)
		future, err := client.Start(ctx, id.ResourceGroup, id.Name)
		if err != nil {
			return fmt.Errorf("starting Windows Virtual Machine %q (Resource Group %q): %+v", id.Name, id.ResourceGroup, err)
		}

		if err := future.WaitForCompletionRef(ctx, client.Client); err != nil {
			return fmt.Errorf("waiting for start of Windows Virtual Machine %q (Resource Group %q): %+v", id.Name, id.ResourceGroup, err)
		}

		log.Printf("[DEBUG] Started Windows Virtual Machine %q (Resource Group %q)..", id.Name, id.ResourceGroup)
	}

	return resourceWindowsVirtualMachineRead(d, meta)
}

func resourceWindowsVirtualMachineDelete(d *schema.ResourceData, meta interface{}) error {
	client := meta.(*clients.Client).Compute.VMClient
	ctx, cancel := timeouts.ForDelete(meta.(*clients.Client).StopContext, d)
	defer cancel()

	id, err := parse.VirtualMachineID(d.Id())
	if err != nil {
		return err
	}

	locks.ByName(id.Name, virtualMachineResourceName)
	defer locks.UnlockByName(id.Name, virtualMachineResourceName)

	log.Printf("[DEBUG] Retrieving Windows Virtual Machine %q (Resource Group %q)..", id.Name, id.ResourceGroup)
	existing, err := client.Get(ctx, id.ResourceGroup, id.Name, "")
	if err != nil {
		if utils.ResponseWasNotFound(existing.Response) {
			return nil
		}

		return fmt.Errorf("retrieving Windows Virtual Machine %q (Resource Group %q): %+v", id.Name, id.ResourceGroup, err)
	}

	// ISSUE: XXX
	// shutting down the Virtual Machine prior to removing it means users are no longer charged for the compute
	// thus this can be a large cost-saving when deleting larger instances
	// in addition - since we're shutting down the machine to remove it, forcing a power-off is fine (as opposed
	// to waiting for a graceful shut down)
	log.Printf("[DEBUG] Powering Off Windows Virtual Machine %q (Resource Group %q)..", id.Name, id.ResourceGroup)
	skipShutdown := true
	powerOffFuture, err := client.PowerOff(ctx, id.ResourceGroup, id.Name, utils.Bool(skipShutdown))
	if err != nil {
		return fmt.Errorf("powering off Windows Virtual Machine %q (Resource Group %q): %+v", id.Name, id.ResourceGroup, err)
	}
	if err := powerOffFuture.WaitForCompletionRef(ctx, client.Client); err != nil {
		return fmt.Errorf("waiting for power off of Windows Virtual Machine %q (Resource Group %q): %+v", id.Name, id.ResourceGroup, err)
	}
	log.Printf("[DEBUG] Powered Off Windows Virtual Machine %q (Resource Group %q).", id.Name, id.ResourceGroup)

	log.Printf("[DEBUG] Deleting Windows Virtual Machine %q (Resource Group %q)..", id.Name, id.ResourceGroup)
	deleteFuture, err := client.Delete(ctx, id.ResourceGroup, id.Name)
	if err != nil {
		return fmt.Errorf("deleting Windows Virtual Machine %q (Resource Group %q): %+v", id.Name, id.ResourceGroup, err)
	}
	if err := deleteFuture.WaitForCompletionRef(ctx, client.Client); err != nil {
		return fmt.Errorf("waiting for deletion of Windows Virtual Machine %q (Resource Group %q): %+v", id.Name, id.ResourceGroup, err)
	}
	log.Printf("[DEBUG] Deleted Windows Virtual Machine %q (Resource Group %q).", id.Name, id.ResourceGroup)

	deleteOSDisk := meta.(*clients.Client).Features.VirtualMachine.DeleteOSDiskOnDeletion
	if deleteOSDisk {
		log.Printf("[DEBUG] Deleting OS Disk from Windows Virtual Machine %q (Resource Group %q)..", id.Name, id.ResourceGroup)
		disksClient := meta.(*clients.Client).Compute.DisksClient
		managedDiskId := ""
		if props := existing.VirtualMachineProperties; props != nil && props.StorageProfile != nil && props.StorageProfile.OsDisk != nil {
			if disk := props.StorageProfile.OsDisk.ManagedDisk; disk != nil && disk.ID != nil {
				managedDiskId = *disk.ID
			}
		}

		if managedDiskId != "" {
			diskId, err := parse.ManagedDiskID(managedDiskId)
			if err != nil {
				return err
			}

			diskDeleteFuture, err := disksClient.Delete(ctx, diskId.ResourceGroup, diskId.Name)
			if err != nil {
				if !response.WasNotFound(diskDeleteFuture.Response()) {
					return fmt.Errorf("deleting OS Disk %q (Resource Group %q) for Windows Virtual Machine %q (Resource Group %q): %+v", diskId.Name, diskId.ResourceGroup, id.Name, id.ResourceGroup, err)
				}
			}
			if !response.WasNotFound(diskDeleteFuture.Response()) {
				if err := diskDeleteFuture.WaitForCompletionRef(ctx, disksClient.Client); err != nil {
					return fmt.Errorf("OS Disk %q (Resource Group %q) for Windows Virtual Machine %q (Resource Group %q): %+v", diskId.Name, diskId.ResourceGroup, id.Name, id.ResourceGroup, err)
				}
			}

			log.Printf("[DEBUG] Deleted OS Disk from Windows Virtual Machine %q (Resource Group %q).", diskId.Name, diskId.ResourceGroup)
		} else {
			log.Printf("[DEBUG] Skipping Deleting OS Disk from Windows Virtual Machine %q (Resource Group %q) - cannot determine OS Disk ID.", id.Name, id.ResourceGroup)
		}
	} else {
		log.Printf("[DEBUG] Skipping Deleting OS Disk from Windows Virtual Machine %q (Resource Group %q)..", id.Name, id.ResourceGroup)
	}

	// Need to add a get and a state wait to avoid bug in network API where the attached disk(s) are not actually deleted
	// Service team indicated that we need to do a get after VM delete call returns to verify that the VM and all attached
	// disks have actually been deleted.

	log.Printf("[INFO] verifying Windows Virtual Machine %q has been deleted", id.Name)
	virtualMachine, err := client.Get(ctx, id.ResourceGroup, id.Name, "")
	if err != nil && !utils.ResponseWasNotFound(virtualMachine.Response) {
		return fmt.Errorf("verifying Windows Virtual Machine %q (Resource Group %q) has been deleted: %+v", id.Name, id.ResourceGroup, err)
	}

	if !utils.ResponseWasNotFound(virtualMachine.Response) {
		log.Printf("[INFO] Windows Virtual Machine still exists, waiting on Windows Virtual Machine %q to be deleted", id.Name)

		deleteWait := &resource.StateChangeConf{
			Pending:    []string{"200"},
			Target:     []string{"404"},
			MinTimeout: 30 * time.Second,
			Timeout:    d.Timeout(schema.TimeoutDelete),
			Refresh: func() (interface{}, string, error) {
				log.Printf("[INFO] checking on state of Windows Virtual Machine %q", id.Name)
				resp, err := client.Get(ctx, id.ResourceGroup, id.Name, "")
				if err != nil {
					if utils.ResponseWasNotFound(resp.Response) {
						return resp, strconv.Itoa(resp.StatusCode), nil
					}
					return nil, "nil", fmt.Errorf("polling for the status of Windows Virtual Machine %q (Resource Group %q): %v", id.Name, id.ResourceGroup, err)
				}
				return resp, strconv.Itoa(resp.StatusCode), nil
			},
		}

		if _, err := deleteWait.WaitForState(); err != nil {
			return fmt.Errorf("waiting for the deletion of Windows Virtual Machine %q (Resource Group %q): %v", id.Name, id.ResourceGroup, err)
		}
	}

	return nil
}<|MERGE_RESOLUTION|>--- conflicted
+++ resolved
@@ -801,11 +801,6 @@
 		update.Identity = identity
 	}
 
-<<<<<<< HEAD
-	if d.HasChange("extensions_time_budget") {
-		shouldUpdate = true
-		update.ExtensionsTimeBudget = utils.String(d.Get("extensions_time_budget").(string))
-=======
 	if d.HasChange("dedicated_host_id") {
 		shouldUpdate = true
 
@@ -819,7 +814,11 @@
 		} else {
 			update.Host = &compute.SubResource{}
 		}
->>>>>>> cd213df6
+	}
+
+	if d.HasChange("extensions_time_budget") {
+		shouldUpdate = true
+		update.ExtensionsTimeBudget = utils.String(d.Get("extensions_time_budget").(string))
 	}
 
 	if d.HasChange("max_bid_price") {
