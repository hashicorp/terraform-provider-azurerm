package compute

import (
	"fmt"
	"log"
	"time"

	"github.com/Azure/azure-sdk-for-go/services/compute/mgmt/2020-12-01/compute"
	"github.com/hashicorp/terraform-plugin-sdk/helper/schema"
	"github.com/hashicorp/terraform-plugin-sdk/helper/validation"
	"github.com/terraform-providers/terraform-provider-azurerm/azurerm/helpers/azure"
	"github.com/terraform-providers/terraform-provider-azurerm/azurerm/helpers/tf"
	"github.com/terraform-providers/terraform-provider-azurerm/azurerm/helpers/validate"
	"github.com/terraform-providers/terraform-provider-azurerm/azurerm/internal/clients"
	"github.com/terraform-providers/terraform-provider-azurerm/azurerm/internal/services/compute/parse"
	computeValidate "github.com/terraform-providers/terraform-provider-azurerm/azurerm/internal/services/compute/validate"
	"github.com/terraform-providers/terraform-provider-azurerm/azurerm/internal/tags"
	"github.com/terraform-providers/terraform-provider-azurerm/azurerm/internal/tf/base64"
	azSchema "github.com/terraform-providers/terraform-provider-azurerm/azurerm/internal/tf/schema"
	"github.com/terraform-providers/terraform-provider-azurerm/azurerm/internal/tf/suppress"
	"github.com/terraform-providers/terraform-provider-azurerm/azurerm/internal/timeouts"
	"github.com/terraform-providers/terraform-provider-azurerm/azurerm/utils"
)

func resourceWindowsVirtualMachineScaleSet() *schema.Resource {
	return &schema.Resource{
		Create: resourceWindowsVirtualMachineScaleSetCreate,
		Read:   resourceWindowsVirtualMachineScaleSetRead,
		Update: resourceWindowsVirtualMachineScaleSetUpdate,
		Delete: resourceWindowsVirtualMachineScaleSetDelete,

		Importer: azSchema.ValidateResourceIDPriorToImportThen(func(id string) error {
			_, err := parse.VirtualMachineScaleSetID(id)
			return err
		}, importVirtualMachineScaleSet(compute.Windows, "azurerm_windows_virtual_machine_scale_set")),

		Timeouts: &schema.ResourceTimeout{
			Create: schema.DefaultTimeout(60 * time.Minute),
			Read:   schema.DefaultTimeout(5 * time.Minute),
			Update: schema.DefaultTimeout(60 * time.Minute),
			Delete: schema.DefaultTimeout(60 * time.Minute),
		},

		// TODO: exposing requireGuestProvisionSignal once it's available
		// https://github.com/Azure/azure-rest-api-specs/pull/7246

		Schema: map[string]*schema.Schema{
			"name": {
				Type:         schema.TypeString,
				Required:     true,
				ForceNew:     true,
				ValidateFunc: ValidateVmName,
			},

			"resource_group_name": azure.SchemaResourceGroupName(),

			"location": azure.SchemaLocation(),

			// Required
			"admin_username": {
				Type:         schema.TypeString,
				Required:     true,
				ForceNew:     true,
				ValidateFunc: validation.StringIsNotEmpty,
			},

			"admin_password": {
				Type:             schema.TypeString,
				Required:         true,
				ForceNew:         true,
				Sensitive:        true,
				DiffSuppressFunc: adminPasswordDiffSuppressFunc,
				ValidateFunc:     validation.StringIsNotEmpty,
			},

			"network_interface": VirtualMachineScaleSetNetworkInterfaceSchema(),

			"os_disk": VirtualMachineScaleSetOSDiskSchema(),

			"instances": {
				Type:         schema.TypeInt,
				Required:     true,
				ValidateFunc: validation.IntAtLeast(0),
			},

			"sku": {
				Type:         schema.TypeString,
				Required:     true,
				ValidateFunc: validation.StringIsNotEmpty,
			},

			// Optional
			"additional_capabilities": VirtualMachineScaleSetAdditionalCapabilitiesSchema(),

			"additional_unattend_content": additionalUnattendContentSchema(),

			"automatic_os_upgrade_policy": VirtualMachineScaleSetAutomatedOSUpgradePolicySchema(),

			"automatic_instance_repair": VirtualMachineScaleSetAutomaticRepairsPolicySchema(),

			"boot_diagnostics": bootDiagnosticsSchema(),

			"computer_name_prefix": {
				Type:     schema.TypeString,
				Optional: true,

				// Computed since we reuse the VM name if one's not specified
				Computed: true,
				ForceNew: true,

				ValidateFunc: ValidateWindowsComputerNamePrefix,
			},

			"custom_data": base64.OptionalSchema(false),

			"data_disk": VirtualMachineScaleSetDataDiskSchema(),

			"do_not_run_extensions_on_overprovisioned_machines": {
				Type:     schema.TypeBool,
				Optional: true,
				Default:  false,
			},

			"enable_automatic_updates": {
				Type:     schema.TypeBool,
				Optional: true,
				Default:  true,
			},

			"encryption_at_host_enabled": {
				Type:     schema.TypeBool,
				Optional: true,
			},

			"eviction_policy": {
				// only applicable when `priority` is set to `Spot`
				Type:     schema.TypeString,
				Optional: true,
				ForceNew: true,
				ValidateFunc: validation.StringInSlice([]string{
					string(compute.Deallocate),
					string(compute.Delete),
				}, false),
			},

			"extension": VirtualMachineScaleSetExtensionsSchema(),

			"extensions_time_budget": {
				Type:         schema.TypeString,
				Optional:     true,
				Default:      "PT1H30M",
				ValidateFunc: validate.ISO8601DurationBetween("PT15M", "PT2H"),
			},

			"health_probe_id": {
				Type:         schema.TypeString,
				Optional:     true,
				ValidateFunc: azure.ValidateResourceID,
			},

			"identity": VirtualMachineScaleSetIdentitySchema(),

			"license_type": {
				Type:     schema.TypeString,
				Optional: true,
				ForceNew: true,
				ValidateFunc: validation.StringInSlice([]string{
					"None",
					"Windows_Client",
					"Windows_Server",
				}, false),
			},

			"max_bid_price": {
				Type:         schema.TypeFloat,
				Optional:     true,
				Default:      -1,
				ValidateFunc: computeValidate.SpotMaxPrice,
			},

			"overprovision": {
				Type:     schema.TypeBool,
				Optional: true,
				Default:  true,
			},

			"plan": planSchema(),

			"platform_fault_domain_count": {
				Type:     schema.TypeInt,
				Optional: true,
				ForceNew: true,
				Computed: true,
			},

			"priority": {
				Type:     schema.TypeString,
				Optional: true,
				ForceNew: true,
				Default:  string(compute.Regular),
				ValidateFunc: validation.StringInSlice([]string{
					string(compute.Regular),
					string(compute.Spot),
				}, false),
			},

			"provision_vm_agent": {
				Type:     schema.TypeBool,
				Optional: true,
				Default:  true,
				ForceNew: true,
			},

			"proximity_placement_group_id": {
				Type:         schema.TypeString,
				Optional:     true,
				ForceNew:     true,
				ValidateFunc: azure.ValidateResourceID,
				// the Compute API is broken and returns the Resource Group name in UPPERCASE :shrug:, github issue: https://github.com/Azure/azure-rest-api-specs/issues/10016
				DiffSuppressFunc: suppress.CaseDifference,
			},

			"rolling_upgrade_policy": VirtualMachineScaleSetRollingUpgradePolicySchema(),

			"secret": windowsSecretSchema(),

			"single_placement_group": {
				Type:     schema.TypeBool,
				Optional: true,
				Default:  true,
			},

			"source_image_id": {
				Type:         schema.TypeString,
				Optional:     true,
				ValidateFunc: azure.ValidateResourceID,
			},

			"source_image_reference": sourceImageReferenceSchema(false),

			"tags": tags.Schema(),

			"timezone": {
				Type:         schema.TypeString,
				Optional:     true,
				ValidateFunc: computeValidate.VirtualMachineTimeZone(),
			},

			"upgrade_mode": {
				Type:     schema.TypeString,
				Optional: true,
				ForceNew: true,
				Default:  string(compute.Manual),
				ValidateFunc: validation.StringInSlice([]string{
					string(compute.Automatic),
					string(compute.Manual),
					string(compute.Rolling),
				}, false),
			},

			"winrm_listener": winRmListenerSchema(),

			"zone_balance": {
				Type:     schema.TypeBool,
				Optional: true,
				ForceNew: true,
				Default:  false,
			},

			"scale_in_policy": {
				Type:     schema.TypeString,
				Optional: true,
				Default:  string(compute.Default),
				ValidateFunc: validation.StringInSlice([]string{
					string(compute.Default),
					string(compute.NewestVM),
					string(compute.OldestVM),
				}, false),
			},

			"terminate_notification": VirtualMachineScaleSetTerminateNotificationSchema(),

			"zones": azure.SchemaZones(),

			// Computed
			"unique_id": {
				Type:     schema.TypeString,
				Computed: true,
			},
		},
	}
}

func resourceWindowsVirtualMachineScaleSetCreate(d *schema.ResourceData, meta interface{}) error {
	client := meta.(*clients.Client).Compute.VMScaleSetClient
	ctx, cancel := timeouts.ForCreate(meta.(*clients.Client).StopContext, d)
	defer cancel()

	resourceGroup := d.Get("resource_group_name").(string)
	name := d.Get("name").(string)

	exists, err := client.Get(ctx, resourceGroup, name)
	if err != nil {
		if !utils.ResponseWasNotFound(exists.Response) {
			return fmt.Errorf("Error checking for existing Windows Virtual Machine Scale Set %q (Resource Group %q): %+v", name, resourceGroup, err)
		}
	}

	if !utils.ResponseWasNotFound(exists.Response) {
		return tf.ImportAsExistsError("azurerm_windows_virtual_machine_scale_set", *exists.ID)
	}

	location := azure.NormalizeLocation(d.Get("location").(string))
	t := d.Get("tags").(map[string]interface{})

	additionalCapabilitiesRaw := d.Get("additional_capabilities").([]interface{})
	additionalCapabilities := ExpandVirtualMachineScaleSetAdditionalCapabilities(additionalCapabilitiesRaw)

	additionalUnattendContentRaw := d.Get("additional_unattend_content").([]interface{})
	additionalUnattendContent := expandAdditionalUnattendContent(additionalUnattendContentRaw)

	bootDiagnosticsRaw := d.Get("boot_diagnostics").([]interface{})
	bootDiagnostics := expandBootDiagnostics(bootDiagnosticsRaw)

	dataDisksRaw := d.Get("data_disk").([]interface{})
	ultraSSDEnabled := d.Get("additional_capabilities.0.ultra_ssd_enabled").(bool)
	dataDisks, err := ExpandVirtualMachineScaleSetDataDisk(dataDisksRaw, ultraSSDEnabled)
	if err != nil {
		return fmt.Errorf("expanding `data_disk`: %+v", err)
	}

	identityRaw := d.Get("identity").([]interface{})
	identity, err := ExpandVirtualMachineScaleSetIdentity(identityRaw)
	if err != nil {
		return fmt.Errorf("Error expanding `identity`: %+v", err)
	}

	networkInterfacesRaw := d.Get("network_interface").([]interface{})
	networkInterfaces, err := ExpandVirtualMachineScaleSetNetworkInterface(networkInterfacesRaw)
	if err != nil {
		return fmt.Errorf("Error expanding `network_interface`: %+v", err)
	}

	osDiskRaw := d.Get("os_disk").([]interface{})
	osDisk := ExpandVirtualMachineScaleSetOSDisk(osDiskRaw, compute.Windows)

	planRaw := d.Get("plan").([]interface{})
	plan := expandPlan(planRaw)

	sourceImageReferenceRaw := d.Get("source_image_reference").([]interface{})
	sourceImageId := d.Get("source_image_id").(string)
	sourceImageReference, err := expandSourceImageReference(sourceImageReferenceRaw, sourceImageId)
	if err != nil {
		return err
	}

	healthProbeId := d.Get("health_probe_id").(string)
	upgradeMode := compute.UpgradeMode(d.Get("upgrade_mode").(string))
	automaticOSUpgradePolicyRaw := d.Get("automatic_os_upgrade_policy").([]interface{})
	automaticOSUpgradePolicy := ExpandVirtualMachineScaleSetAutomaticUpgradePolicy(automaticOSUpgradePolicyRaw)
	rollingUpgradePolicyRaw := d.Get("rolling_upgrade_policy").([]interface{})
	rollingUpgradePolicy := ExpandVirtualMachineScaleSetRollingUpgradePolicy(rollingUpgradePolicyRaw)

	if upgradeMode != compute.Automatic && len(automaticOSUpgradePolicyRaw) > 0 {
		return fmt.Errorf("An `automatic_os_upgrade_policy` block cannot be specified when `upgrade_mode` is not set to `Automatic`")
	}

<<<<<<< HEAD
	shouldHaveRollingUpgradePolicy := upgradeMode == compute.UpgradeModeAutomatic || upgradeMode == compute.UpgradeModeRolling
=======
	if upgradeMode == compute.Automatic && len(automaticOSUpgradePolicyRaw) > 0 && healthProbeId == "" {
		return fmt.Errorf("`healthProbeId` must be set when `upgrade_mode` is set to %q and `automatic_os_upgrade_policy` block exists", string(upgradeMode))
	}

	shouldHaveRollingUpgradePolicy := upgradeMode == compute.Automatic || upgradeMode == compute.Rolling
>>>>>>> 424170f5
	if !shouldHaveRollingUpgradePolicy && len(rollingUpgradePolicyRaw) > 0 {
		return fmt.Errorf("A `rolling_upgrade_policy` block cannot be specified when `upgrade_mode` is set to %q", string(upgradeMode))
	}
	shouldHaveRollingUpgradePolicy = upgradeMode == compute.Rolling
	if shouldHaveRollingUpgradePolicy && len(rollingUpgradePolicyRaw) == 0 {
		return fmt.Errorf("A `rolling_upgrade_policy` block must be specified when `upgrade_mode` is set to %q", string(upgradeMode))
	}

	winRmListenersRaw := d.Get("winrm_listener").(*schema.Set).List()
	winRmListeners := expandWinRMListener(winRmListenersRaw)

	secretsRaw := d.Get("secret").([]interface{})
	secrets := expandWindowsSecrets(secretsRaw)

	zonesRaw := d.Get("zones").([]interface{})
	zones := azure.ExpandZones(zonesRaw)

	var computerNamePrefix string
	if v, ok := d.GetOk("computer_name_prefix"); ok && len(v.(string)) > 0 {
		computerNamePrefix = v.(string)
	} else {
		_, errs := ValidateWindowsComputerNamePrefix(d.Get("name"), "computer_name_prefix")
		if len(errs) > 0 {
			return fmt.Errorf("unable to assume default computer name prefix %s. Please adjust the %q, or specify an explicit %q", errs[0], "name", "computer_name_prefix")
		}
		computerNamePrefix = name
	}

	networkProfile := &compute.VirtualMachineScaleSetNetworkProfile{
		NetworkInterfaceConfigurations: networkInterfaces,
	}
	if healthProbeId != "" {
		networkProfile.HealthProbe = &compute.APIEntityReference{
			ID: utils.String(healthProbeId),
		}
	}

	priority := compute.VirtualMachinePriorityTypes(d.Get("priority").(string))
	upgradePolicy := compute.UpgradePolicy{
		Mode:                     upgradeMode,
		AutomaticOSUpgradePolicy: automaticOSUpgradePolicy,
		RollingUpgradePolicy:     rollingUpgradePolicy,
	}

	virtualMachineProfile := compute.VirtualMachineScaleSetVMProfile{
		Priority: priority,
		OsProfile: &compute.VirtualMachineScaleSetOSProfile{
			AdminPassword:      utils.String(d.Get("admin_password").(string)),
			AdminUsername:      utils.String(d.Get("admin_username").(string)),
			ComputerNamePrefix: utils.String(computerNamePrefix),
			WindowsConfiguration: &compute.WindowsConfiguration{
				ProvisionVMAgent: utils.Bool(d.Get("provision_vm_agent").(bool)),
				WinRM:            winRmListeners,
			},
			Secrets: secrets,
		},
		DiagnosticsProfile: bootDiagnostics,
		NetworkProfile:     networkProfile,
		StorageProfile: &compute.VirtualMachineScaleSetStorageProfile{
			ImageReference: sourceImageReference,
			OsDisk:         osDisk,
			DataDisks:      dataDisks,
		},
	}

<<<<<<< HEAD
	hasHealthExtension := false
	if features.VMSSExtensionsBeta() {
		if vmExtensionsRaw, ok := d.GetOk("extension"); ok {
			virtualMachineProfile.ExtensionProfile, hasHealthExtension, err = expandVirtualMachineScaleSetExtensions(vmExtensionsRaw.([]interface{}))
			if err != nil {
				return err
			}
=======
	if vmExtensionsRaw, ok := d.GetOk("extension"); ok {
		virtualMachineProfile.ExtensionProfile, err = expandVirtualMachineScaleSetExtensions(vmExtensionsRaw.([]interface{}))
		if err != nil {
			return err
		}
	}

	if v, ok := d.GetOk("extensions_time_budget"); ok {
		if virtualMachineProfile.ExtensionProfile == nil {
			virtualMachineProfile.ExtensionProfile = &compute.VirtualMachineScaleSetExtensionProfile{}
>>>>>>> 424170f5
		}
		virtualMachineProfile.ExtensionProfile.ExtensionsTimeBudget = utils.String(v.(string))
	}

	// otherwise the service return the error:
	// Automatic OS Upgrade is not supported for this Virtual Machine Scale Set because a health probe or health extension was not specified.
	if upgradeMode == compute.UpgradeModeAutomatic && len(automaticOSUpgradePolicyRaw) > 0 && (healthProbeId == "" && !hasHealthExtension) {
		return fmt.Errorf("`health_probe_id` must be set or a health extension must be specified when `upgrade_mode` is set to %q and `automatic_os_upgrade_policy` block exists", string(upgradeMode))
	}

	// otherwise the service return the error:
	// Rolling Upgrade mode is not supported for this Virtual Machine Scale Set because a health probe or health extension was not provided.
	if upgradeMode == compute.UpgradeModeRolling && (healthProbeId == "" && !hasHealthExtension) {
		return fmt.Errorf("`health_probe_id` must be set or a health extension must be specified when `upgrade_mode` is set to %q", string(upgradeMode))
	}

	enableAutomaticUpdates := d.Get("enable_automatic_updates").(bool)
	if upgradeMode != compute.Automatic {
		virtualMachineProfile.OsProfile.WindowsConfiguration.EnableAutomaticUpdates = utils.Bool(enableAutomaticUpdates)
	} else if !enableAutomaticUpdates {
		return fmt.Errorf("`enable_automatic_updates` must be set to `true` when `upgrade_mode` is set to `Automatic`")
	}

	if v, ok := d.Get("max_bid_price").(float64); ok && v > 0 {
		if priority != compute.Spot {
			return fmt.Errorf("`max_bid_price` can only be configured when `priority` is set to `Spot`")
		}

		virtualMachineProfile.BillingProfile = &compute.BillingProfile{
			MaxPrice: utils.Float(v),
		}
	}

	if v, ok := d.GetOk("custom_data"); ok {
		virtualMachineProfile.OsProfile.CustomData = utils.String(v.(string))
	}

	if encryptionAtHostEnabled, ok := d.GetOk("encryption_at_host_enabled"); ok {
		virtualMachineProfile.SecurityProfile = &compute.SecurityProfile{
			EncryptionAtHost: utils.Bool(encryptionAtHostEnabled.(bool)),
		}
	}

	if evictionPolicyRaw, ok := d.GetOk("eviction_policy"); ok {
		if virtualMachineProfile.Priority != compute.Spot {
			return fmt.Errorf("An `eviction_policy` can only be specified when `priority` is set to `Spot`")
		}
		virtualMachineProfile.EvictionPolicy = compute.VirtualMachineEvictionPolicyTypes(evictionPolicyRaw.(string))
	} else if priority == compute.Spot {
		return fmt.Errorf("An `eviction_policy` must be specified when `priority` is set to `Spot`")
	}

	if len(additionalUnattendContentRaw) > 0 {
		virtualMachineProfile.OsProfile.WindowsConfiguration.AdditionalUnattendContent = additionalUnattendContent
	}

	if v, ok := d.GetOk("license_type"); ok {
		virtualMachineProfile.LicenseType = utils.String(v.(string))
	}

	if v, ok := d.GetOk("timezone"); ok {
		virtualMachineProfile.OsProfile.WindowsConfiguration.TimeZone = utils.String(v.(string))
	}

	if v, ok := d.GetOk("terminate_notification"); ok {
		virtualMachineProfile.ScheduledEventsProfile = ExpandVirtualMachineScaleSetScheduledEventsProfile(v.([]interface{}))
	}

	scaleInPolicy := d.Get("scale_in_policy").(string)
	automaticRepairsPolicyRaw := d.Get("automatic_instance_repair").([]interface{})
	automaticRepairsPolicy := ExpandVirtualMachineScaleSetAutomaticRepairsPolicy(automaticRepairsPolicyRaw)

	props := compute.VirtualMachineScaleSet{
		Location: utils.String(location),
		Sku: &compute.Sku{
			Name:     utils.String(d.Get("sku").(string)),
			Capacity: utils.Int64(int64(d.Get("instances").(int))),

			// doesn't appear this can be set to anything else, even Promo machines are Standard
			Tier: utils.String("Standard"),
		},
		Identity: identity,
		Plan:     plan,
		Tags:     tags.Expand(t),
		VirtualMachineScaleSetProperties: &compute.VirtualMachineScaleSetProperties{
			AdditionalCapabilities:                 additionalCapabilities,
			AutomaticRepairsPolicy:                 automaticRepairsPolicy,
			DoNotRunExtensionsOnOverprovisionedVMs: utils.Bool(d.Get("do_not_run_extensions_on_overprovisioned_machines").(bool)),
			Overprovision:                          utils.Bool(d.Get("overprovision").(bool)),
			SinglePlacementGroup:                   utils.Bool(d.Get("single_placement_group").(bool)),
			VirtualMachineProfile:                  &virtualMachineProfile,
			UpgradePolicy:                          &upgradePolicy,
			ScaleInPolicy: &compute.ScaleInPolicy{
				Rules: &[]compute.VirtualMachineScaleSetScaleInRules{compute.VirtualMachineScaleSetScaleInRules(scaleInPolicy)},
			},
		},
		Zones: zones,
	}

	if v, ok := d.GetOk("platform_fault_domain_count"); ok {
		props.VirtualMachineScaleSetProperties.PlatformFaultDomainCount = utils.Int32(int32(v.(int)))
	}

	if v, ok := d.GetOk("proximity_placement_group_id"); ok {
		props.VirtualMachineScaleSetProperties.ProximityPlacementGroup = &compute.SubResource{
			ID: utils.String(v.(string)),
		}
	}

	if v, ok := d.GetOk("zone_balance"); ok && v.(bool) {
		if len(zonesRaw) == 0 {
			return fmt.Errorf("`zone_balance` can only be set to `true` when zones are specified")
		}

		props.VirtualMachineScaleSetProperties.ZoneBalance = utils.Bool(v.(bool))
	}

	log.Printf("[DEBUG] Creating Windows Virtual Machine Scale Set %q (Resource Group %q)..", name, resourceGroup)
	future, err := client.CreateOrUpdate(ctx, resourceGroup, name, props)
	if err != nil {
		return fmt.Errorf("Error creating Windows Virtual Machine Scale Set %q (Resource Group %q): %+v", name, resourceGroup, err)
	}

	log.Printf("[DEBUG] Waiting for Windows Virtual Machine Scale Set %q (Resource Group %q) to be created..", name, resourceGroup)
	if err := future.WaitForCompletionRef(ctx, client.Client); err != nil {
		return fmt.Errorf("Error waiting for creation of Windows Virtual Machine Scale Set %q (Resource Group %q): %+v", name, resourceGroup, err)
	}
	log.Printf("[DEBUG] Virtual Machine Scale Set %q (Resource Group %q) was created", name, resourceGroup)

	log.Printf("[DEBUG] Retrieving Virtual Machine Scale Set %q (Resource Group %q)..", name, resourceGroup)
	resp, err := client.Get(ctx, resourceGroup, name)
	if err != nil {
		return fmt.Errorf("Error retrieving Windows Virtual Machine Scale Set %q (Resource Group %q): %+v", name, resourceGroup, err)
	}

	if resp.ID == nil {
		return fmt.Errorf("Error retrieving Windows Virtual Machine Scale Set %q (Resource Group %q): ID was nil", name, resourceGroup)
	}
	d.SetId(*resp.ID)

	return resourceWindowsVirtualMachineScaleSetRead(d, meta)
}

func resourceWindowsVirtualMachineScaleSetUpdate(d *schema.ResourceData, meta interface{}) error {
	client := meta.(*clients.Client).Compute.VMScaleSetClient
	ctx, cancel := timeouts.ForUpdate(meta.(*clients.Client).StopContext, d)
	defer cancel()

	id, err := parse.VirtualMachineScaleSetID(d.Id())
	if err != nil {
		return err
	}

	updateInstances := false

	// retrieve
	existing, err := client.Get(ctx, id.ResourceGroup, id.Name)
	if err != nil {
		return fmt.Errorf("Error retrieving Windows Virtual Machine Scale Set %q (Resource Group %q): %+v", id.Name, id.ResourceGroup, err)
	}
	if existing.VirtualMachineScaleSetProperties == nil {
		return fmt.Errorf("Error retrieving Windows Virtual Machine Scale Set %q (Resource Group %q): `properties` was nil", id.Name, id.ResourceGroup)
	}
	if existing.VirtualMachineScaleSetProperties.VirtualMachineProfile == nil {
		return fmt.Errorf("Error retrieving Windows Virtual Machine Scale Set %q (Resource Group %q): `properties.virtualMachineProfile` was nil", id.Name, id.ResourceGroup)
	}
	if existing.VirtualMachineScaleSetProperties.VirtualMachineProfile.StorageProfile == nil {
		return fmt.Errorf("Error retrieving Windows Virtual Machine Scale Set %q (Resource Group %q): `properties.virtualMachineProfile,storageProfile` was nil", id.Name, id.ResourceGroup)
	}

	updateProps := compute.VirtualMachineScaleSetUpdateProperties{
		VirtualMachineProfile: &compute.VirtualMachineScaleSetUpdateVMProfile{
			// if an image reference has been configured previously (it has to be), we would better to include that in this
			// update request to avoid some circumstances that the API will complain ImageReference is null
			// issue tracking: https://github.com/Azure/azure-rest-api-specs/issues/10322
			StorageProfile: &compute.VirtualMachineScaleSetUpdateStorageProfile{
				ImageReference: existing.VirtualMachineScaleSetProperties.VirtualMachineProfile.StorageProfile.ImageReference,
			},
		},
		// if an upgrade policy's been configured previously (which it will have) it must be threaded through
		// this doesn't matter for Manual - but breaks when updating anything on a Automatic and Rolling Mode Scale Set
		UpgradePolicy: existing.VirtualMachineScaleSetProperties.UpgradePolicy,
	}
	update := compute.VirtualMachineScaleSetUpdate{}

	upgradeMode := compute.UpgradeMode(d.Get("upgrade_mode").(string))
	// first try and pull this from existing vm, which covers no changes being made to this block
	automaticOSUpgradeIsEnabled := false
	if policy := existing.VirtualMachineScaleSetProperties.UpgradePolicy; policy != nil {
		if policy.AutomaticOSUpgradePolicy != nil && policy.AutomaticOSUpgradePolicy.EnableAutomaticOSUpgrade != nil {
			automaticOSUpgradeIsEnabled = *policy.AutomaticOSUpgradePolicy.EnableAutomaticOSUpgrade
		}
	}
	if d.HasChange("automatic_os_upgrade_policy") || d.HasChange("rolling_upgrade_policy") {
		upgradePolicy := compute.UpgradePolicy{
			Mode: upgradeMode,
		}

		if d.HasChange("automatic_os_upgrade_policy") {
			automaticRaw := d.Get("automatic_os_upgrade_policy").([]interface{})
			upgradePolicy.AutomaticOSUpgradePolicy = ExpandVirtualMachineScaleSetAutomaticUpgradePolicy(automaticRaw)

			// however if this block has been changed then we need to pull it
			// we can guarantee this always has a value since it'll have been expanded and thus is safe to de-ref
			automaticOSUpgradeIsEnabled = *upgradePolicy.AutomaticOSUpgradePolicy.EnableAutomaticOSUpgrade
		}

		if d.HasChange("rolling_upgrade_policy") {
			rollingRaw := d.Get("rolling_upgrade_policy").([]interface{})
			upgradePolicy.RollingUpgradePolicy = ExpandVirtualMachineScaleSetRollingUpgradePolicy(rollingRaw)
		}

		updateProps.UpgradePolicy = &upgradePolicy
	}

	priority := compute.VirtualMachinePriorityTypes(d.Get("priority").(string))
	if d.HasChange("max_bid_price") {
		if priority != compute.Spot {
			return fmt.Errorf("`max_bid_price` can only be configured when `priority` is set to `Spot`")
		}

		updateProps.VirtualMachineProfile.BillingProfile = &compute.BillingProfile{
			MaxPrice: utils.Float(d.Get("max_bid_price").(float64)),
		}
	}

	if d.HasChange("single_placement_group") {
		updateProps.SinglePlacementGroup = utils.Bool(d.Get("single_placement_group").(bool))
	}

	if d.HasChange("enable_automatic_updates") ||
		d.HasChange("custom_data") ||
		d.HasChange("provision_vm_agent") ||
		d.HasChange("secret") ||
		d.HasChange("timezone") {
		osProfile := compute.VirtualMachineScaleSetUpdateOSProfile{}

		if d.HasChange("enable_automatic_updates") || d.HasChange("provision_vm_agent") || d.HasChange("timezone") {
			windowsConfig := compute.WindowsConfiguration{}

			if d.HasChange("enable_automatic_updates") {
				if upgradeMode == compute.Automatic {
					return fmt.Errorf("`enable_automatic_updates` cannot be changed for when `upgrade_mode` is `Automatic`")
				}

				windowsConfig.EnableAutomaticUpdates = utils.Bool(d.Get("enable_automatic_updates").(bool))
			}

			if d.HasChange("provision_vm_agent") {
				windowsConfig.ProvisionVMAgent = utils.Bool(d.Get("provision_vm_agent").(bool))
			}

			if d.HasChange("timezone") {
				windowsConfig.TimeZone = utils.String(d.Get("timezone").(string))
			}

			osProfile.WindowsConfiguration = &windowsConfig
		}

		if d.HasChange("custom_data") {
			updateInstances = true

			// customData can only be sent if it's a base64 encoded string,
			// so it's not possible to remove this without tainting the resource
			if v, ok := d.GetOk("custom_data"); ok {
				osProfile.CustomData = utils.String(v.(string))
			}
		}

		if d.HasChange("secret") {
			secretsRaw := d.Get("secret").([]interface{})
			osProfile.Secrets = expandWindowsSecrets(secretsRaw)
		}

		updateProps.VirtualMachineProfile.OsProfile = &osProfile
	}

	if d.HasChange("data_disk") || d.HasChange("os_disk") || d.HasChange("source_image_id") || d.HasChange("source_image_reference") {
		updateInstances = true

		if updateProps.VirtualMachineProfile.StorageProfile == nil {
			updateProps.VirtualMachineProfile.StorageProfile = &compute.VirtualMachineScaleSetUpdateStorageProfile{}
		}

		if d.HasChange("data_disk") {
			ultraSSDEnabled := d.Get("additional_capabilities.0.ultra_ssd_enabled").(bool)
			dataDisks, err := ExpandVirtualMachineScaleSetDataDisk(d.Get("data_disk").([]interface{}), ultraSSDEnabled)
			if err != nil {
				return fmt.Errorf("expanding `data_disk`: %+v", err)
			}
			updateProps.VirtualMachineProfile.StorageProfile.DataDisks = dataDisks
		}

		if d.HasChange("os_disk") {
			osDiskRaw := d.Get("os_disk").([]interface{})
			updateProps.VirtualMachineProfile.StorageProfile.OsDisk = ExpandVirtualMachineScaleSetOSDiskUpdate(osDiskRaw)
		}

		if d.HasChange("source_image_id") || d.HasChange("source_image_reference") {
			sourceImageReferenceRaw := d.Get("source_image_reference").([]interface{})
			sourceImageId := d.Get("source_image_id").(string)
			sourceImageReference, err := expandSourceImageReference(sourceImageReferenceRaw, sourceImageId)
			if err != nil {
				return err
			}

			updateProps.VirtualMachineProfile.StorageProfile.ImageReference = sourceImageReference
		}
	}

	if d.HasChange("network_interface") {
		networkInterfacesRaw := d.Get("network_interface").([]interface{})
		networkInterfaces, err := ExpandVirtualMachineScaleSetNetworkInterfaceUpdate(networkInterfacesRaw)
		if err != nil {
			return fmt.Errorf("Error expanding `network_interface`: %+v", err)
		}

		updateProps.VirtualMachineProfile.NetworkProfile = &compute.VirtualMachineScaleSetUpdateNetworkProfile{
			NetworkInterfaceConfigurations: networkInterfaces,
		}

		healthProbeId := d.Get("health_probe_id").(string)
		if healthProbeId != "" {
			updateProps.VirtualMachineProfile.NetworkProfile.HealthProbe = &compute.APIEntityReference{
				ID: utils.String(healthProbeId),
			}
		}
	}

	if d.HasChange("boot_diagnostics") {
		updateInstances = true

		bootDiagnosticsRaw := d.Get("boot_diagnostics").([]interface{})
		updateProps.VirtualMachineProfile.DiagnosticsProfile = expandBootDiagnostics(bootDiagnosticsRaw)
	}

	if d.HasChange("do_not_run_extensions_on_overprovisioned_machines") {
		v := d.Get("do_not_run_extensions_on_overprovisioned_machines").(bool)
		updateProps.DoNotRunExtensionsOnOverprovisionedVMs = utils.Bool(v)
	}

	if d.HasChange("scale_in_policy") {
		scaleInPolicy := d.Get("scale_in_policy").(string)
		updateProps.ScaleInPolicy = &compute.ScaleInPolicy{
			Rules: &[]compute.VirtualMachineScaleSetScaleInRules{compute.VirtualMachineScaleSetScaleInRules(scaleInPolicy)},
		}
	}

	if d.HasChange("terminate_notification") {
		notificationRaw := d.Get("terminate_notification").([]interface{})
		updateProps.VirtualMachineProfile.ScheduledEventsProfile = ExpandVirtualMachineScaleSetScheduledEventsProfile(notificationRaw)
	}

	if d.HasChange("encryption_at_host_enabled") {
		updateProps.VirtualMachineProfile.SecurityProfile = &compute.SecurityProfile{
			EncryptionAtHost: utils.Bool(d.Get("encryption_at_host_enabled").(bool)),
		}
	}

	if d.HasChange("automatic_instance_repair") {
		automaticRepairsPolicyRaw := d.Get("automatic_instance_repair").([]interface{})
		automaticRepairsPolicy := ExpandVirtualMachineScaleSetAutomaticRepairsPolicy(automaticRepairsPolicyRaw)
		updateProps.AutomaticRepairsPolicy = automaticRepairsPolicy
	}

	if d.HasChange("identity") {
		identityRaw := d.Get("identity").([]interface{})
		identity, err := ExpandVirtualMachineScaleSetIdentity(identityRaw)
		if err != nil {
			return fmt.Errorf("Error expanding `identity`: %+v", err)
		}

		update.Identity = identity
	}

	if d.HasChange("plan") {
		planRaw := d.Get("plan").([]interface{})
		update.Plan = expandPlan(planRaw)
	}

	if d.HasChange("sku") || d.HasChange("instances") {
		// in-case ignore_changes is being used, since both fields are required
		// look up the current values and override them as needed
		sku := existing.Sku

		if d.HasChange("sku") {
			updateInstances = true

			sku.Name = utils.String(d.Get("sku").(string))
		}

		if d.HasChange("instances") {
			sku.Capacity = utils.Int64(int64(d.Get("instances").(int)))
		}

		update.Sku = sku
	}

<<<<<<< HEAD
	if features.VMSSExtensionsBeta() {
		if d.HasChange("extension") {
			extensionProfile, _, err := expandVirtualMachineScaleSetExtensions(d.Get("extension").([]interface{}))
			if err != nil {
				return err
			}
			updateProps.VirtualMachineProfile.ExtensionProfile = extensionProfile
=======
	if d.HasChanges("extension", "extensions_time_budget") {
		updateInstances = true

		extensionProfile, err := expandVirtualMachineScaleSetExtensions(d.Get("extension").([]interface{}))
		if err != nil {
			return err
>>>>>>> 424170f5
		}
		updateProps.VirtualMachineProfile.ExtensionProfile = extensionProfile
		updateProps.VirtualMachineProfile.ExtensionProfile.ExtensionsTimeBudget = utils.String(d.Get("extensions_time_budget").(string))
	}

	if d.HasChange("tags") {
		update.Tags = tags.Expand(d.Get("tags").(map[string]interface{}))
	}

	update.VirtualMachineScaleSetUpdateProperties = &updateProps

	metaData := virtualMachineScaleSetUpdateMetaData{
		AutomaticOSUpgradeIsEnabled:  automaticOSUpgradeIsEnabled,
		CanRollInstancesWhenRequired: meta.(*clients.Client).Features.VirtualMachineScaleSet.RollInstancesWhenRequired,
		UpdateInstances:              updateInstances,
		Client:                       meta.(*clients.Client).Compute,
		Existing:                     existing,
		ID:                           id,
		OSType:                       compute.Windows,
	}

	if err := metaData.performUpdate(ctx, update); err != nil {
		return err
	}

	return resourceWindowsVirtualMachineScaleSetRead(d, meta)
}

func resourceWindowsVirtualMachineScaleSetRead(d *schema.ResourceData, meta interface{}) error {
	client := meta.(*clients.Client).Compute.VMScaleSetClient
	ctx, cancel := timeouts.ForRead(meta.(*clients.Client).StopContext, d)
	defer cancel()

	id, err := parse.VirtualMachineScaleSetID(d.Id())
	if err != nil {
		return err
	}

	resp, err := client.Get(ctx, id.ResourceGroup, id.Name)
	if err != nil {
		if utils.ResponseWasNotFound(resp.Response) {
			log.Printf("[DEBUG] Windows Virtual Machine Scale Set %q was not found in Resource Group %q - removing from state!", id.Name, id.ResourceGroup)
			d.SetId("")
			return nil
		}

		return fmt.Errorf("Error retrieving Windows Virtual Machine Scale Set %q (Resource Group %q): %+v", id.Name, id.ResourceGroup, err)
	}

	d.Set("name", id.Name)
	d.Set("resource_group_name", id.ResourceGroup)
	if location := resp.Location; location != nil {
		d.Set("location", azure.NormalizeLocation(*location))
	}

	var skuName *string
	var instances int
	if resp.Sku != nil {
		skuName = resp.Sku.Name
		if resp.Sku.Capacity != nil {
			instances = int(*resp.Sku.Capacity)
		}
	}
	d.Set("instances", instances)
	d.Set("sku", skuName)

	identity, err := FlattenVirtualMachineScaleSetIdentity(resp.Identity)
	if err != nil {
		return err
	}
	if err := d.Set("identity", identity); err != nil {
		return fmt.Errorf("Error setting `identity`: %+v", err)
	}

	if err := d.Set("plan", flattenPlan(resp.Plan)); err != nil {
		return fmt.Errorf("Error setting `plan`: %+v", err)
	}

	if resp.VirtualMachineScaleSetProperties == nil {
		return fmt.Errorf("Error retrieving Windows Virtual Machine Scale Set %q (Resource Group %q): `properties` was nil", id.Name, id.ResourceGroup)
	}
	props := *resp.VirtualMachineScaleSetProperties

	if err := d.Set("additional_capabilities", FlattenVirtualMachineScaleSetAdditionalCapabilities(props.AdditionalCapabilities)); err != nil {
		return fmt.Errorf("Error setting `additional_capabilities`: %+v", props.AdditionalCapabilities)
	}

	if err := d.Set("automatic_instance_repair", FlattenVirtualMachineScaleSetAutomaticRepairsPolicy(props.AutomaticRepairsPolicy)); err != nil {
		return fmt.Errorf("Error setting `automatic_instance_repair`: %+v", err)
	}

	d.Set("do_not_run_extensions_on_overprovisioned_machines", props.DoNotRunExtensionsOnOverprovisionedVMs)
	d.Set("overprovision", props.Overprovision)
	d.Set("platform_fault_domain_count", props.PlatformFaultDomainCount)
	proximityPlacementGroupId := ""
	if props.ProximityPlacementGroup != nil && props.ProximityPlacementGroup.ID != nil {
		proximityPlacementGroupId = *props.ProximityPlacementGroup.ID
	}
	d.Set("proximity_placement_group_id", proximityPlacementGroupId)
	d.Set("single_placement_group", props.SinglePlacementGroup)
	d.Set("unique_id", props.UniqueID)
	d.Set("zone_balance", props.ZoneBalance)

	var upgradeMode compute.UpgradeMode
	if policy := props.UpgradePolicy; policy != nil {
		upgradeMode = policy.Mode
		d.Set("upgrade_mode", string(policy.Mode))

		flattenedAutomatic := FlattenVirtualMachineScaleSetAutomaticOSUpgradePolicy(policy.AutomaticOSUpgradePolicy)
		if err := d.Set("automatic_os_upgrade_policy", flattenedAutomatic); err != nil {
			return fmt.Errorf("Error setting `automatic_os_upgrade_policy`: %+v", err)
		}

		flattenedRolling := FlattenVirtualMachineScaleSetRollingUpgradePolicy(policy.RollingUpgradePolicy)
		if err := d.Set("rolling_upgrade_policy", flattenedRolling); err != nil {
			return fmt.Errorf("Error setting `rolling_upgrade_policy`: %+v", err)
		}
	}

	rule := string(compute.Default)
	if props.ScaleInPolicy != nil {
		if rules := props.ScaleInPolicy.Rules; rules != nil && len(*rules) > 0 {
			rule = string((*rules)[0])
		}
	}
	d.Set("scale_in_policy", rule)

	if profile := props.VirtualMachineProfile; profile != nil {
		if err := d.Set("boot_diagnostics", flattenBootDiagnostics(profile.DiagnosticsProfile)); err != nil {
			return fmt.Errorf("Error setting `boot_diagnostics`: %+v", err)
		}

		// defaulted since BillingProfile isn't returned if it's unset
		maxBidPrice := float64(-1.0)
		if profile.BillingProfile != nil && profile.BillingProfile.MaxPrice != nil {
			maxBidPrice = *profile.BillingProfile.MaxPrice
		}
		d.Set("max_bid_price", maxBidPrice)

		d.Set("eviction_policy", string(profile.EvictionPolicy))
		d.Set("license_type", profile.LicenseType)
		d.Set("priority", string(profile.Priority))

		if storageProfile := profile.StorageProfile; storageProfile != nil {
			if err := d.Set("os_disk", FlattenVirtualMachineScaleSetOSDisk(storageProfile.OsDisk)); err != nil {
				return fmt.Errorf("Error setting `os_disk`: %+v", err)
			}

			if err := d.Set("data_disk", FlattenVirtualMachineScaleSetDataDisk(storageProfile.DataDisks)); err != nil {
				return fmt.Errorf("Error setting `data_disk`: %+v", err)
			}

			if err := d.Set("source_image_reference", flattenSourceImageReference(storageProfile.ImageReference)); err != nil {
				return fmt.Errorf("Error setting `source_image_reference`: %+v", err)
			}

			var storageImageId string
			if storageProfile.ImageReference != nil && storageProfile.ImageReference.ID != nil {
				storageImageId = *storageProfile.ImageReference.ID
			}
			d.Set("source_image_id", storageImageId)
		}

		if osProfile := profile.OsProfile; osProfile != nil {
			// admin_password isn't returned, but it's a top level field so we can ignore it without consequence
			d.Set("admin_username", osProfile.AdminUsername)
			d.Set("computer_name_prefix", osProfile.ComputerNamePrefix)

			if err := d.Set("secret", flattenWindowsSecrets(osProfile.Secrets)); err != nil {
				return fmt.Errorf("Error setting `secret`: %+v", err)
			}

			if windows := osProfile.WindowsConfiguration; windows != nil {
				if err := d.Set("additional_unattend_content", flattenAdditionalUnattendContent(windows.AdditionalUnattendContent, d)); err != nil {
					return fmt.Errorf("Error setting `additional_unattend_content`: %+v", err)
				}

				enableAutomaticUpdates := false
				if windows.EnableAutomaticUpdates != nil {
					enableAutomaticUpdates = *windows.EnableAutomaticUpdates
				}

				// the API requires this is set to 'true' on submission (since it's now required for Windows VMSS's with
				// an Automatic Upgrade Mode configured) however it actually returns false from the API..
				// after a bunch of testing the least bad option appears to be not to set this if it's an Automatic Upgrade Mode
				if upgradeMode != compute.Automatic {
					d.Set("enable_automatic_updates", enableAutomaticUpdates)
				}

				d.Set("provision_vm_agent", windows.ProvisionVMAgent)
				d.Set("timezone", windows.TimeZone)

				if err := d.Set("winrm_listener", flattenWinRMListener(windows.WinRM)); err != nil {
					return fmt.Errorf("Error setting `winrm_listener`: %+v", err)
				}
			}
		}

		if nwProfile := profile.NetworkProfile; nwProfile != nil {
			flattenedNics := FlattenVirtualMachineScaleSetNetworkInterface(nwProfile.NetworkInterfaceConfigurations)
			if err := d.Set("network_interface", flattenedNics); err != nil {
				return fmt.Errorf("Error setting `network_interface`: %+v", err)
			}

			healthProbeId := ""
			if nwProfile.HealthProbe != nil && nwProfile.HealthProbe.ID != nil {
				healthProbeId = *nwProfile.HealthProbe.ID
			}
			d.Set("health_probe_id", healthProbeId)
		}

		if scheduleProfile := profile.ScheduledEventsProfile; scheduleProfile != nil {
			if err := d.Set("terminate_notification", FlattenVirtualMachineScaleSetScheduledEventsProfile(scheduleProfile)); err != nil {
				return fmt.Errorf("Error setting `terminate_notification`: %+v", err)
			}
		}

		extensionProfile, err := flattenVirtualMachineScaleSetExtensions(profile.ExtensionProfile, d)
		if err != nil {
			return fmt.Errorf("failed flattening `extension`: %+v", err)
		}
		d.Set("extension", extensionProfile)

		extensionsTimeBudget := "PT1H30M"
		if profile.ExtensionProfile != nil && profile.ExtensionProfile.ExtensionsTimeBudget != nil {
			extensionsTimeBudget = *profile.ExtensionProfile.ExtensionsTimeBudget
		}
		d.Set("extensions_time_budget", extensionsTimeBudget)

		encryptionAtHostEnabled := false
		if profile.SecurityProfile != nil && profile.SecurityProfile.EncryptionAtHost != nil {
			encryptionAtHostEnabled = *profile.SecurityProfile.EncryptionAtHost
		}
		d.Set("encryption_at_host_enabled", encryptionAtHostEnabled)
	}

	if err := d.Set("zones", resp.Zones); err != nil {
		return fmt.Errorf("Error setting `zones`: %+v", err)
	}

	return tags.FlattenAndSet(d, resp.Tags)
}

func resourceWindowsVirtualMachineScaleSetDelete(d *schema.ResourceData, meta interface{}) error {
	client := meta.(*clients.Client).Compute.VMScaleSetClient
	ctx, cancel := timeouts.ForDelete(meta.(*clients.Client).StopContext, d)
	defer cancel()

	id, err := parse.VirtualMachineScaleSetID(d.Id())
	if err != nil {
		return err
	}

	resp, err := client.Get(ctx, id.ResourceGroup, id.Name)
	if err != nil {
		if utils.ResponseWasNotFound(resp.Response) {
			return nil
		}

		return fmt.Errorf("Error retrieving Windows Virtual Machine Scale Set %q (Resource Group %q): %+v", id.Name, id.ResourceGroup, err)
	}

	// Sometimes VMSS's aren't fully deleted when the `Delete` call returns - as such we'll try to scale the cluster
	// to 0 nodes first, then delete the cluster - which should ensure there's no Network Interfaces kicking around
	// and work around this Azure API bug:
	// Original Error: Code="InUseSubnetCannotBeDeleted" Message="Subnet internal is in use by
	// /{nicResourceID}/|providers|Microsoft.Compute|virtualMachineScaleSets|acctestvmss-190923101253410278|virtualMachines|0|networkInterfaces|example/ipConfigurations/internal and cannot be deleted.
	// In order to delete the subnet, delete all the resources within the subnet. See aka.ms/deletesubnet.
	if resp.Sku != nil {
		resp.Sku.Capacity = utils.Int64(int64(0))

		log.Printf("[DEBUG] Scaling instances to 0 prior to deletion - this helps avoids networking issues within Azure")
		update := compute.VirtualMachineScaleSetUpdate{
			Sku: resp.Sku,
		}
		future, err := client.Update(ctx, id.ResourceGroup, id.Name, update)
		if err != nil {
			return fmt.Errorf("Error updating number of instances in Windows Virtual Machine Scale Set %q (Resource Group %q) to scale to 0: %+v", id.Name, id.ResourceGroup, err)
		}

		log.Printf("[DEBUG] Waiting for scaling of instances to 0 prior to deletion - this helps avoids networking issues within Azure")
		err = future.WaitForCompletionRef(ctx, client.Client)
		if err != nil {
			return fmt.Errorf("Error waiting for number of instances in Windows Virtual Machine Scale Set %q (Resource Group %q) to scale to 0: %+v", id.Name, id.ResourceGroup, err)
		}
		log.Printf("[DEBUG] Scaled instances to 0 prior to deletion - this helps avoids networking issues within Azure")
	} else {
		log.Printf("[DEBUG] Unable to scale instances to `0` since the `sku` block is nil - trying to delete anyway")
	}

	log.Printf("[DEBUG] Deleting Windows Virtual Machine Scale Set %q (Resource Group %q)..", id.Name, id.ResourceGroup)
	// @ArcturusZhang (mimicking from windows_virtual_machine_resource.go): sending `nil` here omits this value from being sent
	// which matches the previous behaviour - we're only splitting this out so it's clear why
	// TODO: support force deletion once it's out of Preview, if applicable
	var forceDeletion *bool = nil
	future, err := client.Delete(ctx, id.ResourceGroup, id.Name, forceDeletion)
	if err != nil {
		return fmt.Errorf("Error deleting Windows Virtual Machine Scale Set %q (Resource Group %q): %+v", id.Name, id.ResourceGroup, err)
	}

	log.Printf("[DEBUG] Waiting for deletion of Windows Virtual Machine Scale Set %q (Resource Group %q)..", id.Name, id.ResourceGroup)
	if err := future.WaitForCompletionRef(ctx, client.Client); err != nil {
		return fmt.Errorf("Error waiting for deletion of Windows Virtual Machine Scale Set %q (Resource Group %q): %+v", id.Name, id.ResourceGroup, err)
	}
	log.Printf("[DEBUG] Deleted Windows Virtual Machine Scale Set %q (Resource Group %q).", id.Name, id.ResourceGroup)

	return nil
}<|MERGE_RESOLUTION|>--- conflicted
+++ resolved
@@ -365,15 +365,11 @@
 		return fmt.Errorf("An `automatic_os_upgrade_policy` block cannot be specified when `upgrade_mode` is not set to `Automatic`")
 	}
 
-<<<<<<< HEAD
-	shouldHaveRollingUpgradePolicy := upgradeMode == compute.UpgradeModeAutomatic || upgradeMode == compute.UpgradeModeRolling
-=======
 	if upgradeMode == compute.Automatic && len(automaticOSUpgradePolicyRaw) > 0 && healthProbeId == "" {
 		return fmt.Errorf("`healthProbeId` must be set when `upgrade_mode` is set to %q and `automatic_os_upgrade_policy` block exists", string(upgradeMode))
 	}
 
 	shouldHaveRollingUpgradePolicy := upgradeMode == compute.Automatic || upgradeMode == compute.Rolling
->>>>>>> 424170f5
 	if !shouldHaveRollingUpgradePolicy && len(rollingUpgradePolicyRaw) > 0 {
 		return fmt.Errorf("A `rolling_upgrade_policy` block cannot be specified when `upgrade_mode` is set to %q", string(upgradeMode))
 	}
@@ -439,17 +435,9 @@
 		},
 	}
 
-<<<<<<< HEAD
 	hasHealthExtension := false
-	if features.VMSSExtensionsBeta() {
-		if vmExtensionsRaw, ok := d.GetOk("extension"); ok {
-			virtualMachineProfile.ExtensionProfile, hasHealthExtension, err = expandVirtualMachineScaleSetExtensions(vmExtensionsRaw.([]interface{}))
-			if err != nil {
-				return err
-			}
-=======
 	if vmExtensionsRaw, ok := d.GetOk("extension"); ok {
-		virtualMachineProfile.ExtensionProfile, err = expandVirtualMachineScaleSetExtensions(vmExtensionsRaw.([]interface{}))
+		virtualMachineProfile.ExtensionProfile, hasHealthExtension, err = expandVirtualMachineScaleSetExtensions(vmExtensionsRaw.([]interface{}))
 		if err != nil {
 			return err
 		}
@@ -458,20 +446,19 @@
 	if v, ok := d.GetOk("extensions_time_budget"); ok {
 		if virtualMachineProfile.ExtensionProfile == nil {
 			virtualMachineProfile.ExtensionProfile = &compute.VirtualMachineScaleSetExtensionProfile{}
->>>>>>> 424170f5
 		}
 		virtualMachineProfile.ExtensionProfile.ExtensionsTimeBudget = utils.String(v.(string))
 	}
 
 	// otherwise the service return the error:
 	// Automatic OS Upgrade is not supported for this Virtual Machine Scale Set because a health probe or health extension was not specified.
-	if upgradeMode == compute.UpgradeModeAutomatic && len(automaticOSUpgradePolicyRaw) > 0 && (healthProbeId == "" && !hasHealthExtension) {
+	if upgradeMode == compute.Automatic && len(automaticOSUpgradePolicyRaw) > 0 && (healthProbeId == "" && !hasHealthExtension) {
 		return fmt.Errorf("`health_probe_id` must be set or a health extension must be specified when `upgrade_mode` is set to %q and `automatic_os_upgrade_policy` block exists", string(upgradeMode))
 	}
 
 	// otherwise the service return the error:
 	// Rolling Upgrade mode is not supported for this Virtual Machine Scale Set because a health probe or health extension was not provided.
-	if upgradeMode == compute.UpgradeModeRolling && (healthProbeId == "" && !hasHealthExtension) {
+	if upgradeMode == compute.Rolling && (healthProbeId == "" && !hasHealthExtension) {
 		return fmt.Errorf("`health_probe_id` must be set or a health extension must be specified when `upgrade_mode` is set to %q", string(upgradeMode))
 	}
 
@@ -857,22 +844,12 @@
 		update.Sku = sku
 	}
 
-<<<<<<< HEAD
-	if features.VMSSExtensionsBeta() {
-		if d.HasChange("extension") {
-			extensionProfile, _, err := expandVirtualMachineScaleSetExtensions(d.Get("extension").([]interface{}))
-			if err != nil {
-				return err
-			}
-			updateProps.VirtualMachineProfile.ExtensionProfile = extensionProfile
-=======
 	if d.HasChanges("extension", "extensions_time_budget") {
 		updateInstances = true
 
-		extensionProfile, err := expandVirtualMachineScaleSetExtensions(d.Get("extension").([]interface{}))
+		extensionProfile, _, err := expandVirtualMachineScaleSetExtensions(d.Get("extension").([]interface{}))
 		if err != nil {
 			return err
->>>>>>> 424170f5
 		}
 		updateProps.VirtualMachineProfile.ExtensionProfile = extensionProfile
 		updateProps.VirtualMachineProfile.ExtensionProfile.ExtensionsTimeBudget = utils.String(d.Get("extensions_time_budget").(string))
