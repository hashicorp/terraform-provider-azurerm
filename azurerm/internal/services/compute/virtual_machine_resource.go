--- conflicted
+++ resolved
@@ -934,14 +934,10 @@
 		return fmt.Errorf("Error retrieving Virtual Machine %q (Resource Group %q): %s", name, resGroup, err)
 	}
 
-<<<<<<< HEAD
-	future, err := client.Delete(ctx, resGroup, name, utils.Bool(false))
-=======
 	// @tombuildsstuff: sending `nil` here omits this value from being sent - which matches
 	// the previous behaviour - we're only splitting this out so it's clear why
 	var forceDeletion *bool = nil
 	future, err := client.Delete(ctx, resGroup, name, forceDeletion)
->>>>>>> 157d56c0
 	if err != nil {
 		return fmt.Errorf("Error deleting Virtual Machine %q (Resource Group %q): %s", name, resGroup, err)
 	}
