--- conflicted
+++ resolved
@@ -26,14 +26,9 @@
 		"azurerm_dedicated_host_group":      dataSourceDedicatedHostGroup(),
 		"azurerm_disk_encryption_set":       dataSourceDiskEncryptionSet(),
 		"azurerm_managed_disk":              dataSourceArmManagedDisk(),
-<<<<<<< HEAD
 		"azurerm_image":                     dataSourceImage(),
 		"azurerm_images":                    dataSourceImages(),
-=======
 		"azurerm_disk_access":               dataSourceArmDiskAccess(),
-		"azurerm_image":                     dataSourceArmImage(),
-		"azurerm_images":                    dataSourceArmImages(),
->>>>>>> d06205bf
 		"azurerm_platform_image":            dataSourceArmPlatformImage(),
 		"azurerm_proximity_placement_group": dataSourceArmProximityPlacementGroup(),
 		"azurerm_shared_image_gallery":      dataSourceArmSharedImageGallery(),
