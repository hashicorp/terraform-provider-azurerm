--- conflicted
+++ resolved
@@ -3142,13 +3142,9 @@
 			return fmt.Errorf("Bad: no resource group found in state for virtual machine: %s", vmName)
 		}
 
-<<<<<<< HEAD
-		future, err := client.Delete(ctx, resourceGroup, vmName, utils.Bool(false))
-=======
 		// this is a preview feature we don't want to use right now
 		var forceDelete *bool = nil
 		future, err := client.Delete(ctx, resourceGroup, vmName, forceDelete)
->>>>>>> 157d56c0
 		if err != nil {
 			return fmt.Errorf("Bad: Delete on vmClient: %+v", err)
 		}
