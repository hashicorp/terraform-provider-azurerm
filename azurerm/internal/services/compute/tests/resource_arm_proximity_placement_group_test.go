package tests

import (
	"fmt"
	"testing"

	"github.com/hashicorp/go-azure-helpers/response"
	"github.com/hashicorp/terraform-plugin-sdk/helper/resource"
	"github.com/hashicorp/terraform-plugin-sdk/terraform"
	"github.com/terraform-providers/terraform-provider-azurerm/azurerm/internal/acceptance"
	"github.com/terraform-providers/terraform-provider-azurerm/azurerm/internal/clients"
	"github.com/terraform-providers/terraform-provider-azurerm/azurerm/internal/features"
	"github.com/terraform-providers/terraform-provider-azurerm/azurerm/utils"
)

func TestAccProximityPlacementGroup_basic(t *testing.T) {
	data := acceptance.BuildTestData(t, "azurerm_proximity_placement_group", "test")

	resource.ParallelTest(t, resource.TestCase{
		PreCheck:     func() { acceptance.PreCheck(t) },
		Providers:    acceptance.SupportedProviders,
		CheckDestroy: testCheckAzureRMProximityPlacementGroupDestroy,
		Steps: []resource.TestStep{
			{
				Config: testAccProximityPlacementGroup_basic(data),
				Check: resource.ComposeTestCheckFunc(
					testCheckAzureRMProximityPlacementGroupExists(data.ResourceName),
				),
			},
			data.ImportStep(),
		},
	})
}

func TestAccProximityPlacementGroup_requiresImport(t *testing.T) {
	if !features.ShouldResourcesBeImported() {
		t.Skip("Skipping since resources aren't required to be imported")
		return
	}

	data := acceptance.BuildTestData(t, "azurerm_proximity_placement_group", "test")

	resource.ParallelTest(t, resource.TestCase{
		PreCheck:     func() { acceptance.PreCheck(t) },
		Providers:    acceptance.SupportedProviders,
		CheckDestroy: testCheckAzureRMProximityPlacementGroupDestroy,
		Steps: []resource.TestStep{
			{
				Config: testAccProximityPlacementGroup_basic(data),
				Check: resource.ComposeTestCheckFunc(
					testCheckAzureRMProximityPlacementGroupExists(data.ResourceName),
				),
			},
			{
				Config:      testAccProximityPlacementGroup_requiresImport(data),
				ExpectError: acceptance.RequiresImportError("azurerm_proximity_placement_group"),
			},
		},
	})
}

func TestAccProximityPlacementGroup_disappears(t *testing.T) {
	data := acceptance.BuildTestData(t, "azurerm_proximity_placement_group", "test")

	resource.ParallelTest(t, resource.TestCase{
		PreCheck:     func() { acceptance.PreCheck(t) },
		Providers:    acceptance.SupportedProviders,
		CheckDestroy: testCheckAzureRMProximityPlacementGroupDestroy,
		Steps: []resource.TestStep{
			{
				Config: testAccProximityPlacementGroup_basic(data),
				Check: resource.ComposeTestCheckFunc(
					testCheckAzureRMProximityPlacementGroupExists(data.ResourceName),
					testCheckAzureRMProximityPlacementGroupDisappears(data.ResourceName),
				),
				ExpectNonEmptyPlan: true,
			},
		},
	})
}

func TestAccProximityPlacementGroup_withTags(t *testing.T) {
	data := acceptance.BuildTestData(t, "azurerm_proximity_placement_group", "test")

	resource.ParallelTest(t, resource.TestCase{
		PreCheck:     func() { acceptance.PreCheck(t) },
		Providers:    acceptance.SupportedProviders,
		CheckDestroy: testCheckAzureRMProximityPlacementGroupDestroy,
		Steps: []resource.TestStep{
			{
				Config: testAccProximityPlacementGroup_withTags(data),
				Check: resource.ComposeTestCheckFunc(
					testCheckAzureRMProximityPlacementGroupExists(data.ResourceName),
					resource.TestCheckResourceAttr(data.ResourceName, "tags.%", "2"),
					resource.TestCheckResourceAttr(data.ResourceName, "tags.environment", "Production"),
					resource.TestCheckResourceAttr(data.ResourceName, "tags.cost_center", "MSFT"),
				),
			},
			{
				Config: testAccProximityPlacementGroup_withUpdatedTags(data),
				Check: resource.ComposeTestCheckFunc(
					testCheckAzureRMProximityPlacementGroupExists(data.ResourceName),
					resource.TestCheckResourceAttr(data.ResourceName, "tags.%", "1"),
					resource.TestCheckResourceAttr(data.ResourceName, "tags.environment", "staging"),
				),
			},
			data.ImportStep(),
		},
	})
}

func testCheckAzureRMProximityPlacementGroupExists(resourceName string) resource.TestCheckFunc {
	return func(s *terraform.State) error {
		client := acceptance.AzureProvider.Meta().(*clients.Client).Compute.ProximityPlacementGroupsClient
		ctx := acceptance.AzureProvider.Meta().(*clients.Client).StopContext

		// Ensure we have enough information in state to look up in API
		rs, ok := s.RootModule().Resources[resourceName]
		if !ok {
			return fmt.Errorf("Not found: %s", resourceName)
		}

		ppgName := rs.Primary.Attributes["name"]
		resourceGroup, hasResourceGroup := rs.Primary.Attributes["resource_group_name"]
		if !hasResourceGroup {
			return fmt.Errorf("Bad: no resource group found in state for proximity placement group: %s", ppgName)
		}

<<<<<<< HEAD
		client := acceptance.AzureProvider.Meta().(*clients.Client).Compute.ProximityPlacementGroupsClient
		ctx := acceptance.AzureProvider.Meta().(*clients.Client).StopContext
		resp, err := client.Get(ctx, resourceGroup, ppgName, "")
=======
		resp, err := client.Get(ctx, resourceGroup, ppgName)
>>>>>>> 875f19eb
		if err != nil {
			if utils.ResponseWasNotFound(resp.Response) {
				return fmt.Errorf("Bad: Availability Set %q (resource group: %q) does not exist", ppgName, resourceGroup)
			}

			return fmt.Errorf("Bad: Get on Proximity Placement Groups Client: %+v", err)
		}

		return nil
	}
}

func testCheckAzureRMProximityPlacementGroupDisappears(resourceName string) resource.TestCheckFunc {
	return func(s *terraform.State) error {
		client := acceptance.AzureProvider.Meta().(*clients.Client).Compute.ProximityPlacementGroupsClient
		ctx := acceptance.AzureProvider.Meta().(*clients.Client).StopContext

		// Ensure we have enough information in state to look up in API
		rs, ok := s.RootModule().Resources[resourceName]
		if !ok {
			return fmt.Errorf("Not found: %s", resourceName)
		}

		ppgName := rs.Primary.Attributes["name"]
		resourceGroup, hasResourceGroup := rs.Primary.Attributes["resource_group_name"]
		if !hasResourceGroup {
			return fmt.Errorf("Bad: no resource group found in state for proximity placement group: %s", ppgName)
		}

		resp, err := client.Delete(ctx, resourceGroup, ppgName)
		if err != nil {
			if !response.WasNotFound(resp.Response) {
				return fmt.Errorf("Bad: Delete on Proximity Placement Groups Client: %+v", err)
			}
		}

		return nil
	}
}

func testCheckAzureRMProximityPlacementGroupDestroy(s *terraform.State) error {
	client := acceptance.AzureProvider.Meta().(*clients.Client).Compute.ProximityPlacementGroupsClient
	ctx := acceptance.AzureProvider.Meta().(*clients.Client).StopContext

	for _, rs := range s.RootModule().Resources {
		if rs.Type != "azurerm_proximity_placement_group" {
			continue
		}

		name := rs.Primary.Attributes["name"]
		resourceGroup := rs.Primary.Attributes["resource_group_name"]

<<<<<<< HEAD
		client := acceptance.AzureProvider.Meta().(*clients.Client).Compute.ProximityPlacementGroupsClient
		ctx := acceptance.AzureProvider.Meta().(*clients.Client).StopContext
		resp, err := client.Get(ctx, resourceGroup, name, "")
=======
		resp, err := client.Get(ctx, resourceGroup, name)
>>>>>>> 875f19eb

		if err != nil {
			if utils.ResponseWasNotFound(resp.Response) {
				return nil
			}
			return err
		}

		return fmt.Errorf("Proximity placement group still exists:\n%#v", resp.ProximityPlacementGroupProperties)
	}

	return nil
}

func testAccProximityPlacementGroup_basic(data acceptance.TestData) string {
	return fmt.Sprintf(`
resource "azurerm_resource_group" "test" {
  name     = "acctestRG-%d"
  location = "%s"
}

resource "azurerm_proximity_placement_group" "test" {
  name                = "acctestPPG-%d"
  location            = "${azurerm_resource_group.test.location}"
  resource_group_name = "${azurerm_resource_group.test.name}"
}
`, data.RandomInteger, data.Locations.Primary, data.RandomInteger)
}

func testAccProximityPlacementGroup_requiresImport(data acceptance.TestData) string {
	template := testAccProximityPlacementGroup_basic(data)
	return fmt.Sprintf(`
%s

resource "azurerm_proximity_placement_group" "import" {
  name                = "${azurerm_proximity_placement_group.test.name}"
  location            = "${azurerm_proximity_placement_group.test.location}"
  resource_group_name = "${azurerm_proximity_placement_group.test.resource_group_name}"
}
`, template)
}

func testAccProximityPlacementGroup_withTags(data acceptance.TestData) string {
	return fmt.Sprintf(`
resource "azurerm_resource_group" "test" {
  name     = "acctestRG-%d"
  location = "%s"
}

resource "azurerm_proximity_placement_group" "test" {
  name                = "acctestPPG-%d"
  location            = "${azurerm_resource_group.test.location}"
  resource_group_name = "${azurerm_resource_group.test.name}"

  tags = {
    environment = "Production"
    cost_center = "MSFT"
  }
}
`, data.RandomInteger, data.Locations.Primary, data.RandomInteger)
}

func testAccProximityPlacementGroup_withUpdatedTags(data acceptance.TestData) string {
	return fmt.Sprintf(`
resource "azurerm_resource_group" "test" {
  name     = "acctestRG-%d"
  location = "%s"
}

resource "azurerm_proximity_placement_group" "test" {
  name                = "acctestPPG-%d"
  location            = "${azurerm_resource_group.test.location}"
  resource_group_name = "${azurerm_resource_group.test.name}"

  tags = {
    environment = "staging"
  }
}
`, data.RandomInteger, data.Locations.Primary, data.RandomInteger)
}<|MERGE_RESOLUTION|>--- conflicted
+++ resolved
@@ -126,13 +126,7 @@
 			return fmt.Errorf("Bad: no resource group found in state for proximity placement group: %s", ppgName)
 		}
 
-<<<<<<< HEAD
-		client := acceptance.AzureProvider.Meta().(*clients.Client).Compute.ProximityPlacementGroupsClient
-		ctx := acceptance.AzureProvider.Meta().(*clients.Client).StopContext
 		resp, err := client.Get(ctx, resourceGroup, ppgName, "")
-=======
-		resp, err := client.Get(ctx, resourceGroup, ppgName)
->>>>>>> 875f19eb
 		if err != nil {
 			if utils.ResponseWasNotFound(resp.Response) {
 				return fmt.Errorf("Bad: Availability Set %q (resource group: %q) does not exist", ppgName, resourceGroup)
@@ -185,13 +179,7 @@
 		name := rs.Primary.Attributes["name"]
 		resourceGroup := rs.Primary.Attributes["resource_group_name"]
 
-<<<<<<< HEAD
-		client := acceptance.AzureProvider.Meta().(*clients.Client).Compute.ProximityPlacementGroupsClient
-		ctx := acceptance.AzureProvider.Meta().(*clients.Client).StopContext
 		resp, err := client.Get(ctx, resourceGroup, name, "")
-=======
-		resp, err := client.Get(ctx, resourceGroup, name)
->>>>>>> 875f19eb
 
 		if err != nil {
 			if utils.ResponseWasNotFound(resp.Response) {
