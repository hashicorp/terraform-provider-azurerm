package databricks_test

import (
	"context"
	"fmt"
	"regexp"
	"strings"
	"testing"

	"github.com/hashicorp/terraform-plugin-sdk/helper/resource"
	"github.com/hashicorp/terraform-plugin-sdk/terraform"
	"github.com/terraform-providers/terraform-provider-azurerm/azurerm/internal/acceptance"
	"github.com/terraform-providers/terraform-provider-azurerm/azurerm/internal/acceptance/check"
	"github.com/terraform-providers/terraform-provider-azurerm/azurerm/internal/clients"
	"github.com/terraform-providers/terraform-provider-azurerm/azurerm/internal/services/databricks"
	"github.com/terraform-providers/terraform-provider-azurerm/azurerm/internal/services/databricks/parse"
	"github.com/terraform-providers/terraform-provider-azurerm/azurerm/utils"
)

type DatabricksWorkspaceResource struct {
}

func TestAzureRMDatabrickWorkspaceName(t *testing.T) {
	const errEmpty = "cannot be an empty string"
	const errMinLen = "must be at least 3 characters"
	const errMaxLen = "must be no more than 30 characters"
	const errAllowList = "can contain only alphanumeric characters, underscores, and hyphens"

	cases := []struct {
		Name           string
		Input          string
		ExpectedErrors []string
	}{
		// Happy paths:
		{
			Name:  "Entire character allow-list",
			Input: "aZ09_-",
		},
		{
			Name:  "Minimum character length",
			Input: "---",
		},
		{
			Name:  "Maximum character length",
			Input: "012345678901234567890123456789", // 30 chars
		},

		// Simple negative cases:
		{
			Name:           "Introduce a non-allowed character",
			Input:          "aZ09_-$", // dollar sign
			ExpectedErrors: []string{errAllowList},
		},
		{
			Name:           "Below minimum character length",
			Input:          "--",
			ExpectedErrors: []string{errMinLen},
		},
		{
			Name:           "Above maximum character length",
			Input:          "0123456789012345678901234567890", // 31 chars
			ExpectedErrors: []string{errMaxLen},
		},
		{
			Name:           "Specifically test for emptiness",
			Input:          "",
			ExpectedErrors: []string{errEmpty},
		},

		// Complex negative cases
		{
			Name:           "Too short and non-allowed char",
			Input:          "*^",
			ExpectedErrors: []string{errMinLen, errAllowList},
		},
		{
			Name:           "Too long and non-allowed char",
			Input:          "012345678901234567890123456789ß",
			ExpectedErrors: []string{errMaxLen, errAllowList},
		},
	}

	errsContain := func(errors []error, text string) bool {
		for _, err := range errors {
			if strings.Contains(err.Error(), text) {
				return true
			}
		}
		return false
	}

	t.Parallel()
	for _, tc := range cases {
		t.Run(tc.Name, func(t *testing.T) {
			_, errors := databricks.ValidateDatabricksWorkspaceName(tc.Input, "azurerm_databricks_workspace.test.name")

			if len(errors) != len(tc.ExpectedErrors) {
				t.Fatalf("Expected %d errors but got %d for %q: %v", len(tc.ExpectedErrors), len(errors), tc.Input, errors)
			}

			for _, expectedError := range tc.ExpectedErrors {
				if !errsContain(errors, expectedError) {
					t.Fatalf("Errors did not contain expected error: %s", expectedError)
				}
			}
		})
	}
}

func TestAccDatabricksWorkspace_basic(t *testing.T) {
	data := acceptance.BuildTestData(t, "azurerm_databricks_workspace", "test")
	r := DatabricksWorkspaceResource{}

	data.ResourceTest(t, r, []resource.TestStep{
		{
			Config: r.basic(data, "standard"),
			Check: resource.ComposeTestCheckFunc(
				check.That(data.ResourceName).ExistsInAzure(r),
				check.That(data.ResourceName).Key("managed_resource_group_id").Exists(),
				resource.TestMatchResourceAttr(data.ResourceName, "workspace_url", regexp.MustCompile("azuredatabricks.net")),
				check.That(data.ResourceName).Key("workspace_id").Exists(),
			),
		},
		data.ImportStep(),
	})
}

func TestAccDatabricksWorkspace_requiresImport(t *testing.T) {
	data := acceptance.BuildTestData(t, "azurerm_databricks_workspace", "test")
	r := DatabricksWorkspaceResource{}

	data.ResourceTest(t, r, []resource.TestStep{
		{
			Config: r.basic(data, "standard"),
			Check: resource.ComposeTestCheckFunc(
				check.That(data.ResourceName).ExistsInAzure(r),
			),
		},
		data.RequiresImportErrorStep(r.requiresImport),
	})
}

func TestAccDatabricksWorkspace_complete(t *testing.T) {
	data := acceptance.BuildTestData(t, "azurerm_databricks_workspace", "test")
	r := DatabricksWorkspaceResource{}

	data.ResourceTest(t, r, []resource.TestStep{
		{
			Config: r.complete(data),
			Check: resource.ComposeTestCheckFunc(
				check.That(data.ResourceName).ExistsInAzure(r),
				check.That(data.ResourceName).Key("managed_resource_group_id").Exists(),
				check.That(data.ResourceName).Key("managed_resource_group_name").Exists(),
				check.That(data.ResourceName).Key("custom_parameters.0.virtual_network_id").Exists(),
				check.That(data.ResourceName).Key("tags.%").HasValue("2"),
				check.That(data.ResourceName).Key("tags.Environment").HasValue("Production"),
				check.That(data.ResourceName).Key("tags.Pricing").HasValue("Standard"),
			),
		},
		data.ImportStep(),
	})
}

func TestAccDatabricksWorkspace_update(t *testing.T) {
	data := acceptance.BuildTestData(t, "azurerm_databricks_workspace", "test")
	r := DatabricksWorkspaceResource{}

	data.ResourceTest(t, r, []resource.TestStep{
		{
			Config: r.complete(data),
			Check: resource.ComposeTestCheckFunc(
				check.That(data.ResourceName).ExistsInAzure(r),
				check.That(data.ResourceName).Key("managed_resource_group_id").Exists(),
				check.That(data.ResourceName).Key("managed_resource_group_name").Exists(),
				check.That(data.ResourceName).Key("custom_parameters.0.virtual_network_id").Exists(),
				check.That(data.ResourceName).Key("tags.%").HasValue("2"),
				check.That(data.ResourceName).Key("tags.Environment").HasValue("Production"),
				check.That(data.ResourceName).Key("tags.Pricing").HasValue("Standard"),
			),
		},
		data.ImportStep(),
		{
			Config: r.completeUpdate(data),
			Check: resource.ComposeTestCheckFunc(
				check.That(data.ResourceName).ExistsInAzure(r),
				check.That(data.ResourceName).Key("managed_resource_group_id").Exists(),
				check.That(data.ResourceName).Key("managed_resource_group_name").Exists(),
				check.That(data.ResourceName).Key("tags.%").HasValue("1"),
				check.That(data.ResourceName).Key("tags.Pricing").HasValue("Standard"),
			),
		},
		data.ImportStep(),
	})
}

<<<<<<< HEAD
func TestAccDatabricksWorkspace_updateSKU(t *testing.T) {
	data := acceptance.BuildTestData(t, "azurerm_databricks_workspace", "test")
	r := DatabricksWorkspaceResource{}

	data.ResourceTest(t, r, []resource.TestStep{
		{
			Config: r.basic(data, "trial"),
			Check: resource.ComposeTestCheckFunc(
				check.That(data.ResourceName).ExistsInAzure(r),
			),
		},
		data.ImportStep(),
		{
			Config: r.basic(data, "standard"),
			Check: resource.ComposeTestCheckFunc(
				check.That(data.ResourceName).ExistsInAzure(r),
			),
		},
		data.ImportStep(),
		{
			Config: r.basic(data, "trial"),
			Check: resource.ComposeTestCheckFunc(
				check.That(data.ResourceName).ExistsInAzure(r),
			),
		},
		data.ImportStep(),
	})
}

func (t DatabricksWorkspaceResource) Exists(ctx context.Context, clients *clients.Client, state *terraform.InstanceState) (*bool, error) {
=======
func (DatabricksWorkspaceResource) Exists(ctx context.Context, clients *clients.Client, state *terraform.InstanceState) (*bool, error) {
>>>>>>> 8459251a
	id, err := parse.WorkspaceID(state.ID)
	if err != nil {
		return nil, err
	}

	resp, err := clients.DataBricks.WorkspacesClient.Get(ctx, id.ResourceGroup, id.Name)
	if err != nil {
		return nil, fmt.Errorf("retrieving Analysis Services Server %q (resource group: %q): %+v", id.Name, id.ResourceGroup, err)
	}

	return utils.Bool(resp.WorkspaceProperties != nil), nil
}

func (DatabricksWorkspaceResource) basic(data acceptance.TestData, sku string) string {
	return fmt.Sprintf(`
provider "azurerm" {
  features {}
}

resource "azurerm_resource_group" "test" {
  name     = "acctestRG-db-%d"
  location = "%s"
}

resource "azurerm_databricks_workspace" "test" {
  name                = "acctestDBW-%d"
  resource_group_name = azurerm_resource_group.test.name
  location            = azurerm_resource_group.test.location
  sku                 = "%s"
}
`, data.RandomInteger, data.Locations.Primary, data.RandomInteger, sku)
}

func (DatabricksWorkspaceResource) requiresImport(data acceptance.TestData) string {
	template := DatabricksWorkspaceResource{}.basic(data, "standard")
	return fmt.Sprintf(`
%s

resource "azurerm_databricks_workspace" "import" {
  name                = azurerm_databricks_workspace.test.name
  resource_group_name = azurerm_databricks_workspace.test.resource_group_name
  location            = azurerm_databricks_workspace.test.location
  sku                 = azurerm_databricks_workspace.test.sku
}
`, template)
}

func (DatabricksWorkspaceResource) complete(data acceptance.TestData) string {
	return fmt.Sprintf(`
provider "azurerm" {
  features {}
}

resource "azurerm_resource_group" "test" {
  name = "acctestRG-db-%[1]d"

  location = "%[2]s"
}

resource "azurerm_virtual_network" "test" {
  name                = "acctest-vnet-%[1]d"
  location            = azurerm_resource_group.test.location
  resource_group_name = azurerm_resource_group.test.name
  address_space       = ["10.0.0.0/16"]
}

resource "azurerm_subnet" "public" {
  name                 = "acctest-sn-public-%[1]d"
  resource_group_name  = azurerm_resource_group.test.name
  virtual_network_name = azurerm_virtual_network.test.name
  address_prefix       = "10.0.1.0/24"

  delegation {
    name = "acctest"

    service_delegation {
      name = "Microsoft.Databricks/workspaces"

      actions = [
        "Microsoft.Network/virtualNetworks/subnets/join/action",
        "Microsoft.Network/virtualNetworks/subnets/prepareNetworkPolicies/action",
        "Microsoft.Network/virtualNetworks/subnets/unprepareNetworkPolicies/action",
      ]
    }
  }
}

resource "azurerm_subnet" "private" {
  name                 = "acctest-sn-private-%[1]d"
  resource_group_name  = azurerm_resource_group.test.name
  virtual_network_name = azurerm_virtual_network.test.name
  address_prefix       = "10.0.2.0/24"

  delegation {
    name = "acctest"

    service_delegation {
      name = "Microsoft.Databricks/workspaces"

      actions = [
        "Microsoft.Network/virtualNetworks/subnets/join/action",
        "Microsoft.Network/virtualNetworks/subnets/prepareNetworkPolicies/action",
        "Microsoft.Network/virtualNetworks/subnets/unprepareNetworkPolicies/action",
      ]
    }
  }
}

resource "azurerm_network_security_group" "nsg" {
  name                = "acctest-nsg-private-%[1]d"
  location            = azurerm_resource_group.test.location
  resource_group_name = azurerm_resource_group.test.name
}

resource "azurerm_subnet_network_security_group_association" "public" {
  subnet_id                 = azurerm_subnet.public.id
  network_security_group_id = azurerm_network_security_group.nsg.id
}

resource "azurerm_subnet_network_security_group_association" "private" {
  subnet_id                 = azurerm_subnet.private.id
  network_security_group_id = azurerm_network_security_group.nsg.id
}

resource "azurerm_databricks_workspace" "test" {
  name                        = "acctestDBW-%[1]d"
  resource_group_name         = azurerm_resource_group.test.name
  location                    = azurerm_resource_group.test.location
  sku                         = "standard"
  managed_resource_group_name = "acctestRG-DBW-%[1]d-managed"

  custom_parameters {
    no_public_ip        = true
    public_subnet_name  = azurerm_subnet.public.name
    private_subnet_name = azurerm_subnet.private.name
    virtual_network_id  = azurerm_virtual_network.test.id
  }

  tags = {
    Environment = "Production"
    Pricing     = "Standard"
  }
}
`, data.RandomInteger, data.Locations.Primary)
}

func (DatabricksWorkspaceResource) completeUpdate(data acceptance.TestData) string {
	return fmt.Sprintf(`
provider "azurerm" {
  features {}
}

resource "azurerm_resource_group" "test" {
  name     = "acctestRG-db-%d"
  location = "%s"
}

resource "azurerm_databricks_workspace" "test" {
  name                        = "acctestDBW-%d"
  resource_group_name         = azurerm_resource_group.test.name
  location                    = azurerm_resource_group.test.location
  sku                         = "standard"
  managed_resource_group_name = "acctestRG-DBW-%d-managed"

  tags = {
    Pricing = "Standard"
  }

  custom_parameters {
    no_public_ip = false
  }
}
`, data.RandomInteger, data.Locations.Primary, data.RandomInteger, data.RandomInteger)
}<|MERGE_RESOLUTION|>--- conflicted
+++ resolved
@@ -193,7 +193,6 @@
 	})
 }
 
-<<<<<<< HEAD
 func TestAccDatabricksWorkspace_updateSKU(t *testing.T) {
 	data := acceptance.BuildTestData(t, "azurerm_databricks_workspace", "test")
 	r := DatabricksWorkspaceResource{}
@@ -223,10 +222,7 @@
 	})
 }
 
-func (t DatabricksWorkspaceResource) Exists(ctx context.Context, clients *clients.Client, state *terraform.InstanceState) (*bool, error) {
-=======
 func (DatabricksWorkspaceResource) Exists(ctx context.Context, clients *clients.Client, state *terraform.InstanceState) (*bool, error) {
->>>>>>> 8459251a
 	id, err := parse.WorkspaceID(state.ID)
 	if err != nil {
 		return nil, err
