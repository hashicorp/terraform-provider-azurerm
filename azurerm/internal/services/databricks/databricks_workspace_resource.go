--- conflicted
+++ resolved
@@ -152,11 +152,7 @@
 		existing, err := client.Get(ctx, id.ResourceGroup, id.Name)
 		if err != nil {
 			if !utils.ResponseWasNotFound(existing.Response) {
-<<<<<<< HEAD
-				return fmt.Errorf("checking for presence of existing Databricks Workspace %q (Resource Group %q): %s", name, resourceGroup, err)
-=======
 				return fmt.Errorf("checking for presence of existing %s: %+v", id, err)
->>>>>>> 240ac444
 			}
 		}
 
@@ -198,14 +194,13 @@
 
 	future, err := client.CreateOrUpdate(ctx, workspace, id.ResourceGroup, id.Name)
 	if err != nil {
-<<<<<<< HEAD
-		return fmt.Errorf("creating/updating Databricks Workspace %q (Resource Group %q): %+v", name, resourceGroup, err)
+ 		return fmt.Errorf("creating/updating %s: %+v", id, err)
 	}
 
 	if err = future.WaitForCompletionRef(ctx, client.Client); err != nil {
-		return fmt.Errorf("waiting for the completion of the creating/updating of Databricks Workspace %q (Resource Group %q): %+v", name, resourceGroup, err)
-	}
-
+		return fmt.Errorf("waiting for create/update of %s: %+v", id, err)
+	}
+  
 	// Only call Update(e.g. PATCH) if it is not a new resource and the Tags have changed
 	// this will cause the updated tags to be propagated to all of the connected
 	// workspace resources
@@ -224,26 +219,7 @@
 		}
 	}
 
-	read, err := client.Get(ctx, resourceGroup, name)
-	if err != nil {
-		return fmt.Errorf("retrieving Databricks Workspace %q (Resource Group %q): %+v", name, resourceGroup, err)
-	}
-	if read.ID == nil {
-		return fmt.Errorf("Cannot read Databricks Workspace %q (Resource Group %q) ID", name, resourceGroup)
-	}
-
-	d.SetId(*read.ID)
-
-=======
-		return fmt.Errorf("creating/updating %s: %+v", id, err)
-	}
-
-	if err = future.WaitForCompletionRef(ctx, client.Client); err != nil {
-		return fmt.Errorf("waiting for create/update of %s: %+v", id, err)
-	}
-
 	d.SetId(id.ID())
->>>>>>> 240ac444
 	return resourceDatabricksWorkspaceRead(d, meta)
 }
 
@@ -265,11 +241,7 @@
 			return nil
 		}
 
-<<<<<<< HEAD
-		return fmt.Errorf("making Read request on Azure Databricks Workspace %s: %s", id.Name, err)
-=======
 		return fmt.Errorf("retrieving %s: %+v", *id, err)
->>>>>>> 240ac444
 	}
 
 	d.Set("name", id.Name)
@@ -314,20 +286,12 @@
 
 	future, err := client.Delete(ctx, id.ResourceGroup, id.Name)
 	if err != nil {
-<<<<<<< HEAD
-		return fmt.Errorf("deleting Databricks Workspace %q (Resource Group %q): %+v", id.Name, id.ResourceGroup, err)
-=======
 		return fmt.Errorf("deleting %s: %+v", *id, err)
->>>>>>> 240ac444
 	}
 
 	if err = future.WaitForCompletionRef(ctx, client.Client); err != nil {
 		if !response.WasNotFound(future.Response()) {
-<<<<<<< HEAD
-			return fmt.Errorf("waiting for deletion of Databricks Workspace %q (Resource Group %q): %+v", id.Name, id.ResourceGroup, err)
-=======
 			return fmt.Errorf("waiting for deletion of %s: %+v", *id, err)
->>>>>>> 240ac444
 		}
 	}
 
