--- conflicted
+++ resolved
@@ -143,7 +143,7 @@
 
 resource "azurerm_api_management_named_value" "test" {
   name                = "acctestAMProperty-%d"
-  resource_group_name = azurerm_resource_group.test.name
+  resource_group_name = azurerm_api_management.test.resource_group_name
   api_management_name = azurerm_api_management.test.name
   display_name        = "TestProperty%d"
   value               = "Test Value"
@@ -197,7 +197,6 @@
   publisher_email     = "pub1@email.com"
 
   sku_name = "Consumption_0"
-<<<<<<< HEAD
 
   identity {
     type = "UserAssigned"
@@ -273,8 +272,6 @@
 }
 
 `, data.RandomInteger, data.Locations.Primary, data.RandomString)
-=======
->>>>>>> de534c65
 }
 
 func (r ApiManagementNamedValueResource) keyVault(data acceptance.TestData) string {
