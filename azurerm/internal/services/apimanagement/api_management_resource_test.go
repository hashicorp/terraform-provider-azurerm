--- conflicted
+++ resolved
@@ -332,107 +332,117 @@
 	})
 }
 
-<<<<<<< HEAD
+func TestAccApiManagement_clientCertificate(t *testing.T) {
+	data := acceptance.BuildTestData(t, "azurerm_api_management", "test")
+	r := ApiManagementResource{}
+
+	data.ResourceTest(t, r, []acceptance.TestStep{
+		{
+			Config: r.consumption(data),
+			Check: acceptance.ComposeTestCheckFunc(
+				check.That(data.ResourceName).ExistsInAzure(r),
+			),
+		},
+		data.ImportStep(),
+		{
+			Config: r.consumptionClientCertificateEnabled(data),
+			Check: acceptance.ComposeTestCheckFunc(
+				check.That(data.ResourceName).ExistsInAzure(r),
+			),
+		},
+		data.ImportStep(),
+		{
+			Config: r.consumptionClientCertificateDisabled(data),
+			Check: acceptance.ComposeTestCheckFunc(
+				check.That(data.ResourceName).ExistsInAzure(r),
+			),
+		},
+		data.ImportStep(),
+	})
+}
+
+func TestAccApiManagement_gatewayDiabled(t *testing.T) {
+	data := acceptance.BuildTestData(t, "azurerm_api_management", "test")
+	r := ApiManagementResource{}
+
+	data.ResourceTest(t, r, []acceptance.TestStep{
+		{
+			Config: r.multipleLocations(data),
+			Check: acceptance.ComposeTestCheckFunc(
+				check.That(data.ResourceName).ExistsInAzure(r),
+			),
+		},
+		data.ImportStep(),
+		{
+			Config: r.gatewayDiabled(data),
+			Check: acceptance.ComposeTestCheckFunc(
+				check.That(data.ResourceName).ExistsInAzure(r),
+			),
+		},
+		data.ImportStep(),
+		{
+			Config: r.multipleLocations(data),
+			Check: acceptance.ComposeTestCheckFunc(
+				check.That(data.ResourceName).ExistsInAzure(r),
+			),
+		},
+		data.ImportStep(),
+	})
+}
+
+func TestAccApiManagement_minApiVersion(t *testing.T) {
+	data := acceptance.BuildTestData(t, "azurerm_api_management", "test")
+	r := ApiManagementResource{}
+
+	data.ResourceTest(t, r, []acceptance.TestStep{
+		{
+			Config: r.consumption(data),
+			Check: acceptance.ComposeTestCheckFunc(
+				check.That(data.ResourceName).ExistsInAzure(r),
+			),
+		},
+		data.ImportStep(),
+		{
+			Config: r.consumptionMinApiVersion(data),
+			Check: acceptance.ComposeTestCheckFunc(
+				check.That(data.ResourceName).ExistsInAzure(r),
+			),
+		},
+		data.ImportStep(),
+		{
+			Config: r.consumptionMinApiVersionUpdate(data),
+			Check: acceptance.ComposeTestCheckFunc(
+				check.That(data.ResourceName).ExistsInAzure(r),
+			),
+		},
+		data.ImportStep(),
+		{
+			Config: r.consumption(data),
+			Check: acceptance.ComposeTestCheckFunc(
+				check.That(data.ResourceName).ExistsInAzure(r),
+			),
+		},
+		data.ImportStep(),
+	})
+}
+
 func TestAccApiManagement_purgeSoftDelete(t *testing.T) {
-=======
-func TestAccApiManagement_clientCertificate(t *testing.T) {
->>>>>>> 2648905d
-	data := acceptance.BuildTestData(t, "azurerm_api_management", "test")
-	r := ApiManagementResource{}
-
-	data.ResourceTest(t, r, []acceptance.TestStep{
-		{
-<<<<<<< HEAD
+	data := acceptance.BuildTestData(t, "azurerm_api_management", "test")
+	r := ApiManagementResource{}
+
+	data.ResourceTest(t, r, []acceptance.TestStep{
+		{
 			Config: r.consumptionPurgeSoftDeleteRecovery(data),
-=======
-			Config: r.consumption(data),
->>>>>>> 2648905d
-			Check: acceptance.ComposeTestCheckFunc(
-				check.That(data.ResourceName).ExistsInAzure(r),
-			),
-		},
-		data.ImportStep(),
-		{
-<<<<<<< HEAD
+			Check: acceptance.ComposeTestCheckFunc(
+				check.That(data.ResourceName).ExistsInAzure(r),
+			),
+		},
+		data.ImportStep(),
+		{
 			Config: r.consumptionPurgeSoftDelete(data),
 		},
 		{
 			Config: r.consumptionPurgeSoftDeleteRecovery(data),
-=======
-			Config: r.consumptionClientCertificateEnabled(data),
-			Check: acceptance.ComposeTestCheckFunc(
-				check.That(data.ResourceName).ExistsInAzure(r),
-			),
-		},
-		data.ImportStep(),
-		{
-			Config: r.consumptionClientCertificateDisabled(data),
-			Check: acceptance.ComposeTestCheckFunc(
-				check.That(data.ResourceName).ExistsInAzure(r),
-			),
-		},
-		data.ImportStep(),
-	})
-}
-
-func TestAccApiManagement_gatewayDiabled(t *testing.T) {
-	data := acceptance.BuildTestData(t, "azurerm_api_management", "test")
-	r := ApiManagementResource{}
-
-	data.ResourceTest(t, r, []acceptance.TestStep{
-		{
-			Config: r.multipleLocations(data),
-			Check: acceptance.ComposeTestCheckFunc(
-				check.That(data.ResourceName).ExistsInAzure(r),
-			),
-		},
-		data.ImportStep(),
-		{
-			Config: r.gatewayDiabled(data),
-			Check: acceptance.ComposeTestCheckFunc(
-				check.That(data.ResourceName).ExistsInAzure(r),
-			),
-		},
-		data.ImportStep(),
-		{
-			Config: r.multipleLocations(data),
-			Check: acceptance.ComposeTestCheckFunc(
-				check.That(data.ResourceName).ExistsInAzure(r),
-			),
-		},
-		data.ImportStep(),
-	})
-}
-
-func TestAccApiManagement_minApiVersion(t *testing.T) {
-	data := acceptance.BuildTestData(t, "azurerm_api_management", "test")
-	r := ApiManagementResource{}
-
-	data.ResourceTest(t, r, []acceptance.TestStep{
-		{
-			Config: r.consumption(data),
-			Check: acceptance.ComposeTestCheckFunc(
-				check.That(data.ResourceName).ExistsInAzure(r),
-			),
-		},
-		data.ImportStep(),
-		{
-			Config: r.consumptionMinApiVersion(data),
-			Check: acceptance.ComposeTestCheckFunc(
-				check.That(data.ResourceName).ExistsInAzure(r),
-			),
-		},
-		data.ImportStep(),
-		{
-			Config: r.consumptionMinApiVersionUpdate(data),
-			Check: acceptance.ComposeTestCheckFunc(
-				check.That(data.ResourceName).ExistsInAzure(r),
-			),
-		},
-		data.ImportStep(),
-		{
-			Config: r.consumption(data),
->>>>>>> 2648905d
 			Check: acceptance.ComposeTestCheckFunc(
 				check.That(data.ResourceName).ExistsInAzure(r),
 			),
@@ -1690,9 +1700,6 @@
 `, data.RandomInteger, data.Locations.Primary, data.RandomInteger)
 }
 
-<<<<<<< HEAD
-func (r ApiManagementResource) consumptionPurgeSoftDeleteRecovery(data acceptance.TestData) string {
-=======
 func (ApiManagementResource) consumptionClientCertificateEnabled(data acceptance.TestData) string {
 	return fmt.Sprintf(`
 provider "azurerm" {
@@ -1791,7 +1798,6 @@
 }
 
 func (ApiManagementResource) consumptionMinApiVersion(data acceptance.TestData) string {
->>>>>>> 2648905d
 	return fmt.Sprintf(`
 provider "azurerm" {
   features {}
@@ -1809,15 +1815,56 @@
   publisher_name      = "pub1"
   publisher_email     = "pub1@email.com"
   sku_name            = "Consumption_0"
-<<<<<<< HEAD
-=======
   min_api_version     = "2019-12-01"
->>>>>>> 2648905d
 }
 `, data.RandomInteger, data.Locations.Primary, data.RandomInteger)
 }
 
-<<<<<<< HEAD
+func (ApiManagementResource) consumptionMinApiVersionUpdate(data acceptance.TestData) string {
+	return fmt.Sprintf(`
+provider "azurerm" {
+  features {}
+}
+
+resource "azurerm_resource_group" "test" {
+  name     = "acctestRG-%d"
+  location = "%s"
+}
+
+resource "azurerm_api_management" "test" {
+  name                = "acctestAM-%d"
+  location            = azurerm_resource_group.test.location
+  resource_group_name = azurerm_resource_group.test.name
+  publisher_name      = "pub1"
+  publisher_email     = "pub1@email.com"
+  sku_name            = "Consumption_0"
+  min_api_version     = "2020-12-01"
+}
+`, data.RandomInteger, data.Locations.Primary, data.RandomInteger)
+}
+
+func (r ApiManagementResource) consumptionPurgeSoftDeleteRecovery(data acceptance.TestData) string {
+	return fmt.Sprintf(`
+provider "azurerm" {
+  features {}
+}
+
+resource "azurerm_resource_group" "test" {
+  name     = "acctestRG-%d"
+  location = "%s"
+}
+
+resource "azurerm_api_management" "test" {
+  name                = "acctestAM-%d"
+  location            = azurerm_resource_group.test.location
+  resource_group_name = azurerm_resource_group.test.name
+  publisher_name      = "pub1"
+  publisher_email     = "pub1@email.com"
+  sku_name            = "Consumption_0"
+}
+`, data.RandomInteger, data.Locations.Primary, data.RandomInteger)
+}
+
 func (ApiManagementResource) consumptionPurgeSoftDelete(data acceptance.TestData) string {
 	return fmt.Sprintf(`
 provider "azurerm" {
@@ -1826,33 +1873,13 @@
       purge_soft_delete_on_destroy = true
     }
   }
-=======
-func (ApiManagementResource) consumptionMinApiVersionUpdate(data acceptance.TestData) string {
-	return fmt.Sprintf(`
-provider "azurerm" {
-  features {}
->>>>>>> 2648905d
-}
-
-resource "azurerm_resource_group" "test" {
-  name     = "acctestRG-%d"
-  location = "%s"
-}
-<<<<<<< HEAD
+}
+
+resource "azurerm_resource_group" "test" {
+  name     = "acctestRG-%d"
+  location = "%s"
+}
 `, data.RandomInteger, data.Locations.Primary)
-=======
-
-resource "azurerm_api_management" "test" {
-  name                = "acctestAM-%d"
-  location            = azurerm_resource_group.test.location
-  resource_group_name = azurerm_resource_group.test.name
-  publisher_name      = "pub1"
-  publisher_email     = "pub1@email.com"
-  sku_name            = "Consumption_0"
-  min_api_version     = "2020-12-01"
-}
-`, data.RandomInteger, data.Locations.Primary, data.RandomInteger)
->>>>>>> 2648905d
 }
 
 func (ApiManagementResource) tenantAccess(data acceptance.TestData) string {
