--- conflicted
+++ resolved
@@ -46,10 +46,10 @@
 		},
 
 		Timeouts: &schema.ResourceTimeout{
-			Create: schema.DefaultTimeout(60 * time.Minute),
+			Create: schema.DefaultTimeout(3 * time.Hour),
 			Read:   schema.DefaultTimeout(5 * time.Minute),
-			Update: schema.DefaultTimeout(60 * time.Minute),
-			Delete: schema.DefaultTimeout(60 * time.Minute),
+			Update: schema.DefaultTimeout(3 * time.Hour),
+			Delete: schema.DefaultTimeout(3 * time.Hour),
 		},
 
 		Schema: map[string]*schema.Schema{
@@ -900,30 +900,7 @@
 			output["key_vault_id"] = *config.KeyVaultID
 		}
 
-<<<<<<< HEAD
-		// Iterate through old state to find sensitive props not returned by API.
-		// This must be done in order to avoid state diffs.
-		// NOTE: this information won't be available during times like Import, so this is a best-effort.
-		existingHostnames := d.Get("hostname_configuration").([]interface{})
-		if len(existingHostnames) > 0 {
-			v := existingHostnames[0].(map[string]interface{})
-
-			if valsRaw, ok := v[mapAzureRmApiManagementHostNameType(config.Type)]; ok {
-				vals := valsRaw.([]interface{})
-				for _, val := range vals {
-					oldConfig := val.(map[string]interface{})
-
-					if oldConfig["host_name"] == *config.HostName {
-						output["certificate_password"] = oldConfig["certificate_password"]
-						output["certificate"] = oldConfig["certificate"]
-					}
-				}
-			}
-		}
-
-=======
 		var configType string
->>>>>>> fb97a414
 		switch strings.ToLower(string(config.Type)) {
 		case strings.ToLower(string(apimanagement.HostnameTypeProxy)):
 			// only set SSL binding for proxy types
@@ -973,15 +950,6 @@
 			"proxy":            proxyResults,
 			"scm":              scmResults,
 		},
-	}
-}
-
-func mapAzureRmApiManagementHostNameType(t apimanagement.HostnameType) string {
-	switch t {
-	case apimanagement.HostnameTypeDeveloperPortal:
-		return "developer_portal"
-	default:
-		return strings.ToLower(string(t))
 	}
 }
 
