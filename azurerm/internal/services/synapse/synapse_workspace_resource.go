package synapse

import (
	"fmt"
	"log"
	"net/url"
	"strings"
	"time"

	"github.com/Azure/azure-sdk-for-go/services/preview/synapse/mgmt/2019-06-01-preview/synapse"
	"github.com/hashicorp/go-azure-helpers/response"
	"github.com/hashicorp/terraform-plugin-sdk/helper/schema"
	"github.com/hashicorp/terraform-plugin-sdk/helper/validation"
	"github.com/terraform-providers/terraform-provider-azurerm/azurerm/helpers/azure"
	"github.com/terraform-providers/terraform-provider-azurerm/azurerm/helpers/tf"
	"github.com/terraform-providers/terraform-provider-azurerm/azurerm/internal/clients"
	"github.com/terraform-providers/terraform-provider-azurerm/azurerm/internal/location"
	"github.com/terraform-providers/terraform-provider-azurerm/azurerm/internal/services/synapse/parse"
	"github.com/terraform-providers/terraform-provider-azurerm/azurerm/internal/services/synapse/validate"
	"github.com/terraform-providers/terraform-provider-azurerm/azurerm/internal/tags"
	azSchema "github.com/terraform-providers/terraform-provider-azurerm/azurerm/internal/tf/schema"
	"github.com/terraform-providers/terraform-provider-azurerm/azurerm/internal/timeouts"
	"github.com/terraform-providers/terraform-provider-azurerm/azurerm/utils"
)

const (
	workspaceVSTSConfiguration   = "WorkspaceVSTSConfiguration"
	workspaceGitHubConfiguration = "WorkspaceGitHubConfiguration"
)

func resourceSynapseWorkspace() *schema.Resource {
	return &schema.Resource{
		Create: resourceSynapseWorkspaceCreate,
		Read:   resourceSynapseWorkspaceRead,
		Update: resourceSynapseWorkspaceUpdate,
		Delete: resourceSynapseWorkspaceDelete,

		Timeouts: &schema.ResourceTimeout{
			Create: schema.DefaultTimeout(30 * time.Minute),
			Read:   schema.DefaultTimeout(5 * time.Minute),
			Update: schema.DefaultTimeout(30 * time.Minute),
			Delete: schema.DefaultTimeout(30 * time.Minute),
		},

		Importer: azSchema.ValidateResourceIDPriorToImport(func(id string) error {
			_, err := parse.WorkspaceID(id)
			return err
		}),

		Schema: map[string]*schema.Schema{
			"name": {
				Type:         schema.TypeString,
				Required:     true,
				ForceNew:     true,
				ValidateFunc: validate.WorkspaceName,
			},

			"resource_group_name": azure.SchemaResourceGroupName(),

			"location": azure.SchemaLocation(),

			"storage_data_lake_gen2_filesystem_id": {
				Type:     schema.TypeString,
				Required: true,
				ForceNew: true,
			},

			"sql_administrator_login": {
				Type:         schema.TypeString,
				Required:     true,
				ForceNew:     true,
				ValidateFunc: validate.SqlAdministratorLoginName,
			},

			"sql_administrator_login_password": {
				Type:      schema.TypeString,
				Required:  true,
				Sensitive: true,
			},

			"managed_virtual_network_enabled": {
				Type:     schema.TypeBool,
				Optional: true,
				ForceNew: true,
			},

			"aad_admin": {
				Type:       schema.TypeList,
				Optional:   true,
				Computed:   true,
				MaxItems:   1,
				ConfigMode: schema.SchemaConfigModeAttr,
				Elem: &schema.Resource{
					Schema: map[string]*schema.Schema{
						"login": {
							Type:     schema.TypeString,
							Required: true,
						},

						"object_id": {
							Type:         schema.TypeString,
							Required:     true,
							ValidateFunc: validation.IsUUID,
						},

						"tenant_id": {
							Type:         schema.TypeString,
							Required:     true,
							ValidateFunc: validation.IsUUID,
						},
					},
				},
			},

			"connectivity_endpoints": {
				Type:     schema.TypeMap,
				Computed: true,
				Elem: &schema.Schema{
					Type: schema.TypeString,
				},
			},

			"identity": {
				Type:     schema.TypeList,
				Computed: true,
				Elem: &schema.Resource{
					Schema: map[string]*schema.Schema{
						"type": {
							Type:     schema.TypeString,
							Computed: true,
						},

						"principal_id": {
							Type:     schema.TypeString,
							Computed: true,
						},

						"tenant_id": {
							Type:     schema.TypeString,
							Computed: true,
						},
					},
				},
			},

			"managed_resource_group_name": {
				Type:         schema.TypeString,
				Optional:     true,
				Computed:     true,
				ForceNew:     true,
				ValidateFunc: validate.ManagedResourceGroupName(),
			},

<<<<<<< HEAD
			"azure_devops_configuration": {
				Type:          schema.TypeList,
				Optional:      true,
				MaxItems:      1,
				ConflictsWith: []string{"github_configuration"},
				Elem: &schema.Resource{
					Schema: map[string]*schema.Schema{
						"account_name": {
							Type:         schema.TypeString,
							Required:     true,
							ValidateFunc: validation.StringIsNotEmpty,
						},
						"branch_name": {
							Type:         schema.TypeString,
							Required:     true,
							ValidateFunc: validation.StringIsNotEmpty,
						},
						"project_name": {
							Type:         schema.TypeString,
							Required:     true,
							ValidateFunc: validation.StringIsNotEmpty,
						},
						"repository_name": {
							Type:         schema.TypeString,
							Required:     true,
							ValidateFunc: validation.StringIsNotEmpty,
						},
						"root_folder": {
							Type:         schema.TypeString,
							Required:     true,
							ValidateFunc: validate.RepoRootFolder(),
						},
					},
				},
			},

			"github_configuration": {
				Type:          schema.TypeList,
				Optional:      true,
				MaxItems:      1,
				ConflictsWith: []string{"azure_devops_configuration"},
				Elem: &schema.Resource{
					Schema: map[string]*schema.Schema{
						"account_name": {
							Type:         schema.TypeString,
							Required:     true,
							ValidateFunc: validation.StringIsNotEmpty,
						},
						"branch_name": {
							Type:         schema.TypeString,
							Required:     true,
							ValidateFunc: validation.StringIsNotEmpty,
						},
						"git_url": {
							Type:         schema.TypeString,
							Optional:     true,
							ValidateFunc: validation.StringIsNotEmpty,
						},
						"repository_name": {
							Type:         schema.TypeString,
							Required:     true,
							ValidateFunc: validation.StringIsNotEmpty,
						},
						"root_folder": {
							Type:         schema.TypeString,
							Required:     true,
							ValidateFunc: validate.RepoRootFolder(),
						},
					},
				},
=======
			"sql_identity_control_enabled": {
				Type:     schema.TypeBool,
				Optional: true,
>>>>>>> 74a15527
			},

			"tags": tags.Schema(),
		},
	}
}

func resourceSynapseWorkspaceCreate(d *schema.ResourceData, meta interface{}) error {
	client := meta.(*clients.Client).Synapse.WorkspaceClient
	aadAdminClient := meta.(*clients.Client).Synapse.WorkspaceAadAdminsClient
	identitySQLControlClient := meta.(*clients.Client).Synapse.WorkspaceManagedIdentitySQLControlSettingsClient
	ctx, cancel := timeouts.ForCreate(meta.(*clients.Client).StopContext, d)
	defer cancel()

	name := d.Get("name").(string)
	resourceGroup := d.Get("resource_group_name").(string)

	existing, err := client.Get(ctx, resourceGroup, name)
	if err != nil {
		if !utils.ResponseWasNotFound(existing.Response) {
			return fmt.Errorf("checking for present of existing Synapse Workspace %q (Resource Group %q): %+v", name, resourceGroup, err)
		}
	}
	if existing.ID != nil && *existing.ID != "" {
		return tf.ImportAsExistsError("azurerm_synapse_workspace", *existing.ID)
	}

	managedVirtualNetwork := ""
	if d.Get("managed_virtual_network_enabled").(bool) {
		managedVirtualNetwork = "default"
	}

	workspaceInfo := synapse.Workspace{
		Location: utils.String(location.Normalize(d.Get("location").(string))),
		WorkspaceProperties: &synapse.WorkspaceProperties{
			DefaultDataLakeStorage:           expandArmWorkspaceDataLakeStorageAccountDetails(d.Get("storage_data_lake_gen2_filesystem_id").(string)),
			ManagedVirtualNetwork:            utils.String(managedVirtualNetwork),
			SQLAdministratorLogin:            utils.String(d.Get("sql_administrator_login").(string)),
			SQLAdministratorLoginPassword:    utils.String(d.Get("sql_administrator_login_password").(string)),
			ManagedResourceGroupName:         utils.String(d.Get("managed_resource_group_name").(string)),
			WorkspaceRepositoryConfiguration: expandWorkspaceRepositoryConfiguration(d),
		},
		Identity: &synapse.ManagedIdentity{
			Type: synapse.ResourceIdentityTypeSystemAssigned,
		},
		Tags: tags.Expand(d.Get("tags").(map[string]interface{})),
	}

	future, err := client.CreateOrUpdate(ctx, resourceGroup, name, workspaceInfo)
	if err != nil {
		return fmt.Errorf("creating Synapse Workspace %q (Resource Group %q): %+v", name, resourceGroup, err)
	}

	if err = future.WaitForCompletionRef(ctx, client.Client); err != nil {
		return fmt.Errorf("waiting on creation for Synapse Workspace %q (Resource Group %q): %+v", name, resourceGroup, err)
	}

	aadAdmin := expandArmWorkspaceAadAdmin(d.Get("aad_admin").([]interface{}))
	if aadAdmin != nil {
		workspaceAadAdminsCreateOrUpdateFuture, err := aadAdminClient.CreateOrUpdate(ctx, resourceGroup, name, *aadAdmin)
		if err != nil {
			return fmt.Errorf("updating Synapse Workspace %q Sql Admin (Resource Group %q): %+v", name, resourceGroup, err)
		}

		if err = workspaceAadAdminsCreateOrUpdateFuture.WaitForCompletionRef(ctx, client.Client); err != nil {
			return fmt.Errorf("waiting on updating for Synapse Workspace %q Sql Admin (Resource Group %q): %+v", name, resourceGroup, err)
		}
	}

	sqlControlSettings := expandIdentityControlSQLSettings(d.Get("sql_identity_control_enabled").(bool))
	_, err = identitySQLControlClient.CreateOrUpdate(ctx, resourceGroup, name, *sqlControlSettings)
	if err != nil {
		return fmt.Errorf("Granting workspace identity control for SQL pool: %+v", err)
	}

	resp, err := client.Get(ctx, resourceGroup, name)
	if err != nil {
		return fmt.Errorf("retrieving Synapse Workspace %q (Resource Group %q): %+v", name, resourceGroup, err)
	}

	if resp.ID == nil || *resp.ID == "" {
		return fmt.Errorf("empty or nil ID returned for Synapse Workspace %q (Resource Group %q) ID", name, resourceGroup)
	}

	d.SetId(*resp.ID)
	return resourceSynapseWorkspaceRead(d, meta)
}

func resourceSynapseWorkspaceRead(d *schema.ResourceData, meta interface{}) error {
	client := meta.(*clients.Client).Synapse.WorkspaceClient
	aadAdminClient := meta.(*clients.Client).Synapse.WorkspaceAadAdminsClient
	identitySQLControlClient := meta.(*clients.Client).Synapse.WorkspaceManagedIdentitySQLControlSettingsClient
	ctx, cancel := timeouts.ForRead(meta.(*clients.Client).StopContext, d)
	defer cancel()

	id, err := parse.WorkspaceID(d.Id())
	if err != nil {
		return err
	}

	resp, err := client.Get(ctx, id.ResourceGroup, id.Name)
	if err != nil {
		if utils.ResponseWasNotFound(resp.Response) {
			log.Printf("[INFO] synapse %q does not exist - removing from state", d.Id())
			d.SetId("")
			return nil
		}
		return fmt.Errorf("retrieving Synapse Workspace %q (Resource Group %q): %+v", id.Name, id.ResourceGroup, err)
	}

	aadAdmin, err := aadAdminClient.Get(ctx, id.ResourceGroup, id.Name)
	if err != nil {
		if !utils.ResponseWasNotFound(aadAdmin.Response) {
			return fmt.Errorf("retrieving Synapse Workspace %q (Resource Group %q): %+v", id.Name, id.ResourceGroup, err)
		}
	}

	sqlControlSettings, err := identitySQLControlClient.Get(ctx, id.ResourceGroup, id.Name)
	if err != nil {
		return fmt.Errorf("retrieving workspace identity control for SQL pool: %+v", err)
	}

	d.Set("name", id.Name)
	d.Set("resource_group_name", id.ResourceGroup)
	d.Set("location", location.NormalizeNilable(resp.Location))
	if err := d.Set("identity", flattenArmWorkspaceManagedIdentity(resp.Identity)); err != nil {
		return fmt.Errorf("setting `identity`: %+v", err)
	}
	if props := resp.WorkspaceProperties; props != nil {
		managedVirtualNetworkEnabled := false
		if props.ManagedVirtualNetwork != nil && strings.EqualFold(*props.ManagedVirtualNetwork, "default") {
			managedVirtualNetworkEnabled = true
		}
		d.Set("managed_virtual_network_enabled", managedVirtualNetworkEnabled)
		d.Set("storage_data_lake_gen2_filesystem_id", flattenArmWorkspaceDataLakeStorageAccountDetails(props.DefaultDataLakeStorage))
		d.Set("sql_administrator_login", props.SQLAdministratorLogin)
		d.Set("managed_resource_group_name", props.ManagedResourceGroupName)
		d.Set("connectivity_endpoints", utils.FlattenMapStringPtrString(props.ConnectivityEndpoints))

		repoType, repo := flattenWorkspaceRepositoryConfiguration(props.WorkspaceRepositoryConfiguration)
		if repoType == workspaceVSTSConfiguration {
			if err := d.Set("azure_devops_configuration", repo); err != nil {
				return fmt.Errorf("Error setting `azure_devops_configuration`: %+v", err)
			}
		} else if repoType == workspaceGitHubConfiguration {
			if err := d.Set("github_configuration", repo); err != nil {
				return fmt.Errorf("Error setting `github_configuration`: %+v", err)
			}
		}
	}
	if err := d.Set("aad_admin", flattenArmWorkspaceAadAdmin(aadAdmin.AadAdminProperties)); err != nil {
		return fmt.Errorf("setting `aad_admin`: %+v", err)
<<<<<<< HEAD
=======
	}
	if err := d.Set("sql_identity_control_enabled", flattenIdentityControlSQLSettings(sqlControlSettings)); err != nil {
		return fmt.Errorf("setting `sql_identity_control_enabled`: %+v", err)
>>>>>>> 74a15527
	}

	return tags.FlattenAndSet(d, resp.Tags)
}

func resourceSynapseWorkspaceUpdate(d *schema.ResourceData, meta interface{}) error {
	client := meta.(*clients.Client).Synapse.WorkspaceClient
	aadAdminClient := meta.(*clients.Client).Synapse.WorkspaceAadAdminsClient
	identitySQLControlClient := meta.(*clients.Client).Synapse.WorkspaceManagedIdentitySQLControlSettingsClient
	ctx, cancel := timeouts.ForUpdate(meta.(*clients.Client).StopContext, d)
	defer cancel()

	id, err := parse.WorkspaceID(d.Id())
	if err != nil {
		return err
	}

	if d.HasChanges("tags", "sql_administrator_login_password", "github_configuration", "azure_devops_configuration") {
		workspacePatchInfo := synapse.WorkspacePatchInfo{
			Tags: tags.Expand(d.Get("tags").(map[string]interface{})),
			WorkspacePatchProperties: &synapse.WorkspacePatchProperties{
				SQLAdministratorLoginPassword:    utils.String(d.Get("sql_administrator_login_password").(string)),
				WorkspaceRepositoryConfiguration: expandWorkspaceRepositoryConfiguration(d),
			},
		}

		future, err := client.Update(ctx, id.ResourceGroup, id.Name, workspacePatchInfo)
		if err != nil {
			return fmt.Errorf("updating Synapse Workspace %q (Resource Group %q): %+v", id.Name, id.ResourceGroup, err)
		}

		if err = future.WaitForCompletionRef(ctx, client.Client); err != nil {
			return fmt.Errorf("waiting on updating future for Synapse Workspace %q (Resource Group %q): %+v", id.Name, id.ResourceGroup, err)
		}
	}

	if d.HasChange("aad_admin") {
		aadAdmin := expandArmWorkspaceAadAdmin(d.Get("aad_admin").([]interface{}))
		if aadAdmin != nil {
			workspaceAadAdminsCreateOrUpdateFuture, err := aadAdminClient.CreateOrUpdate(ctx, id.ResourceGroup, id.Name, *aadAdmin)
			if err != nil {
				return fmt.Errorf("updating Synapse Workspace %q Sql Admin (Resource Group %q): %+v", id.Name, id.ResourceGroup, err)
			}

			if err = workspaceAadAdminsCreateOrUpdateFuture.WaitForCompletionRef(ctx, client.Client); err != nil {
				return fmt.Errorf("waiting on updating for Synapse Workspace %q Sql Admin (Resource Group %q): %+v", id.Name, id.ResourceGroup, err)
			}
		} else {
			workspaceAadAdminsDeleteFuture, err := aadAdminClient.Delete(ctx, id.ResourceGroup, id.Name)
			if err != nil {
				return fmt.Errorf("setting empty Synapse Workspace %q Sql Admin (Resource Group %q): %+v", id.Name, id.ResourceGroup, err)
			}

			if err = workspaceAadAdminsDeleteFuture.WaitForCompletionRef(ctx, client.Client); err != nil {
				return fmt.Errorf("waiting on setting empty Synapse Workspace %q Sql Admin (Resource Group %q): %+v", id.Name, id.ResourceGroup, err)
			}
		}
	}

	if d.HasChange("sql_identity_control_enabled") {
		sqlControlSettings := expandIdentityControlSQLSettings(d.Get("sql_identity_control_enabled").(bool))
		_, err = identitySQLControlClient.CreateOrUpdate(ctx, id.ResourceGroup, id.Name, *sqlControlSettings)
		if err != nil {
			return fmt.Errorf("Updating workspace identity control for SQL pool: %+v", err)
		}
	}

	return resourceSynapseWorkspaceRead(d, meta)
}

func resourceSynapseWorkspaceDelete(d *schema.ResourceData, meta interface{}) error {
	client := meta.(*clients.Client).Synapse.WorkspaceClient
	ctx, cancel := timeouts.ForDelete(meta.(*clients.Client).StopContext, d)
	defer cancel()

	id, err := parse.WorkspaceID(d.Id())
	if err != nil {
		return err
	}

	future, err := client.Delete(ctx, id.ResourceGroup, id.Name)
	if err != nil {
		return fmt.Errorf("deleting Synapse Workspace %q (Resource Group %q): %+v", id.Name, id.ResourceGroup, err)
	}

	// sometimes the waitForCompletion rest api will return 404
	if err = future.WaitForCompletionRef(ctx, client.Client); err != nil {
		if !response.WasNotFound(future.Response()) {
			return fmt.Errorf("waiting for Synapse Workspace %q (Resource Group %q) to be deleted: %+v", id.Name, id.ResourceGroup, err)
		}
	}

	return nil
}

func expandArmWorkspaceDataLakeStorageAccountDetails(storageDataLakeGen2FilesystemId string) *synapse.DataLakeStorageAccountDetails {
	uri, _ := url.Parse(storageDataLakeGen2FilesystemId)
	return &synapse.DataLakeStorageAccountDetails{
		AccountURL: utils.String(fmt.Sprintf("%s://%s", uri.Scheme, uri.Host)), // https://storageaccountname.dfs.core.windows.net/filesystemname -> https://storageaccountname.dfs.core.windows.net
		Filesystem: utils.String(uri.Path[1:]),                                 // https://storageaccountname.dfs.core.windows.net/filesystemname -> filesystemname
	}
}

func expandArmWorkspaceAadAdmin(input []interface{}) *synapse.WorkspaceAadAdminInfo {
	if len(input) == 0 || input[0] == nil {
		return nil
	}
	v := input[0].(map[string]interface{})
	return &synapse.WorkspaceAadAdminInfo{
		AadAdminProperties: &synapse.AadAdminProperties{
			TenantID:          utils.String(v["tenant_id"].(string)),
			Login:             utils.String(v["login"].(string)),
			AdministratorType: utils.String("ActiveDirectory"),
			Sid:               utils.String(v["object_id"].(string)),
		},
	}
}

<<<<<<< HEAD
func expandWorkspaceRepositoryConfiguration(d *schema.ResourceData) *synapse.WorkspaceRepositoryConfiguration {
	if azdoList, ok := d.GetOk("azure_devops_configuration"); ok {
		azdo := azdoList.([]interface{})[0].(map[string]interface{})
		return &synapse.WorkspaceRepositoryConfiguration{
			Type:                utils.String(workspaceVSTSConfiguration),
			AccountName:         utils.String(azdo["account_name"].(string)),
			CollaborationBranch: utils.String(azdo["branch_name"].(string)),
			ProjectName:         utils.String(azdo["project_name"].(string)),
			RepositoryName:      utils.String(azdo["repository_name"].(string)),
			RootFolder:          utils.String(azdo["root_folder"].(string)),
		}
	}

	if githubList, ok := d.GetOk("github_configuration"); ok {
		github := githubList.([]interface{})[0].(map[string]interface{})
		return &synapse.WorkspaceRepositoryConfiguration{
			Type:                utils.String(workspaceGitHubConfiguration),
			AccountName:         utils.String(github["account_name"].(string)),
			CollaborationBranch: utils.String(github["branch_name"].(string)),
			HostName:            utils.String(github["git_url"].(string)),
			RepositoryName:      utils.String(github["repository_name"].(string)),
			RootFolder:          utils.String(github["root_folder"].(string)),
		}
	}

	return nil
=======
func expandIdentityControlSQLSettings(enabled bool) *synapse.ManagedIdentitySQLControlSettingsModel {
	var desiredState synapse.DesiredState
	if enabled {
		desiredState = synapse.DesiredStateEnabled
	} else {
		desiredState = synapse.DesiredStateDisabled
	}

	return &synapse.ManagedIdentitySQLControlSettingsModel{
		ManagedIdentitySQLControlSettingsModelProperties: &synapse.ManagedIdentitySQLControlSettingsModelProperties{
			GrantSQLControlToManagedIdentity: &synapse.ManagedIdentitySQLControlSettingsModelPropertiesGrantSQLControlToManagedIdentity{
				DesiredState: desiredState,
			},
		},
	}
>>>>>>> 74a15527
}

func flattenArmWorkspaceManagedIdentity(input *synapse.ManagedIdentity) []interface{} {
	if input == nil {
		return make([]interface{}, 0)
	}

	var principalId string
	if input.PrincipalID != nil {
		principalId = *input.PrincipalID
	}
	var tenantId string
	if input.TenantID != nil {
		tenantId = input.TenantID.String()
	}
	return []interface{}{
		map[string]interface{}{
			"type":         string(input.Type),
			"principal_id": principalId,
			"tenant_id":    tenantId,
		},
	}
}

func flattenArmWorkspaceDataLakeStorageAccountDetails(input *synapse.DataLakeStorageAccountDetails) string {
	if input != nil && input.AccountURL != nil && input.Filesystem != nil {
		return fmt.Sprintf("%s/%s", *input.AccountURL, *input.Filesystem)
	}
	return ""
}

func flattenArmWorkspaceAadAdmin(input *synapse.AadAdminProperties) []interface{} {
	if input == nil {
		return make([]interface{}, 0)
	}
	var tenantId, login, sid string
	if input.TenantID != nil {
		tenantId = *input.TenantID
	}
	if input.Login != nil {
		login = *input.Login
	}
	if input.Sid != nil {
		sid = *input.Sid
	}
	return []interface{}{
		map[string]interface{}{
			"tenant_id": tenantId,
			"login":     login,
			"object_id": sid,
		},
	}
}

<<<<<<< HEAD
func flattenWorkspaceRepositoryConfiguration(config *synapse.WorkspaceRepositoryConfiguration) (repoTypeResult string, result []interface{}) {
	if config == nil {
		return "", make([]interface{}, 0)
	}

	if repoType := config.Type; repoType != nil {
		repo := map[string]interface{}{}

		if *repoType == workspaceVSTSConfiguration {
			if config.ProjectName != nil {
				repo["project_name"] = *config.ProjectName
			}
		} else if *repoType == workspaceGitHubConfiguration {
			if config.HostName != nil {
				repo["git_url"] = *config.HostName
			}
		}

		if config.AccountName != nil {
			repo["account_name"] = *config.AccountName
		}
		if config.CollaborationBranch != nil {
			repo["branch_name"] = *config.CollaborationBranch
		}
		if config.RepositoryName != nil {
			repo["repository_name"] = *config.RepositoryName
		}
		if config.RootFolder != nil {
			repo["root_folder"] = *config.RootFolder
		}

		return *repoType, []interface{}{repo}
	}

	return "", make([]interface{}, 0)
=======
func flattenIdentityControlSQLSettings(settings synapse.ManagedIdentitySQLControlSettingsModel) bool {
	if prop := settings.ManagedIdentitySQLControlSettingsModelProperties; prop != nil {
		if sqlControl := prop.GrantSQLControlToManagedIdentity; sqlControl != nil {
			if sqlControl.DesiredState == synapse.DesiredStateEnabled {
				return true
			}
		}
	}

	return false
>>>>>>> 74a15527
}<|MERGE_RESOLUTION|>--- conflicted
+++ resolved
@@ -151,7 +151,6 @@
 				ValidateFunc: validate.ManagedResourceGroupName(),
 			},
 
-<<<<<<< HEAD
 			"azure_devops_configuration": {
 				Type:          schema.TypeList,
 				Optional:      true,
@@ -222,11 +221,11 @@
 						},
 					},
 				},
-=======
+			},
+
 			"sql_identity_control_enabled": {
 				Type:     schema.TypeBool,
 				Optional: true,
->>>>>>> 74a15527
 			},
 
 			"tags": tags.Schema(),
@@ -379,12 +378,9 @@
 	}
 	if err := d.Set("aad_admin", flattenArmWorkspaceAadAdmin(aadAdmin.AadAdminProperties)); err != nil {
 		return fmt.Errorf("setting `aad_admin`: %+v", err)
-<<<<<<< HEAD
-=======
 	}
 	if err := d.Set("sql_identity_control_enabled", flattenIdentityControlSQLSettings(sqlControlSettings)); err != nil {
 		return fmt.Errorf("setting `sql_identity_control_enabled`: %+v", err)
->>>>>>> 74a15527
 	}
 
 	return tags.FlattenAndSet(d, resp.Tags)
@@ -503,7 +499,6 @@
 	}
 }
 
-<<<<<<< HEAD
 func expandWorkspaceRepositoryConfiguration(d *schema.ResourceData) *synapse.WorkspaceRepositoryConfiguration {
 	if azdoList, ok := d.GetOk("azure_devops_configuration"); ok {
 		azdo := azdoList.([]interface{})[0].(map[string]interface{})
@@ -530,7 +525,8 @@
 	}
 
 	return nil
-=======
+}
+
 func expandIdentityControlSQLSettings(enabled bool) *synapse.ManagedIdentitySQLControlSettingsModel {
 	var desiredState synapse.DesiredState
 	if enabled {
@@ -546,7 +542,6 @@
 			},
 		},
 	}
->>>>>>> 74a15527
 }
 
 func flattenArmWorkspaceManagedIdentity(input *synapse.ManagedIdentity) []interface{} {
@@ -601,7 +596,6 @@
 	}
 }
 
-<<<<<<< HEAD
 func flattenWorkspaceRepositoryConfiguration(config *synapse.WorkspaceRepositoryConfiguration) (repoTypeResult string, result []interface{}) {
 	if config == nil {
 		return "", make([]interface{}, 0)
@@ -637,7 +631,8 @@
 	}
 
 	return "", make([]interface{}, 0)
-=======
+}
+
 func flattenIdentityControlSQLSettings(settings synapse.ManagedIdentitySQLControlSettingsModel) bool {
 	if prop := settings.ManagedIdentitySQLControlSettingsModelProperties; prop != nil {
 		if sqlControl := prop.GrantSQLControlToManagedIdentity; sqlControl != nil {
@@ -648,5 +643,4 @@
 	}
 
 	return false
->>>>>>> 74a15527
 }