--- conflicted
+++ resolved
@@ -85,11 +85,7 @@
 				Optional: true,
 				Default:  string(blueprint.None),
 				ValidateFunc: validation.StringInSlice([]string{
-<<<<<<< HEAD
-					string(blueprint.None),
-=======
 					string(blueprint.AssignmentLockModeNone),
->>>>>>> da36af7c
 					string(blueprint.AssignmentLockModeAllResourcesReadOnly),
 					string(blueprint.AssignmentLockModeAllResourcesDoNotDelete),
 				}, false),
@@ -315,13 +311,9 @@
 	name := assignmentID.Name
 	targetScope := assignmentID.Scope
 
-<<<<<<< HEAD
-	resp, err := client.Delete(ctx, targetScope, name, blueprint.All)
-=======
 	// We use none here to align the previous behaviour of the blueprint resource
 	// TODO: we could add a features flag for the blueprint to empower terraform when deleting the blueprint to delete all the generated resources as well
 	resp, err := client.Delete(ctx, targetScope, name, blueprint.None)
->>>>>>> da36af7c
 	if err != nil {
 		if utils.ResponseWasNotFound(resp.Response) {
 			return nil
