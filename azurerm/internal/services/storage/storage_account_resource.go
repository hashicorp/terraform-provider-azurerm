package storage

import (
	"context"
	"fmt"
	"log"
	"net/http"
	"strings"
	"time"

	"github.com/Azure/azure-sdk-for-go/services/storage/mgmt/2021-01-01/storage"
	azautorest "github.com/Azure/go-autorest/autorest"
	autorestAzure "github.com/Azure/go-autorest/autorest/azure"
	"github.com/hashicorp/go-azure-helpers/response"
	"github.com/hashicorp/go-getter/helper/url"
	"github.com/terraform-providers/terraform-provider-azurerm/azurerm/helpers/azure"
	"github.com/terraform-providers/terraform-provider-azurerm/azurerm/helpers/tf"
	"github.com/terraform-providers/terraform-provider-azurerm/azurerm/internal/clients"
	"github.com/terraform-providers/terraform-provider-azurerm/azurerm/internal/locks"
	msiparse "github.com/terraform-providers/terraform-provider-azurerm/azurerm/internal/services/msi/parse"
	msiValidate "github.com/terraform-providers/terraform-provider-azurerm/azurerm/internal/services/msi/validate"
	"github.com/terraform-providers/terraform-provider-azurerm/azurerm/internal/services/network"
	"github.com/terraform-providers/terraform-provider-azurerm/azurerm/internal/services/storage/migration"
	"github.com/terraform-providers/terraform-provider-azurerm/azurerm/internal/services/storage/validate"
	"github.com/terraform-providers/terraform-provider-azurerm/azurerm/internal/tags"
	"github.com/terraform-providers/terraform-provider-azurerm/azurerm/internal/tf/pluginsdk"
	"github.com/terraform-providers/terraform-provider-azurerm/azurerm/internal/tf/suppress"
	"github.com/terraform-providers/terraform-provider-azurerm/azurerm/internal/tf/validation"
	"github.com/terraform-providers/terraform-provider-azurerm/azurerm/internal/timeouts"
	"github.com/terraform-providers/terraform-provider-azurerm/azurerm/utils"
	"github.com/tombuildsstuff/giovanni/storage/2019-12-12/blob/accounts"
	"github.com/tombuildsstuff/giovanni/storage/2019-12-12/queue/queues"
)

var storageAccountResourceName = "azurerm_storage_account"

func resourceStorageAccount() *pluginsdk.Resource {
	return &pluginsdk.Resource{
		Create: resourceStorageAccountCreate,
		Read:   resourceStorageAccountRead,
		Update: resourceStorageAccountUpdate,
		Delete: resourceStorageAccountDelete,

		SchemaVersion: 2,
		StateUpgraders: pluginsdk.StateUpgrades(map[int]pluginsdk.StateUpgrade{
			0: migration.AccountV0ToV1{},
			1: migration.AccountV1ToV2{},
		}),

		// TODO: replace this with an importer which validates the ID during import
		Importer: pluginsdk.DefaultImporter(),

		Timeouts: &pluginsdk.ResourceTimeout{
			Create: pluginsdk.DefaultTimeout(60 * time.Minute),
			Read:   pluginsdk.DefaultTimeout(5 * time.Minute),
			Update: pluginsdk.DefaultTimeout(60 * time.Minute),
			Delete: pluginsdk.DefaultTimeout(60 * time.Minute),
		},

		Schema: map[string]*pluginsdk.Schema{
			"name": {
				Type:         pluginsdk.TypeString,
				Required:     true,
				ForceNew:     true,
				ValidateFunc: validate.StorageAccountName,
			},

			"resource_group_name": azure.SchemaResourceGroupName(),

			"location": azure.SchemaLocation(),

			"account_kind": {
				Type:     pluginsdk.TypeString,
				Optional: true,
				ValidateFunc: validation.StringInSlice([]string{
					string(storage.Storage),
					string(storage.BlobStorage),
					string(storage.BlockBlobStorage),
					string(storage.FileStorage),
					string(storage.StorageV2),
				}, true),
				Default: string(storage.StorageV2),
			},

			"account_tier": {
				Type:     pluginsdk.TypeString,
				Required: true,
				ForceNew: true,
				ValidateFunc: validation.StringInSlice([]string{
					"Standard",
					"Premium",
				}, true),
				DiffSuppressFunc: suppress.CaseDifference,
			},

			"account_replication_type": {
				Type:     pluginsdk.TypeString,
				Required: true,
				ValidateFunc: validation.StringInSlice([]string{
					"LRS",
					"ZRS",
					"GRS",
					"RAGRS",
					"GZRS",
					"RAGZRS",
				}, true),
				DiffSuppressFunc: suppress.CaseDifference,
			},

			// Only valid for BlobStorage & StorageV2 accounts, defaults to "Hot" in create function
			"access_tier": {
				Type:     pluginsdk.TypeString,
				Optional: true,
				Computed: true,
				ValidateFunc: validation.StringInSlice([]string{
					string(storage.Cool),
					string(storage.Hot),
				}, true),
			},

			"azure_files_authentication": {
				Type:     pluginsdk.TypeList,
				Optional: true,
				MaxItems: 1,
				Elem: &pluginsdk.Resource{
					Schema: map[string]*pluginsdk.Schema{
						"directory_type": {
							Type:     pluginsdk.TypeString,
							Required: true,
							ValidateFunc: validation.StringInSlice([]string{
								string(storage.DirectoryServiceOptionsAADDS),
								string(storage.DirectoryServiceOptionsAD),
							}, false),
						},

						"active_directory": {
							Type:     pluginsdk.TypeList,
							Optional: true,
							MaxItems: 1,
							Elem: &pluginsdk.Resource{
								Schema: map[string]*pluginsdk.Schema{
									"storage_sid": {
										Type:         pluginsdk.TypeString,
										Required:     true,
										ValidateFunc: validation.StringIsNotEmpty,
									},

									"domain_guid": {
										Type:         pluginsdk.TypeString,
										Required:     true,
										ValidateFunc: validation.IsUUID,
									},

									"domain_name": {
										Type:         pluginsdk.TypeString,
										Required:     true,
										ValidateFunc: validation.StringIsNotEmpty,
									},

									"domain_sid": {
										Type:         pluginsdk.TypeString,
										Required:     true,
										ValidateFunc: validation.StringIsNotEmpty,
									},

									"forest_name": {
										Type:         pluginsdk.TypeString,
										Required:     true,
										ValidateFunc: validation.StringIsNotEmpty,
									},

									"netbios_domain_name": {
										Type:         pluginsdk.TypeString,
										Required:     true,
										ValidateFunc: validation.StringIsNotEmpty,
									},
								},
							},
						},
					},
				},
			},

			"custom_domain": {
				Type:     pluginsdk.TypeList,
				Optional: true,
				MaxItems: 1,
				Elem: &pluginsdk.Resource{
					Schema: map[string]*pluginsdk.Schema{
						"name": {
							Type:     pluginsdk.TypeString,
							Required: true,
						},

						"use_subdomain": {
							Type:     pluginsdk.TypeBool,
							Optional: true,
							Default:  false,
						},
					},
				},
			},

			"enable_https_traffic_only": {
				Type:     pluginsdk.TypeBool,
				Optional: true,
				Default:  true,
			},

			"min_tls_version": {
				Type:     pluginsdk.TypeString,
				Optional: true,
				Default:  string(storage.TLS10),
				ValidateFunc: validation.StringInSlice([]string{
					string(storage.TLS10),
					string(storage.TLS11),
					string(storage.TLS12),
				}, false),
			},

			"is_hns_enabled": {
				Type:     pluginsdk.TypeBool,
				Optional: true,
				Default:  false,
				ForceNew: true,
			},

			"nfsv3_enabled": {
				Type:     pluginsdk.TypeBool,
				Optional: true,
				Default:  false,
				ForceNew: true,
			},

			"allow_blob_public_access": {
				Type:     pluginsdk.TypeBool,
				Optional: true,
				Default:  false,
			},

			"network_rules": {
				Type:     pluginsdk.TypeList,
				Optional: true,
				Computed: true,
				MaxItems: 1,
				Elem: &pluginsdk.Resource{
					Schema: map[string]*pluginsdk.Schema{
						"bypass": {
							Type:     pluginsdk.TypeSet,
							Optional: true,
							Computed: true,
							Elem: &pluginsdk.Schema{
								Type: pluginsdk.TypeString,
								ValidateFunc: validation.StringInSlice([]string{
									string(storage.AzureServices),
									string(storage.Logging),
									string(storage.Metrics),
									string(storage.None),
								}, true),
							},
							Set: pluginsdk.HashString,
						},

						"ip_rules": {
							Type:     pluginsdk.TypeSet,
							Optional: true,
							Computed: true,
							Elem: &pluginsdk.Schema{
								Type:         pluginsdk.TypeString,
								ValidateFunc: validate.StorageAccountIpRule,
							},
							Set: pluginsdk.HashString,
						},

						"virtual_network_subnet_ids": {
							Type:     pluginsdk.TypeSet,
							Optional: true,
							Computed: true,
							Elem:     &pluginsdk.Schema{Type: pluginsdk.TypeString},
							Set:      pluginsdk.HashString,
						},

						"default_action": {
							Type:     pluginsdk.TypeString,
							Required: true,
							ValidateFunc: validation.StringInSlice([]string{
								string(storage.DefaultActionAllow),
								string(storage.DefaultActionDeny),
							}, false),
						},

						"private_link_access": {
							Type:     pluginsdk.TypeList,
							Optional: true,
							Elem: &pluginsdk.Resource{
								Schema: map[string]*pluginsdk.Schema{
									"endpoint_resource_id": {
										Type:         pluginsdk.TypeString,
										Required:     true,
										ValidateFunc: azure.ValidateResourceID,
									},

									"endpoint_tenant_id": {
										Type:         pluginsdk.TypeString,
										Optional:     true,
										Computed:     true,
										ValidateFunc: validation.IsUUID,
									},
								},
							},
						},
					},
				},
			},

			"identity": {
				Type:     pluginsdk.TypeList,
				Optional: true,
				MaxItems: 1,
				Elem: &pluginsdk.Resource{
					Schema: map[string]*pluginsdk.Schema{
						"type": {
							Type:             pluginsdk.TypeString,
							Required:         true,
							DiffSuppressFunc: suppress.CaseDifference,
							ValidateFunc: validation.StringInSlice([]string{
								string(storage.IdentityTypeSystemAssigned),
								string(storage.IdentityTypeSystemAssignedUserAssigned),
								string(storage.IdentityTypeUserAssigned),
							}, true),
						},
						"principal_id": {
							Type:     pluginsdk.TypeString,
							Computed: true,
						},
						"tenant_id": {
							Type:     pluginsdk.TypeString,
							Computed: true,
						},
						"identity_ids": {
							Type:     schema.TypeSet,
							Optional: true,
							MinItems: 1,
							Elem: &schema.Schema{
								Type:         schema.TypeString,
								ValidateFunc: msiValidate.UserAssignedIdentityID,
							},
						},
					},
				},
			},

			"blob_properties": {
				Type:     pluginsdk.TypeList,
				Optional: true,
				Computed: true,
				MaxItems: 1,
				Elem: &pluginsdk.Resource{
					Schema: map[string]*pluginsdk.Schema{
						"cors_rule": schemaStorageAccountCorsRule(true),
						"delete_retention_policy": {
							Type:     pluginsdk.TypeList,
							Optional: true,
							MaxItems: 1,
							Elem: &pluginsdk.Resource{
								Schema: map[string]*pluginsdk.Schema{
									"days": {
										Type:         pluginsdk.TypeInt,
										Optional:     true,
										Default:      7,
										ValidateFunc: validation.IntBetween(1, 365),
									},
								},
							},
						},

						"versioning_enabled": {
							Type:     pluginsdk.TypeBool,
							Optional: true,
							Default:  false,
						},

						"change_feed_enabled": {
							Type:     pluginsdk.TypeBool,
							Optional: true,
							Default:  false,
						},

						"default_service_version": {
							Type:         pluginsdk.TypeString,
							Optional:     true,
							Computed:     true,
							ValidateFunc: validate.BlobPropertiesDefaultServiceVersion,
						},

						"last_access_time_enabled": {
							Type:     pluginsdk.TypeBool,
							Optional: true,
							Default:  false,
						},

						"container_delete_retention_policy": {
							Type:     pluginsdk.TypeList,
							Optional: true,
							MaxItems: 1,
							Elem: &pluginsdk.Resource{
								Schema: map[string]*pluginsdk.Schema{
									"days": {
										Type:         pluginsdk.TypeInt,
										Optional:     true,
										Default:      7,
										ValidateFunc: validation.IntBetween(1, 365),
									},
								},
							},
						},
					},
				},
			},

			"queue_properties": {
				Type:     pluginsdk.TypeList,
				Optional: true,
				Computed: true,
				MaxItems: 1,
				Elem: &pluginsdk.Resource{
					Schema: map[string]*pluginsdk.Schema{
						"cors_rule": schemaStorageAccountCorsRule(false),
						"logging": {
							Type:     pluginsdk.TypeList,
							Optional: true,
							MaxItems: 1,
							Elem: &pluginsdk.Resource{
								Schema: map[string]*pluginsdk.Schema{
									"version": {
										Type:         pluginsdk.TypeString,
										Required:     true,
										ValidateFunc: validation.StringIsNotEmpty,
									},
									"delete": {
										Type:     pluginsdk.TypeBool,
										Required: true,
									},
									"read": {
										Type:     pluginsdk.TypeBool,
										Required: true,
									},
									"write": {
										Type:     pluginsdk.TypeBool,
										Required: true,
									},
									"retention_policy_days": {
										Type:         pluginsdk.TypeInt,
										Optional:     true,
										ValidateFunc: validation.IntBetween(1, 365),
									},
								},
							},
						},
						"hour_metrics": {
							Type:     pluginsdk.TypeList,
							Optional: true,
							MaxItems: 1,
							Elem: &pluginsdk.Resource{
								Schema: map[string]*pluginsdk.Schema{
									"version": {
										Type:         pluginsdk.TypeString,
										Required:     true,
										ValidateFunc: validation.StringIsNotEmpty,
									},
									"enabled": {
										Type:     pluginsdk.TypeBool,
										Required: true,
									},
									"include_apis": {
										Type:     pluginsdk.TypeBool,
										Optional: true,
									},
									"retention_policy_days": {
										Type:         pluginsdk.TypeInt,
										Optional:     true,
										ValidateFunc: validation.IntBetween(1, 365),
									},
								},
							},
						},
						"minute_metrics": {
							Type:     pluginsdk.TypeList,
							Optional: true,
							MaxItems: 1,
							Elem: &pluginsdk.Resource{
								Schema: map[string]*pluginsdk.Schema{
									"version": {
										Type:         pluginsdk.TypeString,
										Required:     true,
										ValidateFunc: validation.StringIsNotEmpty,
									},
									"enabled": {
										Type:     pluginsdk.TypeBool,
										Required: true,
									},
									"include_apis": {
										Type:     pluginsdk.TypeBool,
										Optional: true,
									},
									"retention_policy_days": {
										Type:         pluginsdk.TypeInt,
										Optional:     true,
										ValidateFunc: validation.IntBetween(1, 365),
									},
								},
							},
						},
					},
				},
			},

			"routing": {
				Type:     pluginsdk.TypeList,
				Optional: true,
				Computed: true,
				MaxItems: 1,
				Elem: &pluginsdk.Resource{
					Schema: map[string]*pluginsdk.Schema{
						"publish_internet_endpoints": {
							Type:     pluginsdk.TypeBool,
							Optional: true,
							Default:  false,
						},

						"publish_microsoft_endpoints": {
							Type:     pluginsdk.TypeBool,
							Optional: true,
							Default:  false,
						},

						"choice": {
							Type:     pluginsdk.TypeString,
							Optional: true,
							ValidateFunc: validation.StringInSlice([]string{
								string(storage.MicrosoftRouting),
								string(storage.InternetRouting),
							}, false),
							Default: string(storage.MicrosoftRouting),
						},
					},
				},
			},

			//lintignore:XS003
			"static_website": {
				Type:     pluginsdk.TypeList,
				Optional: true,
				MaxItems: 1,
				Elem: &pluginsdk.Resource{
					Schema: map[string]*pluginsdk.Schema{
						"index_document": {
							Type:         pluginsdk.TypeString,
							Optional:     true,
							ValidateFunc: validation.StringIsNotEmpty,
						},
						"error_404_document": {
							Type:         pluginsdk.TypeString,
							Optional:     true,
							ValidateFunc: validation.StringIsNotEmpty,
						},
					},
				},
			},

			"large_file_share_enabled": {
				Type:     pluginsdk.TypeBool,
				Optional: true,
				Computed: true,
			},

			"primary_location": {
				Type:     pluginsdk.TypeString,
				Computed: true,
			},

			"secondary_location": {
				Type:     pluginsdk.TypeString,
				Computed: true,
			},

			"primary_blob_endpoint": {
				Type:     pluginsdk.TypeString,
				Computed: true,
			},

			"primary_blob_host": {
				Type:     pluginsdk.TypeString,
				Computed: true,
			},

			"secondary_blob_endpoint": {
				Type:     pluginsdk.TypeString,
				Computed: true,
			},

			"secondary_blob_host": {
				Type:     pluginsdk.TypeString,
				Computed: true,
			},

			"primary_queue_endpoint": {
				Type:     pluginsdk.TypeString,
				Computed: true,
			},

			"primary_queue_host": {
				Type:     pluginsdk.TypeString,
				Computed: true,
			},

			"secondary_queue_endpoint": {
				Type:     pluginsdk.TypeString,
				Computed: true,
			},

			"secondary_queue_host": {
				Type:     pluginsdk.TypeString,
				Computed: true,
			},

			"primary_table_endpoint": {
				Type:     pluginsdk.TypeString,
				Computed: true,
			},

			"primary_table_host": {
				Type:     pluginsdk.TypeString,
				Computed: true,
			},

			"secondary_table_endpoint": {
				Type:     pluginsdk.TypeString,
				Computed: true,
			},

			"secondary_table_host": {
				Type:     pluginsdk.TypeString,
				Computed: true,
			},

			"primary_web_endpoint": {
				Type:     pluginsdk.TypeString,
				Computed: true,
			},

			"primary_web_host": {
				Type:     pluginsdk.TypeString,
				Computed: true,
			},

			"secondary_web_endpoint": {
				Type:     pluginsdk.TypeString,
				Computed: true,
			},

			"secondary_web_host": {
				Type:     pluginsdk.TypeString,
				Computed: true,
			},

			"primary_dfs_endpoint": {
				Type:     pluginsdk.TypeString,
				Computed: true,
			},

			"primary_dfs_host": {
				Type:     pluginsdk.TypeString,
				Computed: true,
			},

			"secondary_dfs_endpoint": {
				Type:     pluginsdk.TypeString,
				Computed: true,
			},

			"secondary_dfs_host": {
				Type:     pluginsdk.TypeString,
				Computed: true,
			},

			"primary_file_endpoint": {
				Type:     pluginsdk.TypeString,
				Computed: true,
			},

			"primary_file_host": {
				Type:     pluginsdk.TypeString,
				Computed: true,
			},

			"secondary_file_endpoint": {
				Type:     pluginsdk.TypeString,
				Computed: true,
			},

			"secondary_file_host": {
				Type:     pluginsdk.TypeString,
				Computed: true,
			},

			"primary_access_key": {
				Type:      pluginsdk.TypeString,
				Sensitive: true,
				Computed:  true,
			},

			"secondary_access_key": {
				Type:      pluginsdk.TypeString,
				Computed:  true,
				Sensitive: true,
			},

			"primary_connection_string": {
				Type:      pluginsdk.TypeString,
				Computed:  true,
				Sensitive: true,
			},

			"secondary_connection_string": {
				Type:      pluginsdk.TypeString,
				Computed:  true,
				Sensitive: true,
			},

			"primary_blob_connection_string": {
				Type:      pluginsdk.TypeString,
				Computed:  true,
				Sensitive: true,
			},

			"secondary_blob_connection_string": {
				Type:      pluginsdk.TypeString,
				Computed:  true,
				Sensitive: true,
			},

			"tags": {
				Type:         pluginsdk.TypeMap,
				Optional:     true,
				ValidateFunc: validate.StorageAccountTags,
				Elem: &pluginsdk.Schema{
					Type: pluginsdk.TypeString,
				},
			},
		},
		CustomizeDiff: pluginsdk.CustomizeDiffShim(func(ctx context.Context, d *pluginsdk.ResourceDiff, v interface{}) error {
			if d.HasChange("account_kind") {
				accountKind, changedKind := d.GetChange("account_kind")

				if accountKind != string(storage.Storage) && changedKind != string(storage.StorageV2) {
					log.Printf("[DEBUG] recreate storage account, could't be migrated from %s to %s", accountKind, changedKind)
					d.ForceNew("account_kind")
				} else {
					log.Printf("[DEBUG] storage account can be upgraded from %s to %s", accountKind, changedKind)
				}
			}

			if d.HasChange("large_file_share_enabled") {
				lfsEnabled, changedEnabled := d.GetChange("large_file_share_enabled")
				if lfsEnabled.(bool) && !changedEnabled.(bool) {
					return fmt.Errorf("`large_file_share_enabled` cannot be disabled once it's been enabled")
				}
			}

			return nil
		}),
	}
}

func resourceStorageAccountCreate(d *pluginsdk.ResourceData, meta interface{}) error {
	envName := meta.(*clients.Client).Account.Environment.Name
	tenantId := meta.(*clients.Client).Account.TenantId
	client := meta.(*clients.Client).Storage.AccountsClient
	ctx, cancel := timeouts.ForCreate(meta.(*clients.Client).StopContext, d)
	defer cancel()

	storageAccountName := d.Get("name").(string)
	resourceGroupName := d.Get("resource_group_name").(string)

	locks.ByName(storageAccountName, storageAccountResourceName)
	defer locks.UnlockByName(storageAccountName, storageAccountResourceName)

	existing, err := client.GetProperties(ctx, resourceGroupName, storageAccountName, "")
	if err != nil {
		if !utils.ResponseWasNotFound(existing.Response) {
			return fmt.Errorf("Error checking for presence of existing Storage Account %q (Resource Group %q): %s", storageAccountName, resourceGroupName, err)
		}
	}

	if existing.ID != nil && *existing.ID != "" {
		return tf.ImportAsExistsError("azurerm_storage_account", *existing.ID)
	}

	accountKind := d.Get("account_kind").(string)
	location := azure.NormalizeLocation(d.Get("location").(string))
	t := d.Get("tags").(map[string]interface{})
	enableHTTPSTrafficOnly := d.Get("enable_https_traffic_only").(bool)
	minimumTLSVersion := d.Get("min_tls_version").(string)
	isHnsEnabled := d.Get("is_hns_enabled").(bool)
	nfsV3Enabled := d.Get("nfsv3_enabled").(bool)
	allowBlobPublicAccess := d.Get("allow_blob_public_access").(bool)

	accountTier := d.Get("account_tier").(string)
	replicationType := d.Get("account_replication_type").(string)
	storageType := fmt.Sprintf("%s_%s", accountTier, replicationType)
	// this is the default behavior for the resource if the attribute is nil
	// we are making this change in Terraform https://github.com/terraform-providers/terraform-provider-azurerm/issues/11689
	// because the portal UI team has a bug in their code ignoring the ARM API documention which state that nil is true
	// TODO: Remove code when Portal UI team fixes their code
	allowSharedKeyAccess := true

	parameters := storage.AccountCreateParameters{
		Location: &location,
		Sku: &storage.Sku{
			Name: storage.SkuName(storageType),
		},
		Tags: tags.Expand(t),
		Kind: storage.Kind(accountKind),
		AccountPropertiesCreateParameters: &storage.AccountPropertiesCreateParameters{
			EnableHTTPSTrafficOnly: &enableHTTPSTrafficOnly,
			NetworkRuleSet:         expandStorageAccountNetworkRules(d, tenantId),
			IsHnsEnabled:           &isHnsEnabled,
			EnableNfsV3:            &nfsV3Enabled,
			// TODO: Remove AllowSharedKeyAcces assignment when Portal UI team fixes their code (e.g. nil is true)
			AllowSharedKeyAccess: &allowSharedKeyAccess,
		},
	}

	// For all Clouds except Public and USGovernmentCloud, don't specify "allow_blob_public_access" and "min_tls_version" in request body.
	// https://github.com/terraform-providers/terraform-provider-azurerm/issues/7812
	// https://github.com/terraform-providers/terraform-provider-azurerm/issues/8083
	// USGovernmentCloud allow_blob_public_access and min_tls_version allowed as of issue 9128
	// https://github.com/terraform-providers/terraform-provider-azurerm/issues/9128
	if envName != autorestAzure.PublicCloud.Name && envName != autorestAzure.USGovernmentCloud.Name {
		if allowBlobPublicAccess && minimumTLSVersion != string(storage.TLS10) {
			return fmt.Errorf(`"allow_blob_public_access" and "min_tls_version" are not supported for a Storage Account located in %q`, envName)
		}
	} else {
		parameters.AccountPropertiesCreateParameters.AllowBlobPublicAccess = &allowBlobPublicAccess
		parameters.AccountPropertiesCreateParameters.MinimumTLSVersion = storage.MinimumTLSVersion(minimumTLSVersion)
	}

	storageAccountIdentity, err := expandAzureRmStorageAccountIdentity(d.Get("identity").([]interface{}))
	if err != nil {
		return err
	}
	parameters.Identity = storageAccountIdentity

	if v, ok := d.GetOk("azure_files_authentication"); ok {
		expandAADFilesAuthentication, err := expandArmStorageAccountAzureFilesAuthentication(v.([]interface{}))
		if err != nil {
			return fmt.Errorf("parsing `azure_files_authentication`: %v", err)
		}
		parameters.AzureFilesIdentityBasedAuthentication = expandAADFilesAuthentication
	}

	if _, ok := d.GetOk("custom_domain"); ok {
		parameters.CustomDomain = expandStorageAccountCustomDomain(d)
	}

	// BlobStorage does not support ZRS
	if accountKind == string(storage.BlobStorage) {
		if string(parameters.Sku.Name) == string(storage.StandardZRS) {
			return fmt.Errorf("A `account_replication_type` of `ZRS` isn't supported for Blob Storage accounts.")
		}
	}

	// AccessTier is only valid for BlobStorage, StorageV2, and FileStorage accounts
	if accountKind == string(storage.BlobStorage) || accountKind == string(storage.StorageV2) || accountKind == string(storage.FileStorage) {
		accessTier, ok := d.GetOk("access_tier")
		if !ok {
			// default to "Hot"
			accessTier = string(storage.Hot)
		}

		parameters.AccountPropertiesCreateParameters.AccessTier = storage.AccessTier(accessTier.(string))
	} else if isHnsEnabled && accountKind != string(storage.BlockBlobStorage) {
		return fmt.Errorf("`is_hns_enabled` can only be used with account kinds `StorageV2`, `BlobStorage` and `BlockBlobStorage`")
	}

	// NFSv3 is supported for standard general-purpose v2 storage accounts and for premium block blob storage accounts.
	// (https://docs.microsoft.com/en-us/azure/storage/blobs/network-file-system-protocol-support-how-to#step-5-create-and-configure-a-storage-account)
	if nfsV3Enabled &&
		!((accountTier == string(storage.Premium) && accountKind == string(storage.BlockBlobStorage)) ||
			(accountTier == string(storage.Standard) && accountKind == string(storage.StorageV2))) {
		return fmt.Errorf("`nfsv3_enabled` can only be used with account tier `Standard` and account kind `StorageV2`, or account tier `Premium` and account kind `BlockBlobStorage`")
	}
	if nfsV3Enabled && enableHTTPSTrafficOnly {
		return fmt.Errorf("`nfsv3_enabled` can only be used when `enable_https_traffic_only` is `false`")
	}
	if nfsV3Enabled && !isHnsEnabled {
		return fmt.Errorf("`nfsv3_enabled` can only be used when `is_hns_enabled` is `true`")
	}

	// AccountTier must be Premium for FileStorage
	if accountKind == string(storage.FileStorage) {
		if string(parameters.Sku.Tier) == string(storage.StandardLRS) {
			return fmt.Errorf("A `account_tier` of `Standard` is not supported for FileStorage accounts.")
		}
	}

	// nolint staticcheck
	if v, ok := d.GetOkExists("large_file_share_enabled"); ok {
		parameters.LargeFileSharesState = storage.LargeFileSharesStateDisabled
		if v.(bool) {
			parameters.LargeFileSharesState = storage.LargeFileSharesStateEnabled
		}
	}

	if v, ok := d.GetOk("routing"); ok {
		parameters.RoutingPreference = expandArmStorageAccountRouting(v.([]interface{}))
	}

	// Create
	future, err := client.Create(ctx, resourceGroupName, storageAccountName, parameters)
	if err != nil {
		return fmt.Errorf("Error creating Azure Storage Account %q: %+v", storageAccountName, err)
	}

	if err = future.WaitForCompletionRef(ctx, client.Client); err != nil {
		return fmt.Errorf("Error waiting for Azure Storage Account %q to be created: %+v", storageAccountName, err)
	}

	account, err := client.GetProperties(ctx, resourceGroupName, storageAccountName, "")
	if err != nil {
		return fmt.Errorf("Error retrieving Azure Storage Account %q: %+v", storageAccountName, err)
	}

	if account.ID == nil {
		return fmt.Errorf("Cannot read Storage Account %q (resource group %q) ID",
			storageAccountName, resourceGroupName)
	}
	log.Printf("[INFO] storage account %q ID: %q", storageAccountName, *account.ID)
	d.SetId(*account.ID)

	if val, ok := d.GetOk("blob_properties"); ok {
		// FileStorage does not support blob settings
		if accountKind != string(storage.FileStorage) {
			blobClient := meta.(*clients.Client).Storage.BlobServicesClient

			blobProperties := expandBlobProperties(val.([]interface{}))

			if _, err = blobClient.SetServiceProperties(ctx, resourceGroupName, storageAccountName, *blobProperties); err != nil {
				return fmt.Errorf("Error updating Azure Storage Account `blob_properties` %q: %+v", storageAccountName, err)
			}
		} else {
			return fmt.Errorf("`blob_properties` aren't supported for File Storage accounts.")
		}
	}

	if val, ok := d.GetOk("queue_properties"); ok {
		storageClient := meta.(*clients.Client).Storage
		account, err := storageClient.FindAccount(ctx, storageAccountName)
		if err != nil {
			return fmt.Errorf("Error retrieving Account %q: %s", storageAccountName, err)
		}
		if account == nil {
			return fmt.Errorf("Unable to locate Storage Account %q!", storageAccountName)
		}

		queueClient, err := storageClient.QueuesClient(ctx, *account)
		if err != nil {
			return fmt.Errorf("Error building Queues Client: %s", err)
		}

		queueProperties, err := expandQueueProperties(val.([]interface{}))
		if err != nil {
			return fmt.Errorf("Error expanding `queue_properties` for Azure Storage Account %q: %+v", storageAccountName, err)
		}

		if err = queueClient.UpdateServiceProperties(ctx, account.ResourceGroup, storageAccountName, queueProperties); err != nil {
			return fmt.Errorf("updating Queue Properties for Storage Account %q: %+v", storageAccountName, err)
		}
	}

	if val, ok := d.GetOk("static_website"); ok {
		// static website only supported on StorageV2 and BlockBlobStorage
		if accountKind != string(storage.StorageV2) && accountKind != string(storage.BlockBlobStorage) {
			return fmt.Errorf("`static_website` is only supported for StorageV2 and BlockBlobStorage.")
		}
		storageClient := meta.(*clients.Client).Storage

		account, err := storageClient.FindAccount(ctx, storageAccountName)
		if err != nil {
			return fmt.Errorf("Error retrieving Account %q: %s", storageAccountName, err)
		}
		if account == nil {
			return fmt.Errorf("Unable to locate Storage Account %q!", storageAccountName)
		}

		accountsClient, err := storageClient.AccountsDataPlaneClient(ctx, *account)
		if err != nil {
			return fmt.Errorf("Error building Accounts Data Plane Client: %s", err)
		}

		staticWebsiteProps := expandStaticWebsiteProperties(val.([]interface{}))

		if _, err = accountsClient.SetServiceProperties(ctx, storageAccountName, staticWebsiteProps); err != nil {
			return fmt.Errorf("Error updating Azure Storage Account `static_website` %q: %+v", storageAccountName, err)
		}
	}

	return resourceStorageAccountRead(d, meta)
}

func resourceStorageAccountUpdate(d *pluginsdk.ResourceData, meta interface{}) error {
	envName := meta.(*clients.Client).Account.Environment.Name
	tenantId := meta.(*clients.Client).Account.TenantId
	client := meta.(*clients.Client).Storage.AccountsClient
	ctx, cancel := timeouts.ForUpdate(meta.(*clients.Client).StopContext, d)
	defer cancel()

	id, err := azure.ParseAzureResourceID(d.Id())
	if err != nil {
		return err
	}
	storageAccountName := id.Path["storageAccounts"]
	resourceGroupName := id.ResourceGroup

	locks.ByName(storageAccountName, storageAccountResourceName)
	defer locks.UnlockByName(storageAccountName, storageAccountResourceName)

	accountTier := d.Get("account_tier").(string)
	replicationType := d.Get("account_replication_type").(string)
	storageType := fmt.Sprintf("%s_%s", accountTier, replicationType)
	accountKind := d.Get("account_kind").(string)

	if accountKind == string(storage.BlobStorage) {
		if storageType == string(storage.StandardZRS) {
			return fmt.Errorf("A `account_replication_type` of `ZRS` isn't supported for Blob Storage accounts.")
		}
	}

	// AllowSharedKeyAccess can only be true due to issue: https://github.com/terraform-providers/terraform-provider-azurerm/issues/11460
	// if value is nil that brakes the Portal UI as reported in https://github.com/terraform-providers/terraform-provider-azurerm/issues/11689
	// currently the Portal UI reports nil as false, and per the ARM API documentation nil is true. This manafests itself in the Portal UI
	// when a storage account is created by terraform that the AllowSharedKeyAccess is Disabled when it is actually Enabled, thus confusing out customers
	// to fix this, I have added this code to explicitly to set the value to true if is nil to workaround the Portal UI bug for our customers.
	// this is designed as a passive change, meaning the change will only take effect when the existing storage account is modified in some way if the
	// account already exists. since I have also switched up the default behavor for net new storage accounts to always set this value as true, this issue
	// should automatically correct itself over time with these changes.
	// TODO: Remove code when Portal UI team fixes their code
	existing, err := client.GetProperties(ctx, resourceGroupName, storageAccountName, "")
	if err == nil {
		if sharedKeyAccess := existing.AccountProperties.AllowSharedKeyAccess; sharedKeyAccess == nil {
			allowSharedKeyAccess := true

			opts := storage.AccountUpdateParameters{
				AccountPropertiesUpdateParameters: &storage.AccountPropertiesUpdateParameters{
					AllowSharedKeyAccess: &allowSharedKeyAccess,
				},
			}

			if _, err := client.Update(ctx, resourceGroupName, storageAccountName, opts); err != nil {
				return fmt.Errorf("Error updating Azure Storage Account AllowSharedKeyAccess %q: %+v", storageAccountName, err)
			}
		}
	} else {
		// Should never hit this, but added due to an abundance of caution
		return fmt.Errorf("Error retrieving Azure Storage Account %q AllowSharedKeyAccess: %+v", storageAccountName, err)
	}
	// TODO: end remove changes when Portal UI team fixed their code

	if d.HasChange("account_replication_type") {
		sku := storage.Sku{
			Name: storage.SkuName(storageType),
		}

		opts := storage.AccountUpdateParameters{
			Sku: &sku,
		}

		if _, err := client.Update(ctx, resourceGroupName, storageAccountName, opts); err != nil {
			return fmt.Errorf("Error updating Azure Storage Account type %q: %+v", storageAccountName, err)
		}
	}

	if d.HasChange("account_kind") {
		opts := storage.AccountUpdateParameters{
			Kind: storage.Kind(accountKind),
		}

		if _, err := client.Update(ctx, resourceGroupName, storageAccountName, opts); err != nil {
			return fmt.Errorf("Error updating Azure Storage Account account_kind %q: %+v", storageAccountName, err)
		}
	}

	if d.HasChange("access_tier") {
		accessTier := d.Get("access_tier").(string)

		opts := storage.AccountUpdateParameters{
			AccountPropertiesUpdateParameters: &storage.AccountPropertiesUpdateParameters{
				AccessTier: storage.AccessTier(accessTier),
			},
		}

		if _, err := client.Update(ctx, resourceGroupName, storageAccountName, opts); err != nil {
			return fmt.Errorf("Error updating Azure Storage Account access_tier %q: %+v", storageAccountName, err)
		}
	}

	if d.HasChange("tags") {
		t := d.Get("tags").(map[string]interface{})

		opts := storage.AccountUpdateParameters{
			Tags: tags.Expand(t),
		}

		if _, err := client.Update(ctx, resourceGroupName, storageAccountName, opts); err != nil {
			return fmt.Errorf("Error updating Azure Storage Account tags %q: %+v", storageAccountName, err)
		}
	}

	if d.HasChange("custom_domain") {
		opts := storage.AccountUpdateParameters{
			AccountPropertiesUpdateParameters: &storage.AccountPropertiesUpdateParameters{
				CustomDomain: expandStorageAccountCustomDomain(d),
			},
		}

		if _, err := client.Update(ctx, resourceGroupName, storageAccountName, opts); err != nil {
			return fmt.Errorf("Error updating Azure Storage Account Custom Domain %q: %+v", storageAccountName, err)
		}
	}

	if d.HasChange("enable_https_traffic_only") {
		enableHTTPSTrafficOnly := d.Get("enable_https_traffic_only").(bool)

		opts := storage.AccountUpdateParameters{
			AccountPropertiesUpdateParameters: &storage.AccountPropertiesUpdateParameters{
				EnableHTTPSTrafficOnly: &enableHTTPSTrafficOnly,
			},
		}

		if _, err := client.Update(ctx, resourceGroupName, storageAccountName, opts); err != nil {
			return fmt.Errorf("Error updating Azure Storage Account enable_https_traffic_only %q: %+v", storageAccountName, err)
		}
	}

	if d.HasChange("min_tls_version") {
		minimumTLSVersion := d.Get("min_tls_version").(string)

		// For all Clouds except Public and USGovernmentCloud, don't specify "min_tls_version" in request body.
		// https://github.com/terraform-providers/terraform-provider-azurerm/issues/8083
		// USGovernmentCloud "min_tls_version" allowed as of issue 9128
		// https://github.com/terraform-providers/terraform-provider-azurerm/issues/9128
		if envName != autorestAzure.PublicCloud.Name && envName != autorestAzure.USGovernmentCloud.Name {
			if minimumTLSVersion != string(storage.TLS10) {
				return fmt.Errorf(`"min_tls_version" is not supported for a Storage Account located in %q`, envName)
			}
		} else {
			opts := storage.AccountUpdateParameters{
				AccountPropertiesUpdateParameters: &storage.AccountPropertiesUpdateParameters{
					MinimumTLSVersion: storage.MinimumTLSVersion(minimumTLSVersion),
				},
			}

			if _, err := client.Update(ctx, resourceGroupName, storageAccountName, opts); err != nil {
				return fmt.Errorf("Error updating Azure Storage Account min_tls_version %q: %+v", storageAccountName, err)
			}
		}
	}

	if d.HasChange("allow_blob_public_access") {
		allowBlobPublicAccess := d.Get("allow_blob_public_access").(bool)

		// For all Clouds except Public and USGovernmentCloud, don't specify "allow_blob_public_access" in request body.
		// https://github.com/terraform-providers/terraform-provider-azurerm/issues/7812
		// USGovernmentCloud "allow_blob_public_access" allowed as of issue 9128
		// https://github.com/terraform-providers/terraform-provider-azurerm/issues/9128
		if envName != autorestAzure.PublicCloud.Name && envName != autorestAzure.USGovernmentCloud.Name {
			if allowBlobPublicAccess {
				return fmt.Errorf(`"allow_blob_public_access" is not supported for a Storage Account located in %q`, envName)
			}
		} else {
			opts := storage.AccountUpdateParameters{
				AccountPropertiesUpdateParameters: &storage.AccountPropertiesUpdateParameters{
					AllowBlobPublicAccess: &allowBlobPublicAccess,
				},
			}

			if _, err := client.Update(ctx, resourceGroupName, storageAccountName, opts); err != nil {
				return fmt.Errorf("Error updating Azure Storage Account allow_blob_public_access %q: %+v", storageAccountName, err)
			}
		}
	}

	if d.HasChange("identity") {
		storageAccountIdentity, err := expandAzureRmStorageAccountIdentity(d.Get("identity").([]interface{}))
		if err != nil {
			return err
		}
		opts := storage.AccountUpdateParameters{
			Identity: storageAccountIdentity,
		}

		if _, err := client.Update(ctx, resourceGroupName, storageAccountName, opts); err != nil {
			return fmt.Errorf("updating Azure Storage Account identity %q: %+v", storageAccountName, err)
		}
	}

	if d.HasChange("network_rules") {
		opts := storage.AccountUpdateParameters{
			AccountPropertiesUpdateParameters: &storage.AccountPropertiesUpdateParameters{
				NetworkRuleSet: expandStorageAccountNetworkRules(d, tenantId),
			},
		}

		if _, err := client.Update(ctx, resourceGroupName, storageAccountName, opts); err != nil {
			return fmt.Errorf("updating Azure Storage Account network_rules %q: %+v", storageAccountName, err)
		}
	}

	if d.HasChange("large_file_share_enabled") {
		isEnabled := storage.LargeFileSharesStateDisabled
		if v := d.Get("large_file_share_enabled").(bool); v {
			isEnabled = storage.LargeFileSharesStateEnabled
		}
		opts := storage.AccountUpdateParameters{
			AccountPropertiesUpdateParameters: &storage.AccountPropertiesUpdateParameters{
				LargeFileSharesState: isEnabled,
			},
		}

		if _, err := client.Update(ctx, resourceGroupName, storageAccountName, opts); err != nil {
			return fmt.Errorf("Error updating Azure Storage Account network_rules %q: %+v", storageAccountName, err)
		}
	}

	if d.HasChange("routing") {
		opts := storage.AccountUpdateParameters{
			AccountPropertiesUpdateParameters: &storage.AccountPropertiesUpdateParameters{
				RoutingPreference: expandArmStorageAccountRouting(d.Get("routing").([]interface{})),
			},
		}

		if _, err := client.Update(ctx, resourceGroupName, storageAccountName, opts); err != nil {
			return fmt.Errorf("updating Azure Storage Account routing %q: %+v", storageAccountName, err)
		}
	}

	// azure_files_authentication must be the last to be updated, cause it'll occupy the storage account for several minutes after receiving the response 200 OK. Issue: https://github.com/Azure/azure-rest-api-specs/issues/11272
	if d.HasChange("azure_files_authentication") {
		// due to service issue: https://github.com/Azure/azure-rest-api-specs/issues/12473, we need to update to None before changing its DirectoryServiceOptions
		old, new := d.GetChange("azure_files_authentication.0.directory_type")
		if old != new && new != string(storage.DirectoryServiceOptionsNone) {
			log.Print("[DEBUG] Disabling AzureFilesIdentityBasedAuthentication prior to changing DirectoryServiceOptions")
			dsNone := storage.AccountUpdateParameters{
				AccountPropertiesUpdateParameters: &storage.AccountPropertiesUpdateParameters{
					AzureFilesIdentityBasedAuthentication: &storage.AzureFilesIdentityBasedAuthentication{
						DirectoryServiceOptions: storage.DirectoryServiceOptionsNone,
					},
				},
			}
			if _, err := client.Update(ctx, resourceGroupName, storageAccountName, dsNone); err != nil {
				return fmt.Errorf("updating Azure Storage Account azure_files_authentication %q: %+v", storageAccountName, err)
			}
		}

		expandAADFilesAuthentication, err := expandArmStorageAccountAzureFilesAuthentication(d.Get("azure_files_authentication").([]interface{}))
		if err != nil {
			return err
		}
		opts := storage.AccountUpdateParameters{
			AccountPropertiesUpdateParameters: &storage.AccountPropertiesUpdateParameters{
				AzureFilesIdentityBasedAuthentication: expandAADFilesAuthentication,
			},
		}

		if _, err := client.Update(ctx, resourceGroupName, storageAccountName, opts); err != nil {
			return fmt.Errorf("updating Azure Storage Account azure_files_authentication %q: %+v", storageAccountName, err)
		}
	}

	if d.HasChange("blob_properties") {
		// FileStorage does not support blob settings
		if accountKind != string(storage.FileStorage) {
			blobClient := meta.(*clients.Client).Storage.BlobServicesClient
			blobProperties := expandBlobProperties(d.Get("blob_properties").([]interface{}))

			if _, err = blobClient.SetServiceProperties(ctx, resourceGroupName, storageAccountName, *blobProperties); err != nil {
				return fmt.Errorf("Error updating Azure Storage Account `blob_properties` %q: %+v", storageAccountName, err)
			}
		} else {
			return fmt.Errorf("`blob_properties` aren't supported for File Storage accounts.")
		}
	}

	if d.HasChange("queue_properties") {
		storageClient := meta.(*clients.Client).Storage
		account, err := storageClient.FindAccount(ctx, storageAccountName)
		if err != nil {
			return fmt.Errorf("Error retrieving Account %q: %s", storageAccountName, err)
		}
		if account == nil {
			return fmt.Errorf("Unable to locate Storage Account %q!", storageAccountName)
		}

		queueClient, err := storageClient.QueuesClient(ctx, *account)
		if err != nil {
			return fmt.Errorf("Error building Queues Client: %s", err)
		}

		queueProperties, err := expandQueueProperties(d.Get("queue_properties").([]interface{}))
		if err != nil {
			return fmt.Errorf("Error expanding `queue_properties` for Azure Storage Account %q: %+v", storageAccountName, err)
		}

		if err = queueClient.UpdateServiceProperties(ctx, account.ResourceGroup, storageAccountName, queueProperties); err != nil {
			return fmt.Errorf("updating Queue Properties for Storage Account %q: %+v", storageAccountName, err)
		}
	}

	if d.HasChange("static_website") {
		// static website only supported on StorageV2 and BlockBlobStorage
		if accountKind != string(storage.StorageV2) && accountKind != string(storage.BlockBlobStorage) {
			return fmt.Errorf("`static_website` is only supported for StorageV2 and BlockBlobStorage.")
		}
		storageClient := meta.(*clients.Client).Storage

		account, err := storageClient.FindAccount(ctx, storageAccountName)
		if err != nil {
			return fmt.Errorf("Error retrieving Account %q: %s", storageAccountName, err)
		}
		if account == nil {
			return fmt.Errorf("Unable to locate Storage Account %q!", storageAccountName)
		}

		accountsClient, err := storageClient.AccountsDataPlaneClient(ctx, *account)
		if err != nil {
			return fmt.Errorf("Error building Accounts Data Plane Client: %s", err)
		}

		staticWebsiteProps := expandStaticWebsiteProperties(d.Get("static_website").([]interface{}))

		if _, err = accountsClient.SetServiceProperties(ctx, storageAccountName, staticWebsiteProps); err != nil {
			return fmt.Errorf("Error updating Azure Storage Account `static_website` %q: %+v", storageAccountName, err)
		}
	}

	return resourceStorageAccountRead(d, meta)
}

func resourceStorageAccountRead(d *pluginsdk.ResourceData, meta interface{}) error {
	client := meta.(*clients.Client).Storage.AccountsClient
	endpointSuffix := meta.(*clients.Client).Account.Environment.StorageEndpointSuffix
	ctx, cancel := timeouts.ForRead(meta.(*clients.Client).StopContext, d)
	defer cancel()

	id, err := azure.ParseAzureResourceID(d.Id())
	if err != nil {
		return err
	}
	name := id.Path["storageAccounts"]
	resGroup := id.ResourceGroup

	resp, err := client.GetProperties(ctx, resGroup, name, "")
	if err != nil {
		if utils.ResponseWasNotFound(resp.Response) {
			d.SetId("")
			return nil
		}
		return fmt.Errorf("Error reading the state of AzureRM Storage Account %q: %+v", name, err)
	}

	// handle the user not having permissions to list the keys
	d.Set("primary_connection_string", "")
	d.Set("secondary_connection_string", "")
	d.Set("primary_blob_connection_string", "")
	d.Set("secondary_blob_connection_string", "")
	d.Set("primary_access_key", "")
	d.Set("secondary_access_key", "")

	keys, err := client.ListKeys(ctx, resGroup, name, storage.Kerb)
	if err != nil {
		// the API returns a 200 with an inner error of a 409..
		var hasWriteLock bool
		var doesntHavePermissions bool
		if e, ok := err.(azautorest.DetailedError); ok {
			if status, ok := e.StatusCode.(int); ok {
				hasWriteLock = status == http.StatusConflict
				doesntHavePermissions = status == http.StatusUnauthorized
			}
		}

		if !hasWriteLock && !doesntHavePermissions {
			return fmt.Errorf("Error listing Keys for Storage Account %q (Resource Group %q): %s", name, resGroup, err)
		}
	}

	d.Set("name", resp.Name)
	d.Set("resource_group_name", resGroup)
	if location := resp.Location; location != nil {
		d.Set("location", azure.NormalizeLocation(*location))
	}
	d.Set("account_kind", resp.Kind)

	if sku := resp.Sku; sku != nil {
		d.Set("account_tier", sku.Tier)
		d.Set("account_replication_type", strings.Split(fmt.Sprintf("%v", sku.Name), "_")[1])
	}

	if props := resp.AccountProperties; props != nil {
		d.Set("access_tier", props.AccessTier)
		if err := d.Set("azure_files_authentication", flattenArmStorageAccountAzureFilesAuthentication(props.AzureFilesIdentityBasedAuthentication)); err != nil {
			return fmt.Errorf("setting `azure_files_authentication`: %+v", err)
		}
		if err := d.Set("routing", flattenArmStorageAccountRouting(props.RoutingPreference)); err != nil {
			return fmt.Errorf("setting `routing`: %+v", err)
		}
		d.Set("enable_https_traffic_only", props.EnableHTTPSTrafficOnly)
		d.Set("is_hns_enabled", props.IsHnsEnabled)
		d.Set("nfsv3_enabled", props.EnableNfsV3)
		d.Set("allow_blob_public_access", props.AllowBlobPublicAccess)
		// For all Clouds except Public and USGovernmentCloud, "min_tls_version" is not returned from Azure so always persist the default values for "min_tls_version".
		// https://github.com/terraform-providers/terraform-provider-azurerm/issues/7812
		// https://github.com/terraform-providers/terraform-provider-azurerm/issues/8083
		// USGovernmentCloud "min_tls_version" allowed as of issue 9128
		// https://github.com/terraform-providers/terraform-provider-azurerm/issues/9128
		envName := meta.(*clients.Client).Account.Environment.Name
		if envName != autorestAzure.PublicCloud.Name && envName != autorestAzure.USGovernmentCloud.Name {
			d.Set("min_tls_version", string(storage.TLS10))
		} else {
			// For storage account created using old API, the response of GET call will not return "min_tls_version", either.
			minTlsVersion := string(storage.TLS10)
			if props.MinimumTLSVersion != "" {
				minTlsVersion = string(props.MinimumTLSVersion)
			}
			d.Set("min_tls_version", minTlsVersion)
		}

		if customDomain := props.CustomDomain; customDomain != nil {
			if err := d.Set("custom_domain", flattenStorageAccountCustomDomain(customDomain)); err != nil {
				return fmt.Errorf("Error setting `custom_domain`: %+v", err)
			}
		}

		// Computed
		d.Set("primary_location", props.PrimaryLocation)
		d.Set("secondary_location", props.SecondaryLocation)

		if accessKeys := keys.Keys; accessKeys != nil {
			storageAccountKeys := *accessKeys
			if len(storageAccountKeys) > 0 {
				pcs := fmt.Sprintf("DefaultEndpointsProtocol=https;AccountName=%s;AccountKey=%s;EndpointSuffix=%s", *resp.Name, *storageAccountKeys[0].Value, endpointSuffix)
				d.Set("primary_connection_string", pcs)
			}

			if len(storageAccountKeys) > 1 {
				scs := fmt.Sprintf("DefaultEndpointsProtocol=https;AccountName=%s;AccountKey=%s;EndpointSuffix=%s", *resp.Name, *storageAccountKeys[1].Value, endpointSuffix)
				d.Set("secondary_connection_string", scs)
			}
		}

		if err := flattenAndSetAzureRmStorageAccountPrimaryEndpoints(d, props.PrimaryEndpoints); err != nil {
			return fmt.Errorf("error setting primary endpoints and hosts for blob, queue, table and file: %+v", err)
		}

		if accessKeys := keys.Keys; accessKeys != nil {
			storageAccountKeys := *accessKeys
			var primaryBlobConnectStr string
			if v := props.PrimaryEndpoints; v != nil {
				primaryBlobConnectStr = getBlobConnectionString(v.Blob, resp.Name, storageAccountKeys[0].Value)
			}
			d.Set("primary_blob_connection_string", primaryBlobConnectStr)
		}

		if err := flattenAndSetAzureRmStorageAccountSecondaryEndpoints(d, props.SecondaryEndpoints); err != nil {
			return fmt.Errorf("error setting secondary endpoints and hosts for blob, queue, table: %+v", err)
		}

		if accessKeys := keys.Keys; accessKeys != nil {
			storageAccountKeys := *accessKeys
			var secondaryBlobConnectStr string
			if v := props.SecondaryEndpoints; v != nil {
				secondaryBlobConnectStr = getBlobConnectionString(v.Blob, resp.Name, storageAccountKeys[1].Value)
			}
			d.Set("secondary_blob_connection_string", secondaryBlobConnectStr)
		}

		if err := d.Set("network_rules", flattenStorageAccountNetworkRules(props.NetworkRuleSet)); err != nil {
			return fmt.Errorf("Error setting `network_rules`: %+v", err)
		}

		if props.LargeFileSharesState != "" {
			d.Set("large_file_share_enabled", props.LargeFileSharesState == storage.LargeFileSharesStateEnabled)
		}
	}

	if accessKeys := keys.Keys; accessKeys != nil {
		storageAccountKeys := *accessKeys
		d.Set("primary_access_key", storageAccountKeys[0].Value)
		d.Set("secondary_access_key", storageAccountKeys[1].Value)
	}

	identity, err := flattenAzureRmStorageAccountIdentity(resp.Identity)
	if err != nil {
		return err
	}
	if err := d.Set("identity", identity); err != nil {
		return err
	}

	storageClient := meta.(*clients.Client).Storage
	account, err := storageClient.FindAccount(ctx, name)
	if err != nil {
		return fmt.Errorf("Error retrieving Account %q: %s", name, err)
	}
	if account == nil {
		return fmt.Errorf("Unable to locate Storage Account %q!", name)
	}

	blobClient := storageClient.BlobServicesClient

	// FileStorage does not support blob settings
	if resp.Kind != storage.FileStorage {
		blobProps, err := blobClient.GetServiceProperties(ctx, resGroup, name)
		if err != nil {
			if !utils.ResponseWasNotFound(blobProps.Response) {
				return fmt.Errorf("Error reading blob properties for AzureRM Storage Account %q: %+v", name, err)
			}
		}

		if err := d.Set("blob_properties", flattenBlobProperties(blobProps)); err != nil {
			return fmt.Errorf("Error setting `blob_properties `for AzureRM Storage Account %q: %+v", name, err)
		}
	}

	// queue is only available for certain tier and kind (as specified below)
	if resp.Sku == nil {
		return fmt.Errorf("Error retrieving Storage Account %q (Resource Group %q): `sku` was nil", name, resGroup)
	}

	if resp.Sku.Tier == storage.Standard {
		if resp.Kind == storage.Storage || resp.Kind == storage.StorageV2 {
			queueClient, err := storageClient.QueuesClient(ctx, *account)
			if err != nil {
				return fmt.Errorf("Error building Queues Client: %s", err)
			}

			queueProps, err := queueClient.GetServiceProperties(ctx, account.ResourceGroup, name)
			if err != nil {
				return fmt.Errorf("Error reading queue properties for AzureRM Storage Account %q: %+v", name, err)
			}

			if err := d.Set("queue_properties", flattenQueueProperties(queueProps)); err != nil {
				return fmt.Errorf("setting `queue_properties`: %+v", err)
			}
		}
	}

	var staticWebsite []interface{}

	// static website only supported on StorageV2 and BlockBlobStorage
	if resp.Kind == storage.StorageV2 || resp.Kind == storage.BlockBlobStorage {
		storageClient := meta.(*clients.Client).Storage

		account, err := storageClient.FindAccount(ctx, name)
		if err != nil {
			return fmt.Errorf("Error retrieving Account %q: %s", name, err)
		}

		accountsClient, err := storageClient.AccountsDataPlaneClient(ctx, *account)
		if err != nil {
			return fmt.Errorf("Error building Accounts Data Plane Client: %s", err)
		}

		staticWebsiteProps, err := accountsClient.GetServiceProperties(ctx, name)
		if err != nil {
			if staticWebsiteProps.Response.Response != nil && !utils.ResponseWasNotFound(staticWebsiteProps.Response) {
				return fmt.Errorf("Error reading static website for AzureRM Storage Account %q: %+v", name, err)
			}
		}

		staticWebsite = flattenStaticWebsiteProperties(staticWebsiteProps)
	}

	if err := d.Set("static_website", staticWebsite); err != nil {
		return fmt.Errorf("Error setting `static_website `for AzureRM Storage Account %q: %+v", name, err)
	}

	return tags.FlattenAndSet(d, resp.Tags)
}

func resourceStorageAccountDelete(d *pluginsdk.ResourceData, meta interface{}) error {
	storageClient := meta.(*clients.Client).Storage
	client := storageClient.AccountsClient
	ctx, cancel := timeouts.ForDelete(meta.(*clients.Client).StopContext, d)
	defer cancel()

	id, err := azure.ParseAzureResourceID(d.Id())
	if err != nil {
		return err
	}
	name := id.Path["storageAccounts"]
	resourceGroup := id.ResourceGroup

	locks.ByName(name, storageAccountResourceName)
	defer locks.UnlockByName(name, storageAccountResourceName)

	read, err := client.GetProperties(ctx, resourceGroup, name, "")
	if err != nil {
		if utils.ResponseWasNotFound(read.Response) {
			return nil
		}

		return fmt.Errorf("Error retrieving Storage Account %q (Resource Group %q): %+v", name, resourceGroup, err)
	}

	// the networking api's only allow a single change to be made to a network layout at once, so let's lock to handle that
	virtualNetworkNames := make([]string, 0)
	if props := read.AccountProperties; props != nil {
		if rules := props.NetworkRuleSet; rules != nil {
			if vnr := rules.VirtualNetworkRules; vnr != nil {
				for _, v := range *vnr {
					if v.VirtualNetworkResourceID == nil {
						continue
					}

					id, err2 := azure.ParseAzureResourceID(*v.VirtualNetworkResourceID)
					if err2 != nil {
						return err2
					}

					networkName := id.Path["virtualNetworks"]
					for _, virtualNetworkName := range virtualNetworkNames {
						if networkName == virtualNetworkName {
							continue
						}
					}
					virtualNetworkNames = append(virtualNetworkNames, networkName)
				}
			}
		}
	}

	locks.MultipleByName(&virtualNetworkNames, network.VirtualNetworkResourceName)
	defer locks.UnlockMultipleByName(&virtualNetworkNames, network.VirtualNetworkResourceName)

	resp, err := client.Delete(ctx, resourceGroup, name)
	if err != nil {
		if !response.WasNotFound(resp.Response) {
			return fmt.Errorf("Error issuing delete request for Storage Account %q (Resource Group %q): %+v", name, resourceGroup, err)
		}
	}

	// remove this from the cache
	storageClient.RemoveAccountFromCache(name)

	return nil
}

func expandStorageAccountCustomDomain(d *pluginsdk.ResourceData) *storage.CustomDomain {
	domains := d.Get("custom_domain").([]interface{})
	if len(domains) == 0 {
		return &storage.CustomDomain{
			Name: utils.String(""),
		}
	}

	domain := domains[0].(map[string]interface{})
	name := domain["name"].(string)
	useSubDomain := domain["use_subdomain"].(bool)
	return &storage.CustomDomain{
		Name:             utils.String(name),
		UseSubDomainName: utils.Bool(useSubDomain),
	}
}

func flattenStorageAccountCustomDomain(input *storage.CustomDomain) []interface{} {
	domain := make(map[string]interface{})

	if v := input.Name; v != nil {
		domain["name"] = *v
	}

	// use_subdomain isn't returned
	return []interface{}{domain}
}

func expandArmStorageAccountAzureFilesAuthentication(input []interface{}) (*storage.AzureFilesIdentityBasedAuthentication, error) {
	if len(input) == 0 {
		return &storage.AzureFilesIdentityBasedAuthentication{
			DirectoryServiceOptions: storage.DirectoryServiceOptionsNone,
		}, nil
	}

	v := input[0].(map[string]interface{})

	directoryOption := storage.DirectoryServiceOptions(v["directory_type"].(string))
	if _, ok := v["active_directory"]; directoryOption == storage.DirectoryServiceOptionsAD && !ok {
		return nil, fmt.Errorf("`active_directory` is required when `directory_type` is `AD`")
	}

	return &storage.AzureFilesIdentityBasedAuthentication{
		DirectoryServiceOptions:   directoryOption,
		ActiveDirectoryProperties: expandArmStorageAccountActiveDirectoryProperties(v["active_directory"].([]interface{})),
	}, nil
}

func expandArmStorageAccountActiveDirectoryProperties(input []interface{}) *storage.ActiveDirectoryProperties {
	if len(input) == 0 {
		return nil
	}
	v := input[0].(map[string]interface{})
	return &storage.ActiveDirectoryProperties{
		AzureStorageSid:   utils.String(v["storage_sid"].(string)),
		DomainGUID:        utils.String(v["domain_guid"].(string)),
		DomainName:        utils.String(v["domain_name"].(string)),
		DomainSid:         utils.String(v["domain_sid"].(string)),
		ForestName:        utils.String(v["forest_name"].(string)),
		NetBiosDomainName: utils.String(v["netbios_domain_name"].(string)),
	}
}

func expandArmStorageAccountRouting(input []interface{}) *storage.RoutingPreference {
	if len(input) == 0 {
		return nil
	}
	v := input[0].(map[string]interface{})
	return &storage.RoutingPreference{
		RoutingChoice:             storage.RoutingChoice(v["choice"].(string)),
		PublishMicrosoftEndpoints: utils.Bool(v["publish_microsoft_endpoints"].(bool)),
		PublishInternetEndpoints:  utils.Bool(v["publish_internet_endpoints"].(bool)),
	}
}

func expandStorageAccountNetworkRules(d *pluginsdk.ResourceData, tenantId string) *storage.NetworkRuleSet {
	networkRules := d.Get("network_rules").([]interface{})
	if len(networkRules) == 0 {
		// Default access is enabled when no network rules are set.
		return &storage.NetworkRuleSet{DefaultAction: storage.DefaultActionAllow}
	}

	networkRule := networkRules[0].(map[string]interface{})
	networkRuleSet := &storage.NetworkRuleSet{
		IPRules:             expandStorageAccountIPRules(networkRule),
		VirtualNetworkRules: expandStorageAccountVirtualNetworks(networkRule),
		Bypass:              expandStorageAccountBypass(networkRule),
		ResourceAccessRules: expandStorageAccountPrivateLinkAccess(networkRule["private_link_access"].([]interface{}), tenantId),
	}

	if v := networkRule["default_action"]; v != nil {
		networkRuleSet.DefaultAction = storage.DefaultAction(v.(string))
	}

	return networkRuleSet
}

func expandStorageAccountIPRules(networkRule map[string]interface{}) *[]storage.IPRule {
	ipRulesInfo := networkRule["ip_rules"].(*pluginsdk.Set).List()
	ipRules := make([]storage.IPRule, len(ipRulesInfo))

	for i, ipRuleConfig := range ipRulesInfo {
		attrs := ipRuleConfig.(string)
		ipRule := storage.IPRule{
			IPAddressOrRange: utils.String(attrs),
			Action:           storage.Allow,
		}
		ipRules[i] = ipRule
	}

	return &ipRules
}

func expandStorageAccountVirtualNetworks(networkRule map[string]interface{}) *[]storage.VirtualNetworkRule {
	virtualNetworkInfo := networkRule["virtual_network_subnet_ids"].(*pluginsdk.Set).List()
	virtualNetworks := make([]storage.VirtualNetworkRule, len(virtualNetworkInfo))

	for i, virtualNetworkConfig := range virtualNetworkInfo {
		attrs := virtualNetworkConfig.(string)
		virtualNetwork := storage.VirtualNetworkRule{
			VirtualNetworkResourceID: utils.String(attrs),
			Action:                   storage.Allow,
		}
		virtualNetworks[i] = virtualNetwork
	}

	return &virtualNetworks
}

func expandStorageAccountBypass(networkRule map[string]interface{}) storage.Bypass {
	bypassInfo := networkRule["bypass"].(*pluginsdk.Set).List()

	var bypassValues []string
	for _, bypassConfig := range bypassInfo {
		bypassValues = append(bypassValues, bypassConfig.(string))
	}

	return storage.Bypass(strings.Join(bypassValues, ", "))
}

func expandStorageAccountPrivateLinkAccess(inputs []interface{}, tenantId string) *[]storage.ResourceAccessRule {
	privateLinkAccess := make([]storage.ResourceAccessRule, 0)
	if len(inputs) == 0 {
		return &privateLinkAccess
	}
	for _, input := range inputs {
		accessRule := input.(map[string]interface{})
		if v := accessRule["endpoint_tenant_id"].(string); v != "" {
			tenantId = v
		}
		privateLinkAccess = append(privateLinkAccess, storage.ResourceAccessRule{
			TenantID:   utils.String(tenantId),
			ResourceID: utils.String(accessRule["endpoint_resource_id"].(string)),
		})
	}

	return &privateLinkAccess
}

func expandBlobProperties(input []interface{}) *storage.BlobServiceProperties {
	props := storage.BlobServiceProperties{
		BlobServicePropertiesProperties: &storage.BlobServicePropertiesProperties{
			Cors: &storage.CorsRules{
				CorsRules: &[]storage.CorsRule{},
			},
			IsVersioningEnabled: utils.Bool(false),
			ChangeFeed: &storage.ChangeFeed{
				Enabled: utils.Bool(false),
			},
			LastAccessTimeTrackingPolicy: &storage.LastAccessTimeTrackingPolicy{
				Enable: utils.Bool(false),
			},

			DeleteRetentionPolicy: &storage.DeleteRetentionPolicy{
				Enabled: utils.Bool(false),
			},
		},
	}

	if len(input) == 0 || input[0] == nil {
		return &props
	}

	v := input[0].(map[string]interface{})

	deletePolicyRaw := v["delete_retention_policy"].([]interface{})
	props.BlobServicePropertiesProperties.DeleteRetentionPolicy = expandBlobPropertiesDeleteRetentionPolicy(deletePolicyRaw)
	containerDeletePolicyRaw := v["container_delete_retention_policy"].([]interface{})
	props.BlobServicePropertiesProperties.ContainerDeleteRetentionPolicy = expandBlobPropertiesDeleteRetentionPolicy(containerDeletePolicyRaw)
	corsRaw := v["cors_rule"].([]interface{})
	props.BlobServicePropertiesProperties.Cors = expandBlobPropertiesCors(corsRaw)

	props.IsVersioningEnabled = utils.Bool(v["versioning_enabled"].(bool))

	props.ChangeFeed = &storage.ChangeFeed{
		Enabled: utils.Bool(v["change_feed_enabled"].(bool)),
	}

	if version, ok := v["default_service_version"].(string); ok && version != "" {
		props.DefaultServiceVersion = utils.String(version)
	}

	props.LastAccessTimeTrackingPolicy = &storage.LastAccessTimeTrackingPolicy{
		Enable: utils.Bool(v["last_access_time_enabled"].(bool)),
	}
	return &props
}

func expandBlobPropertiesDeleteRetentionPolicy(input []interface{}) *storage.DeleteRetentionPolicy {
	deleteRetentionPolicy := storage.DeleteRetentionPolicy{
		Enabled: utils.Bool(false),
	}

	if len(input) == 0 {
		return &deleteRetentionPolicy
	}

	policy := input[0].(map[string]interface{})
	days := policy["days"].(int)
	deleteRetentionPolicy.Enabled = utils.Bool(true)
	deleteRetentionPolicy.Days = utils.Int32(int32(days))

	return &deleteRetentionPolicy
}

func expandBlobPropertiesCors(input []interface{}) *storage.CorsRules {
	blobCorsRules := storage.CorsRules{}

	if len(input) == 0 {
		return &blobCorsRules
	}

	corsRules := make([]storage.CorsRule, 0)
	for _, attr := range input {
		corsRuleAttr := attr.(map[string]interface{})
		corsRule := storage.CorsRule{}

		allowedOrigins := *utils.ExpandStringSlice(corsRuleAttr["allowed_origins"].([]interface{}))
		allowedHeaders := *utils.ExpandStringSlice(corsRuleAttr["allowed_headers"].([]interface{}))
		allowedMethods := *utils.ExpandStringSlice(corsRuleAttr["allowed_methods"].([]interface{}))
		exposedHeaders := *utils.ExpandStringSlice(corsRuleAttr["exposed_headers"].([]interface{}))
		maxAgeInSeconds := int32(corsRuleAttr["max_age_in_seconds"].(int))

		corsRule.AllowedOrigins = &allowedOrigins
		corsRule.AllowedHeaders = &allowedHeaders
		corsRule.AllowedMethods = &allowedMethods
		corsRule.ExposedHeaders = &exposedHeaders
		corsRule.MaxAgeInSeconds = &maxAgeInSeconds

		corsRules = append(corsRules, corsRule)
	}

	blobCorsRules.CorsRules = &corsRules

	return &blobCorsRules
}

func expandQueueProperties(input []interface{}) (queues.StorageServiceProperties, error) {
	var err error
	properties := queues.StorageServiceProperties{
		Cors: &queues.Cors{
			CorsRule: []queues.CorsRule{},
		},
		HourMetrics: &queues.MetricsConfig{
			Enabled: false,
		},
		MinuteMetrics: &queues.MetricsConfig{
			Enabled: false,
		},
	}
	if len(input) == 0 {
		return properties, nil
	}

	attrs := input[0].(map[string]interface{})

	properties.Cors = expandQueuePropertiesCors(attrs["cors_rule"].([]interface{}))
	properties.Logging = expandQueuePropertiesLogging(attrs["logging"].([]interface{}))
	properties.MinuteMetrics, err = expandQueuePropertiesMetrics(attrs["minute_metrics"].([]interface{}))
	if err != nil {
		return properties, fmt.Errorf("Error expanding `minute_metrics`: %+v", err)
	}
	properties.HourMetrics, err = expandQueuePropertiesMetrics(attrs["hour_metrics"].([]interface{}))
	if err != nil {
		return properties, fmt.Errorf("Error expanding `hour_metrics`: %+v", err)
	}

	return properties, nil
}

func expandQueuePropertiesMetrics(input []interface{}) (*queues.MetricsConfig, error) {
	if len(input) == 0 {
		return &queues.MetricsConfig{}, nil
	}

	metricsAttr := input[0].(map[string]interface{})

	metrics := &queues.MetricsConfig{
		Version: metricsAttr["version"].(string),
		Enabled: metricsAttr["enabled"].(bool),
	}

	if v, ok := metricsAttr["retention_policy_days"]; ok {
		if days := v.(int); days > 0 {
			metrics.RetentionPolicy = queues.RetentionPolicy{
				Days:    days,
				Enabled: true,
			}
		}
	}

	if v, ok := metricsAttr["include_apis"]; ok {
		includeAPIs := v.(bool)
		if metrics.Enabled {
			metrics.IncludeAPIs = &includeAPIs
		} else if includeAPIs {
			return nil, fmt.Errorf("`include_apis` may only be set when `enabled` is true")
		}
	}

	return metrics, nil
}

func expandQueuePropertiesLogging(input []interface{}) *queues.LoggingConfig {
	if len(input) == 0 {
		return &queues.LoggingConfig{}
	}

	loggingAttr := input[0].(map[string]interface{})
	logging := &queues.LoggingConfig{
		Version: loggingAttr["version"].(string),
		Delete:  loggingAttr["delete"].(bool),
		Read:    loggingAttr["read"].(bool),
		Write:   loggingAttr["write"].(bool),
	}

	if v, ok := loggingAttr["retention_policy_days"]; ok {
		if days := v.(int); days > 0 {
			logging.RetentionPolicy = queues.RetentionPolicy{
				Days:    days,
				Enabled: true,
			}
		}
	}

	return logging
}

func expandQueuePropertiesCors(input []interface{}) *queues.Cors {
	if len(input) == 0 {
		return &queues.Cors{}
	}

	corsRules := make([]queues.CorsRule, 0)
	for _, attr := range input {
		corsRuleAttr := attr.(map[string]interface{})
		corsRule := queues.CorsRule{}

		corsRule.AllowedOrigins = strings.Join(*utils.ExpandStringSlice(corsRuleAttr["allowed_origins"].([]interface{})), ",")
		corsRule.ExposedHeaders = strings.Join(*utils.ExpandStringSlice(corsRuleAttr["exposed_headers"].([]interface{})), ",")
		corsRule.AllowedHeaders = strings.Join(*utils.ExpandStringSlice(corsRuleAttr["allowed_headers"].([]interface{})), ",")
		corsRule.AllowedMethods = strings.Join(*utils.ExpandStringSlice(corsRuleAttr["allowed_methods"].([]interface{})), ",")
		corsRule.MaxAgeInSeconds = corsRuleAttr["max_age_in_seconds"].(int)

		corsRules = append(corsRules, corsRule)
	}

	cors := &queues.Cors{
		CorsRule: corsRules,
	}
	return cors
}

func expandStaticWebsiteProperties(input []interface{}) accounts.StorageServiceProperties {
	properties := accounts.StorageServiceProperties{
		StaticWebsite: &accounts.StaticWebsite{
			Enabled: false,
		},
	}
	if len(input) == 0 {
		return properties
	}

	properties.StaticWebsite.Enabled = true

	// @tombuildsstuff: this looks weird, doesn't it?
	// Since the presence of this block signifies the website's enabled however all fields within it are optional
	// TF Core returns a nil object when there's no keys defined within the block, rather than an empty map. As
	// such this hack allows us to have a Static Website block with only Enabled configured, without the optional
	// inner properties.
	if val := input[0]; val != nil {
		attr := val.(map[string]interface{})
		if v, ok := attr["index_document"]; ok {
			properties.StaticWebsite.IndexDocument = v.(string)
		}

		if v, ok := attr["error_404_document"]; ok {
			properties.StaticWebsite.ErrorDocument404Path = v.(string)
		}
	}

	return properties
}

func flattenArmStorageAccountAzureFilesAuthentication(input *storage.AzureFilesIdentityBasedAuthentication) []interface{} {
	if input == nil || input.DirectoryServiceOptions == storage.DirectoryServiceOptionsNone {
		return make([]interface{}, 0)
	}

	return []interface{}{
		map[string]interface{}{
			"directory_type":   input.DirectoryServiceOptions,
			"active_directory": flattenArmStorageAccountActiveDirectoryProperties(input.ActiveDirectoryProperties),
		},
	}
}

func flattenArmStorageAccountActiveDirectoryProperties(input *storage.ActiveDirectoryProperties) []interface{} {
	if input == nil {
		return make([]interface{}, 0)
	}

	var azureStorageSid string
	if input.AzureStorageSid != nil {
		azureStorageSid = *input.AzureStorageSid
	}
	var domainGuid string
	if input.DomainGUID != nil {
		domainGuid = *input.DomainGUID
	}
	var domainName string
	if input.DomainName != nil {
		domainName = *input.DomainName
	}
	var domainSid string
	if input.DomainSid != nil {
		domainSid = *input.DomainSid
	}
	var forestName string
	if input.ForestName != nil {
		forestName = *input.ForestName
	}
	var netBiosDomainName string
	if input.NetBiosDomainName != nil {
		netBiosDomainName = *input.NetBiosDomainName
	}
	return []interface{}{
		map[string]interface{}{
			"storage_sid":         azureStorageSid,
			"domain_guid":         domainGuid,
			"domain_name":         domainName,
			"domain_sid":          domainSid,
			"forest_name":         forestName,
			"netbios_domain_name": netBiosDomainName,
		},
	}
}

func flattenArmStorageAccountRouting(input *storage.RoutingPreference) []interface{} {
	if input == nil {
		return make([]interface{}, 0)
	}

	var publishInternetEndpoints bool
	if input.PublishInternetEndpoints != nil {
		publishInternetEndpoints = *input.PublishInternetEndpoints
	}
	var publishMicrosoftEndpoints bool
	if input.PublishMicrosoftEndpoints != nil {
		publishMicrosoftEndpoints = *input.PublishMicrosoftEndpoints
	}

	return []interface{}{
		map[string]interface{}{
			"publish_internet_endpoints":  publishInternetEndpoints,
			"publish_microsoft_endpoints": publishMicrosoftEndpoints,
			"choice":                      input.RoutingChoice,
		},
	}
}

func flattenStorageAccountNetworkRules(input *storage.NetworkRuleSet) []interface{} {
	if input == nil {
		return []interface{}{}
	}

	networkRules := make(map[string]interface{})

	networkRules["ip_rules"] = pluginsdk.NewSet(pluginsdk.HashString, flattenStorageAccountIPRules(input.IPRules))
	networkRules["virtual_network_subnet_ids"] = pluginsdk.NewSet(pluginsdk.HashString, flattenStorageAccountVirtualNetworks(input.VirtualNetworkRules))
	networkRules["bypass"] = pluginsdk.NewSet(pluginsdk.HashString, flattenStorageAccountBypass(input.Bypass))
	networkRules["default_action"] = string(input.DefaultAction)
	networkRules["private_link_access"] = flattenStorageAccountPrivateLinkAccess(input.ResourceAccessRules)

	return []interface{}{networkRules}
}

func flattenStorageAccountIPRules(input *[]storage.IPRule) []interface{} {
	if input == nil {
		return []interface{}{}
	}

	ipRules := make([]interface{}, 0)
	for _, ipRule := range *input {
		if ipRule.IPAddressOrRange == nil {
			continue
		}

		ipRules = append(ipRules, *ipRule.IPAddressOrRange)
	}

	return ipRules
}

func flattenStorageAccountVirtualNetworks(input *[]storage.VirtualNetworkRule) []interface{} {
	if input == nil {
		return []interface{}{}
	}

	virtualNetworks := make([]interface{}, 0)
	for _, virtualNetwork := range *input {
		if virtualNetwork.VirtualNetworkResourceID == nil {
			continue
		}

		virtualNetworks = append(virtualNetworks, *virtualNetwork.VirtualNetworkResourceID)
	}

	return virtualNetworks
}

func flattenStorageAccountPrivateLinkAccess(inputs *[]storage.ResourceAccessRule) []interface{} {
	if inputs == nil || len(*inputs) == 0 {
		return []interface{}{}
	}

	accessRules := make([]interface{}, 0)
	for _, input := range *inputs {
		var resourceId, tenantId string
		if input.ResourceID != nil {
			resourceId = *input.ResourceID
		}

		if input.TenantID != nil {
			tenantId = *input.TenantID
		}

		accessRules = append(accessRules, map[string]interface{}{
			"endpoint_resource_id": resourceId,
			"endpoint_tenant_id":   tenantId,
		})
	}

	return accessRules
}

func flattenBlobProperties(input storage.BlobServiceProperties) []interface{} {
	if input.BlobServicePropertiesProperties == nil {
		return []interface{}{}
	}

	flattenedCorsRules := make([]interface{}, 0)
	if corsRules := input.BlobServicePropertiesProperties.Cors; corsRules != nil {
		flattenedCorsRules = flattenBlobPropertiesCorsRule(corsRules)
	}

	flattenedDeletePolicy := make([]interface{}, 0)
	if deletePolicy := input.BlobServicePropertiesProperties.DeleteRetentionPolicy; deletePolicy != nil {
		flattenedDeletePolicy = flattenBlobPropertiesDeleteRetentionPolicy(deletePolicy)
	}

	flattenedContainerDeletePolicy := make([]interface{}, 0)
	if containerDeletePolicy := input.BlobServicePropertiesProperties.ContainerDeleteRetentionPolicy; containerDeletePolicy != nil {
		flattenedContainerDeletePolicy = flattenBlobPropertiesDeleteRetentionPolicy(containerDeletePolicy)
	}

	versioning, changeFeed := false, false
	if input.BlobServicePropertiesProperties.IsVersioningEnabled != nil {
		versioning = *input.BlobServicePropertiesProperties.IsVersioningEnabled
	}

	if v := input.BlobServicePropertiesProperties.ChangeFeed; v != nil && v.Enabled != nil {
		changeFeed = *v.Enabled
	}

	var defaultServiceVersion string
	if input.BlobServicePropertiesProperties.DefaultServiceVersion != nil {
		defaultServiceVersion = *input.BlobServicePropertiesProperties.DefaultServiceVersion
	}

	var LastAccessTimeTrackingPolicy bool
	if v := input.BlobServicePropertiesProperties.LastAccessTimeTrackingPolicy; v != nil && v.Enable != nil {
		LastAccessTimeTrackingPolicy = *v.Enable
	}

	return []interface{}{
		map[string]interface{}{
			"cors_rule":                         flattenedCorsRules,
			"delete_retention_policy":           flattenedDeletePolicy,
			"versioning_enabled":                versioning,
			"change_feed_enabled":               changeFeed,
			"default_service_version":           defaultServiceVersion,
			"last_access_time_enabled":          LastAccessTimeTrackingPolicy,
			"container_delete_retention_policy": flattenedContainerDeletePolicy,
		},
	}
}

func flattenBlobPropertiesCorsRule(input *storage.CorsRules) []interface{} {
	corsRules := make([]interface{}, 0)

	if input == nil || input.CorsRules == nil {
		return corsRules
	}

	for _, corsRule := range *input.CorsRules {
		allowedOrigins := make([]string, 0)
		if corsRule.AllowedOrigins != nil {
			allowedOrigins = *corsRule.AllowedOrigins
		}

		allowedMethods := make([]string, 0)
		if corsRule.AllowedMethods != nil {
			allowedMethods = *corsRule.AllowedMethods
		}

		allowedHeaders := make([]string, 0)
		if corsRule.AllowedHeaders != nil {
			allowedHeaders = *corsRule.AllowedHeaders
		}

		exposedHeaders := make([]string, 0)
		if corsRule.ExposedHeaders != nil {
			exposedHeaders = *corsRule.ExposedHeaders
		}

		maxAgeInSeconds := 0
		if corsRule.MaxAgeInSeconds != nil {
			maxAgeInSeconds = int(*corsRule.MaxAgeInSeconds)
		}

		corsRules = append(corsRules, map[string]interface{}{
			"allowed_headers":    allowedHeaders,
			"allowed_origins":    allowedOrigins,
			"allowed_methods":    allowedMethods,
			"exposed_headers":    exposedHeaders,
			"max_age_in_seconds": maxAgeInSeconds,
		})
	}

	return corsRules
}

func flattenBlobPropertiesDeleteRetentionPolicy(input *storage.DeleteRetentionPolicy) []interface{} {
	deleteRetentionPolicy := make([]interface{}, 0)

	if input == nil {
		return deleteRetentionPolicy
	}

	if enabled := input.Enabled; enabled != nil && *enabled {
		days := 0
		if input.Days != nil {
			days = int(*input.Days)
		}

		deleteRetentionPolicy = append(deleteRetentionPolicy, map[string]interface{}{
			"days": days,
		})
	}

	return deleteRetentionPolicy
}

func flattenQueueProperties(input *queues.StorageServiceProperties) []interface{} {
	if input == nil {
		return []interface{}{}
	}

	queueProperties := make(map[string]interface{})

	if cors := input.Cors; cors != nil {
		if len(cors.CorsRule) > 0 {
			if cors.CorsRule[0].AllowedOrigins != "" {
				queueProperties["cors_rule"] = flattenQueuePropertiesCorsRule(input.Cors.CorsRule)
			}
		}
	}

	if logging := input.Logging; logging != nil {
		if logging.Version != "" {
			queueProperties["logging"] = flattenQueuePropertiesLogging(*logging)
		}
	}

	if hourMetrics := input.HourMetrics; hourMetrics != nil {
		if hourMetrics.Version != "" {
			queueProperties["hour_metrics"] = flattenQueuePropertiesMetrics(*hourMetrics)
		}
	}

	if minuteMetrics := input.MinuteMetrics; minuteMetrics != nil {
		if minuteMetrics.Version != "" {
			queueProperties["minute_metrics"] = flattenQueuePropertiesMetrics(*minuteMetrics)
		}
	}

	if len(queueProperties) == 0 {
		return []interface{}{}
	}
	return []interface{}{queueProperties}
}

func flattenQueuePropertiesMetrics(input queues.MetricsConfig) []interface{} {
	metrics := make(map[string]interface{})

	metrics["version"] = input.Version
	metrics["enabled"] = input.Enabled

	if input.IncludeAPIs != nil {
		metrics["include_apis"] = *input.IncludeAPIs
	}

	if input.RetentionPolicy.Enabled {
		metrics["retention_policy_days"] = input.RetentionPolicy.Days
	}

	return []interface{}{metrics}
}

func flattenQueuePropertiesCorsRule(input []queues.CorsRule) []interface{} {
	corsRules := make([]interface{}, 0)

	for _, corsRule := range input {
		attr := make(map[string]interface{})

		attr["allowed_origins"] = flattenCorsProperty(corsRule.AllowedOrigins)
		attr["allowed_methods"] = flattenCorsProperty(corsRule.AllowedMethods)
		attr["allowed_headers"] = flattenCorsProperty(corsRule.AllowedHeaders)
		attr["exposed_headers"] = flattenCorsProperty(corsRule.ExposedHeaders)
		attr["max_age_in_seconds"] = corsRule.MaxAgeInSeconds

		corsRules = append(corsRules, attr)
	}

	return corsRules
}

func flattenQueuePropertiesLogging(input queues.LoggingConfig) []interface{} {
	logging := make(map[string]interface{})

	logging["version"] = input.Version
	logging["delete"] = input.Delete
	logging["read"] = input.Read
	logging["write"] = input.Write

	if input.RetentionPolicy.Enabled {
		logging["retention_policy_days"] = input.RetentionPolicy.Days
	}

	return []interface{}{logging}
}

func flattenCorsProperty(input string) []interface{} {
	results := make([]interface{}, 0, len(input))

	origins := strings.Split(input, ",")
	for _, origin := range origins {
		results = append(results, origin)
	}

	return results
}

func flattenStaticWebsiteProperties(input accounts.GetServicePropertiesResult) []interface{} {
	if storageServiceProps := input.StorageServiceProperties; storageServiceProps != nil {
		if staticWebsite := storageServiceProps.StaticWebsite; staticWebsite != nil {
			if !staticWebsite.Enabled {
				return []interface{}{}
			}

			return []interface{}{
				map[string]interface{}{
					"index_document":     staticWebsite.IndexDocument,
					"error_404_document": staticWebsite.ErrorDocument404Path,
				},
			}
		}
	}
	return []interface{}{}
}

func flattenStorageAccountBypass(input storage.Bypass) []interface{} {
	bypassValues := strings.Split(string(input), ", ")
	bypass := make([]interface{}, len(bypassValues))

	for i, value := range bypassValues {
		bypass[i] = value
	}

	return bypass
}

<<<<<<< HEAD
func expandAzureRmStorageAccountIdentity(vs []interface{}) (*storage.Identity, error) {
	if len(vs) == 0 {
		return &storage.Identity{
			Type: storage.IdentityTypeNone,
		}, nil
=======
func expandAzureRmStorageAccountIdentity(d *pluginsdk.ResourceData) *storage.Identity {
	identities := d.Get("identity").([]interface{})
	identity := identities[0].(map[string]interface{})
	identityType := identity["type"].(string)
	return &storage.Identity{
		Type: storage.IdentityType(identityType),
>>>>>>> 0a29f734
	}

	v := vs[0].(map[string]interface{})
	identity := storage.Identity{
		Type: storage.IdentityType(v["type"].(string)),
	}

	var identityIdSet []interface{}
	if identityIds, exists := v["identity_ids"]; exists {
		identityIdSet = identityIds.(*schema.Set).List()
	}

	// If type contains `UserAssigned`, `identity_ids` must be specified and have at least 1 element
	if identity.Type == storage.IdentityTypeUserAssigned || identity.Type == storage.IdentityTypeSystemAssignedUserAssigned {
		if len(identityIdSet) == 0 {
			return nil, fmt.Errorf("`identity_ids` must have at least 1 element when `type` includes `UserAssigned`")
		}

		userAssignedIdentities := make(map[string]*storage.UserAssignedIdentity)
		for _, id := range identityIdSet {
			userAssignedIdentities[id.(string)] = &storage.UserAssignedIdentity{}
		}

		identity.UserAssignedIdentities = userAssignedIdentities
	} else if len(identityIdSet) > 0 {
		// If type does _not_ contain `UserAssigned` (i.e. is set to `SystemAssigned` or defaulted to `None`), `identity_ids` is not allowed
		return nil, fmt.Errorf("`identity_ids` can only be specified when `type` includes `UserAssigned`; but `type` is currently %q", identity.Type)
	}

	return &identity, nil
}

func flattenAzureRmStorageAccountIdentity(identity *storage.Identity) ([]interface{}, error) {
	if identity == nil || identity.Type == storage.IdentityTypeNone {
		return make([]interface{}, 0), nil
	}

	var principalId, tenantId string
	if identity.PrincipalID != nil {
		principalId = *identity.PrincipalID
	}

	if identity.TenantID != nil {
		tenantId = *identity.TenantID
	}

	identityIds := make([]interface{}, 0)
	if identity.UserAssignedIdentities != nil {
		for key := range identity.UserAssignedIdentities {
			parsedId, err := msiparse.UserAssignedIdentityID(key)
			if err != nil {
				return nil, err
			}
			identityIds = append(identityIds, parsedId.ID())
		}
	}

	return []interface{}{
		map[string]interface{}{
			"type":         string(identity.Type),
			"principal_id": principalId,
			"tenant_id":    tenantId,
			"identity_ids": schema.NewSet(schema.HashString, identityIds),
		},
	}, nil
}

func getBlobConnectionString(blobEndpoint *string, acctName *string, acctKey *string) string {
	var endpoint string
	if blobEndpoint != nil {
		endpoint = *blobEndpoint
	}

	var name string
	if acctName != nil {
		name = *acctName
	}

	var key string
	if acctKey != nil {
		key = *acctKey
	}

	return fmt.Sprintf("DefaultEndpointsProtocol=https;BlobEndpoint=%s;AccountName=%s;AccountKey=%s", endpoint, name, key)
}

func flattenAndSetAzureRmStorageAccountPrimaryEndpoints(d *pluginsdk.ResourceData, primary *storage.Endpoints) error {
	if primary == nil {
		return fmt.Errorf("primary endpoints should not be empty")
	}

	if err := setEndpointAndHost(d, "primary", primary.Blob, "blob"); err != nil {
		return err
	}
	if err := setEndpointAndHost(d, "primary", primary.Dfs, "dfs"); err != nil {
		return err
	}
	if err := setEndpointAndHost(d, "primary", primary.File, "file"); err != nil {
		return err
	}
	if err := setEndpointAndHost(d, "primary", primary.Queue, "queue"); err != nil {
		return err
	}
	if err := setEndpointAndHost(d, "primary", primary.Table, "table"); err != nil {
		return err
	}
	if err := setEndpointAndHost(d, "primary", primary.Web, "web"); err != nil {
		return err
	}

	return nil
}

func flattenAndSetAzureRmStorageAccountSecondaryEndpoints(d *pluginsdk.ResourceData, secondary *storage.Endpoints) error {
	if secondary == nil {
		return nil
	}

	if err := setEndpointAndHost(d, "secondary", secondary.Blob, "blob"); err != nil {
		return err
	}
	if err := setEndpointAndHost(d, "secondary", secondary.Dfs, "dfs"); err != nil {
		return err
	}
	if err := setEndpointAndHost(d, "secondary", secondary.File, "file"); err != nil {
		return err
	}
	if err := setEndpointAndHost(d, "secondary", secondary.Queue, "queue"); err != nil {
		return err
	}
	if err := setEndpointAndHost(d, "secondary", secondary.Table, "table"); err != nil {
		return err
	}
	if err := setEndpointAndHost(d, "secondary", secondary.Web, "web"); err != nil {
		return err
	}
	return nil
}

func setEndpointAndHost(d *pluginsdk.ResourceData, ordinalString string, endpointType *string, typeString string) error {
	var endpoint, host string
	if v := endpointType; v != nil {
		endpoint = *v

		u, err := url.Parse(*v)
		if err != nil {
			return fmt.Errorf("invalid %s endpoint for parsing: %q", typeString, *v)
		}
		host = u.Host
	}

	// lintignore: R001
	d.Set(fmt.Sprintf("%s_%s_endpoint", ordinalString, typeString), endpoint)
	// lintignore: R001
	d.Set(fmt.Sprintf("%s_%s_host", ordinalString, typeString), host)
	return nil
}<|MERGE_RESOLUTION|>--- conflicted
+++ resolved
@@ -2459,20 +2459,11 @@
 	return bypass
 }
 
-<<<<<<< HEAD
 func expandAzureRmStorageAccountIdentity(vs []interface{}) (*storage.Identity, error) {
 	if len(vs) == 0 {
 		return &storage.Identity{
 			Type: storage.IdentityTypeNone,
 		}, nil
-=======
-func expandAzureRmStorageAccountIdentity(d *pluginsdk.ResourceData) *storage.Identity {
-	identities := d.Get("identity").([]interface{})
-	identity := identities[0].(map[string]interface{})
-	identityType := identity["type"].(string)
-	return &storage.Identity{
-		Type: storage.IdentityType(identityType),
->>>>>>> 0a29f734
 	}
 
 	v := vs[0].(map[string]interface{})
