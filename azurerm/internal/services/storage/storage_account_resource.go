package storage

import (
	"context"
	"fmt"
	"log"
	"net/http"
	"strings"
	"time"

	"github.com/Azure/azure-sdk-for-go/services/storage/mgmt/2021-01-01/storage"
	azautorest "github.com/Azure/go-autorest/autorest"
	autorestAzure "github.com/Azure/go-autorest/autorest/azure"
	"github.com/hashicorp/go-azure-helpers/response"
	"github.com/hashicorp/go-getter/helper/url"
	"github.com/hashicorp/terraform-plugin-sdk/helper/schema"
	"github.com/hashicorp/terraform-plugin-sdk/helper/validation"
	"github.com/terraform-providers/terraform-provider-azurerm/azurerm/helpers/azure"
	"github.com/terraform-providers/terraform-provider-azurerm/azurerm/helpers/tf"
	"github.com/terraform-providers/terraform-provider-azurerm/azurerm/internal/clients"
	"github.com/terraform-providers/terraform-provider-azurerm/azurerm/internal/locks"
	"github.com/terraform-providers/terraform-provider-azurerm/azurerm/internal/services/network"
	"github.com/terraform-providers/terraform-provider-azurerm/azurerm/internal/services/storage/migration"
	"github.com/terraform-providers/terraform-provider-azurerm/azurerm/internal/services/storage/validate"
	"github.com/terraform-providers/terraform-provider-azurerm/azurerm/internal/tags"
	"github.com/terraform-providers/terraform-provider-azurerm/azurerm/internal/tf/pluginsdk"
	"github.com/terraform-providers/terraform-provider-azurerm/azurerm/internal/tf/suppress"
	"github.com/terraform-providers/terraform-provider-azurerm/azurerm/internal/timeouts"
	"github.com/terraform-providers/terraform-provider-azurerm/azurerm/utils"
	"github.com/tombuildsstuff/giovanni/storage/2019-12-12/blob/accounts"
	"github.com/tombuildsstuff/giovanni/storage/2019-12-12/queue/queues"
)

var storageAccountResourceName = "azurerm_storage_account"

func resourceStorageAccount() *schema.Resource {
	return &schema.Resource{
		Create: resourceStorageAccountCreate,
		Read:   resourceStorageAccountRead,
		Update: resourceStorageAccountUpdate,
		Delete: resourceStorageAccountDelete,

		SchemaVersion: 2,
		StateUpgraders: pluginsdk.StateUpgrades(map[int]pluginsdk.StateUpgrade{
			0: migration.AccountV0ToV1{},
			1: migration.AccountV1ToV2{},
		}),

		// TODO: replace this with an importer which validates the ID during import
		Importer: pluginsdk.DefaultImporter(),

		Timeouts: &schema.ResourceTimeout{
			Create: schema.DefaultTimeout(60 * time.Minute),
			Read:   schema.DefaultTimeout(5 * time.Minute),
			Update: schema.DefaultTimeout(60 * time.Minute),
			Delete: schema.DefaultTimeout(60 * time.Minute),
		},

		Schema: map[string]*schema.Schema{
			"name": {
				Type:         schema.TypeString,
				Required:     true,
				ForceNew:     true,
				ValidateFunc: validate.StorageAccountName,
			},

			"resource_group_name": azure.SchemaResourceGroupName(),

			"location": azure.SchemaLocation(),

			"account_kind": {
				Type:     schema.TypeString,
				Optional: true,
				ValidateFunc: validation.StringInSlice([]string{
					string(storage.Storage),
					string(storage.BlobStorage),
					string(storage.BlockBlobStorage),
					string(storage.FileStorage),
					string(storage.StorageV2),
				}, true),
				Default: string(storage.StorageV2),
			},

			"account_tier": {
				Type:     schema.TypeString,
				Required: true,
				ForceNew: true,
				ValidateFunc: validation.StringInSlice([]string{
					"Standard",
					"Premium",
				}, true),
				DiffSuppressFunc: suppress.CaseDifference,
			},

			"account_replication_type": {
				Type:     schema.TypeString,
				Required: true,
				ValidateFunc: validation.StringInSlice([]string{
					"LRS",
					"ZRS",
					"GRS",
					"RAGRS",
					"GZRS",
					"RAGZRS",
				}, true),
				DiffSuppressFunc: suppress.CaseDifference,
			},

			// Only valid for BlobStorage & StorageV2 accounts, defaults to "Hot" in create function
			"access_tier": {
				Type:     schema.TypeString,
				Optional: true,
				Computed: true,
				ValidateFunc: validation.StringInSlice([]string{
					string(storage.Cool),
					string(storage.Hot),
				}, true),
			},

			"custom_domain": {
				Type:     schema.TypeList,
				Optional: true,
				MaxItems: 1,
				Elem: &schema.Resource{
					Schema: map[string]*schema.Schema{
						"name": {
							Type:     schema.TypeString,
							Required: true,
						},

						"use_subdomain": {
							Type:     schema.TypeBool,
							Optional: true,
							Default:  false,
						},
					},
				},
			},

			"enable_https_traffic_only": {
				Type:     schema.TypeBool,
				Optional: true,
				Default:  true,
			},

			"min_tls_version": {
				Type:     schema.TypeString,
				Optional: true,
				Default:  string(storage.TLS10),
				ValidateFunc: validation.StringInSlice([]string{
					string(storage.TLS10),
					string(storage.TLS11),
					string(storage.TLS12),
				}, false),
			},

			"is_hns_enabled": {
				Type:     schema.TypeBool,
				Optional: true,
				Default:  false,
				ForceNew: true,
			},

			"allow_blob_public_access": {
				Type:     schema.TypeBool,
				Optional: true,
				Default:  false,
			},

			"network_rules": {
				Type:     schema.TypeList,
				Optional: true,
				Computed: true,
				MaxItems: 1,
				Elem: &schema.Resource{
					Schema: map[string]*schema.Schema{
						"bypass": {
							Type:     schema.TypeSet,
							Optional: true,
							Computed: true,
							Elem: &schema.Schema{
								Type: schema.TypeString,
								ValidateFunc: validation.StringInSlice([]string{
									string(storage.AzureServices),
									string(storage.Logging),
									string(storage.Metrics),
									string(storage.None),
								}, true),
							},
							Set: schema.HashString,
						},

						"ip_rules": {
							Type:     schema.TypeSet,
							Optional: true,
							Computed: true,
							Elem: &schema.Schema{
								Type:         schema.TypeString,
								ValidateFunc: validate.StorageAccountIpRule,
							},
							Set: schema.HashString,
						},

						"virtual_network_subnet_ids": {
							Type:     schema.TypeSet,
							Optional: true,
							Computed: true,
							Elem:     &schema.Schema{Type: schema.TypeString},
							Set:      schema.HashString,
						},

						"default_action": {
							Type:     schema.TypeString,
							Required: true,
							ValidateFunc: validation.StringInSlice([]string{
								string(storage.DefaultActionAllow),
								string(storage.DefaultActionDeny),
							}, false),
						},
					},
				},
			},

			"identity": {
				Type:     schema.TypeList,
				Optional: true,
				Computed: true,
				MaxItems: 1,
				Elem: &schema.Resource{
					Schema: map[string]*schema.Schema{
						"type": {
							Type:             schema.TypeString,
							Required:         true,
							DiffSuppressFunc: suppress.CaseDifference,
							ValidateFunc: validation.StringInSlice([]string{
								string(storage.IdentityTypeSystemAssigned),
							}, true),
						},
						"principal_id": {
							Type:     schema.TypeString,
							Computed: true,
						},
						"tenant_id": {
							Type:     schema.TypeString,
							Computed: true,
						},
					},
				},
			},

			"blob_properties": {
				Type:     schema.TypeList,
				Optional: true,
				Computed: true,
				MaxItems: 1,
				Elem: &schema.Resource{
					Schema: map[string]*schema.Schema{
						"cors_rule": schemaStorageAccountCorsRule(true),
						"delete_retention_policy": {
							Type:     schema.TypeList,
							Optional: true,
							MaxItems: 1,
							Elem: &schema.Resource{
								Schema: map[string]*schema.Schema{
									"days": {
										Type:         schema.TypeInt,
										Optional:     true,
										Default:      7,
										ValidateFunc: validation.IntBetween(1, 365),
									},
								},
							},
						},

						"versioning_enabled": {
							Type:     schema.TypeBool,
							Optional: true,
							Default:  false,
						},

						"default_service_version": {
							Type:         schema.TypeString,
							Optional:     true,
							Default:      "2020-06-12",
							ValidateFunc: validate.BlobPropertiesDefaultServiceVersion,
						},

						"last_access_time_enabled": {
							Type:     schema.TypeBool,
							Optional: true,
							Default:  false,
						},

						"container_delete_retention_policy": {
							Type:     schema.TypeList,
							Optional: true,
							MaxItems: 1,
							Elem: &schema.Resource{
								Schema: map[string]*schema.Schema{
									"days": {
										Type:         schema.TypeInt,
										Optional:     true,
										Default:      7,
										ValidateFunc: validation.IntBetween(1, 365),
									},
								},
							},
						},
					},
				},
			},

			"queue_properties": {
				Type:     schema.TypeList,
				Optional: true,
				Computed: true,
				MaxItems: 1,
				Elem: &schema.Resource{
					Schema: map[string]*schema.Schema{
						"cors_rule": schemaStorageAccountCorsRule(false),
						"logging": {
							Type:     schema.TypeList,
							Optional: true,
							MaxItems: 1,
							Elem: &schema.Resource{
								Schema: map[string]*schema.Schema{
									"version": {
										Type:         schema.TypeString,
										Required:     true,
										ValidateFunc: validation.StringIsNotEmpty,
									},
									"delete": {
										Type:     schema.TypeBool,
										Required: true,
									},
									"read": {
										Type:     schema.TypeBool,
										Required: true,
									},
									"write": {
										Type:     schema.TypeBool,
										Required: true,
									},
									"retention_policy_days": {
										Type:         schema.TypeInt,
										Optional:     true,
										ValidateFunc: validation.IntBetween(1, 365),
									},
								},
							},
						},
						"hour_metrics": {
							Type:     schema.TypeList,
							Optional: true,
							MaxItems: 1,
							Elem: &schema.Resource{
								Schema: map[string]*schema.Schema{
									"version": {
										Type:         schema.TypeString,
										Required:     true,
										ValidateFunc: validation.StringIsNotEmpty,
									},
									"enabled": {
										Type:     schema.TypeBool,
										Required: true,
									},
									"include_apis": {
										Type:     schema.TypeBool,
										Optional: true,
									},
									"retention_policy_days": {
										Type:         schema.TypeInt,
										Optional:     true,
										ValidateFunc: validation.IntBetween(1, 365),
									},
								},
							},
						},
						"minute_metrics": {
							Type:     schema.TypeList,
							Optional: true,
							MaxItems: 1,
							Elem: &schema.Resource{
								Schema: map[string]*schema.Schema{
									"version": {
										Type:         schema.TypeString,
										Required:     true,
										ValidateFunc: validation.StringIsNotEmpty,
									},
									"enabled": {
										Type:     schema.TypeBool,
										Required: true,
									},
									"include_apis": {
										Type:     schema.TypeBool,
										Optional: true,
									},
									"retention_policy_days": {
										Type:         schema.TypeInt,
										Optional:     true,
										ValidateFunc: validation.IntBetween(1, 365),
									},
								},
							},
						},
					},
				},
			},

			//lintignore:XS003
			"static_website": {
				Type:     schema.TypeList,
				Optional: true,
				MaxItems: 1,
				Elem: &schema.Resource{
					Schema: map[string]*schema.Schema{
						"index_document": {
							Type:         schema.TypeString,
							Optional:     true,
							ValidateFunc: validation.StringIsNotEmpty,
						},
						"error_404_document": {
							Type:         schema.TypeString,
							Optional:     true,
							ValidateFunc: validation.StringIsNotEmpty,
						},
					},
				},
			},

			"large_file_share_enabled": {
				Type:     schema.TypeBool,
				Optional: true,
				Computed: true,
			},

			"primary_location": {
				Type:     schema.TypeString,
				Computed: true,
			},

			"secondary_location": {
				Type:     schema.TypeString,
				Computed: true,
			},

			"primary_blob_endpoint": {
				Type:     schema.TypeString,
				Computed: true,
			},

			"primary_blob_host": {
				Type:     schema.TypeString,
				Computed: true,
			},

			"secondary_blob_endpoint": {
				Type:     schema.TypeString,
				Computed: true,
			},

			"secondary_blob_host": {
				Type:     schema.TypeString,
				Computed: true,
			},

			"primary_queue_endpoint": {
				Type:     schema.TypeString,
				Computed: true,
			},

			"primary_queue_host": {
				Type:     schema.TypeString,
				Computed: true,
			},

			"secondary_queue_endpoint": {
				Type:     schema.TypeString,
				Computed: true,
			},

			"secondary_queue_host": {
				Type:     schema.TypeString,
				Computed: true,
			},

			"primary_table_endpoint": {
				Type:     schema.TypeString,
				Computed: true,
			},

			"primary_table_host": {
				Type:     schema.TypeString,
				Computed: true,
			},

			"secondary_table_endpoint": {
				Type:     schema.TypeString,
				Computed: true,
			},

			"secondary_table_host": {
				Type:     schema.TypeString,
				Computed: true,
			},

			"primary_web_endpoint": {
				Type:     schema.TypeString,
				Computed: true,
			},

			"primary_web_host": {
				Type:     schema.TypeString,
				Computed: true,
			},

			"secondary_web_endpoint": {
				Type:     schema.TypeString,
				Computed: true,
			},

			"secondary_web_host": {
				Type:     schema.TypeString,
				Computed: true,
			},

			"primary_dfs_endpoint": {
				Type:     schema.TypeString,
				Computed: true,
			},

			"primary_dfs_host": {
				Type:     schema.TypeString,
				Computed: true,
			},

			"secondary_dfs_endpoint": {
				Type:     schema.TypeString,
				Computed: true,
			},

			"secondary_dfs_host": {
				Type:     schema.TypeString,
				Computed: true,
			},

			"primary_file_endpoint": {
				Type:     schema.TypeString,
				Computed: true,
			},

			"primary_file_host": {
				Type:     schema.TypeString,
				Computed: true,
			},

			"secondary_file_endpoint": {
				Type:     schema.TypeString,
				Computed: true,
			},

			"secondary_file_host": {
				Type:     schema.TypeString,
				Computed: true,
			},

			"primary_access_key": {
				Type:      schema.TypeString,
				Sensitive: true,
				Computed:  true,
			},

			"secondary_access_key": {
				Type:      schema.TypeString,
				Computed:  true,
				Sensitive: true,
			},

			"primary_connection_string": {
				Type:      schema.TypeString,
				Computed:  true,
				Sensitive: true,
			},

			"secondary_connection_string": {
				Type:      schema.TypeString,
				Computed:  true,
				Sensitive: true,
			},

			"primary_blob_connection_string": {
				Type:      schema.TypeString,
				Computed:  true,
				Sensitive: true,
			},

			"secondary_blob_connection_string": {
				Type:      schema.TypeString,
				Computed:  true,
				Sensitive: true,
			},

			"tags": {
				Type:         schema.TypeMap,
				Optional:     true,
				ValidateFunc: validate.StorageAccountTags,
				Elem: &schema.Schema{
					Type: schema.TypeString,
				},
			},
		},
		CustomizeDiff: pluginsdk.CustomizeDiffShim(func(ctx context.Context, d *schema.ResourceDiff, v interface{}) error {
			if d.HasChange("account_kind") {
				accountKind, changedKind := d.GetChange("account_kind")

				if accountKind != string(storage.Storage) && changedKind != string(storage.StorageV2) {
					log.Printf("[DEBUG] recreate storage account, could't be migrated from %s to %s", accountKind, changedKind)
					d.ForceNew("account_kind")
				} else {
					log.Printf("[DEBUG] storage account can be upgraded from %s to %s", accountKind, changedKind)
				}
			}

			if d.HasChange("large_file_share_enabled") {
				lfsEnabled, changedEnabled := d.GetChange("large_file_share_enabled")
				if lfsEnabled.(bool) && !changedEnabled.(bool) {
					return fmt.Errorf("`large_file_share_enabled` cannot be disabled once it's been enabled")
				}
			}

			return nil
		}),
	}
}

func resourceStorageAccountCreate(d *schema.ResourceData, meta interface{}) error {
	envName := meta.(*clients.Client).Account.Environment.Name
	client := meta.(*clients.Client).Storage.AccountsClient
	ctx, cancel := timeouts.ForCreate(meta.(*clients.Client).StopContext, d)
	defer cancel()

	storageAccountName := d.Get("name").(string)
	resourceGroupName := d.Get("resource_group_name").(string)

	locks.ByName(storageAccountName, storageAccountResourceName)
	defer locks.UnlockByName(storageAccountName, storageAccountResourceName)

	existing, err := client.GetProperties(ctx, resourceGroupName, storageAccountName, "")
	if err != nil {
		if !utils.ResponseWasNotFound(existing.Response) {
			return fmt.Errorf("Error checking for presence of existing Storage Account %q (Resource Group %q): %s", storageAccountName, resourceGroupName, err)
		}
	}

	if existing.ID != nil && *existing.ID != "" {
		return tf.ImportAsExistsError("azurerm_storage_account", *existing.ID)
	}

	accountKind := d.Get("account_kind").(string)
	location := azure.NormalizeLocation(d.Get("location").(string))
	t := d.Get("tags").(map[string]interface{})
	enableHTTPSTrafficOnly := d.Get("enable_https_traffic_only").(bool)
	minimumTLSVersion := d.Get("min_tls_version").(string)
	isHnsEnabled := d.Get("is_hns_enabled").(bool)
	allowBlobPublicAccess := d.Get("allow_blob_public_access").(bool)

	accountTier := d.Get("account_tier").(string)
	replicationType := d.Get("account_replication_type").(string)
	storageType := fmt.Sprintf("%s_%s", accountTier, replicationType)

	parameters := storage.AccountCreateParameters{
		Location: &location,
		Sku: &storage.Sku{
			Name: storage.SkuName(storageType),
		},
		Tags: tags.Expand(t),
		Kind: storage.Kind(accountKind),
		AccountPropertiesCreateParameters: &storage.AccountPropertiesCreateParameters{
			EnableHTTPSTrafficOnly: &enableHTTPSTrafficOnly,
			NetworkRuleSet:         expandStorageAccountNetworkRules(d),
			IsHnsEnabled:           &isHnsEnabled,
		},
	}

	// For all Clouds except Public and USGovernmentCloud, don't specify "allow_blob_public_access" and "min_tls_version" in request body.
	// https://github.com/terraform-providers/terraform-provider-azurerm/issues/7812
	// https://github.com/terraform-providers/terraform-provider-azurerm/issues/8083
	// USGovernmentCloud allow_blob_public_access and min_tls_version allowed as of issue 9128
	// https://github.com/terraform-providers/terraform-provider-azurerm/issues/9128
	if envName != autorestAzure.PublicCloud.Name && envName != autorestAzure.USGovernmentCloud.Name {
		if allowBlobPublicAccess && minimumTLSVersion != string(storage.TLS10) {
			return fmt.Errorf(`"allow_blob_public_access" and "min_tls_version" are not supported for a Storage Account located in %q`, envName)
		}
	} else {
		parameters.AccountPropertiesCreateParameters.AllowBlobPublicAccess = &allowBlobPublicAccess
		parameters.AccountPropertiesCreateParameters.MinimumTLSVersion = storage.MinimumTLSVersion(minimumTLSVersion)
	}

	if _, ok := d.GetOk("identity"); ok {
		storageAccountIdentity := expandAzureRmStorageAccountIdentity(d)
		parameters.Identity = storageAccountIdentity
	}

	if _, ok := d.GetOk("custom_domain"); ok {
		parameters.CustomDomain = expandStorageAccountCustomDomain(d)
	}

	// BlobStorage does not support ZRS
	if accountKind == string(storage.BlobStorage) {
		if string(parameters.Sku.Name) == string(storage.StandardZRS) {
			return fmt.Errorf("A `account_replication_type` of `ZRS` isn't supported for Blob Storage accounts.")
		}
	}

	// AccessTier is only valid for BlobStorage, StorageV2, and FileStorage accounts
	if accountKind == string(storage.BlobStorage) || accountKind == string(storage.StorageV2) || accountKind == string(storage.FileStorage) {
		accessTier, ok := d.GetOk("access_tier")
		if !ok {
			// default to "Hot"
			accessTier = string(storage.Hot)
		}

		parameters.AccountPropertiesCreateParameters.AccessTier = storage.AccessTier(accessTier.(string))
	} else if isHnsEnabled && accountKind != string(storage.BlockBlobStorage) {
		return fmt.Errorf("`is_hns_enabled` can only be used with account kinds `StorageV2`, `BlobStorage` and `BlockBlobStorage`")
	}

	// AccountTier must be Premium for FileStorage
	if accountKind == string(storage.FileStorage) {
		if string(parameters.Sku.Tier) == string(storage.StandardLRS) {
			return fmt.Errorf("A `account_tier` of `Standard` is not supported for FileStorage accounts.")
		}
	}

	// nolint staticcheck
	if v, ok := d.GetOkExists("large_file_share_enabled"); ok {
		parameters.LargeFileSharesState = storage.LargeFileSharesStateDisabled
		if v.(bool) {
			parameters.LargeFileSharesState = storage.LargeFileSharesStateEnabled
		}
	}

	// Create
	future, err := client.Create(ctx, resourceGroupName, storageAccountName, parameters)
	if err != nil {
		return fmt.Errorf("Error creating Azure Storage Account %q: %+v", storageAccountName, err)
	}

	if err = future.WaitForCompletionRef(ctx, client.Client); err != nil {
		return fmt.Errorf("Error waiting for Azure Storage Account %q to be created: %+v", storageAccountName, err)
	}

	account, err := client.GetProperties(ctx, resourceGroupName, storageAccountName, "")
	if err != nil {
		return fmt.Errorf("Error retrieving Azure Storage Account %q: %+v", storageAccountName, err)
	}

	if account.ID == nil {
		return fmt.Errorf("Cannot read Storage Account %q (resource group %q) ID",
			storageAccountName, resourceGroupName)
	}
	log.Printf("[INFO] storage account %q ID: %q", storageAccountName, *account.ID)
	d.SetId(*account.ID)

	if val, ok := d.GetOk("blob_properties"); ok {
		// FileStorage does not support blob settings
		if accountKind != string(storage.FileStorage) {
			blobClient := meta.(*clients.Client).Storage.BlobServicesClient

			blobProperties := expandBlobProperties(val.([]interface{}))

			if _, err = blobClient.SetServiceProperties(ctx, resourceGroupName, storageAccountName, *blobProperties); err != nil {
				return fmt.Errorf("Error updating Azure Storage Account `blob_properties` %q: %+v", storageAccountName, err)
			}
		} else {
			return fmt.Errorf("`blob_properties` aren't supported for File Storage accounts.")
		}
	}

	if val, ok := d.GetOk("queue_properties"); ok {
		storageClient := meta.(*clients.Client).Storage
		account, err := storageClient.FindAccount(ctx, storageAccountName)
		if err != nil {
			return fmt.Errorf("Error retrieving Account %q: %s", storageAccountName, err)
		}
		if account == nil {
			return fmt.Errorf("Unable to locate Storage Account %q!", storageAccountName)
		}

		queueClient, err := storageClient.QueuesClient(ctx, *account)
		if err != nil {
			return fmt.Errorf("Error building Queues Client: %s", err)
		}

		queueProperties, err := expandQueueProperties(val.([]interface{}))
		if err != nil {
			return fmt.Errorf("Error expanding `queue_properties` for Azure Storage Account %q: %+v", storageAccountName, err)
		}

		if err = queueClient.UpdateServiceProperties(ctx, account.ResourceGroup, storageAccountName, queueProperties); err != nil {
			return fmt.Errorf("updating Queue Properties for Storage Account %q: %+v", storageAccountName, err)
		}
	}

	if val, ok := d.GetOk("static_website"); ok {
		// static website only supported on StorageV2 and BlockBlobStorage
		if accountKind != string(storage.StorageV2) && accountKind != string(storage.BlockBlobStorage) {
			return fmt.Errorf("`static_website` is only supported for StorageV2 and BlockBlobStorage.")
		}
		storageClient := meta.(*clients.Client).Storage

		account, err := storageClient.FindAccount(ctx, storageAccountName)
		if err != nil {
			return fmt.Errorf("Error retrieving Account %q: %s", storageAccountName, err)
		}
		if account == nil {
			return fmt.Errorf("Unable to locate Storage Account %q!", storageAccountName)
		}

		accountsClient, err := storageClient.AccountsDataPlaneClient(ctx, *account)
		if err != nil {
			return fmt.Errorf("Error building Accounts Data Plane Client: %s", err)
		}

		staticWebsiteProps := expandStaticWebsiteProperties(val.([]interface{}))

		if _, err = accountsClient.SetServiceProperties(ctx, storageAccountName, staticWebsiteProps); err != nil {
			return fmt.Errorf("Error updating Azure Storage Account `static_website` %q: %+v", storageAccountName, err)
		}
	}

	return resourceStorageAccountRead(d, meta)
}

func resourceStorageAccountUpdate(d *schema.ResourceData, meta interface{}) error {
	envName := meta.(*clients.Client).Account.Environment.Name
	client := meta.(*clients.Client).Storage.AccountsClient
	ctx, cancel := timeouts.ForUpdate(meta.(*clients.Client).StopContext, d)
	defer cancel()

	id, err := azure.ParseAzureResourceID(d.Id())
	if err != nil {
		return err
	}
	storageAccountName := id.Path["storageAccounts"]
	resourceGroupName := id.ResourceGroup

	locks.ByName(storageAccountName, storageAccountResourceName)
	defer locks.UnlockByName(storageAccountName, storageAccountResourceName)

	accountTier := d.Get("account_tier").(string)
	replicationType := d.Get("account_replication_type").(string)
	storageType := fmt.Sprintf("%s_%s", accountTier, replicationType)
	accountKind := d.Get("account_kind").(string)

	if accountKind == string(storage.BlobStorage) {
		if storageType == string(storage.StandardZRS) {
			return fmt.Errorf("A `account_replication_type` of `ZRS` isn't supported for Blob Storage accounts.")
		}
	}

	if d.HasChange("account_replication_type") {
		sku := storage.Sku{
			Name: storage.SkuName(storageType),
		}

		opts := storage.AccountUpdateParameters{
			Sku: &sku,
		}

		if _, err := client.Update(ctx, resourceGroupName, storageAccountName, opts); err != nil {
			return fmt.Errorf("Error updating Azure Storage Account type %q: %+v", storageAccountName, err)
		}
	}

	if d.HasChange("account_kind") {
		opts := storage.AccountUpdateParameters{
			Kind: storage.Kind(accountKind),
		}

		if _, err := client.Update(ctx, resourceGroupName, storageAccountName, opts); err != nil {
			return fmt.Errorf("Error updating Azure Storage Account account_kind %q: %+v", storageAccountName, err)
		}
	}

	if d.HasChange("access_tier") {
		accessTier := d.Get("access_tier").(string)

		opts := storage.AccountUpdateParameters{
			AccountPropertiesUpdateParameters: &storage.AccountPropertiesUpdateParameters{
				AccessTier: storage.AccessTier(accessTier),
			},
		}

		if _, err := client.Update(ctx, resourceGroupName, storageAccountName, opts); err != nil {
			return fmt.Errorf("Error updating Azure Storage Account access_tier %q: %+v", storageAccountName, err)
		}
	}

	if d.HasChange("tags") {
		t := d.Get("tags").(map[string]interface{})

		opts := storage.AccountUpdateParameters{
			Tags: tags.Expand(t),
		}

		if _, err := client.Update(ctx, resourceGroupName, storageAccountName, opts); err != nil {
			return fmt.Errorf("Error updating Azure Storage Account tags %q: %+v", storageAccountName, err)
		}
	}

	if d.HasChange("custom_domain") {
		opts := storage.AccountUpdateParameters{
			AccountPropertiesUpdateParameters: &storage.AccountPropertiesUpdateParameters{
				CustomDomain: expandStorageAccountCustomDomain(d),
			},
		}

		if _, err := client.Update(ctx, resourceGroupName, storageAccountName, opts); err != nil {
			return fmt.Errorf("Error updating Azure Storage Account Custom Domain %q: %+v", storageAccountName, err)
		}
	}

	if d.HasChange("enable_https_traffic_only") {
		enableHTTPSTrafficOnly := d.Get("enable_https_traffic_only").(bool)

		opts := storage.AccountUpdateParameters{
			AccountPropertiesUpdateParameters: &storage.AccountPropertiesUpdateParameters{
				EnableHTTPSTrafficOnly: &enableHTTPSTrafficOnly,
			},
		}

		if _, err := client.Update(ctx, resourceGroupName, storageAccountName, opts); err != nil {
			return fmt.Errorf("Error updating Azure Storage Account enable_https_traffic_only %q: %+v", storageAccountName, err)
		}
	}

	if d.HasChange("min_tls_version") {
		minimumTLSVersion := d.Get("min_tls_version").(string)

		// For all Clouds except Public and USGovernmentCloud, don't specify "min_tls_version" in request body.
		// https://github.com/terraform-providers/terraform-provider-azurerm/issues/8083
		// USGovernmentCloud "min_tls_version" allowed as of issue 9128
		// https://github.com/terraform-providers/terraform-provider-azurerm/issues/9128
		if envName != autorestAzure.PublicCloud.Name && envName != autorestAzure.USGovernmentCloud.Name {
			if minimumTLSVersion != string(storage.TLS10) {
				return fmt.Errorf(`"min_tls_version" is not supported for a Storage Account located in %q`, envName)
			}
		} else {
			opts := storage.AccountUpdateParameters{
				AccountPropertiesUpdateParameters: &storage.AccountPropertiesUpdateParameters{
					MinimumTLSVersion: storage.MinimumTLSVersion(minimumTLSVersion),
				},
			}

			if _, err := client.Update(ctx, resourceGroupName, storageAccountName, opts); err != nil {
				return fmt.Errorf("Error updating Azure Storage Account min_tls_version %q: %+v", storageAccountName, err)
			}
		}
	}

	if d.HasChange("allow_blob_public_access") {
		allowBlobPublicAccess := d.Get("allow_blob_public_access").(bool)

		// For all Clouds except Public and USGovernmentCloud, don't specify "allow_blob_public_access" in request body.
		// https://github.com/terraform-providers/terraform-provider-azurerm/issues/7812
		// USGovernmentCloud "allow_blob_public_access" allowed as of issue 9128
		// https://github.com/terraform-providers/terraform-provider-azurerm/issues/9128
		if envName != autorestAzure.PublicCloud.Name && envName != autorestAzure.USGovernmentCloud.Name {
			if allowBlobPublicAccess {
				return fmt.Errorf(`"allow_blob_public_access" is not supported for a Storage Account located in %q`, envName)
			}
		} else {
			opts := storage.AccountUpdateParameters{
				AccountPropertiesUpdateParameters: &storage.AccountPropertiesUpdateParameters{
					AllowBlobPublicAccess: &allowBlobPublicAccess,
				},
			}

			if _, err := client.Update(ctx, resourceGroupName, storageAccountName, opts); err != nil {
				return fmt.Errorf("Error updating Azure Storage Account allow_blob_public_access %q: %+v", storageAccountName, err)
			}
		}
	}

	if d.HasChange("identity") {
		opts := storage.AccountUpdateParameters{
			Identity: expandAzureRmStorageAccountIdentity(d),
		}

		if _, err := client.Update(ctx, resourceGroupName, storageAccountName, opts); err != nil {
			return fmt.Errorf("Error updating Azure Storage Account identity %q: %+v", storageAccountName, err)
		}
	}

	if d.HasChange("network_rules") {
		opts := storage.AccountUpdateParameters{
			AccountPropertiesUpdateParameters: &storage.AccountPropertiesUpdateParameters{
				NetworkRuleSet: expandStorageAccountNetworkRules(d),
			},
		}

		if _, err := client.Update(ctx, resourceGroupName, storageAccountName, opts); err != nil {
			return fmt.Errorf("Error updating Azure Storage Account network_rules %q: %+v", storageAccountName, err)
		}
	}

	if d.HasChange("large_file_share_enabled") {
		isEnabled := storage.LargeFileSharesStateDisabled
		if v := d.Get("large_file_share_enabled").(bool); v {
			isEnabled = storage.LargeFileSharesStateEnabled
		}
		opts := storage.AccountUpdateParameters{
			AccountPropertiesUpdateParameters: &storage.AccountPropertiesUpdateParameters{
				LargeFileSharesState: isEnabled,
			},
		}

		if _, err := client.Update(ctx, resourceGroupName, storageAccountName, opts); err != nil {
			return fmt.Errorf("Error updating Azure Storage Account network_rules %q: %+v", storageAccountName, err)
		}
	}

	if d.HasChange("blob_properties") {
		// FileStorage does not support blob settings
		if accountKind != string(storage.FileStorage) {
			blobClient := meta.(*clients.Client).Storage.BlobServicesClient
			blobProperties := expandBlobProperties(d.Get("blob_properties").([]interface{}))

			if _, err = blobClient.SetServiceProperties(ctx, resourceGroupName, storageAccountName, *blobProperties); err != nil {
				return fmt.Errorf("Error updating Azure Storage Account `blob_properties` %q: %+v", storageAccountName, err)
			}
		} else {
			return fmt.Errorf("`blob_properties` aren't supported for File Storage accounts.")
		}
	}

	if d.HasChange("queue_properties") {
		storageClient := meta.(*clients.Client).Storage
		account, err := storageClient.FindAccount(ctx, storageAccountName)
		if err != nil {
			return fmt.Errorf("Error retrieving Account %q: %s", storageAccountName, err)
		}
		if account == nil {
			return fmt.Errorf("Unable to locate Storage Account %q!", storageAccountName)
		}

		queueClient, err := storageClient.QueuesClient(ctx, *account)
		if err != nil {
			return fmt.Errorf("Error building Queues Client: %s", err)
		}

		queueProperties, err := expandQueueProperties(d.Get("queue_properties").([]interface{}))
		if err != nil {
			return fmt.Errorf("Error expanding `queue_properties` for Azure Storage Account %q: %+v", storageAccountName, err)
		}

		if err = queueClient.UpdateServiceProperties(ctx, account.ResourceGroup, storageAccountName, queueProperties); err != nil {
			return fmt.Errorf("updating Queue Properties for Storage Account %q: %+v", storageAccountName, err)
		}
	}

	if d.HasChange("static_website") {
		// static website only supported on StorageV2 and BlockBlobStorage
		if accountKind != string(storage.StorageV2) && accountKind != string(storage.BlockBlobStorage) {
			return fmt.Errorf("`static_website` is only supported for StorageV2 and BlockBlobStorage.")
		}
		storageClient := meta.(*clients.Client).Storage

		account, err := storageClient.FindAccount(ctx, storageAccountName)
		if err != nil {
			return fmt.Errorf("Error retrieving Account %q: %s", storageAccountName, err)
		}
		if account == nil {
			return fmt.Errorf("Unable to locate Storage Account %q!", storageAccountName)
		}

		accountsClient, err := storageClient.AccountsDataPlaneClient(ctx, *account)
		if err != nil {
			return fmt.Errorf("Error building Accounts Data Plane Client: %s", err)
		}

		staticWebsiteProps := expandStaticWebsiteProperties(d.Get("static_website").([]interface{}))

		if _, err = accountsClient.SetServiceProperties(ctx, storageAccountName, staticWebsiteProps); err != nil {
			return fmt.Errorf("Error updating Azure Storage Account `static_website` %q: %+v", storageAccountName, err)
		}
	}

	return resourceStorageAccountRead(d, meta)
}

func resourceStorageAccountRead(d *schema.ResourceData, meta interface{}) error {
	client := meta.(*clients.Client).Storage.AccountsClient
	endpointSuffix := meta.(*clients.Client).Account.Environment.StorageEndpointSuffix
	ctx, cancel := timeouts.ForRead(meta.(*clients.Client).StopContext, d)
	defer cancel()

	id, err := azure.ParseAzureResourceID(d.Id())
	if err != nil {
		return err
	}
	name := id.Path["storageAccounts"]
	resGroup := id.ResourceGroup

	resp, err := client.GetProperties(ctx, resGroup, name, "")
	if err != nil {
		if utils.ResponseWasNotFound(resp.Response) {
			d.SetId("")
			return nil
		}
		return fmt.Errorf("Error reading the state of AzureRM Storage Account %q: %+v", name, err)
	}

	// handle the user not having permissions to list the keys
	d.Set("primary_connection_string", "")
	d.Set("secondary_connection_string", "")
	d.Set("primary_blob_connection_string", "")
	d.Set("secondary_blob_connection_string", "")
	d.Set("primary_access_key", "")
	d.Set("secondary_access_key", "")

	keys, err := client.ListKeys(ctx, resGroup, name, storage.Kerb)
	if err != nil {
		// the API returns a 200 with an inner error of a 409..
		var hasWriteLock bool
		var doesntHavePermissions bool
		if e, ok := err.(azautorest.DetailedError); ok {
			if status, ok := e.StatusCode.(int); ok {
				hasWriteLock = status == http.StatusConflict
				doesntHavePermissions = status == http.StatusUnauthorized
			}
		}

		if !hasWriteLock && !doesntHavePermissions {
			return fmt.Errorf("Error listing Keys for Storage Account %q (Resource Group %q): %s", name, resGroup, err)
		}
	}

	d.Set("name", resp.Name)
	d.Set("resource_group_name", resGroup)
	if location := resp.Location; location != nil {
		d.Set("location", azure.NormalizeLocation(*location))
	}
	d.Set("account_kind", resp.Kind)

	if sku := resp.Sku; sku != nil {
		d.Set("account_tier", sku.Tier)
		d.Set("account_replication_type", strings.Split(fmt.Sprintf("%v", sku.Name), "_")[1])
	}

	if props := resp.AccountProperties; props != nil {
		d.Set("access_tier", props.AccessTier)
		d.Set("enable_https_traffic_only", props.EnableHTTPSTrafficOnly)
		d.Set("is_hns_enabled", props.IsHnsEnabled)
		d.Set("allow_blob_public_access", props.AllowBlobPublicAccess)
		// For all Clouds except Public and USGovernmentCloud, "min_tls_version" is not returned from Azure so always persist the default values for "min_tls_version".
		// https://github.com/terraform-providers/terraform-provider-azurerm/issues/7812
		// https://github.com/terraform-providers/terraform-provider-azurerm/issues/8083
		// USGovernmentCloud "min_tls_version" allowed as of issue 9128
		// https://github.com/terraform-providers/terraform-provider-azurerm/issues/9128
		envName := meta.(*clients.Client).Account.Environment.Name
		if envName != autorestAzure.PublicCloud.Name && envName != autorestAzure.USGovernmentCloud.Name {
			d.Set("min_tls_version", string(storage.TLS10))
		} else {
			// For storage account created using old API, the response of GET call will not return "min_tls_version", either.
			minTlsVersion := string(storage.TLS10)
			if props.MinimumTLSVersion != "" {
				minTlsVersion = string(props.MinimumTLSVersion)
			}
			d.Set("min_tls_version", minTlsVersion)
		}

		if customDomain := props.CustomDomain; customDomain != nil {
			if err := d.Set("custom_domain", flattenStorageAccountCustomDomain(customDomain)); err != nil {
				return fmt.Errorf("Error setting `custom_domain`: %+v", err)
			}
		}

		// Computed
		d.Set("primary_location", props.PrimaryLocation)
		d.Set("secondary_location", props.SecondaryLocation)

		if accessKeys := keys.Keys; accessKeys != nil {
			storageAccountKeys := *accessKeys
			if len(storageAccountKeys) > 0 {
				pcs := fmt.Sprintf("DefaultEndpointsProtocol=https;AccountName=%s;AccountKey=%s;EndpointSuffix=%s", *resp.Name, *storageAccountKeys[0].Value, endpointSuffix)
				d.Set("primary_connection_string", pcs)
			}

			if len(storageAccountKeys) > 1 {
				scs := fmt.Sprintf("DefaultEndpointsProtocol=https;AccountName=%s;AccountKey=%s;EndpointSuffix=%s", *resp.Name, *storageAccountKeys[1].Value, endpointSuffix)
				d.Set("secondary_connection_string", scs)
			}
		}

		if err := flattenAndSetAzureRmStorageAccountPrimaryEndpoints(d, props.PrimaryEndpoints); err != nil {
			return fmt.Errorf("error setting primary endpoints and hosts for blob, queue, table and file: %+v", err)
		}

		if accessKeys := keys.Keys; accessKeys != nil {
			storageAccountKeys := *accessKeys
			var primaryBlobConnectStr string
			if v := props.PrimaryEndpoints; v != nil {
				primaryBlobConnectStr = getBlobConnectionString(v.Blob, resp.Name, storageAccountKeys[0].Value)
			}
			d.Set("primary_blob_connection_string", primaryBlobConnectStr)
		}

		if err := flattenAndSetAzureRmStorageAccountSecondaryEndpoints(d, props.SecondaryEndpoints); err != nil {
			return fmt.Errorf("error setting secondary endpoints and hosts for blob, queue, table: %+v", err)
		}

		if accessKeys := keys.Keys; accessKeys != nil {
			storageAccountKeys := *accessKeys
			var secondaryBlobConnectStr string
			if v := props.SecondaryEndpoints; v != nil {
				secondaryBlobConnectStr = getBlobConnectionString(v.Blob, resp.Name, storageAccountKeys[1].Value)
			}
			d.Set("secondary_blob_connection_string", secondaryBlobConnectStr)
		}

		if err := d.Set("network_rules", flattenStorageAccountNetworkRules(props.NetworkRuleSet)); err != nil {
			return fmt.Errorf("Error setting `network_rules`: %+v", err)
		}

		if props.LargeFileSharesState != "" {
			d.Set("large_file_share_enabled", props.LargeFileSharesState == storage.LargeFileSharesStateEnabled)
		}
	}

	if accessKeys := keys.Keys; accessKeys != nil {
		storageAccountKeys := *accessKeys
		d.Set("primary_access_key", storageAccountKeys[0].Value)
		d.Set("secondary_access_key", storageAccountKeys[1].Value)
	}

	identity := flattenAzureRmStorageAccountIdentity(resp.Identity)
	if err := d.Set("identity", identity); err != nil {
		return err
	}

	storageClient := meta.(*clients.Client).Storage
	account, err := storageClient.FindAccount(ctx, name)
	if err != nil {
		return fmt.Errorf("Error retrieving Account %q: %s", name, err)
	}
	if account == nil {
		return fmt.Errorf("Unable to locate Storage Account %q!", name)
	}

	blobClient := storageClient.BlobServicesClient

	// FileStorage does not support blob settings
	if resp.Kind != storage.FileStorage {
		blobProps, err := blobClient.GetServiceProperties(ctx, resGroup, name)
		if err != nil {
			if !utils.ResponseWasNotFound(blobProps.Response) {
				return fmt.Errorf("Error reading blob properties for AzureRM Storage Account %q: %+v", name, err)
			}
		}

		if err := d.Set("blob_properties", flattenBlobProperties(blobProps)); err != nil {
			return fmt.Errorf("Error setting `blob_properties `for AzureRM Storage Account %q: %+v", name, err)
		}
	}

	// queue is only available for certain tier and kind (as specified below)
	if resp.Sku == nil {
		return fmt.Errorf("Error retrieving Storage Account %q (Resource Group %q): `sku` was nil", name, resGroup)
	}

	if resp.Sku.Tier == storage.Standard {
		if resp.Kind == storage.Storage || resp.Kind == storage.StorageV2 {
			queueClient, err := storageClient.QueuesClient(ctx, *account)
			if err != nil {
				return fmt.Errorf("Error building Queues Client: %s", err)
			}

			queueProps, err := queueClient.GetServiceProperties(ctx, account.ResourceGroup, name)
			if err != nil {
				return fmt.Errorf("Error reading queue properties for AzureRM Storage Account %q: %+v", name, err)
			}

			if err := d.Set("queue_properties", flattenQueueProperties(queueProps)); err != nil {
				return fmt.Errorf("setting `queue_properties`: %+v", err)
			}
		}
	}

	var staticWebsite []interface{}

	// static website only supported on StorageV2 and BlockBlobStorage
	if resp.Kind == storage.StorageV2 || resp.Kind == storage.BlockBlobStorage {
		storageClient := meta.(*clients.Client).Storage

		account, err := storageClient.FindAccount(ctx, name)
		if err != nil {
			return fmt.Errorf("Error retrieving Account %q: %s", name, err)
		}

		accountsClient, err := storageClient.AccountsDataPlaneClient(ctx, *account)
		if err != nil {
			return fmt.Errorf("Error building Accounts Data Plane Client: %s", err)
		}

		staticWebsiteProps, err := accountsClient.GetServiceProperties(ctx, name)
		if err != nil {
			if staticWebsiteProps.Response.Response != nil && !utils.ResponseWasNotFound(staticWebsiteProps.Response) {
				return fmt.Errorf("Error reading static website for AzureRM Storage Account %q: %+v", name, err)
			}
		}

		staticWebsite = flattenStaticWebsiteProperties(staticWebsiteProps)
	}

	if err := d.Set("static_website", staticWebsite); err != nil {
		return fmt.Errorf("Error setting `static_website `for AzureRM Storage Account %q: %+v", name, err)
	}

	return tags.FlattenAndSet(d, resp.Tags)
}

func resourceStorageAccountDelete(d *schema.ResourceData, meta interface{}) error {
	storageClient := meta.(*clients.Client).Storage
	client := storageClient.AccountsClient
	ctx, cancel := timeouts.ForDelete(meta.(*clients.Client).StopContext, d)
	defer cancel()

	id, err := azure.ParseAzureResourceID(d.Id())
	if err != nil {
		return err
	}
	name := id.Path["storageAccounts"]
	resourceGroup := id.ResourceGroup

	locks.ByName(name, storageAccountResourceName)
	defer locks.UnlockByName(name, storageAccountResourceName)

	read, err := client.GetProperties(ctx, resourceGroup, name, "")
	if err != nil {
		if utils.ResponseWasNotFound(read.Response) {
			return nil
		}

		return fmt.Errorf("Error retrieving Storage Account %q (Resource Group %q): %+v", name, resourceGroup, err)
	}

	// the networking api's only allow a single change to be made to a network layout at once, so let's lock to handle that
	virtualNetworkNames := make([]string, 0)
	if props := read.AccountProperties; props != nil {
		if rules := props.NetworkRuleSet; rules != nil {
			if vnr := rules.VirtualNetworkRules; vnr != nil {
				for _, v := range *vnr {
					if v.VirtualNetworkResourceID == nil {
						continue
					}

					id, err2 := azure.ParseAzureResourceID(*v.VirtualNetworkResourceID)
					if err2 != nil {
						return err2
					}

					networkName := id.Path["virtualNetworks"]
					for _, virtualNetworkName := range virtualNetworkNames {
						if networkName == virtualNetworkName {
							continue
						}
					}
					virtualNetworkNames = append(virtualNetworkNames, networkName)
				}
			}
		}
	}

	locks.MultipleByName(&virtualNetworkNames, network.VirtualNetworkResourceName)
	defer locks.UnlockMultipleByName(&virtualNetworkNames, network.VirtualNetworkResourceName)

	resp, err := client.Delete(ctx, resourceGroup, name)
	if err != nil {
		if !response.WasNotFound(resp.Response) {
			return fmt.Errorf("Error issuing delete request for Storage Account %q (Resource Group %q): %+v", name, resourceGroup, err)
		}
	}

	// remove this from the cache
	storageClient.RemoveAccountFromCache(name)

	return nil
}

func expandStorageAccountCustomDomain(d *schema.ResourceData) *storage.CustomDomain {
	domains := d.Get("custom_domain").([]interface{})
	if len(domains) == 0 {
		return &storage.CustomDomain{
			Name: utils.String(""),
		}
	}

	domain := domains[0].(map[string]interface{})
	name := domain["name"].(string)
	useSubDomain := domain["use_subdomain"].(bool)
	return &storage.CustomDomain{
		Name:             utils.String(name),
		UseSubDomainName: utils.Bool(useSubDomain),
	}
}

func flattenStorageAccountCustomDomain(input *storage.CustomDomain) []interface{} {
	domain := make(map[string]interface{})

	if v := input.Name; v != nil {
		domain["name"] = *v
	}

	// use_subdomain isn't returned
	return []interface{}{domain}
}

func expandStorageAccountNetworkRules(d *schema.ResourceData) *storage.NetworkRuleSet {
	networkRules := d.Get("network_rules").([]interface{})
	if len(networkRules) == 0 {
		// Default access is enabled when no network rules are set.
		return &storage.NetworkRuleSet{DefaultAction: storage.DefaultActionAllow}
	}

	networkRule := networkRules[0].(map[string]interface{})
	networkRuleSet := &storage.NetworkRuleSet{
		IPRules:             expandStorageAccountIPRules(networkRule),
		VirtualNetworkRules: expandStorageAccountVirtualNetworks(networkRule),
		Bypass:              expandStorageAccountBypass(networkRule),
	}

	if v := networkRule["default_action"]; v != nil {
		networkRuleSet.DefaultAction = storage.DefaultAction(v.(string))
	}

	return networkRuleSet
}

func expandStorageAccountIPRules(networkRule map[string]interface{}) *[]storage.IPRule {
	ipRulesInfo := networkRule["ip_rules"].(*schema.Set).List()
	ipRules := make([]storage.IPRule, len(ipRulesInfo))

	for i, ipRuleConfig := range ipRulesInfo {
		attrs := ipRuleConfig.(string)
		ipRule := storage.IPRule{
			IPAddressOrRange: utils.String(attrs),
			Action:           storage.Allow,
		}
		ipRules[i] = ipRule
	}

	return &ipRules
}

func expandStorageAccountVirtualNetworks(networkRule map[string]interface{}) *[]storage.VirtualNetworkRule {
	virtualNetworkInfo := networkRule["virtual_network_subnet_ids"].(*schema.Set).List()
	virtualNetworks := make([]storage.VirtualNetworkRule, len(virtualNetworkInfo))

	for i, virtualNetworkConfig := range virtualNetworkInfo {
		attrs := virtualNetworkConfig.(string)
		virtualNetwork := storage.VirtualNetworkRule{
			VirtualNetworkResourceID: utils.String(attrs),
			Action:                   storage.Allow,
		}
		virtualNetworks[i] = virtualNetwork
	}

	return &virtualNetworks
}

func expandStorageAccountBypass(networkRule map[string]interface{}) storage.Bypass {
	bypassInfo := networkRule["bypass"].(*schema.Set).List()

	var bypassValues []string
	for _, bypassConfig := range bypassInfo {
		bypassValues = append(bypassValues, bypassConfig.(string))
	}

	return storage.Bypass(strings.Join(bypassValues, ", "))
}

func expandBlobProperties(input []interface{}) *storage.BlobServiceProperties {
	props := storage.BlobServiceProperties{
		BlobServicePropertiesProperties: &storage.BlobServicePropertiesProperties{
			Cors: &storage.CorsRules{
				CorsRules: &[]storage.CorsRule{},
			},
			IsVersioningEnabled: utils.Bool(false),
			LastAccessTimeTrackingPolicy: &storage.LastAccessTimeTrackingPolicy{
				Enable: utils.Bool(false),
			},

			DeleteRetentionPolicy: &storage.DeleteRetentionPolicy{
				Enabled: utils.Bool(false),
			},
		},
	}

	if len(input) == 0 || input[0] == nil {
		return &props
	}

	v := input[0].(map[string]interface{})

	deletePolicyRaw := v["delete_retention_policy"].([]interface{})
	props.BlobServicePropertiesProperties.DeleteRetentionPolicy = expandBlobPropertiesDeleteRetentionPolicy(deletePolicyRaw)
	containerDeletePolicyRaw := v["container_delete_retention_policy"].([]interface{})
	props.BlobServicePropertiesProperties.ContainerDeleteRetentionPolicy = expandBlobPropertiesDeleteRetentionPolicy(containerDeletePolicyRaw)
	corsRaw := v["cors_rule"].([]interface{})
	props.BlobServicePropertiesProperties.Cors = expandBlobPropertiesCors(corsRaw)

	props.IsVersioningEnabled = utils.Bool(v["versioning_enabled"].(bool))

	if version, ok := v["default_service_version"].(string); ok && version != "" {
		props.DefaultServiceVersion = utils.String(version)
	}

	props.LastAccessTimeTrackingPolicy = &storage.LastAccessTimeTrackingPolicy{
		Enable: utils.Bool(v["last_access_time_enabled"].(bool)),
	}
	return &props
}

func expandBlobPropertiesDeleteRetentionPolicy(input []interface{}) *storage.DeleteRetentionPolicy {
	deleteRetentionPolicy := storage.DeleteRetentionPolicy{
		Enabled: utils.Bool(false),
	}

	if len(input) == 0 {
		return &deleteRetentionPolicy
	}

	policy := input[0].(map[string]interface{})
	days := policy["days"].(int)
	deleteRetentionPolicy.Enabled = utils.Bool(true)
	deleteRetentionPolicy.Days = utils.Int32(int32(days))

	return &deleteRetentionPolicy
}

func expandBlobPropertiesCors(input []interface{}) *storage.CorsRules {
	blobCorsRules := storage.CorsRules{}

	if len(input) == 0 {
		return &blobCorsRules
	}

	corsRules := make([]storage.CorsRule, 0)
	for _, attr := range input {
		corsRuleAttr := attr.(map[string]interface{})
		corsRule := storage.CorsRule{}

		allowedOrigins := *utils.ExpandStringSlice(corsRuleAttr["allowed_origins"].([]interface{}))
		allowedHeaders := *utils.ExpandStringSlice(corsRuleAttr["allowed_headers"].([]interface{}))
		allowedMethods := *utils.ExpandStringSlice(corsRuleAttr["allowed_methods"].([]interface{}))
		exposedHeaders := *utils.ExpandStringSlice(corsRuleAttr["exposed_headers"].([]interface{}))
		maxAgeInSeconds := int32(corsRuleAttr["max_age_in_seconds"].(int))

		corsRule.AllowedOrigins = &allowedOrigins
		corsRule.AllowedHeaders = &allowedHeaders
		corsRule.AllowedMethods = &allowedMethods
		corsRule.ExposedHeaders = &exposedHeaders
		corsRule.MaxAgeInSeconds = &maxAgeInSeconds

		corsRules = append(corsRules, corsRule)
	}

	blobCorsRules.CorsRules = &corsRules

	return &blobCorsRules
}

<<<<<<< HEAD
func expandBlobPropertiesChangeFeed(inputs []interface{}, isHnsEnabled bool, accountKind string) (*storage.ChangeFeed, error) {
	if len(inputs) == 0 {
		return &storage.ChangeFeed{
			Enabled: utils.Bool(false),
		}, nil
	}

	if isHnsEnabled {
		return nil, fmt.Errorf("`change_feed` in `blob_properties` cannot be enabled when `is_hns_enabled` is enabled")
	}

	if accountKind != string(storage.BlobStorage) && accountKind != string(storage.StorageV2) {
		return nil, fmt.Errorf("`change_feed` can only be configured when `account_kind` is set to `BlobStorage` or `StorageV2`")
	}

	result := storage.ChangeFeed{
		Enabled: utils.Bool(true),
	}

	if inputs[0] != nil {
		input := inputs[0].(map[string]interface{})
		if v, ok := input["retention_in_days"].(int); ok && v != 0 {
			result.RetentionInDays = utils.Int32(int32(v))
		}
	}

	return &result, nil
}

=======
>>>>>>> 57d84d75
func expandQueueProperties(input []interface{}) (queues.StorageServiceProperties, error) {
	var err error
	properties := queues.StorageServiceProperties{
		Cors: &queues.Cors{
			CorsRule: []queues.CorsRule{},
		},
		HourMetrics: &queues.MetricsConfig{
			Enabled: false,
		},
		MinuteMetrics: &queues.MetricsConfig{
			Enabled: false,
		},
	}
	if len(input) == 0 {
		return properties, nil
	}

	attrs := input[0].(map[string]interface{})

	properties.Cors = expandQueuePropertiesCors(attrs["cors_rule"].([]interface{}))
	properties.Logging = expandQueuePropertiesLogging(attrs["logging"].([]interface{}))
	properties.MinuteMetrics, err = expandQueuePropertiesMetrics(attrs["minute_metrics"].([]interface{}))
	if err != nil {
		return properties, fmt.Errorf("Error expanding `minute_metrics`: %+v", err)
	}
	properties.HourMetrics, err = expandQueuePropertiesMetrics(attrs["hour_metrics"].([]interface{}))
	if err != nil {
		return properties, fmt.Errorf("Error expanding `hour_metrics`: %+v", err)
	}

	return properties, nil
}

func expandQueuePropertiesMetrics(input []interface{}) (*queues.MetricsConfig, error) {
	if len(input) == 0 {
		return &queues.MetricsConfig{}, nil
	}

	metricsAttr := input[0].(map[string]interface{})

	metrics := &queues.MetricsConfig{
		Version: metricsAttr["version"].(string),
		Enabled: metricsAttr["enabled"].(bool),
	}

	if v, ok := metricsAttr["retention_policy_days"]; ok {
		if days := v.(int); days > 0 {
			metrics.RetentionPolicy = queues.RetentionPolicy{
				Days:    days,
				Enabled: true,
			}
		}
	}

	if v, ok := metricsAttr["include_apis"]; ok {
		includeAPIs := v.(bool)
		if metrics.Enabled {
			metrics.IncludeAPIs = &includeAPIs
		} else if includeAPIs {
			return nil, fmt.Errorf("`include_apis` may only be set when `enabled` is true")
		}
	}

	return metrics, nil
}

func expandQueuePropertiesLogging(input []interface{}) *queues.LoggingConfig {
	if len(input) == 0 {
		return &queues.LoggingConfig{}
	}

	loggingAttr := input[0].(map[string]interface{})
	logging := &queues.LoggingConfig{
		Version: loggingAttr["version"].(string),
		Delete:  loggingAttr["delete"].(bool),
		Read:    loggingAttr["read"].(bool),
		Write:   loggingAttr["write"].(bool),
	}

	if v, ok := loggingAttr["retention_policy_days"]; ok {
		if days := v.(int); days > 0 {
			logging.RetentionPolicy = queues.RetentionPolicy{
				Days:    days,
				Enabled: true,
			}
		}
	}

	return logging
}

func expandQueuePropertiesCors(input []interface{}) *queues.Cors {
	if len(input) == 0 {
		return &queues.Cors{}
	}

	corsRules := make([]queues.CorsRule, 0)
	for _, attr := range input {
		corsRuleAttr := attr.(map[string]interface{})
		corsRule := queues.CorsRule{}

		corsRule.AllowedOrigins = strings.Join(*utils.ExpandStringSlice(corsRuleAttr["allowed_origins"].([]interface{})), ",")
		corsRule.ExposedHeaders = strings.Join(*utils.ExpandStringSlice(corsRuleAttr["exposed_headers"].([]interface{})), ",")
		corsRule.AllowedHeaders = strings.Join(*utils.ExpandStringSlice(corsRuleAttr["allowed_headers"].([]interface{})), ",")
		corsRule.AllowedMethods = strings.Join(*utils.ExpandStringSlice(corsRuleAttr["allowed_methods"].([]interface{})), ",")
		corsRule.MaxAgeInSeconds = corsRuleAttr["max_age_in_seconds"].(int)

		corsRules = append(corsRules, corsRule)
	}

	cors := &queues.Cors{
		CorsRule: corsRules,
	}
	return cors
}

func expandStaticWebsiteProperties(input []interface{}) accounts.StorageServiceProperties {
	properties := accounts.StorageServiceProperties{
		StaticWebsite: &accounts.StaticWebsite{
			Enabled: false,
		},
	}
	if len(input) == 0 {
		return properties
	}

	properties.StaticWebsite.Enabled = true

	// @tombuildsstuff: this looks weird, doesn't it?
	// Since the presence of this block signifies the website's enabled however all fields within it are optional
	// TF Core returns a nil object when there's no keys defined within the block, rather than an empty map. As
	// such this hack allows us to have a Static Website block with only Enabled configured, without the optional
	// inner properties.
	if val := input[0]; val != nil {
		attr := val.(map[string]interface{})
		if v, ok := attr["index_document"]; ok {
			properties.StaticWebsite.IndexDocument = v.(string)
		}

		if v, ok := attr["error_404_document"]; ok {
			properties.StaticWebsite.ErrorDocument404Path = v.(string)
		}
	}

	return properties
}

func flattenStorageAccountNetworkRules(input *storage.NetworkRuleSet) []interface{} {
	if input == nil {
		return []interface{}{}
	}

	networkRules := make(map[string]interface{})

	networkRules["ip_rules"] = schema.NewSet(schema.HashString, flattenStorageAccountIPRules(input.IPRules))
	networkRules["virtual_network_subnet_ids"] = schema.NewSet(schema.HashString, flattenStorageAccountVirtualNetworks(input.VirtualNetworkRules))
	networkRules["bypass"] = schema.NewSet(schema.HashString, flattenStorageAccountBypass(input.Bypass))
	networkRules["default_action"] = string(input.DefaultAction)

	return []interface{}{networkRules}
}

func flattenStorageAccountIPRules(input *[]storage.IPRule) []interface{} {
	if input == nil {
		return []interface{}{}
	}

	ipRules := make([]interface{}, 0)
	for _, ipRule := range *input {
		if ipRule.IPAddressOrRange == nil {
			continue
		}

		ipRules = append(ipRules, *ipRule.IPAddressOrRange)
	}

	return ipRules
}

func flattenStorageAccountVirtualNetworks(input *[]storage.VirtualNetworkRule) []interface{} {
	if input == nil {
		return []interface{}{}
	}

	virtualNetworks := make([]interface{}, 0)
	for _, virtualNetwork := range *input {
		if virtualNetwork.VirtualNetworkResourceID == nil {
			continue
		}

		virtualNetworks = append(virtualNetworks, *virtualNetwork.VirtualNetworkResourceID)
	}

	return virtualNetworks
}

func flattenBlobProperties(input storage.BlobServiceProperties) []interface{} {
	if input.BlobServicePropertiesProperties == nil {
		return []interface{}{}
	}

	flattenedCorsRules := make([]interface{}, 0)
	if corsRules := input.BlobServicePropertiesProperties.Cors; corsRules != nil {
		flattenedCorsRules = flattenBlobPropertiesCorsRule(corsRules)
	}

	flattenedDeletePolicy := make([]interface{}, 0)
	if deletePolicy := input.BlobServicePropertiesProperties.DeleteRetentionPolicy; deletePolicy != nil {
		flattenedDeletePolicy = flattenBlobPropertiesDeleteRetentionPolicy(deletePolicy)
	}

	flattenedContainerDeletePolicy := make([]interface{}, 0)
	if containerDeletePolicy := input.BlobServicePropertiesProperties.ContainerDeleteRetentionPolicy; containerDeletePolicy != nil {
		flattenedContainerDeletePolicy = flattenBlobPropertiesDeleteRetentionPolicy(containerDeletePolicy)
	}

	versioning := false
	if input.BlobServicePropertiesProperties.IsVersioningEnabled != nil {
		versioning = *input.BlobServicePropertiesProperties.IsVersioningEnabled
	}

	var defaultServiceVersion string
	if input.BlobServicePropertiesProperties.DefaultServiceVersion != nil {
		defaultServiceVersion = *input.BlobServicePropertiesProperties.DefaultServiceVersion
	}

	var LastAccessTimeTrackingPolicy bool
	if v := input.BlobServicePropertiesProperties.LastAccessTimeTrackingPolicy; v != nil && v.Enable != nil {
		LastAccessTimeTrackingPolicy = *v.Enable
	}

	return []interface{}{
		map[string]interface{}{
			"cors_rule":                         flattenedCorsRules,
			"delete_retention_policy":           flattenedDeletePolicy,
			"versioning_enabled":                versioning,
			"default_service_version":           defaultServiceVersion,
			"last_access_time_enabled":          LastAccessTimeTrackingPolicy,
			"container_delete_retention_policy": flattenedContainerDeletePolicy,
		},
	}
}

func flattenBlobPropertiesCorsRule(input *storage.CorsRules) []interface{} {
	corsRules := make([]interface{}, 0)

	if input == nil || input.CorsRules == nil {
		return corsRules
	}

	for _, corsRule := range *input.CorsRules {
		allowedOrigins := make([]string, 0)
		if corsRule.AllowedOrigins != nil {
			allowedOrigins = *corsRule.AllowedOrigins
		}

		allowedMethods := make([]string, 0)
		if corsRule.AllowedMethods != nil {
			allowedMethods = *corsRule.AllowedMethods
		}

		allowedHeaders := make([]string, 0)
		if corsRule.AllowedHeaders != nil {
			allowedHeaders = *corsRule.AllowedHeaders
		}

		exposedHeaders := make([]string, 0)
		if corsRule.ExposedHeaders != nil {
			exposedHeaders = *corsRule.ExposedHeaders
		}

		maxAgeInSeconds := 0
		if corsRule.MaxAgeInSeconds != nil {
			maxAgeInSeconds = int(*corsRule.MaxAgeInSeconds)
		}

		corsRules = append(corsRules, map[string]interface{}{
			"allowed_headers":    allowedHeaders,
			"allowed_origins":    allowedOrigins,
			"allowed_methods":    allowedMethods,
			"exposed_headers":    exposedHeaders,
			"max_age_in_seconds": maxAgeInSeconds,
		})
	}

	return corsRules
}

func flattenBlobPropertiesDeleteRetentionPolicy(input *storage.DeleteRetentionPolicy) []interface{} {
	deleteRetentionPolicy := make([]interface{}, 0)

	if input == nil {
		return deleteRetentionPolicy
	}

	if enabled := input.Enabled; enabled != nil && *enabled {
		days := 0
		if input.Days != nil {
			days = int(*input.Days)
		}

		deleteRetentionPolicy = append(deleteRetentionPolicy, map[string]interface{}{
			"days": days,
		})
	}

	return deleteRetentionPolicy
}

func flattenQueueProperties(input *queues.StorageServiceProperties) []interface{} {
	if input == nil {
		return []interface{}{}
	}

	queueProperties := make(map[string]interface{})

	if cors := input.Cors; cors != nil {
		if len(cors.CorsRule) > 0 {
			if cors.CorsRule[0].AllowedOrigins != "" {
				queueProperties["cors_rule"] = flattenQueuePropertiesCorsRule(input.Cors.CorsRule)
			}
		}
	}

	if logging := input.Logging; logging != nil {
		if logging.Version != "" {
			queueProperties["logging"] = flattenQueuePropertiesLogging(*logging)
		}
	}

	if hourMetrics := input.HourMetrics; hourMetrics != nil {
		if hourMetrics.Version != "" {
			queueProperties["hour_metrics"] = flattenQueuePropertiesMetrics(*hourMetrics)
		}
	}

	if minuteMetrics := input.MinuteMetrics; minuteMetrics != nil {
		if minuteMetrics.Version != "" {
			queueProperties["minute_metrics"] = flattenQueuePropertiesMetrics(*minuteMetrics)
		}
	}

	if len(queueProperties) == 0 {
		return []interface{}{}
	}
	return []interface{}{queueProperties}
}

func flattenQueuePropertiesMetrics(input queues.MetricsConfig) []interface{} {
	metrics := make(map[string]interface{})

	metrics["version"] = input.Version
	metrics["enabled"] = input.Enabled

	if input.IncludeAPIs != nil {
		metrics["include_apis"] = *input.IncludeAPIs
	}

	if input.RetentionPolicy.Enabled {
		metrics["retention_policy_days"] = input.RetentionPolicy.Days
	}

	return []interface{}{metrics}
}

func flattenQueuePropertiesCorsRule(input []queues.CorsRule) []interface{} {
	corsRules := make([]interface{}, 0)

	for _, corsRule := range input {
		attr := make(map[string]interface{})

		attr["allowed_origins"] = flattenCorsProperty(corsRule.AllowedOrigins)
		attr["allowed_methods"] = flattenCorsProperty(corsRule.AllowedMethods)
		attr["allowed_headers"] = flattenCorsProperty(corsRule.AllowedHeaders)
		attr["exposed_headers"] = flattenCorsProperty(corsRule.ExposedHeaders)
		attr["max_age_in_seconds"] = corsRule.MaxAgeInSeconds

		corsRules = append(corsRules, attr)
	}

	return corsRules
}

func flattenQueuePropertiesLogging(input queues.LoggingConfig) []interface{} {
	logging := make(map[string]interface{})

	logging["version"] = input.Version
	logging["delete"] = input.Delete
	logging["read"] = input.Read
	logging["write"] = input.Write

	if input.RetentionPolicy.Enabled {
		logging["retention_policy_days"] = input.RetentionPolicy.Days
	}

	return []interface{}{logging}
}

func flattenCorsProperty(input string) []interface{} {
	results := make([]interface{}, 0, len(input))

	origins := strings.Split(input, ",")
	for _, origin := range origins {
		results = append(results, origin)
	}

	return results
}

func flattenStaticWebsiteProperties(input accounts.GetServicePropertiesResult) []interface{} {
	if storageServiceProps := input.StorageServiceProperties; storageServiceProps != nil {
		if staticWebsite := storageServiceProps.StaticWebsite; staticWebsite != nil {
			if !staticWebsite.Enabled {
				return []interface{}{}
			}

			return []interface{}{
				map[string]interface{}{
					"index_document":     staticWebsite.IndexDocument,
					"error_404_document": staticWebsite.ErrorDocument404Path,
				},
			}
		}
	}
	return []interface{}{}
}

func flattenStorageAccountBypass(input storage.Bypass) []interface{} {
	bypassValues := strings.Split(string(input), ", ")
	bypass := make([]interface{}, len(bypassValues))

	for i, value := range bypassValues {
		bypass[i] = value
	}

	return bypass
}

func expandAzureRmStorageAccountIdentity(d *schema.ResourceData) *storage.Identity {
	identities := d.Get("identity").([]interface{})
	identity := identities[0].(map[string]interface{})
	identityType := identity["type"].(string)
	return &storage.Identity{
		Type: storage.IdentityType(identityType),
	}
}

func flattenAzureRmStorageAccountIdentity(identity *storage.Identity) []interface{} {
	if identity == nil {
		return make([]interface{}, 0)
	}

	result := make(map[string]interface{})
	if identity.Type != "" {
		result["type"] = string(identity.Type)
	}
	if identity.PrincipalID != nil {
		result["principal_id"] = *identity.PrincipalID
	}
	if identity.TenantID != nil {
		result["tenant_id"] = *identity.TenantID
	}

	return []interface{}{result}
}

func getBlobConnectionString(blobEndpoint *string, acctName *string, acctKey *string) string {
	var endpoint string
	if blobEndpoint != nil {
		endpoint = *blobEndpoint
	}

	var name string
	if acctName != nil {
		name = *acctName
	}

	var key string
	if acctKey != nil {
		key = *acctKey
	}

	return fmt.Sprintf("DefaultEndpointsProtocol=https;BlobEndpoint=%s;AccountName=%s;AccountKey=%s", endpoint, name, key)
}

func flattenAndSetAzureRmStorageAccountPrimaryEndpoints(d *schema.ResourceData, primary *storage.Endpoints) error {
	if primary == nil {
		return fmt.Errorf("primary endpoints should not be empty")
	}

	if err := setEndpointAndHost(d, "primary", primary.Blob, "blob"); err != nil {
		return err
	}
	if err := setEndpointAndHost(d, "primary", primary.Dfs, "dfs"); err != nil {
		return err
	}
	if err := setEndpointAndHost(d, "primary", primary.File, "file"); err != nil {
		return err
	}
	if err := setEndpointAndHost(d, "primary", primary.Queue, "queue"); err != nil {
		return err
	}
	if err := setEndpointAndHost(d, "primary", primary.Table, "table"); err != nil {
		return err
	}
	if err := setEndpointAndHost(d, "primary", primary.Web, "web"); err != nil {
		return err
	}

	return nil
}

func flattenAndSetAzureRmStorageAccountSecondaryEndpoints(d *schema.ResourceData, secondary *storage.Endpoints) error {
	if secondary == nil {
		return nil
	}

	if err := setEndpointAndHost(d, "secondary", secondary.Blob, "blob"); err != nil {
		return err
	}
	if err := setEndpointAndHost(d, "secondary", secondary.Dfs, "dfs"); err != nil {
		return err
	}
	if err := setEndpointAndHost(d, "secondary", secondary.File, "file"); err != nil {
		return err
	}
	if err := setEndpointAndHost(d, "secondary", secondary.Queue, "queue"); err != nil {
		return err
	}
	if err := setEndpointAndHost(d, "secondary", secondary.Table, "table"); err != nil {
		return err
	}
	if err := setEndpointAndHost(d, "secondary", secondary.Web, "web"); err != nil {
		return err
	}
	return nil
}

func setEndpointAndHost(d *schema.ResourceData, ordinalString string, endpointType *string, typeString string) error {
	var endpoint, host string
	if v := endpointType; v != nil {
		endpoint = *v

		u, err := url.Parse(*v)
		if err != nil {
			return fmt.Errorf("invalid %s endpoint for parsing: %q", typeString, *v)
		}
		host = u.Host
	}

	// lintignore: R001
	d.Set(fmt.Sprintf("%s_%s_endpoint", ordinalString, typeString), endpoint)
	// lintignore: R001
	d.Set(fmt.Sprintf("%s_%s_host", ordinalString, typeString), host)
	return nil
}<|MERGE_RESOLUTION|>--- conflicted
+++ resolved
@@ -1572,38 +1572,6 @@
 	return &blobCorsRules
 }
 
-<<<<<<< HEAD
-func expandBlobPropertiesChangeFeed(inputs []interface{}, isHnsEnabled bool, accountKind string) (*storage.ChangeFeed, error) {
-	if len(inputs) == 0 {
-		return &storage.ChangeFeed{
-			Enabled: utils.Bool(false),
-		}, nil
-	}
-
-	if isHnsEnabled {
-		return nil, fmt.Errorf("`change_feed` in `blob_properties` cannot be enabled when `is_hns_enabled` is enabled")
-	}
-
-	if accountKind != string(storage.BlobStorage) && accountKind != string(storage.StorageV2) {
-		return nil, fmt.Errorf("`change_feed` can only be configured when `account_kind` is set to `BlobStorage` or `StorageV2`")
-	}
-
-	result := storage.ChangeFeed{
-		Enabled: utils.Bool(true),
-	}
-
-	if inputs[0] != nil {
-		input := inputs[0].(map[string]interface{})
-		if v, ok := input["retention_in_days"].(int); ok && v != 0 {
-			result.RetentionInDays = utils.Int32(int32(v))
-		}
-	}
-
-	return &result, nil
-}
-
-=======
->>>>>>> 57d84d75
 func expandQueueProperties(input []interface{}) (queues.StorageServiceProperties, error) {
 	var err error
 	properties := queues.StorageServiceProperties{
