package storage

import (
	"github.com/hashicorp/terraform-plugin-sdk/helper/schema"
)

type Registration struct{}

// Name is the name of this Service
func (r Registration) Name() string {
	return "Storage"
}

// WebsiteCategories returns a list of categories which can be used for the sidebar
func (r Registration) WebsiteCategories() []string {
	return []string{
		"Storage",
	}
}

// SupportedDataSources returns the supported Data Sources supported by this Service
func (r Registration) SupportedDataSources() map[string]*schema.Resource {
	return map[string]*schema.Resource{
		"azurerm_storage_account_blob_container_sas": dataSourceArmStorageAccountBlobContainerSharedAccessSignature(),
		"azurerm_storage_account_sas":                dataSourceArmStorageAccountSharedAccessSignature(),
		"azurerm_storage_account":                    dataSourceArmStorageAccount(),
		"azurerm_storage_container":                  dataSourceArmStorageContainer(),
		"azurerm_storage_management_policy":          dataSourceArmStorageManagementPolicy(),
	}
}

// SupportedResources returns the supported Resources supported by this Service
func (r Registration) SupportedResources() map[string]*schema.Resource {
	return map[string]*schema.Resource{
<<<<<<< HEAD
		"azurerm_hpc_cache":                         resourceArmHPCCache(),
		"azurerm_storage_account":                   resourceArmStorageAccount(),
		"azurerm_storage_account_network_rules":     resourceArmStorageAccountNetworkRules(),
		"azurerm_storage_blob":                      resourceArmStorageBlob(),
		"azurerm_storage_container":                 resourceArmStorageContainer(),
		"azurerm_storage_data_lake_gen2_filesystem": resourceArmStorageDataLakeGen2FileSystem(),
		"azurerm_storage_management_policy":         resourceArmStorageManagementPolicy(),
		"azurerm_storage_queue":                     resourceArmStorageQueue(),
		"azurerm_storage_share":                     resourceArmStorageShare(),
		"azurerm_storage_share_directory":           resourceArmStorageShareDirectory(),
		"azurerm_storage_table":                     resourceArmStorageTable(),
		"azurerm_storage_table_entity":              resourceArmStorageTableEntity(),
=======
		"azurerm_storage_account":                      resourceArmStorageAccount(),
		"azurerm_storage_account_customer_managed_key": resourceArmStorageAccountCustomerManagedKey(),
		"azurerm_storage_account_network_rules":        resourceArmStorageAccountNetworkRules(),
		"azurerm_storage_blob":                         resourceArmStorageBlob(),
		"azurerm_storage_container":                    resourceArmStorageContainer(),
		"azurerm_storage_data_lake_gen2_filesystem":    resourceArmStorageDataLakeGen2FileSystem(),
		"azurerm_storage_management_policy":            resourceArmStorageManagementPolicy(),
		"azurerm_storage_queue":                        resourceArmStorageQueue(),
		"azurerm_storage_share":                        resourceArmStorageShare(),
		"azurerm_storage_share_directory":              resourceArmStorageShareDirectory(),
		"azurerm_storage_table":                        resourceArmStorageTable(),
		"azurerm_storage_table_entity":                 resourceArmStorageTableEntity(),
>>>>>>> 66378cc7
	}
}<|MERGE_RESOLUTION|>--- conflicted
+++ resolved
@@ -32,20 +32,7 @@
 // SupportedResources returns the supported Resources supported by this Service
 func (r Registration) SupportedResources() map[string]*schema.Resource {
 	return map[string]*schema.Resource{
-<<<<<<< HEAD
-		"azurerm_hpc_cache":                         resourceArmHPCCache(),
-		"azurerm_storage_account":                   resourceArmStorageAccount(),
-		"azurerm_storage_account_network_rules":     resourceArmStorageAccountNetworkRules(),
-		"azurerm_storage_blob":                      resourceArmStorageBlob(),
-		"azurerm_storage_container":                 resourceArmStorageContainer(),
-		"azurerm_storage_data_lake_gen2_filesystem": resourceArmStorageDataLakeGen2FileSystem(),
-		"azurerm_storage_management_policy":         resourceArmStorageManagementPolicy(),
-		"azurerm_storage_queue":                     resourceArmStorageQueue(),
-		"azurerm_storage_share":                     resourceArmStorageShare(),
-		"azurerm_storage_share_directory":           resourceArmStorageShareDirectory(),
-		"azurerm_storage_table":                     resourceArmStorageTable(),
-		"azurerm_storage_table_entity":              resourceArmStorageTableEntity(),
-=======
+		"azurerm_hpc_cache":                            resourceArmHPCCache(),
 		"azurerm_storage_account":                      resourceArmStorageAccount(),
 		"azurerm_storage_account_customer_managed_key": resourceArmStorageAccountCustomerManagedKey(),
 		"azurerm_storage_account_network_rules":        resourceArmStorageAccountNetworkRules(),
@@ -58,6 +45,5 @@
 		"azurerm_storage_share_directory":              resourceArmStorageShareDirectory(),
 		"azurerm_storage_table":                        resourceArmStorageTable(),
 		"azurerm_storage_table_entity":                 resourceArmStorageTableEntity(),
->>>>>>> 66378cc7
 	}
 }