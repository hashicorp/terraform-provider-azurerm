package storage_test

import (
	"context"
	"fmt"
	"regexp"
	"testing"

	"github.com/terraform-providers/terraform-provider-azurerm/azurerm/helpers/validate"
	"github.com/terraform-providers/terraform-provider-azurerm/azurerm/internal/acceptance"
	"github.com/terraform-providers/terraform-provider-azurerm/azurerm/internal/acceptance/check"
	"github.com/terraform-providers/terraform-provider-azurerm/azurerm/internal/clients"
	"github.com/terraform-providers/terraform-provider-azurerm/azurerm/internal/services/storage/parse"
	"github.com/terraform-providers/terraform-provider-azurerm/azurerm/internal/tf/pluginsdk"
	"github.com/terraform-providers/terraform-provider-azurerm/azurerm/utils"
)

type StorageAccountResource struct{}

func TestAccStorageAccount_basic(t *testing.T) {
	data := acceptance.BuildTestData(t, "azurerm_storage_account", "test")
	r := StorageAccountResource{}

	data.ResourceTest(t, r, []acceptance.TestStep{
		{
			Config: r.basic(data),
			Check: acceptance.ComposeTestCheckFunc(
				check.That(data.ResourceName).ExistsInAzure(r),
				check.That(data.ResourceName).Key("account_tier").HasValue("Standard"),
				check.That(data.ResourceName).Key("account_replication_type").HasValue("LRS"),
				check.That(data.ResourceName).Key("tags.%").HasValue("1"),
				check.That(data.ResourceName).Key("tags.environment").HasValue("production"),
			),
		},
		data.ImportStep(),
		{
			Config: r.update(data),
			Check: acceptance.ComposeTestCheckFunc(
				check.That(data.ResourceName).ExistsInAzure(r),
				check.That(data.ResourceName).Key("account_tier").HasValue("Standard"),
				check.That(data.ResourceName).Key("account_replication_type").HasValue("GRS"),
				check.That(data.ResourceName).Key("tags.%").HasValue("1"),
				check.That(data.ResourceName).Key("tags.environment").HasValue("staging"),
			),
		},
	})
}

func TestAccStorageAccount_requiresImport(t *testing.T) {
	data := acceptance.BuildTestData(t, "azurerm_storage_account", "test")
	r := StorageAccountResource{}

	data.ResourceTest(t, r, []acceptance.TestStep{
		{
			Config: r.basic(data),
			Check: acceptance.ComposeTestCheckFunc(
				check.That(data.ResourceName).ExistsInAzure(r),
			),
		},
		data.RequiresImportErrorStep(r.requiresImport),
	})
}

func TestAccStorageAccount_tagCount(t *testing.T) {
	data := acceptance.BuildTestData(t, "azurerm_storage_account", "test")
	r := StorageAccountResource{}

	data.ResourceTest(t, r, []acceptance.TestStep{
		{
			Config: r.tagCount(data),
			Check: acceptance.ComposeTestCheckFunc(
				check.That(data.ResourceName).ExistsInAzure(r),
			),
		},
		data.ImportStep(),
	})
}

func TestAccStorageAccount_writeLock(t *testing.T) {
	data := acceptance.BuildTestData(t, "azurerm_storage_account", "test")
	r := StorageAccountResource{}

	data.ResourceTest(t, r, []acceptance.TestStep{
		{
			Config: r.writeLock(data),
		},
		{
			// works around a bug in the test suite where the Storage Account won't be re-read after the Lock's provisioned
			Config: r.writeLock(data),
			Check: acceptance.ComposeTestCheckFunc(
				check.That(data.ResourceName).ExistsInAzure(r),
				check.That(data.ResourceName).Key("account_tier").HasValue("Standard"),
				check.That(data.ResourceName).Key("account_replication_type").HasValue("LRS"),
				check.That(data.ResourceName).Key("tags.%").HasValue("1"),
				check.That(data.ResourceName).Key("tags.environment").HasValue("production"),
				check.That(data.ResourceName).Key("primary_connection_string").IsEmpty(),
				check.That(data.ResourceName).Key("secondary_connection_string").IsEmpty(),
				check.That(data.ResourceName).Key("primary_blob_connection_string").IsEmpty(),
				check.That(data.ResourceName).Key("secondary_blob_connection_string").IsEmpty(),
				check.That(data.ResourceName).Key("primary_access_key").IsEmpty(),
				check.That(data.ResourceName).Key("secondary_access_key").IsEmpty(),
			),
		},
		data.ImportStep(),
	})
}

func TestAccStorageAccount_premium(t *testing.T) {
	data := acceptance.BuildTestData(t, "azurerm_storage_account", "test")
	r := StorageAccountResource{}

	data.ResourceTest(t, r, []acceptance.TestStep{
		{
			Config: r.premium(data),
			Check: acceptance.ComposeTestCheckFunc(
				check.That(data.ResourceName).ExistsInAzure(r),
				check.That(data.ResourceName).Key("account_tier").HasValue("Premium"),
				check.That(data.ResourceName).Key("account_replication_type").HasValue("LRS"),
				check.That(data.ResourceName).Key("tags.%").HasValue("1"),
				check.That(data.ResourceName).Key("tags.environment").HasValue("production"),
			),
		},
		data.ImportStep(),
	})
}

func TestAccStorageAccount_disappears(t *testing.T) {
	data := acceptance.BuildTestData(t, "azurerm_storage_account", "test")
	r := StorageAccountResource{}

	data.ResourceTest(t, r, []acceptance.TestStep{
		data.DisappearsStep(acceptance.DisappearsStepData{
			Config:       r.basic,
			TestResource: r,
		}),
	})
}

func TestAccStorageAccount_blobConnectionString(t *testing.T) {
	data := acceptance.BuildTestData(t, "azurerm_storage_account", "test")
	r := StorageAccountResource{}

	data.ResourceTest(t, r, []acceptance.TestStep{
		{
			Config: r.basic(data),
			Check: acceptance.ComposeTestCheckFunc(check.That(data.ResourceName).ExistsInAzure(r),
				check.That(data.ResourceName).Key("primary_blob_connection_string").Exists(),
			),
		},
	})
}

func TestAccStorageAccount_enableHttpsTrafficOnly(t *testing.T) {
	data := acceptance.BuildTestData(t, "azurerm_storage_account", "test")
	r := StorageAccountResource{}

	data.ResourceTest(t, r, []acceptance.TestStep{
		{
			Config: r.enableHttpsTrafficOnly(data),
			Check: acceptance.ComposeTestCheckFunc(
				check.That(data.ResourceName).ExistsInAzure(r),
				check.That(data.ResourceName).Key("enable_https_traffic_only").HasValue("true"),
			),
		},
		data.ImportStep(),
		{
			Config: r.enableHttpsTrafficOnlyDisabled(data),
			Check: acceptance.ComposeTestCheckFunc(
				check.That(data.ResourceName).ExistsInAzure(r),
				check.That(data.ResourceName).Key("enable_https_traffic_only").HasValue("false"),
			),
		},
	})
}

func TestAccStorageAccount_minTLSVersion(t *testing.T) {
	data := acceptance.BuildTestData(t, "azurerm_storage_account", "test")
	r := StorageAccountResource{}

	data.ResourceTest(t, r, []acceptance.TestStep{
		{
			Config: r.basic(data),
			Check: acceptance.ComposeTestCheckFunc(
				check.That(data.ResourceName).ExistsInAzure(r),
			),
		},
		data.ImportStep(),
		{
			Config: r.minTLSVersion(data, "TLS1_0"),
			Check: acceptance.ComposeTestCheckFunc(
				check.That(data.ResourceName).ExistsInAzure(r),
			),
		},
		data.ImportStep(),
		{
			Config: r.minTLSVersion(data, "TLS1_1"),
			Check: acceptance.ComposeTestCheckFunc(
				check.That(data.ResourceName).ExistsInAzure(r),
			),
		},
		data.ImportStep(),
		{
			Config: r.minTLSVersion(data, "TLS1_2"),
			Check: acceptance.ComposeTestCheckFunc(
				check.That(data.ResourceName).ExistsInAzure(r),
			),
		},
		data.ImportStep(),
		{
			Config: r.minTLSVersion(data, "TLS1_1"),
			Check: acceptance.ComposeTestCheckFunc(
				check.That(data.ResourceName).ExistsInAzure(r),
			),
		},
	})
}

func TestAccStorageAccount_allowBlobPublicAccess(t *testing.T) {
	data := acceptance.BuildTestData(t, "azurerm_storage_account", "test")
	r := StorageAccountResource{}

	data.ResourceTest(t, r, []acceptance.TestStep{
		{
			Config: r.basic(data),
			Check: acceptance.ComposeTestCheckFunc(
				check.That(data.ResourceName).ExistsInAzure(r),
				check.That(data.ResourceName).Key("allow_blob_public_access").HasValue("false"),
			),
		},
		data.ImportStep(),
		{
			Config: r.allowBlobPublicAccess(data),
			Check: acceptance.ComposeTestCheckFunc(
				check.That(data.ResourceName).ExistsInAzure(r),
				check.That(data.ResourceName).Key("allow_blob_public_access").HasValue("true"),
			),
		},
		data.ImportStep(),
		{
			Config: r.disallowBlobPublicAccess(data),
			Check: acceptance.ComposeTestCheckFunc(
				check.That(data.ResourceName).ExistsInAzure(r),
				check.That(data.ResourceName).Key("allow_blob_public_access").HasValue("false"),
			),
		},
	})
}

func TestAccStorageAccount_isHnsEnabled(t *testing.T) {
	data := acceptance.BuildTestData(t, "azurerm_storage_account", "test")
	r := StorageAccountResource{}

	data.ResourceTest(t, r, []acceptance.TestStep{
		{
			Config: r.isHnsEnabledTrue(data),
			Check: acceptance.ComposeTestCheckFunc(
				check.That(data.ResourceName).ExistsInAzure(r),
				check.That(data.ResourceName).Key("is_hns_enabled").HasValue("true"),
			),
		},
		data.ImportStep(),
		{
			Config: r.isHnsEnabledFalse(data),
			Check: acceptance.ComposeTestCheckFunc(
				check.That(data.ResourceName).ExistsInAzure(r),
				check.That(data.ResourceName).Key("is_hns_enabled").HasValue("false"),
			),
		},
	})
}

func TestAccStorageAccount_isNFSv3Enabled(t *testing.T) {
	data := acceptance.BuildTestData(t, "azurerm_storage_account", "test")
	r := StorageAccountResource{}

	data.ResourceTest(t, r, []acceptance.TestStep{
		{
			Config: r.isNFSv3Enabled(data),
			Check: acceptance.ComposeTestCheckFunc(
				check.That(data.ResourceName).ExistsInAzure(r),
			),
		},
		data.ImportStep(),
	})
}

func TestAccStorageAccount_blobStorageWithUpdate(t *testing.T) {
	data := acceptance.BuildTestData(t, "azurerm_storage_account", "test")
	r := StorageAccountResource{}

	data.ResourceTest(t, r, []acceptance.TestStep{
		{
			Config: r.blobStorage(data),
			Check: acceptance.ComposeTestCheckFunc(
				check.That(data.ResourceName).ExistsInAzure(r),
				check.That(data.ResourceName).Key("account_kind").HasValue("BlobStorage"),
				check.That(data.ResourceName).Key("access_tier").HasValue("Hot"),
			),
		},
		data.ImportStep(),
		{
			Config: r.blobStorageUpdate(data),
			Check: acceptance.ComposeTestCheckFunc(
				check.That(data.ResourceName).ExistsInAzure(r),
				check.That(data.ResourceName).Key("access_tier").HasValue("Cool"),
			),
		},
	})
}

func TestAccStorageAccount_blockBlobStorage(t *testing.T) {
	data := acceptance.BuildTestData(t, "azurerm_storage_account", "test")
	r := StorageAccountResource{}

	data.ResourceTest(t, r, []acceptance.TestStep{
		{
			Config: r.blockBlobStorage(data),
			Check: acceptance.ComposeTestCheckFunc(
				check.That(data.ResourceName).ExistsInAzure(r),
				check.That(data.ResourceName).Key("account_kind").HasValue("BlockBlobStorage"),
				check.That(data.ResourceName).Key("access_tier").IsEmpty(),
			),
		},
		data.ImportStep(),
	})
}

func TestAccStorageAccount_fileStorageWithUpdate(t *testing.T) {
	data := acceptance.BuildTestData(t, "azurerm_storage_account", "test")
	r := StorageAccountResource{}

	data.ResourceTest(t, r, []acceptance.TestStep{
		{
			Config: r.fileStorage(data),
			Check: acceptance.ComposeTestCheckFunc(
				check.That(data.ResourceName).ExistsInAzure(r),
				check.That(data.ResourceName).Key("account_kind").HasValue("FileStorage"),
				check.That(data.ResourceName).Key("account_tier").HasValue("Premium"),
				check.That(data.ResourceName).Key("access_tier").HasValue("Hot"),
			),
		},
		data.ImportStep(),
		{
			Config: r.fileStorageUpdate(data),
			Check: acceptance.ComposeTestCheckFunc(
				check.That(data.ResourceName).ExistsInAzure(r),
				check.That(data.ResourceName).Key("account_tier").HasValue("Premium"),
				check.That(data.ResourceName).Key("access_tier").HasValue("Cool"),
			),
		},
	})
}

func TestAccStorageAccount_storageV2WithUpdate(t *testing.T) {
	data := acceptance.BuildTestData(t, "azurerm_storage_account", "test")
	r := StorageAccountResource{}

	data.ResourceTest(t, r, []acceptance.TestStep{
		{
			Config: r.storageV2(data),
			Check: acceptance.ComposeTestCheckFunc(
				check.That(data.ResourceName).ExistsInAzure(r),
				check.That(data.ResourceName).Key("account_kind").HasValue("StorageV2"),
				check.That(data.ResourceName).Key("access_tier").HasValue("Hot"),
			),
		},
		data.ImportStep(),
		{
			Config: r.storageV2Update(data),
			Check: acceptance.ComposeTestCheckFunc(
				check.That(data.ResourceName).ExistsInAzure(r),
				check.That(data.ResourceName).Key("access_tier").HasValue("Cool"),
			),
		},
	})
}

func TestAccStorageAccount_storageV1ToV2Update(t *testing.T) {
	data := acceptance.BuildTestData(t, "azurerm_storage_account", "test")
	r := StorageAccountResource{}

	data.ResourceTest(t, r, []acceptance.TestStep{
		{
			Config: r.storageToV2Prep(data),
			Check: acceptance.ComposeTestCheckFunc(
				check.That(data.ResourceName).ExistsInAzure(r),
				check.That(data.ResourceName).Key("account_kind").HasValue("Storage"),
			),
		},
		data.ImportStep(),
		{
			Config: r.storageToV2Update(data),
			Check: acceptance.ComposeTestCheckFunc(
				check.That(data.ResourceName).ExistsInAzure(r),
				check.That(data.ResourceName).Key("account_kind").HasValue("StorageV2"),
			),
		},
		data.ImportStep(),
	})
}

func TestAccStorageAccount_NonStandardCasing(t *testing.T) {
	data := acceptance.BuildTestData(t, "azurerm_storage_account", "test")
	r := StorageAccountResource{}

	data.ResourceTest(t, r, []acceptance.TestStep{
		{
			Config: r.nonStandardCasing(data),
			Check: acceptance.ComposeTestCheckFunc(
				check.That(data.ResourceName).ExistsInAzure(r),
			),
		},
		data.ImportStep(),
		{
			Config:             r.nonStandardCasing(data),
			PlanOnly:           true,
			ExpectNonEmptyPlan: false,
		},
	})
}

func TestAccStorageAccount_systemAssignedIdentity(t *testing.T) {
	data := acceptance.BuildTestData(t, "azurerm_storage_account", "test")
	r := StorageAccountResource{}

	data.ResourceTest(t, r, []acceptance.TestStep{
		{
<<<<<<< HEAD
			Config: r.systemAssignedIdentity(data),
			Check: resource.ComposeTestCheckFunc(
=======
			Config: r.identity(data),
			Check: acceptance.ComposeTestCheckFunc(
>>>>>>> 0a29f734
				check.That(data.ResourceName).ExistsInAzure(r),
				check.That(data.ResourceName).Key("identity.0.type").HasValue("SystemAssigned"),
				check.That(data.ResourceName).Key("identity.0.principal_id").MatchesRegex(validate.UUIDRegExp),
				check.That(data.ResourceName).Key("identity.0.tenant_id").MatchesRegex(validate.UUIDRegExp),
			),
		},
	})
}

func TestAccStorageAccount_userAssignedIdentity(t *testing.T) {
	data := acceptance.BuildTestData(t, "azurerm_storage_account", "test")
	r := StorageAccountResource{}

	data.ResourceTest(t, r, []resource.TestStep{
		{
			Config: r.userAssignedIdentity(data),
			Check: resource.ComposeTestCheckFunc(
				check.That(data.ResourceName).ExistsInAzure(r),
			),
		},
	})
}

func TestAccStorageAccount_systemAssignedUserAssignedIdentity(t *testing.T) {
	data := acceptance.BuildTestData(t, "azurerm_storage_account", "test")
	r := StorageAccountResource{}

	data.ResourceTest(t, r, []resource.TestStep{
		{
			Config: r.systemAssignedUserAssignedIdentity(data),
			Check: resource.ComposeTestCheckFunc(
				check.That(data.ResourceName).ExistsInAzure(r),
				check.That(data.ResourceName).Key("identity.0.principal_id").MatchesRegex(validate.UUIDRegExp),
				check.That(data.ResourceName).Key("identity.0.tenant_id").MatchesRegex(validate.UUIDRegExp),
			),
		},
	})
}

func TestAccStorageAccount_updateResourceByEnablingIdentity(t *testing.T) {
	data := acceptance.BuildTestData(t, "azurerm_storage_account", "test")
	r := StorageAccountResource{}

	data.ResourceTest(t, r, []acceptance.TestStep{
		{
<<<<<<< HEAD
			Config: r.identityDisabled(data),
			Check: resource.ComposeTestCheckFunc(
=======
			Config: r.basic(data),
			Check: acceptance.ComposeTestCheckFunc(
>>>>>>> 0a29f734
				check.That(data.ResourceName).ExistsInAzure(r),
			),
		},
		{
<<<<<<< HEAD
			Config: r.systemAssignedIdentity(data),
			Check: resource.ComposeTestCheckFunc(
=======
			Config: r.identity(data),
			Check: acceptance.ComposeTestCheckFunc(
>>>>>>> 0a29f734
				check.That(data.ResourceName).ExistsInAzure(r),
				check.That(data.ResourceName).Key("identity.0.principal_id").MatchesRegex(validate.UUIDRegExp),
				check.That(data.ResourceName).Key("identity.0.tenant_id").MatchesRegex(validate.UUIDRegExp),
			),
		},
		{
			Config: r.userAssignedIdentity(data),
			Check: resource.ComposeTestCheckFunc(
				check.That(data.ResourceName).ExistsInAzure(r),
			),
		},
		{
			Config: r.systemAssignedUserAssignedIdentity(data),
			Check: resource.ComposeTestCheckFunc(
				check.That(data.ResourceName).ExistsInAzure(r),
				check.That(data.ResourceName).Key("identity.0.principal_id").MatchesRegex(validate.UUIDRegExp),
				check.That(data.ResourceName).Key("identity.0.tenant_id").MatchesRegex(validate.UUIDRegExp),
			),
		},
		{
			Config: r.identityDisabled(data),
			Check: resource.ComposeTestCheckFunc(
				check.That(data.ResourceName).ExistsInAzure(r),
				check.That(data.ResourceName).Key("identity.#").HasValue("0"),
			),
		},
	})
}

func TestAccStorageAccount_networkRules(t *testing.T) {
	data := acceptance.BuildTestData(t, "azurerm_storage_account", "test")
	r := StorageAccountResource{}

	data.ResourceTest(t, r, []acceptance.TestStep{
		{
			Config: r.networkRules(data),
			Check: acceptance.ComposeTestCheckFunc(
				check.That(data.ResourceName).ExistsInAzure(r),
				check.That(data.ResourceName).Key("network_rules.0.default_action").HasValue("Deny"),
				check.That(data.ResourceName).Key("network_rules.0.ip_rules.#").HasValue("1"),
				check.That(data.ResourceName).Key("network_rules.0.virtual_network_subnet_ids.#").HasValue("1"),
			),
		},
		data.ImportStep(),
		{
			Config: r.networkRulesUpdate(data),
			Check: acceptance.ComposeTestCheckFunc(
				check.That(data.ResourceName).ExistsInAzure(r),
				check.That(data.ResourceName).Key("network_rules.0.default_action").HasValue("Deny"),
				check.That(data.ResourceName).Key("network_rules.0.ip_rules.#").HasValue("2"),
				check.That(data.ResourceName).Key("network_rules.0.virtual_network_subnet_ids.#").HasValue("1"),
				check.That(data.ResourceName).Key("network_rules.0.bypass.#").HasValue("2"),
			),
		},
		data.ImportStep(),
	})
}

func TestAccStorageAccount_networkRulesDeleted(t *testing.T) {
	data := acceptance.BuildTestData(t, "azurerm_storage_account", "test")
	r := StorageAccountResource{}

	data.ResourceTest(t, r, []acceptance.TestStep{
		{
			Config: r.networkRules(data),
			Check: acceptance.ComposeTestCheckFunc(
				check.That(data.ResourceName).ExistsInAzure(r),
				check.That(data.ResourceName).Key("network_rules.0.default_action").HasValue("Deny"),
				check.That(data.ResourceName).Key("network_rules.0.ip_rules.#").HasValue("1"),
				check.That(data.ResourceName).Key("network_rules.0.virtual_network_subnet_ids.#").HasValue("1"),
			),
		},
		{
			Config: r.networkRulesReverted(data),
			Check: acceptance.ComposeTestCheckFunc(
				check.That(data.ResourceName).ExistsInAzure(r),
				check.That(data.ResourceName).Key("network_rules.0.default_action").HasValue("Allow"),
			),
		},
	})
}

func TestAccStorageAccount_privateLinkAccess(t *testing.T) {
	data := acceptance.BuildTestData(t, "azurerm_storage_account", "test")
	r := StorageAccountResource{}

	data.ResourceTest(t, r, []acceptance.TestStep{
		{
			Config: r.networkRules(data),
			Check: acceptance.ComposeTestCheckFunc(
				check.That(data.ResourceName).ExistsInAzure(r),
			),
		},
		data.ImportStep(),
		{
			Config: r.networkRulesPrivateLinkAccess(data),
			Check: acceptance.ComposeTestCheckFunc(
				check.That(data.ResourceName).ExistsInAzure(r),
			),
		},
		data.ImportStep(),
		{
			Config: r.networkRulesReverted(data),
			Check: acceptance.ComposeTestCheckFunc(
				check.That(data.ResourceName).ExistsInAzure(r),
			),
		},
		data.ImportStep(),
	})
}

func TestAccStorageAccount_networkRulesSynapseAccess(t *testing.T) {
	data := acceptance.BuildTestData(t, "azurerm_storage_account", "test")
	r := StorageAccountResource{}

	data.ResourceTest(t, r, []acceptance.TestStep{
		{
			Config: r.networkRules(data),
			Check: acceptance.ComposeTestCheckFunc(
				check.That(data.ResourceName).ExistsInAzure(r),
			),
		},
		data.ImportStep(),
		{
			Config: r.networkRulesSynapseAccess(data),
			Check: acceptance.ComposeTestCheckFunc(
				check.That(data.ResourceName).ExistsInAzure(r),
			),
		},
		data.ImportStep(),
	})
}

func TestAccStorageAccount_blobProperties(t *testing.T) {
	data := acceptance.BuildTestData(t, "azurerm_storage_account", "test")
	r := StorageAccountResource{}

	data.ResourceTest(t, r, []acceptance.TestStep{
		{
			Config: r.blobProperties(data),
			Check: acceptance.ComposeTestCheckFunc(
				check.That(data.ResourceName).ExistsInAzure(r),
				check.That(data.ResourceName).Key("blob_properties.0.cors_rule.#").HasValue("1"),
				check.That(data.ResourceName).Key("blob_properties.0.delete_retention_policy.0.days").HasValue("300"),
			),
		},
		data.ImportStep(),
		{
			Config: r.blobPropertiesUpdated(data),
			Check: acceptance.ComposeTestCheckFunc(
				check.That(data.ResourceName).ExistsInAzure(r),
				check.That(data.ResourceName).Key("blob_properties.0.cors_rule.#").HasValue("2"),
				check.That(data.ResourceName).Key("blob_properties.0.delete_retention_policy.0.days").HasValue("7"),
				check.That(data.ResourceName).Key("blob_properties.0.versioning_enabled").HasValue("false"),
				check.That(data.ResourceName).Key("blob_properties.0.change_feed_enabled").HasValue("false"),
			),
		},
		data.ImportStep(),
		{
			Config: r.blobPropertiesUpdated2(data),
			Check: acceptance.ComposeTestCheckFunc(
				check.That(data.ResourceName).ExistsInAzure(r),
			),
		},
		data.ImportStep(),
	})
}

func TestAccStorageAccount_blobPropertiesEmptyAllowedExposedHeaders(t *testing.T) {
	data := acceptance.BuildTestData(t, "azurerm_storage_account", "test")
	r := StorageAccountResource{}

	data.ResourceTest(t, r, []acceptance.TestStep{
		{
			Config: r.blobPropertiesUpdatedEmptyAllowedExposedHeaders(data),
			Check: acceptance.ComposeTestCheckFunc(
				check.That(data.ResourceName).ExistsInAzure(r),
				check.That(data.ResourceName).Key("blob_properties.0.cors_rule.#").HasValue("1"),
				check.That(data.ResourceName).Key("blob_properties.0.cors_rule.0.allowed_headers.#").HasValue("1"),
				check.That(data.ResourceName).Key("blob_properties.0.cors_rule.0.exposed_headers.#").HasValue("1"),
			),
		},
	})
}

func TestAccStorageAccount_queueProperties(t *testing.T) {
	data := acceptance.BuildTestData(t, "azurerm_storage_account", "test")
	r := StorageAccountResource{}

	data.ResourceTest(t, r, []acceptance.TestStep{
		{
			Config: r.queueProperties(data),
			Check: acceptance.ComposeTestCheckFunc(
				check.That(data.ResourceName).ExistsInAzure(r),
			),
		},
		data.ImportStep(),
		{
			Config: r.queuePropertiesUpdated(data),
			Check: acceptance.ComposeTestCheckFunc(
				check.That(data.ResourceName).ExistsInAzure(r),
			),
		},
		data.ImportStep(),
	})
}

func TestAccStorageAccount_staticWebsiteEnabled(t *testing.T) {
	data := acceptance.BuildTestData(t, "azurerm_storage_account", "test")
	r := StorageAccountResource{}

	data.ResourceTest(t, r, []acceptance.TestStep{
		{
			Config: r.staticWebsiteEnabled(data),
			Check: acceptance.ComposeTestCheckFunc(
				check.That(data.ResourceName).ExistsInAzure(r),
			),
		},
		data.ImportStep(),
		{
			// Disabled
			Config: r.storageV2(data),
			Check: acceptance.ComposeTestCheckFunc(
				check.That(data.ResourceName).ExistsInAzure(r),
			),
		},
		data.ImportStep(),
		{
			Config: r.staticWebsiteEnabled(data),
			Check: acceptance.ComposeTestCheckFunc(
				check.That(data.ResourceName).ExistsInAzure(r),
			),
		},
		data.ImportStep(),
	})
}

func TestAccStorageAccount_staticWebsitePropertiesForStorageV2(t *testing.T) {
	data := acceptance.BuildTestData(t, "azurerm_storage_account", "test")
	r := StorageAccountResource{}

	data.ResourceTest(t, r, []acceptance.TestStep{
		{
			Config: r.staticWebsitePropertiesForStorageV2(data),
			Check: acceptance.ComposeTestCheckFunc(
				check.That(data.ResourceName).ExistsInAzure(r),
			),
		},
		data.ImportStep(),
		{
			Config: r.staticWebsitePropertiesUpdatedForStorageV2(data),
			Check: acceptance.ComposeTestCheckFunc(
				check.That(data.ResourceName).ExistsInAzure(r),
			),
		},
		data.ImportStep(),
	})
}

func TestAccStorageAccount_staticWebsitePropertiesForBlockBlobStorage(t *testing.T) {
	data := acceptance.BuildTestData(t, "azurerm_storage_account", "test")
	r := StorageAccountResource{}

	data.ResourceTest(t, r, []acceptance.TestStep{
		{
			Config: r.staticWebsitePropertiesForBlockBlobStorage(data),
			Check: acceptance.ComposeTestCheckFunc(
				check.That(data.ResourceName).ExistsInAzure(r),
			),
		},
		data.ImportStep(),
		{
			Config: r.staticWebsitePropertiesUpdatedForBlockBlobStorage(data),
			Check: acceptance.ComposeTestCheckFunc(
				check.That(data.ResourceName).ExistsInAzure(r),
			),
		},
		data.ImportStep(),
	})
}

func TestAccStorageAccount_replicationTypeGZRS(t *testing.T) {
	data := acceptance.BuildTestData(t, "azurerm_storage_account", "test")
	r := StorageAccountResource{}

	data.ResourceTest(t, r, []acceptance.TestStep{
		{
			Config: r.replicationTypeGZRS(data),
			Check: acceptance.ComposeTestCheckFunc(
				check.That(data.ResourceName).ExistsInAzure(r),
				check.That(data.ResourceName).Key("account_replication_type").HasValue("GZRS"),
			),
		},
		data.ImportStep(),
		{
			Config: r.replicationTypeRAGZRS(data),
			Check: acceptance.ComposeTestCheckFunc(
				check.That(data.ResourceName).ExistsInAzure(r),
				check.That(data.ResourceName).Key("account_replication_type").HasValue("RAGZRS"),
			),
		},
	})
}

func TestAccStorageAccount_largeFileShare(t *testing.T) {
	data := acceptance.BuildTestData(t, "azurerm_storage_account", "test")
	r := StorageAccountResource{}

	data.ResourceTest(t, r, []acceptance.TestStep{
		{
			Config: r.basic(data),
			Check: acceptance.ComposeTestCheckFunc(
				check.That(data.ResourceName).ExistsInAzure(r),
			),
		},
		data.ImportStep(),
		{
			Config: r.largeFileShareDisabled(data),
			Check: acceptance.ComposeTestCheckFunc(
				check.That(data.ResourceName).ExistsInAzure(r),
			),
		},
		data.ImportStep(),
		{
			Config: r.largeFileShareEnabled(data),
			Check: acceptance.ComposeTestCheckFunc(
				check.That(data.ResourceName).ExistsInAzure(r),
			),
		},
		data.ImportStep(),
		{
			Config:      r.largeFileShareDisabled(data),
			ExpectError: regexp.MustCompile("`large_file_share_enabled` cannot be disabled once it's been enabled"),
		},
	})
}

func TestAccStorageAccount_hnsWithPremiumStorage(t *testing.T) {
	data := acceptance.BuildTestData(t, "azurerm_storage_account", "test")
	r := StorageAccountResource{}

	data.ResourceTest(t, r, []acceptance.TestStep{
		{
			Config: r.premiumBlockBlobStorageAndEnabledHns(data),
			Check: acceptance.ComposeTestCheckFunc(
				check.That(data.ResourceName).ExistsInAzure(r),
			),
		},
		data.ImportStep(),
	})
}

func TestAccAzureRMStorageAccount_azureFilesAuthentication(t *testing.T) {
	data := acceptance.BuildTestData(t, "azurerm_storage_account", "test")
	r := StorageAccountResource{}

	data.ResourceTest(t, r, []acceptance.TestStep{
		{
			Config: r.basic(data),
			Check: acceptance.ComposeTestCheckFunc(
				check.That(data.ResourceName).ExistsInAzure(r),
			),
		},
		data.ImportStep(),
		{
			Config: r.azureFilesAuthenticationAD(data),
			Check: acceptance.ComposeTestCheckFunc(
				check.That(data.ResourceName).ExistsInAzure(r),
			),
		},
		data.ImportStep(),
		{
			Config: r.azureFilesAuthenticationADUpdate(data),
			Check: acceptance.ComposeTestCheckFunc(
				check.That(data.ResourceName).ExistsInAzure(r),
			),
		},
		data.ImportStep(),
		{
			Config: r.basic(data),
			Check: acceptance.ComposeTestCheckFunc(
				check.That(data.ResourceName).ExistsInAzure(r),
			),
		},
		data.ImportStep(),
	})
}

func TestAccAzureRMStorageAccount_routing(t *testing.T) {
	data := acceptance.BuildTestData(t, "azurerm_storage_account", "test")
	r := StorageAccountResource{}

	data.ResourceTest(t, r, []acceptance.TestStep{
		{
			Config: r.basic(data),
			Check: acceptance.ComposeTestCheckFunc(
				check.That(data.ResourceName).ExistsInAzure(r),
			),
		},
		data.ImportStep(),
		{
			Config: r.routing(data),
			Check: acceptance.ComposeTestCheckFunc(
				check.That(data.ResourceName).ExistsInAzure(r),
			),
		},
		data.ImportStep(),
		{
			Config: r.routingUpdate(data),
			Check: acceptance.ComposeTestCheckFunc(
				check.That(data.ResourceName).ExistsInAzure(r),
			),
		},
		data.ImportStep(),
		{
			Config: r.basic(data),
			Check: acceptance.ComposeTestCheckFunc(
				check.That(data.ResourceName).ExistsInAzure(r),
			),
		},
		data.ImportStep(),
	})
}

func (r StorageAccountResource) Exists(ctx context.Context, client *clients.Client, state *pluginsdk.InstanceState) (*bool, error) {
	id, err := parse.StorageAccountID(state.ID)
	if err != nil {
		return nil, err
	}
	resp, err := client.Storage.AccountsClient.GetProperties(ctx, id.ResourceGroup, id.Name, "")
	if err != nil {
		if utils.ResponseWasNotFound(resp.Response) {
			return utils.Bool(false), nil
		}
		return nil, fmt.Errorf("retrieving Storage Account %q (Resource Group %q): %+v", id.Name, id.ResourceGroup, err)
	}
	return utils.Bool(true), nil
}

func (r StorageAccountResource) Destroy(ctx context.Context, client *clients.Client, state *pluginsdk.InstanceState) (*bool, error) {
	id, err := parse.StorageAccountID(state.ID)
	if err != nil {
		return nil, err
	}
	if _, err := client.Storage.AccountsClient.Delete(ctx, id.ResourceGroup, id.Name); err != nil {
		return nil, fmt.Errorf("deleting Storage Account %q (Resource Group %q): %+v", id.Name, id.ResourceGroup, err)
	}
	return utils.Bool(true), nil
}

func (r StorageAccountResource) basic(data acceptance.TestData) string {
	return fmt.Sprintf(`
provider "azurerm" {
  features {}
}

resource "azurerm_resource_group" "test" {
  name     = "acctestRG-storage-%d"
  location = "%s"
}

resource "azurerm_storage_account" "test" {
  name                = "unlikely23exst2acct%s"
  resource_group_name = azurerm_resource_group.test.name

  location                 = azurerm_resource_group.test.location
  account_tier             = "Standard"
  account_replication_type = "LRS"

  tags = {
    environment = "production"
  }
}
`, data.RandomInteger, data.Locations.Primary, data.RandomString)
}

func (r StorageAccountResource) tagCount(data acceptance.TestData) string {
	tags := ""
	for i := 0; i < 50; i++ {
		tags += fmt.Sprintf("t%d = \"v%d\"\n", i, i)
	}

	return fmt.Sprintf(`
provider "azurerm" {
  features {}
}

resource "azurerm_resource_group" "test" {
  name     = "acctestRG-storage-%d"
  location = "%s"
}

resource "azurerm_storage_account" "test" {
  name                = "unlikely23exst2acct%s"
  resource_group_name = azurerm_resource_group.test.name

  location                 = azurerm_resource_group.test.location
  account_tier             = "Standard"
  account_replication_type = "LRS"

  tags = {
                %s
  }
}
`, data.RandomInteger, data.Locations.Primary, data.RandomString, tags)
}

func (r StorageAccountResource) requiresImport(data acceptance.TestData) string {
	template := r.basic(data)
	return fmt.Sprintf(`
%s

resource "azurerm_storage_account" "import" {
  name                     = azurerm_storage_account.test.name
  resource_group_name      = azurerm_storage_account.test.resource_group_name
  location                 = azurerm_storage_account.test.location
  account_tier             = azurerm_storage_account.test.account_tier
  account_replication_type = azurerm_storage_account.test.account_replication_type
}
`, template)
}

func (r StorageAccountResource) writeLock(data acceptance.TestData) string {
	template := r.basic(data)
	return fmt.Sprintf(`
%s

resource "azurerm_management_lock" "test" {
  name       = "acctestlock-%d"
  scope      = azurerm_storage_account.test.id
  lock_level = "ReadOnly"
}
`, template, data.RandomInteger)
}

func (r StorageAccountResource) premium(data acceptance.TestData) string {
	return fmt.Sprintf(`
provider "azurerm" {
  features {}
}

resource "azurerm_resource_group" "test" {
  name     = "acctestRG-storage-%d"
  location = "%s"
}

resource "azurerm_storage_account" "test" {
  name                = "unlikely23exst2acct%s"
  resource_group_name = azurerm_resource_group.test.name

  location                 = azurerm_resource_group.test.location
  account_tier             = "Premium"
  account_replication_type = "LRS"

  tags = {
    environment = "production"
  }
}
`, data.RandomInteger, data.Locations.Primary, data.RandomString)
}

func (r StorageAccountResource) update(data acceptance.TestData) string {
	return fmt.Sprintf(`
provider "azurerm" {
  features {}
}

resource "azurerm_resource_group" "test" {
  name     = "acctestRG-storage-%d"
  location = "%s"
}

resource "azurerm_storage_account" "test" {
  name                = "unlikely23exst2acct%s"
  resource_group_name = azurerm_resource_group.test.name

  location                 = azurerm_resource_group.test.location
  account_tier             = "Standard"
  account_replication_type = "GRS"

  tags = {
    environment = "staging"
  }
}
`, data.RandomInteger, data.Locations.Primary, data.RandomString)
}

func (r StorageAccountResource) enableHttpsTrafficOnly(data acceptance.TestData) string {
	return fmt.Sprintf(`
provider "azurerm" {
  features {}
}

resource "azurerm_resource_group" "test" {
  name     = "acctestRG-storage-%d"
  location = "%s"
}

resource "azurerm_storage_account" "test" {
  name                = "unlikely23exst2acct%s"
  resource_group_name = azurerm_resource_group.test.name

  location                  = azurerm_resource_group.test.location
  account_tier              = "Standard"
  account_replication_type  = "LRS"
  enable_https_traffic_only = true

  tags = {
    environment = "production"
  }
}
`, data.RandomInteger, data.Locations.Primary, data.RandomString)
}

func (r StorageAccountResource) enableHttpsTrafficOnlyDisabled(data acceptance.TestData) string {
	return fmt.Sprintf(`
provider "azurerm" {
  features {}
}

resource "azurerm_resource_group" "test" {
  name     = "acctestRG-storage-%d"
  location = "%s"
}

resource "azurerm_storage_account" "test" {
  name                = "unlikely23exst2acct%s"
  resource_group_name = azurerm_resource_group.test.name

  location                  = azurerm_resource_group.test.location
  account_tier              = "Standard"
  account_replication_type  = "LRS"
  enable_https_traffic_only = false

  tags = {
    environment = "production"
  }
}
`, data.RandomInteger, data.Locations.Primary, data.RandomString)
}

func (r StorageAccountResource) minTLSVersion(data acceptance.TestData, tlsVersion string) string {
	return fmt.Sprintf(`

provider "azurerm" {
  features {}
}

resource "azurerm_resource_group" "test" {
  name     = "acctestRG-storage-%d"
  location = "%s"
}

resource "azurerm_storage_account" "test" {
  name                = "unlikely23exst2acct%s"
  resource_group_name = azurerm_resource_group.test.name

  location                 = azurerm_resource_group.test.location
  account_tier             = "Standard"
  account_replication_type = "LRS"
  min_tls_version          = "%s"

  tags = {
    environment = "production"
  }
}
`, data.RandomInteger, data.Locations.Primary, data.RandomString, tlsVersion)
}

func (r StorageAccountResource) allowBlobPublicAccess(data acceptance.TestData) string {
	return fmt.Sprintf(`

provider "azurerm" {
  features {}
}

resource "azurerm_resource_group" "test" {
  name     = "acctestRG-storage-%d"
  location = "%s"
}

resource "azurerm_storage_account" "test" {
  name                = "unlikely23exst2acct%s"
  resource_group_name = azurerm_resource_group.test.name

  location                 = azurerm_resource_group.test.location
  account_tier             = "Standard"
  account_replication_type = "LRS"
  allow_blob_public_access = true

  tags = {
    environment = "production"
  }
}

`, data.RandomInteger, data.Locations.Primary, data.RandomString)
}

func (r StorageAccountResource) disallowBlobPublicAccess(data acceptance.TestData) string {
	return fmt.Sprintf(`

provider "azurerm" {
  features {}
}

resource "azurerm_resource_group" "test" {
  name     = "acctestRG-storage-%d"
  location = "%s"
}

resource "azurerm_storage_account" "test" {
  name                = "unlikely23exst2acct%s"
  resource_group_name = azurerm_resource_group.test.name

  location                 = azurerm_resource_group.test.location
  account_tier             = "Standard"
  account_replication_type = "LRS"
  allow_blob_public_access = false

  tags = {
    environment = "production"
  }
}

`, data.RandomInteger, data.Locations.Primary, data.RandomString)
}

func (r StorageAccountResource) isHnsEnabledTrue(data acceptance.TestData) string {
	return fmt.Sprintf(`
provider "azurerm" {
  features {}
}

resource "azurerm_resource_group" "test" {
  name     = "acctestRG-storage-%d"
  location = "%s"
}

resource "azurerm_storage_account" "test" {
  name                = "unlikely23exst2acct%s"
  resource_group_name = azurerm_resource_group.test.name

  location                 = azurerm_resource_group.test.location
  account_kind             = "StorageV2"
  account_tier             = "Standard"
  account_replication_type = "LRS"
  is_hns_enabled           = true
}
`, data.RandomInteger, data.Locations.Primary, data.RandomString)
}

func (r StorageAccountResource) isHnsEnabledFalse(data acceptance.TestData) string {
	return fmt.Sprintf(`
provider "azurerm" {
  features {}
}

resource "azurerm_resource_group" "test" {
  name     = "acctestRG-storage-%d"
  location = "%s"
}

resource "azurerm_storage_account" "test" {
  name                = "unlikely23exst2acct%s"
  resource_group_name = azurerm_resource_group.test.name

  location                 = azurerm_resource_group.test.location
  account_kind             = "StorageV2"
  account_tier             = "Standard"
  account_replication_type = "LRS"
  is_hns_enabled           = false
}
`, data.RandomInteger, data.Locations.Primary, data.RandomString)
}

func (r StorageAccountResource) isNFSv3Enabled(data acceptance.TestData) string {
	return fmt.Sprintf(`
provider "azurerm" {
  features {}
}

resource "azurerm_resource_group" "test" {
  name     = "acctestRG-storage-%d"
  location = "%s"
}

resource "azurerm_virtual_network" "test" {
  name                = "acctestVNet-%d"
  address_space       = ["10.0.0.0/16"]
  location            = azurerm_resource_group.test.location
  resource_group_name = azurerm_resource_group.test.name
}

resource "azurerm_subnet" "test" {
  name                 = "acctestSubnet-%d"
  resource_group_name  = azurerm_resource_group.test.name
  virtual_network_name = azurerm_virtual_network.test.name
  address_prefixes     = ["10.0.2.0/24"]
  service_endpoints    = ["Microsoft.Storage"]
}

resource "azurerm_storage_account" "test" {
  name                = "unlikely23exst2acct%s"
  resource_group_name = azurerm_resource_group.test.name

  location                  = azurerm_resource_group.test.location
  account_tier              = "Premium"
  account_kind              = "BlockBlobStorage"
  account_replication_type  = "LRS"
  is_hns_enabled            = true
  nfsv3_enabled             = true
  enable_https_traffic_only = false
  network_rules {
    default_action             = "Deny"
    virtual_network_subnet_ids = [azurerm_subnet.test.id]
  }
}
`, data.RandomInteger, data.Locations.Primary, data.RandomInteger, data.RandomInteger, data.RandomString)
}

func (r StorageAccountResource) blobStorage(data acceptance.TestData) string {
	return fmt.Sprintf(`
provider "azurerm" {
  features {}
}

resource "azurerm_resource_group" "test" {
  name     = "acctestRG-storage-%d"
  location = "%s"
}

resource "azurerm_storage_account" "test" {
  name                = "unlikely23exst2acct%s"
  resource_group_name = azurerm_resource_group.test.name

  location                 = azurerm_resource_group.test.location
  account_kind             = "BlobStorage"
  account_tier             = "Standard"
  account_replication_type = "LRS"

  tags = {
    environment = "production"
  }
}
`, data.RandomInteger, data.Locations.Primary, data.RandomString)
}

func (r StorageAccountResource) blobStorageUpdate(data acceptance.TestData) string {
	return fmt.Sprintf(`
provider "azurerm" {
  features {}
}

resource "azurerm_resource_group" "test" {
  name     = "acctestRG-storage-%d"
  location = "%s"
}

resource "azurerm_storage_account" "test" {
  name                = "unlikely23exst2acct%s"
  resource_group_name = azurerm_resource_group.test.name

  location                 = azurerm_resource_group.test.location
  account_kind             = "BlobStorage"
  account_tier             = "Standard"
  account_replication_type = "LRS"
  access_tier              = "Cool"

  tags = {
    environment = "production"
  }
}
`, data.RandomInteger, data.Locations.Primary, data.RandomString)
}

func (r StorageAccountResource) blockBlobStorage(data acceptance.TestData) string {
	return fmt.Sprintf(`
provider "azurerm" {
  features {}
}

resource "azurerm_resource_group" "test" {
  name     = "acctestRG-storage-%d"
  location = "%s"
}

resource "azurerm_storage_account" "test" {
  name                = "unlikely23exst2acct%s"
  resource_group_name = azurerm_resource_group.test.name

  location                 = azurerm_resource_group.test.location
  account_kind             = "BlockBlobStorage"
  account_tier             = "Premium"
  account_replication_type = "LRS"

  tags = {
    environment = "production"
  }
}
`, data.RandomInteger, data.Locations.Primary, data.RandomString)
}

func (r StorageAccountResource) fileStorage(data acceptance.TestData) string {
	return fmt.Sprintf(`
provider "azurerm" {
  features {}
}

resource "azurerm_resource_group" "test" {
  name     = "acctestRG-storage-%d"
  location = "%s"
}

resource "azurerm_storage_account" "test" {
  name                = "unlikely23exst2acct%s"
  resource_group_name = azurerm_resource_group.test.name

  location                 = azurerm_resource_group.test.location
  account_kind             = "FileStorage"
  account_tier             = "Premium"
  account_replication_type = "LRS"
  access_tier              = "Hot"

  tags = {
    environment = "production"
  }
}
`, data.RandomInteger, data.Locations.Primary, data.RandomString)
}

func (r StorageAccountResource) fileStorageUpdate(data acceptance.TestData) string {
	return fmt.Sprintf(`
provider "azurerm" {
  features {}
}

resource "azurerm_resource_group" "test" {
  name     = "acctestRG-storage-%d"
  location = "%s"
}

resource "azurerm_storage_account" "test" {
  name                = "unlikely23exst2acct%s"
  resource_group_name = azurerm_resource_group.test.name

  location                 = azurerm_resource_group.test.location
  account_kind             = "FileStorage"
  account_tier             = "Premium"
  account_replication_type = "LRS"
  access_tier              = "Cool"

  tags = {
    environment = "production"
  }
}
`, data.RandomInteger, data.Locations.Primary, data.RandomString)
}

func (r StorageAccountResource) storageV2(data acceptance.TestData) string {
	return fmt.Sprintf(`
provider "azurerm" {
  features {}
}

resource "azurerm_resource_group" "test" {
  name     = "acctestRG-storage-%d"
  location = "%s"
}

resource "azurerm_storage_account" "test" {
  name                = "unlikely23exst2acct%s"
  resource_group_name = azurerm_resource_group.test.name

  location                 = azurerm_resource_group.test.location
  account_kind             = "StorageV2"
  account_tier             = "Standard"
  account_replication_type = "LRS"

  tags = {
    environment = "production"
  }
}
`, data.RandomInteger, data.Locations.Primary, data.RandomString)
}

func (r StorageAccountResource) storageV2Update(data acceptance.TestData) string {
	return fmt.Sprintf(`
provider "azurerm" {
  features {}
}

resource "azurerm_resource_group" "test" {
  name     = "acctestRG-storage-%d"
  location = "%s"
}

resource "azurerm_storage_account" "test" {
  name                = "unlikely23exst2acct%s"
  resource_group_name = azurerm_resource_group.test.name

  location                 = azurerm_resource_group.test.location
  account_kind             = "StorageV2"
  account_tier             = "Standard"
  account_replication_type = "LRS"
  access_tier              = "Cool"

  tags = {
    environment = "production"
  }
}
`, data.RandomInteger, data.Locations.Primary, data.RandomString)
}

func (r StorageAccountResource) storageToV2Prep(data acceptance.TestData) string {
	return fmt.Sprintf(`
provider "azurerm" {
  features {}
}

resource "azurerm_resource_group" "test" {
  name     = "acctestRG-storage-%d"
  location = "%s"
}

resource "azurerm_storage_account" "test" {
  name                = "unlikely23exst2acct%s"
  resource_group_name = azurerm_resource_group.test.name

  location                 = azurerm_resource_group.test.location
  account_kind             = "Storage"
  account_tier             = "Standard"
  account_replication_type = "LRS"

  tags = {
    environment = "production"
  }
}
`, data.RandomInteger, data.Locations.Primary, data.RandomString)
}

func (r StorageAccountResource) storageToV2Update(data acceptance.TestData) string {
	return fmt.Sprintf(`
provider "azurerm" {
  features {}
}

resource "azurerm_resource_group" "test" {
  name     = "acctestRG-storage-%d"
  location = "%s"
}

resource "azurerm_storage_account" "test" {
  name                = "unlikely23exst2acct%s"
  resource_group_name = azurerm_resource_group.test.name

  location                 = azurerm_resource_group.test.location
  account_kind             = "StorageV2"
  account_tier             = "Standard"
  account_replication_type = "LRS"

  tags = {
    environment = "production"
  }
}
`, data.RandomInteger, data.Locations.Primary, data.RandomString)
}

func (r StorageAccountResource) nonStandardCasing(data acceptance.TestData) string {
	return fmt.Sprintf(`
provider "azurerm" {
  features {}
}

resource "azurerm_resource_group" "test" {
  name     = "acctestRG-storage-%d"
  location = "%s"
}

resource "azurerm_storage_account" "test" {
  name                     = "unlikely23exst2acct%s"
  resource_group_name      = azurerm_resource_group.test.name
  location                 = azurerm_resource_group.test.location
  account_tier             = "standard"
  account_replication_type = "lrs"

  tags = {
    environment = "production"
  }
}
`, data.RandomInteger, data.Locations.Primary, data.RandomString)
}

func (r StorageAccountResource) identityTemplate(data acceptance.TestData) string {
	return fmt.Sprintf(`
provider "azurerm" {
  features {}
}

resource "azurerm_resource_group" "test" {
  name     = "acctestRG-storage-%d"
  location = "%s"
}

resource "azurerm_user_assigned_identity" "test" {
  name                = "acctestUAI-%d"
  location            = azurerm_resource_group.test.location
  resource_group_name = azurerm_resource_group.test.name
}
`, data.RandomInteger, data.Locations.Primary, data.RandomInteger)
}

func (r StorageAccountResource) identityDisabled(data acceptance.TestData) string {
	return fmt.Sprintf(`
%s

resource "azurerm_storage_account" "test" {
  name                = "unlikely23exst2acct%s"
  resource_group_name = azurerm_resource_group.test.name

  location                 = azurerm_resource_group.test.location
  account_tier             = "Standard"
  account_replication_type = "LRS"

}
`, r.identityTemplate(data), data.RandomString)
}

func (r StorageAccountResource) systemAssignedIdentity(data acceptance.TestData) string {
	return fmt.Sprintf(`
%s

resource "azurerm_storage_account" "test" {
  name                = "unlikely23exst2acct%s"
  resource_group_name = azurerm_resource_group.test.name

  location                 = azurerm_resource_group.test.location
  account_tier             = "Standard"
  account_replication_type = "LRS"

  identity {
    type = "SystemAssigned"
  }
}
`, r.identityTemplate(data), data.RandomString)
}

func (r StorageAccountResource) userAssignedIdentity(data acceptance.TestData) string {
	return fmt.Sprintf(`
%s

resource "azurerm_storage_account" "test" {
  name                = "unlikely23exst2acct%s"
  resource_group_name = azurerm_resource_group.test.name

  location                 = azurerm_resource_group.test.location
  account_tier             = "Standard"
  account_replication_type = "LRS"

  identity {
    type = "UserAssigned"
    identity_ids = [
      azurerm_user_assigned_identity.test.id,
    ]
  }
}
`, r.identityTemplate(data), data.RandomString)
}

func (r StorageAccountResource) systemAssignedUserAssignedIdentity(data acceptance.TestData) string {
	return fmt.Sprintf(`
%s

resource "azurerm_storage_account" "test" {
  name                = "unlikely23exst2acct%s"
  resource_group_name = azurerm_resource_group.test.name

  location                 = azurerm_resource_group.test.location
  account_tier             = "Standard"
  account_replication_type = "LRS"

  identity {
    type = "SystemAssigned,UserAssigned"
    identity_ids = [
      azurerm_user_assigned_identity.test.id,
    ]
  }
}
`, r.identityTemplate(data), data.RandomString)
}

func (r StorageAccountResource) networkRulesTemplate(data acceptance.TestData) string {
	return fmt.Sprintf(`
provider "azurerm" {
  features {}
}

resource "azurerm_resource_group" "test" {
  name     = "acctestRG-storage-%[1]d"
  location = "%[2]s"
}

resource "azurerm_virtual_network" "test" {
  name                = "acctestvirtnet%[1]d"
  address_space       = ["10.0.0.0/16"]
  location            = azurerm_resource_group.test.location
  resource_group_name = azurerm_resource_group.test.name
}

resource "azurerm_subnet" "test" {
  name                 = "acctestsubnet%[1]d"
  resource_group_name  = azurerm_resource_group.test.name
  virtual_network_name = azurerm_virtual_network.test.name
  address_prefix       = "10.0.2.0/24"
  service_endpoints    = ["Microsoft.Storage"]
}
`, data.RandomInteger, data.Locations.Primary)
}

func (r StorageAccountResource) networkRulesPrivateEndpointTemplate(data acceptance.TestData) string {
	return fmt.Sprintf(`
%[1]s

resource "azurerm_subnet" "blob_endpoint" {
  name                 = "acctestsnetblobendpoint-%[2]d"
  resource_group_name  = azurerm_resource_group.test.name
  virtual_network_name = azurerm_virtual_network.test.name
  address_prefixes     = ["10.0.5.0/24"]

  enforce_private_link_endpoint_network_policies = true
}

resource "azurerm_subnet" "table_endpoint" {
  name                 = "acctestsnettableendpoint-%[2]d"
  resource_group_name  = azurerm_resource_group.test.name
  virtual_network_name = azurerm_virtual_network.test.name
  address_prefixes     = ["10.0.6.0/24"]

  enforce_private_link_endpoint_network_policies = true
}

resource "azurerm_storage_account" "blob_connection" {
  name                     = "accblobconnacct%[3]s"
  resource_group_name      = azurerm_resource_group.test.name
  location                 = azurerm_resource_group.test.location
  account_tier             = "Standard"
  account_replication_type = "LRS"
}

resource "azurerm_storage_account" "table_connection" {
  name                     = "acctableconnacct%[3]s"
  resource_group_name      = azurerm_resource_group.test.name
  location                 = azurerm_resource_group.test.location
  account_tier             = "Standard"
  account_replication_type = "LRS"
}

resource "azurerm_private_dns_zone" "blob" {
  name                = "privatelink.blob.core.windows.net"
  resource_group_name = azurerm_resource_group.test.name
}

resource "azurerm_private_dns_zone" "table" {
  name                = "privatelink.table.core.windows.net"
  resource_group_name = azurerm_resource_group.test.name
}

resource "azurerm_private_endpoint" "blob" {
  name                = "acctest-privatelink-blob-%[2]d"
  location            = azurerm_resource_group.test.location
  resource_group_name = azurerm_resource_group.test.name
  subnet_id           = azurerm_subnet.blob_endpoint.id

  private_service_connection {
    name                           = "acctest-privatelink-mssc-%[2]d"
    private_connection_resource_id = azurerm_storage_account.blob_connection.id
    subresource_names              = ["blob"]
    is_manual_connection           = false
  }
}

resource "azurerm_private_endpoint" "table" {
  name                = "acctest-privatelink-table-%[2]d"
  location            = azurerm_resource_group.test.location
  resource_group_name = azurerm_resource_group.test.name
  subnet_id           = azurerm_subnet.table_endpoint.id

  private_service_connection {
    name                           = "acctest-privatelink-mssc-%[2]d"
    private_connection_resource_id = azurerm_storage_account.table_connection.id
    subresource_names              = ["table"]
    is_manual_connection           = false
  }
}
`, r.networkRulesTemplate(data), data.RandomInteger, data.RandomString)
}

func (r StorageAccountResource) networkRules(data acceptance.TestData) string {
	return fmt.Sprintf(`
%s

resource "azurerm_storage_account" "test" {
  name                     = "unlikely23exst2acct%s"
  resource_group_name      = azurerm_resource_group.test.name
  location                 = azurerm_resource_group.test.location
  account_tier             = "Standard"
  account_replication_type = "LRS"

  network_rules {
    default_action             = "Deny"
    ip_rules                   = ["127.0.0.1"]
    virtual_network_subnet_ids = [azurerm_subnet.test.id]
  }

  tags = {
    environment = "production"
  }
}
`, r.networkRulesTemplate(data), data.RandomString)
}

func (r StorageAccountResource) networkRulesUpdate(data acceptance.TestData) string {
	return fmt.Sprintf(`
%s

resource "azurerm_storage_account" "test" {
  name                     = "unlikely23exst2acct%s"
  resource_group_name      = azurerm_resource_group.test.name
  location                 = azurerm_resource_group.test.location
  account_tier             = "Standard"
  account_replication_type = "LRS"

  network_rules {
    default_action = "Deny"
    ip_rules       = ["127.0.0.1", "127.0.0.2"]
    bypass         = ["Logging", "Metrics"]
  }

  tags = {
    environment = "production"
  }
}
`, r.networkRulesTemplate(data), data.RandomString)
}

func (r StorageAccountResource) networkRulesReverted(data acceptance.TestData) string {
	return fmt.Sprintf(`
%s

resource "azurerm_storage_account" "test" {
  name                     = "unlikely23exst2acct%s"
  resource_group_name      = azurerm_resource_group.test.name
  location                 = azurerm_resource_group.test.location
  account_tier             = "Standard"
  account_replication_type = "LRS"

  network_rules {
    default_action             = "Allow"
    ip_rules                   = ["127.0.0.1"]
    virtual_network_subnet_ids = [azurerm_subnet.test.id]
  }

  tags = {
    environment = "production"
  }
}
`, r.networkRulesTemplate(data), data.RandomString)
}

func (r StorageAccountResource) networkRulesPrivateLinkAccess(data acceptance.TestData) string {
	return fmt.Sprintf(`
%s

resource "azurerm_storage_account" "test" {
  name                     = "unlikely23exst2acct%s"
  resource_group_name      = azurerm_resource_group.test.name
  location                 = azurerm_resource_group.test.location
  account_tier             = "Standard"
  account_replication_type = "LRS"

  network_rules {
    default_action             = "Deny"
    ip_rules                   = ["127.0.0.1"]
    virtual_network_subnet_ids = [azurerm_subnet.test.id]
    private_link_access {
      endpoint_resource_id = azurerm_private_endpoint.blob.id
    }
    private_link_access {
      endpoint_resource_id = azurerm_private_endpoint.table.id
    }
  }

  tags = {
    environment = "production"
  }
}
`, r.networkRulesPrivateEndpointTemplate(data), data.RandomString)
}

func (r StorageAccountResource) networkRulesSynapseAccess(data acceptance.TestData) string {
	return fmt.Sprintf(`
%s

resource "azurerm_storage_account" "synapse" {
  name                     = "acctestacc%[2]s"
  resource_group_name      = azurerm_resource_group.test.name
  location                 = azurerm_resource_group.test.location
  account_kind             = "BlobStorage"
  account_tier             = "Standard"
  account_replication_type = "LRS"
}

resource "azurerm_storage_data_lake_gen2_filesystem" "test" {
  name               = "acctest-%[3]d"
  storage_account_id = azurerm_storage_account.synapse.id
}

resource "azurerm_synapse_workspace" "test" {
  name                                 = "acctestsw%[3]d"
  resource_group_name                  = azurerm_resource_group.test.name
  location                             = azurerm_resource_group.test.location
  storage_data_lake_gen2_filesystem_id = azurerm_storage_data_lake_gen2_filesystem.test.id
  sql_administrator_login              = "sqladminuser"
  sql_administrator_login_password     = "H@Sh1CoR3!"
}

resource "azurerm_storage_account" "test" {
  name                     = "unlikely23exst2acct%[2]s"
  resource_group_name      = azurerm_resource_group.test.name
  location                 = azurerm_resource_group.test.location
  account_tier             = "Standard"
  account_replication_type = "LRS"

  network_rules {
    default_action = "Deny"
    ip_rules       = ["127.0.0.1"]
    private_link_access {
      endpoint_resource_id = azurerm_synapse_workspace.test.id
    }
  }

  tags = {
    environment = "production"
  }
}
`, r.networkRulesTemplate(data), data.RandomString, data.RandomInteger)
}

func (r StorageAccountResource) blobProperties(data acceptance.TestData) string {
	return fmt.Sprintf(`
provider "azurerm" {
  features {}
}

resource "azurerm_resource_group" "test" {
  name     = "acctestAzureRMSA-%d"
  location = "%s"
}

resource "azurerm_storage_account" "test" {
  name                = "unlikely23exst2acct%s"
  resource_group_name = azurerm_resource_group.test.name

  location                 = azurerm_resource_group.test.location
  account_tier             = "Standard"
  account_replication_type = "LRS"

  blob_properties {
    cors_rule {
      allowed_origins    = ["http://www.example.com"]
      exposed_headers    = ["x-tempo-*"]
      allowed_headers    = ["x-tempo-*"]
      allowed_methods    = ["GET", "PUT", "PATCH"]
      max_age_in_seconds = "500"
    }

    delete_retention_policy {
      days = 300
    }

    default_service_version  = "2019-07-07"
    versioning_enabled       = true
    change_feed_enabled      = true
    last_access_time_enabled = true
    container_delete_retention_policy {
      days = 7
    }

  }
}
`, data.RandomInteger, data.Locations.Primary, data.RandomString)
}

func (r StorageAccountResource) blobPropertiesUpdated(data acceptance.TestData) string {
	return fmt.Sprintf(`
provider "azurerm" {
  features {}
}

resource "azurerm_resource_group" "test" {
  name     = "acctestAzureRMSA-%d"
  location = "%s"
}

resource "azurerm_storage_account" "test" {
  name                = "unlikely23exst2acct%s"
  resource_group_name = azurerm_resource_group.test.name

  location                 = azurerm_resource_group.test.location
  account_tier             = "Standard"
  account_replication_type = "LRS"

  blob_properties {
    cors_rule {
      allowed_origins    = ["http://www.example.com"]
      exposed_headers    = ["x-tempo-*", "x-method-*"]
      allowed_headers    = ["*"]
      allowed_methods    = ["GET"]
      max_age_in_seconds = "2000000000"
    }

    cors_rule {
      allowed_origins    = ["http://www.test.com"]
      exposed_headers    = ["x-tempo-*"]
      allowed_headers    = ["*"]
      allowed_methods    = ["PUT"]
      max_age_in_seconds = "1000"
    }

    delete_retention_policy {
    }

    container_delete_retention_policy {
    }
  }
}
`, data.RandomInteger, data.Locations.Primary, data.RandomString)
}

func (r StorageAccountResource) blobPropertiesUpdated2(data acceptance.TestData) string {
	return fmt.Sprintf(`
provider "azurerm" {
  features {}
}

resource "azurerm_resource_group" "test" {
  name     = "acctestAzureRMSA-%d"
  location = "%s"
}

resource "azurerm_storage_account" "test" {
  name                = "unlikely23exst2acct%s"
  resource_group_name = azurerm_resource_group.test.name

  location                 = azurerm_resource_group.test.location
  account_tier             = "Standard"
  account_replication_type = "LRS"

  blob_properties {
    versioning_enabled  = true
    change_feed_enabled = true
  }
}
`, data.RandomInteger, data.Locations.Primary, data.RandomString)
}

func (r StorageAccountResource) blobPropertiesUpdatedEmptyAllowedExposedHeaders(data acceptance.TestData) string {
	return fmt.Sprintf(`
provider "azurerm" {
  features {}
}

resource "azurerm_resource_group" "test" {
  name     = "acctestAzureRMSA-%d"
  location = "%s"
}

resource "azurerm_storage_account" "test" {
  name                = "unlikely23exst2acct%s"
  resource_group_name = azurerm_resource_group.test.name

  location                  = azurerm_resource_group.test.location
  account_tier              = "Standard"
  account_replication_type  = "LRS"
  enable_https_traffic_only = true
  allow_blob_public_access  = true

  blob_properties {
    cors_rule {
      allowed_headers    = [""]
      exposed_headers    = [""]
      allowed_origins    = ["*"]
      allowed_methods    = ["GET"]
      max_age_in_seconds = 3600
    }
  }
}
`, data.RandomInteger, data.Locations.Primary, data.RandomString)
}

func (r StorageAccountResource) queueProperties(data acceptance.TestData) string {
	return fmt.Sprintf(`
provider "azurerm" {
  features {}
}

resource "azurerm_resource_group" "test" {
  name     = "acctestRG-storage-%d"
  location = "%s"
}

resource "azurerm_storage_account" "test" {
  name                = "unlikely23exst2acct%s"
  resource_group_name = azurerm_resource_group.test.name

  location                 = azurerm_resource_group.test.location
  account_tier             = "Standard"
  account_replication_type = "LRS"

  queue_properties {
    cors_rule {
      allowed_origins    = ["http://www.example.com"]
      exposed_headers    = ["x-tempo-*"]
      allowed_headers    = ["x-tempo-*"]
      allowed_methods    = ["GET", "PUT"]
      max_age_in_seconds = "500"
    }

    logging {
      version               = "1.0"
      delete                = true
      read                  = true
      write                 = true
      retention_policy_days = 7
    }

    hour_metrics {
      version               = "1.0"
      enabled               = false
      retention_policy_days = 7
    }

    minute_metrics {
      version               = "1.0"
      enabled               = false
      retention_policy_days = 7
    }
  }
}
`, data.RandomInteger, data.Locations.Primary, data.RandomString)
}

func (r StorageAccountResource) queuePropertiesUpdated(data acceptance.TestData) string {
	return fmt.Sprintf(`
provider "azurerm" {
  features {}
}

resource "azurerm_resource_group" "test" {
  name     = "acctestRG-storage-%d"
  location = "%s"
}

resource "azurerm_storage_account" "test" {
  name                = "unlikely23exst2acct%s"
  resource_group_name = azurerm_resource_group.test.name

  location                 = azurerm_resource_group.test.location
  account_tier             = "Standard"
  account_replication_type = "LRS"

  queue_properties {
    cors_rule {
      allowed_origins    = ["http://www.example.com"]
      exposed_headers    = ["x-tempo-*", "x-method-*"]
      allowed_headers    = ["*"]
      allowed_methods    = ["GET"]
      max_age_in_seconds = "2000000000"
    }
    cors_rule {
      allowed_origins    = ["http://www.test.com"]
      exposed_headers    = ["x-tempo-*"]
      allowed_headers    = ["*"]
      allowed_methods    = ["PUT"]
      max_age_in_seconds = "1000"
    }
    logging {
      version               = "1.0"
      delete                = true
      read                  = true
      write                 = true
      retention_policy_days = 7
    }

    hour_metrics {
      version               = "1.0"
      enabled               = true
      retention_policy_days = 7
      include_apis          = true
    }

    minute_metrics {
      version               = "1.0"
      enabled               = true
      include_apis          = false
      retention_policy_days = 7
    }
  }
}
`, data.RandomInteger, data.Locations.Primary, data.RandomString)
}

func (r StorageAccountResource) staticWebsiteEnabled(data acceptance.TestData) string {
	return fmt.Sprintf(`
provider "azurerm" {
  features {}
}

resource "azurerm_resource_group" "test" {
  name     = "acctestRG-storage-%d"
  location = "%s"
}

resource "azurerm_storage_account" "test" {
  name                = "unlikely23exst2acct%s"
  resource_group_name = azurerm_resource_group.test.name

  location                 = azurerm_resource_group.test.location
  account_kind             = "StorageV2"
  account_tier             = "Standard"
  account_replication_type = "LRS"

  static_website {}
}
`, data.RandomInteger, data.Locations.Primary, data.RandomString)
}

func (r StorageAccountResource) staticWebsitePropertiesForStorageV2(data acceptance.TestData) string {
	return fmt.Sprintf(`
provider "azurerm" {
  features {}
}

resource "azurerm_resource_group" "test" {
  name     = "acctestRG-storage-%d"
  location = "%s"
}

resource "azurerm_storage_account" "test" {
  name                = "unlikely23exst2acct%s"
  resource_group_name = azurerm_resource_group.test.name

  location                 = azurerm_resource_group.test.location
  account_kind             = "StorageV2"
  account_tier             = "Standard"
  account_replication_type = "LRS"

  static_website {
    index_document     = "index.html"
    error_404_document = "404.html"
  }
}
`, data.RandomInteger, data.Locations.Primary, data.RandomString)
}

func (r StorageAccountResource) staticWebsitePropertiesForBlockBlobStorage(data acceptance.TestData) string {
	return fmt.Sprintf(`
provider "azurerm" {
  features {}
}

resource "azurerm_resource_group" "test" {
  name     = "acctestRG-storage-%d"
  location = "%s"
}

resource "azurerm_storage_account" "test" {
  name                = "unlikely23exst2acct%s"
  resource_group_name = azurerm_resource_group.test.name

  location                 = azurerm_resource_group.test.location
  account_kind             = "BlockBlobStorage"
  account_tier             = "Premium"
  account_replication_type = "LRS"

  static_website {
    index_document     = "index.html"
    error_404_document = "404.html"
  }
}
`, data.RandomInteger, data.Locations.Primary, data.RandomString)
}

func (r StorageAccountResource) staticWebsitePropertiesUpdatedForStorageV2(data acceptance.TestData) string {
	return fmt.Sprintf(`
provider "azurerm" {
  features {}
}

resource "azurerm_resource_group" "test" {
  name     = "acctestRG-storage-%d"
  location = "%s"
}

resource "azurerm_storage_account" "test" {
  name                = "unlikely23exst2acct%s"
  resource_group_name = azurerm_resource_group.test.name

  location                 = azurerm_resource_group.test.location
  account_kind             = "StorageV2"
  account_tier             = "Standard"
  account_replication_type = "LRS"

  static_website {
    index_document     = "index-2.html"
    error_404_document = "404-2.html"
  }
}
`, data.RandomInteger, data.Locations.Primary, data.RandomString)
}

func (r StorageAccountResource) staticWebsitePropertiesUpdatedForBlockBlobStorage(data acceptance.TestData) string {
	return fmt.Sprintf(`
provider "azurerm" {
  features {}
}

resource "azurerm_resource_group" "test" {
  name     = "acctestRG-storage-%d"
  location = "%s"
}

resource "azurerm_storage_account" "test" {
  name                = "unlikely23exst2acct%s"
  resource_group_name = azurerm_resource_group.test.name

  location                 = azurerm_resource_group.test.location
  account_kind             = "BlockBlobStorage"
  account_tier             = "Premium"
  account_replication_type = "LRS"

  static_website {
    index_document     = "index-2.html"
    error_404_document = "404-2.html"
  }
}
`, data.RandomInteger, data.Locations.Primary, data.RandomString)
}

func (r StorageAccountResource) replicationTypeGZRS(data acceptance.TestData) string {
	return fmt.Sprintf(`
provider "azurerm" {
  features {}
}

resource "azurerm_resource_group" "test" {
  name     = "acctestRG-storage-%d"
  location = "%s"
}

resource "azurerm_storage_account" "test" {
  name                = "unlikely23exst2acct%s"
  resource_group_name = azurerm_resource_group.test.name

  location                 = azurerm_resource_group.test.location
  account_tier             = "Standard"
  account_replication_type = "GZRS"
}
`, data.RandomInteger, data.Locations.Primary, data.RandomString)
}

func (r StorageAccountResource) replicationTypeRAGZRS(data acceptance.TestData) string {
	return fmt.Sprintf(`
provider "azurerm" {
  features {}
}

resource "azurerm_resource_group" "test" {
  name     = "acctestRG-storage-%d"
  location = "%s"
}

resource "azurerm_storage_account" "test" {
  name                = "unlikely23exst2acct%s"
  resource_group_name = azurerm_resource_group.test.name

  location                 = azurerm_resource_group.test.location
  account_tier             = "Standard"
  account_replication_type = "RAGZRS"
}
`, data.RandomInteger, data.Locations.Primary, data.RandomString)
}

func (r StorageAccountResource) largeFileShareDisabled(data acceptance.TestData) string {
	return fmt.Sprintf(`
provider "azurerm" {
  features {}
}

resource "azurerm_resource_group" "test" {
  name     = "acctestRG-storage-%d"
  location = "%s"
}

resource "azurerm_storage_account" "test" {
  name                = "unlikely23exst2acct%s"
  resource_group_name = azurerm_resource_group.test.name

  location                 = azurerm_resource_group.test.location
  account_tier             = "Standard"
  account_replication_type = "LRS"
  large_file_share_enabled = false

  tags = {
    environment = "production"
  }
}
`, data.RandomInteger, data.Locations.Primary, data.RandomString)
}

func (r StorageAccountResource) largeFileShareEnabled(data acceptance.TestData) string {
	return fmt.Sprintf(`
provider "azurerm" {
  features {}
}

resource "azurerm_resource_group" "test" {
  name     = "acctestRG-storage-%d"
  location = "%s"
}

resource "azurerm_storage_account" "test" {
  name                = "unlikely23exst2acct%s"
  resource_group_name = azurerm_resource_group.test.name

  location                 = azurerm_resource_group.test.location
  account_tier             = "Standard"
  account_replication_type = "LRS"
  large_file_share_enabled = true

  tags = {
    environment = "production"
  }
}
`, data.RandomInteger, data.Locations.Primary, data.RandomString)
}

func (r StorageAccountResource) premiumBlockBlobStorageAndEnabledHns(data acceptance.TestData) string {
	return fmt.Sprintf(`
provider "azurerm" {
  features {}
}
resource "azurerm_resource_group" "test" {
  name     = "acctestRG-storage-%d"
  location = "%s"
}
resource "azurerm_storage_account" "test" {
  name                      = "acctestsa%s"
  resource_group_name       = azurerm_resource_group.test.name
  location                  = azurerm_resource_group.test.location
  account_kind              = "BlockBlobStorage"
  account_tier              = "Premium"
  account_replication_type  = "LRS"
  is_hns_enabled            = true
  min_tls_version           = "TLS1_2"
  enable_https_traffic_only = true
}
`, data.RandomInteger, data.Locations.Primary, data.RandomString)
}

func (r StorageAccountResource) azureFilesAuthenticationAD(data acceptance.TestData) string {
	return fmt.Sprintf(`
provider "azurerm" {
  features {}
}

resource "azurerm_resource_group" "test" {
  name     = "acctestRG-storage-%d"
  location = "%s"
}

resource "azurerm_storage_account" "test" {
  name                     = "unlikely23exst2acct%s"
  resource_group_name      = azurerm_resource_group.test.name
  location                 = azurerm_resource_group.test.location
  account_tier             = "Standard"
  account_replication_type = "LRS"

  azure_files_authentication {
    directory_type = "AD"
    active_directory {
      storage_sid         = "S-1-5-21-2400535526-2334094090-2402026252-0012"
      domain_name         = "adtest.com"
      domain_sid          = "S-1-5-21-2400535526-2334094090-2402026252-0012"
      domain_guid         = "aebfc118-9fa9-4732-a21f-d98e41a77ae1"
      forest_name         = "adtest.com"
      netbios_domain_name = "adtest.com"
    }
  }

  tags = {
    environment = "production"
  }
}
`, data.RandomInteger, data.Locations.Primary, data.RandomString)
}

func (r StorageAccountResource) azureFilesAuthenticationADUpdate(data acceptance.TestData) string {
	return fmt.Sprintf(`
provider "azurerm" {
  features {}
}

resource "azurerm_resource_group" "test" {
  name     = "acctestRG-storage-%d"
  location = "%s"
}

resource "azurerm_storage_account" "test" {
  name                     = "unlikely23exst2acct%s"
  resource_group_name      = azurerm_resource_group.test.name
  location                 = azurerm_resource_group.test.location
  account_tier             = "Standard"
  account_replication_type = "LRS"

  azure_files_authentication {
    directory_type = "AD"
    active_directory {
      storage_sid         = "S-1-5-21-2400535526-2334094090-2402026252-1112"
      domain_name         = "adtest2.com"
      domain_sid          = "S-1-5-21-2400535526-2334094090-2402026252-1112"
      domain_guid         = "13a20c9a-d491-47e6-8a39-299e7a32ea27"
      forest_name         = "adtest2.com"
      netbios_domain_name = "adtest2.com"
    }
  }

  tags = {
    environment = "production"
  }
}
`, data.RandomInteger, data.Locations.Primary, data.RandomString)
}

func (r StorageAccountResource) routing(data acceptance.TestData) string {
	return fmt.Sprintf(`
provider "azurerm" {
  features {}
}

resource "azurerm_resource_group" "test" {
  name     = "acctestRG-storage-%d"
  location = "%s"
}

resource "azurerm_storage_account" "test" {
  name                     = "unlikely23exst2acct%s"
  resource_group_name      = azurerm_resource_group.test.name
  location                 = azurerm_resource_group.test.location
  account_tier             = "Standard"
  account_replication_type = "LRS"
  routing {
    choice                      = "InternetRouting"
    publish_microsoft_endpoints = true
  }
  tags = {
    environment = "production"
  }
}
`, data.RandomInteger, data.Locations.Primary, data.RandomString)
}

func (r StorageAccountResource) routingUpdate(data acceptance.TestData) string {
	return fmt.Sprintf(`
provider "azurerm" {
  features {}
}

resource "azurerm_resource_group" "test" {
  name     = "acctestRG-storage-%d"
  location = "%s"
}

resource "azurerm_storage_account" "test" {
  name                     = "unlikely23exst2acct%s"
  resource_group_name      = azurerm_resource_group.test.name
  location                 = azurerm_resource_group.test.location
  account_tier             = "Standard"
  account_replication_type = "LRS"

  routing {
    choice                     = "MicrosoftRouting"
    publish_internet_endpoints = true
  }

  tags = {
    environment = "production"
  }
}
`, data.RandomInteger, data.Locations.Primary, data.RandomString)
}<|MERGE_RESOLUTION|>--- conflicted
+++ resolved
@@ -425,13 +425,8 @@
 
 	data.ResourceTest(t, r, []acceptance.TestStep{
 		{
-<<<<<<< HEAD
 			Config: r.systemAssignedIdentity(data),
-			Check: resource.ComposeTestCheckFunc(
-=======
-			Config: r.identity(data),
-			Check: acceptance.ComposeTestCheckFunc(
->>>>>>> 0a29f734
+			Check: acceptance.ComposeTestCheckFunc(
 				check.That(data.ResourceName).ExistsInAzure(r),
 				check.That(data.ResourceName).Key("identity.0.type").HasValue("SystemAssigned"),
 				check.That(data.ResourceName).Key("identity.0.principal_id").MatchesRegex(validate.UUIDRegExp),
@@ -448,7 +443,7 @@
 	data.ResourceTest(t, r, []resource.TestStep{
 		{
 			Config: r.userAssignedIdentity(data),
-			Check: resource.ComposeTestCheckFunc(
+			Check: acceptance.ComposeTestCheckFunc(
 				check.That(data.ResourceName).ExistsInAzure(r),
 			),
 		},
@@ -462,7 +457,7 @@
 	data.ResourceTest(t, r, []resource.TestStep{
 		{
 			Config: r.systemAssignedUserAssignedIdentity(data),
-			Check: resource.ComposeTestCheckFunc(
+			Check: acceptance.ComposeTestCheckFunc(
 				check.That(data.ResourceName).ExistsInAzure(r),
 				check.That(data.ResourceName).Key("identity.0.principal_id").MatchesRegex(validate.UUIDRegExp),
 				check.That(data.ResourceName).Key("identity.0.tenant_id").MatchesRegex(validate.UUIDRegExp),
@@ -477,24 +472,14 @@
 
 	data.ResourceTest(t, r, []acceptance.TestStep{
 		{
-<<<<<<< HEAD
 			Config: r.identityDisabled(data),
-			Check: resource.ComposeTestCheckFunc(
-=======
-			Config: r.basic(data),
-			Check: acceptance.ComposeTestCheckFunc(
->>>>>>> 0a29f734
-				check.That(data.ResourceName).ExistsInAzure(r),
-			),
-		},
-		{
-<<<<<<< HEAD
+			Check: acceptance.ComposeTestCheckFunc(
+				check.That(data.ResourceName).ExistsInAzure(r),
+			),
+		},
+		{
 			Config: r.systemAssignedIdentity(data),
-			Check: resource.ComposeTestCheckFunc(
-=======
-			Config: r.identity(data),
-			Check: acceptance.ComposeTestCheckFunc(
->>>>>>> 0a29f734
+			Check: acceptance.ComposeTestCheckFunc(
 				check.That(data.ResourceName).ExistsInAzure(r),
 				check.That(data.ResourceName).Key("identity.0.principal_id").MatchesRegex(validate.UUIDRegExp),
 				check.That(data.ResourceName).Key("identity.0.tenant_id").MatchesRegex(validate.UUIDRegExp),
@@ -502,13 +487,13 @@
 		},
 		{
 			Config: r.userAssignedIdentity(data),
-			Check: resource.ComposeTestCheckFunc(
+			Check: acceptance.ComposeTestCheckFunc(
 				check.That(data.ResourceName).ExistsInAzure(r),
 			),
 		},
 		{
 			Config: r.systemAssignedUserAssignedIdentity(data),
-			Check: resource.ComposeTestCheckFunc(
+			Check: acceptance.ComposeTestCheckFunc(
 				check.That(data.ResourceName).ExistsInAzure(r),
 				check.That(data.ResourceName).Key("identity.0.principal_id").MatchesRegex(validate.UUIDRegExp),
 				check.That(data.ResourceName).Key("identity.0.tenant_id").MatchesRegex(validate.UUIDRegExp),
@@ -516,7 +501,7 @@
 		},
 		{
 			Config: r.identityDisabled(data),
-			Check: resource.ComposeTestCheckFunc(
+			Check: acceptance.ComposeTestCheckFunc(
 				check.That(data.ResourceName).ExistsInAzure(r),
 				check.That(data.ResourceName).Key("identity.#").HasValue("0"),
 			),
