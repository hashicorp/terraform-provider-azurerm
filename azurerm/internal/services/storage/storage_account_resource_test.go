--- conflicted
+++ resolved
@@ -965,11 +965,7 @@
   account_replication_type = "LRS"
 
   tags = {
-<<<<<<< HEAD
-                %s
-=======
             %s
->>>>>>> 57d84d75
   }
 }
 `, data.RandomInteger, data.Locations.Primary, data.RandomString, tags)
