--- conflicted
+++ resolved
@@ -259,19 +259,11 @@
 	parameters := postgresqlflexibleservers.Server{
 		Location: utils.String(location.Normalize(d.Get("location").(string))),
 		ServerProperties: &postgresqlflexibleservers.ServerProperties{
-<<<<<<< HEAD
-			CreateMode:               postgresqlflexibleservers.CreateMode(d.Get("create_mode").(string)),
-			DelegatedSubnetArguments: expandArmServerServerPropertiesDelegatedSubnetArguments(d.Get("delegated_subnet_id").(string)),
-			PrivateDNSZoneArguments:  expandArmServerServerPropertiesPrivateDNSZoneArguments(d.Get("private_dns_zone_id").(string)),
-			Version:                  postgresqlflexibleservers.ServerVersion(d.Get("version").(string)),
-			StorageProfile:           expandArmServerStorageProfile(d),
-=======
 			CreateMode: postgresqlflexibleservers.CreateMode(d.Get("create_mode").(string)),
 			Network:    expandArmServerNetwork(d),
 			Version:    postgresqlflexibleservers.ServerVersion(d.Get("version").(string)),
 			Storage:    expandArmServerStorage(d),
 			Backup:     expandArmServerBackup(d),
->>>>>>> de534c65
 		},
 		Sku:  sku,
 		Tags: tags.Expand(d.Get("tags").(map[string]interface{})),
@@ -370,10 +362,8 @@
 		if network := props.Network; network != nil {
 			d.Set("public_network_access_enabled", network.PublicNetworkAccess == postgresqlflexibleservers.ServerPublicNetworkAccessStateEnabled)
 			d.Set("delegated_subnet_id", network.DelegatedSubnetResourceID)
-		}
-
-		if props.PrivateDNSZoneArguments != nil {
-			d.Set("private_dns_zone_id", props.PrivateDNSZoneArguments.PrivateDNSZoneArmResourceID)
+			d.Set("private_dns_zone_id", network.PrivateDNSZoneArmResourceID)
+
 		}
 
 		if err := d.Set("maintenance_window", flattenArmServerMaintenanceWindow(props.MaintenanceWindow)); err != nil {
@@ -482,17 +472,11 @@
 		network.DelegatedSubnetResourceID = utils.String(v.(string))
 	}
 
+	if v, ok := d.GetOk("private_dns_zone_id"); ok {
+		network.PrivateDNSZoneArmResourceID = utils.String(v.(string))
+	}
+
 	return &network
-}
-
-func expandArmServerServerPropertiesPrivateDNSZoneArguments(input string) *postgresqlflexibleservers.ServerPropertiesPrivateDNSZoneArguments {
-	if len(input) == 0 {
-		return nil
-	}
-
-	return &postgresqlflexibleservers.ServerPropertiesPrivateDNSZoneArguments{
-		PrivateDNSZoneArmResourceID: utils.String(input),
-	}
 }
 
 func expandArmServerMaintenanceWindow(input []interface{}) *postgresqlflexibleservers.MaintenanceWindow {
