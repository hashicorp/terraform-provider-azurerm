package parse

import (
	"fmt"
	"strings"

	"github.com/terraform-providers/terraform-provider-azurerm/azurerm/helpers/azure"
)

type MsSqlDatabaseId struct {
	Name          string
	MsSqlServer   string
	ResourceGroup string
}

type MsSqlServerId struct {
	Name          string
	ResourceGroup string
}

type MsSqlElasticPoolId struct {
	Name          string
	MsSqlServer   string
	ResourceGroup string
}

<<<<<<< HEAD
type MsSqlRestorableDBId struct {
	Name          string
	MsSqlServer   string
	ResourceGroup string
	RestoreName   string
}

type MsSqlRecoverableDBId struct {
	Name          string
=======
type MsSqlDatabaseExtendedAuditingPolicyId struct {
	MsDBName      string
	MsSqlServer   string
	ResourceGroup string
}

type MsSqlServerExtendedAuditingPolicyId struct {
>>>>>>> c3f20dd9
	MsSqlServer   string
	ResourceGroup string
}

<<<<<<< HEAD
=======
func NewMsSqlDatabaseID(resourceGroup, msSqlServer, name string) MsSqlDatabaseId {
	return MsSqlDatabaseId{
		ResourceGroup: resourceGroup,
		MsSqlServer:   msSqlServer,
		Name:          name,
	}
}

func (id MsSqlDatabaseId) ID(subscriptionId string) string {
	return fmt.Sprintf("/subscriptions/%s/resourceGroups/%s/providers/Microsoft.Sql/servers/%s/databases/%s", subscriptionId, id.ResourceGroup, id.MsSqlServer, id.Name)
}

>>>>>>> c3f20dd9
func MsSqlDatabaseID(input string) (*MsSqlDatabaseId, error) {
	id, err := azure.ParseAzureResourceID(input)
	if err != nil {
		return nil, fmt.Errorf("Unable to parse MsSql Database ID %q: %+v", input, err)
	}

	database := MsSqlDatabaseId{
		ResourceGroup: id.ResourceGroup,
	}

	if database.MsSqlServer, err = id.PopSegment("servers"); err != nil {
		return nil, err
	}

	if database.Name, err = id.PopSegment("databases"); err != nil {
		return nil, err
	}

	if err := id.ValidateNoEmptySegments(input); err != nil {
		return nil, err
	}

	return &database, nil
}

func MsSqlServerID(input string) (*MsSqlServerId, error) {
	id, err := azure.ParseAzureResourceID(input)
	if err != nil {
		return nil, fmt.Errorf("Unable to parse MsSql Server ID %q: %+v", input, err)
	}

	server := MsSqlServerId{
		ResourceGroup: id.ResourceGroup,
	}

	if server.Name, err = id.PopSegment("servers"); err != nil {
		return nil, err
	}

	if err := id.ValidateNoEmptySegments(input); err != nil {
		return nil, err
	}

	return &server, nil
}

func MSSqlElasticPoolID(input string) (*MsSqlElasticPoolId, error) {
	id, err := azure.ParseAzureResourceID(input)
	if err != nil {
		return nil, fmt.Errorf("Unable to parse MsSql Elastic Pool ID %q: %+v", input, err)
	}

	elasticPool := MsSqlElasticPoolId{
		ResourceGroup: id.ResourceGroup,
	}

	if elasticPool.MsSqlServer, err = id.PopSegment("servers"); err != nil {
		return nil, err
	}

	if elasticPool.Name, err = id.PopSegment("elasticPools"); err != nil {
		return nil, err
	}

	if err := id.ValidateNoEmptySegments(input); err != nil {
		return nil, err
	}

	return &elasticPool, nil
}

type MssqlVmId struct {
	ResourceGroup string
	Name          string
}

func MssqlVmID(input string) (*MssqlVmId, error) {
	id, err := azure.ParseAzureResourceID(input)
	if err != nil {
		return nil, fmt.Errorf("[ERROR] Unable to parse Microsoft Sql VM ID %q: %+v", input, err)
	}

	sqlvm := MssqlVmId{
		ResourceGroup: id.ResourceGroup,
	}

	if sqlvm.Name, err = id.PopSegment("sqlVirtualMachines"); err != nil {
		return nil, err
	}

	if err := id.ValidateNoEmptySegments(input); err != nil {
		return nil, err
	}

	return &sqlvm, nil
}

<<<<<<< HEAD
func MssqlRestorableDBID(input string) (*MsSqlRestorableDBId, error) {
	inputList := strings.Split(input, ",")

	if len(inputList) != 2 {
		return nil, fmt.Errorf("[ERROR] Unable to parse Microsoft Sql Restorable DB ID %q, please refer to XX", input)
	}

	restorableDBId := MsSqlRestorableDBId{
		RestoreName: inputList[1],
	}

	id, err := azure.ParseAzureResourceID(inputList[0])
	if err != nil {
		return nil, fmt.Errorf("[ERROR] Unable to parse Microsoft Sql Restorable DB ID %q: %+v", input, err)
	}

	restorableDBId.ResourceGroup = id.ResourceGroup

	if restorableDBId.MsSqlServer, err = id.PopSegment("servers"); err != nil {
		return nil, err
	}

	if restorableDBId.Name, err = id.PopSegment("restorableDroppedDatabases"); err != nil {
		return nil, err
	}

	if err := id.ValidateNoEmptySegments(inputList[0]); err != nil {
		return nil, err
	}

	return &restorableDBId, nil
}

func MssqlRecoverableDBID(input string) (*MsSqlRecoverableDBId, error) {
	id, err := azure.ParseAzureResourceID(input)
	if err != nil {
		return nil, fmt.Errorf("[ERROR] Unable to parse Microsoft Sql Recoverable DB ID %q: %+v", input, err)
	}

	recoverableDBId := MsSqlRecoverableDBId{
		ResourceGroup: id.ResourceGroup,
	}

	if recoverableDBId.MsSqlServer, err = id.PopSegment("servers"); err != nil {
		return nil, err
	}

	if recoverableDBId.Name, err = id.PopSegment("recoverabledatabases"); err != nil {
=======
func MssqlDatabaseExtendedAuditingPolicyID(input string) (*MsSqlDatabaseExtendedAuditingPolicyId, error) {
	id, err := azure.ParseAzureResourceID(input)
	if err != nil {
		return nil, fmt.Errorf("[ERROR] Unable to parse Microsoft Sql Database Extended Auditing Policy %q: %+v", input, err)
	}

	sqlDatabaseExtendedAuditingPolicyId := MsSqlDatabaseExtendedAuditingPolicyId{
		ResourceGroup: id.ResourceGroup,
	}

	if sqlDatabaseExtendedAuditingPolicyId.MsSqlServer, err = id.PopSegment("servers"); err != nil {
		return nil, err
	}

	if sqlDatabaseExtendedAuditingPolicyId.MsDBName, err = id.PopSegment("databases"); err != nil {
		return nil, err
	}

	if _, err = id.PopSegment("extendedAuditingSettings"); err != nil {
		return nil, err
	}

	if err := id.ValidateNoEmptySegments(input); err != nil {
		return nil, err
	}

	return &sqlDatabaseExtendedAuditingPolicyId, nil
}

func MssqlServerExtendedAuditingPolicyID(input string) (*MsSqlServerExtendedAuditingPolicyId, error) {
	id, err := azure.ParseAzureResourceID(input)
	if err != nil {
		return nil, fmt.Errorf("[ERROR] Unable to parse Microsoft Sql Server Extended Auditing Policy %q: %+v", input, err)
	}

	sqlServerExtendedAuditingPolicyId := MsSqlServerExtendedAuditingPolicyId{
		ResourceGroup: id.ResourceGroup,
	}

	if sqlServerExtendedAuditingPolicyId.MsSqlServer, err = id.PopSegment("servers"); err != nil {
		return nil, err
	}

	if _, err = id.PopSegment("extendedAuditingSettings"); err != nil {
>>>>>>> c3f20dd9
		return nil, err
	}

	if err := id.ValidateNoEmptySegments(input); err != nil {
		return nil, err
	}

<<<<<<< HEAD
	return &recoverableDBId, nil
=======
	return &sqlServerExtendedAuditingPolicyId, nil
>>>>>>> c3f20dd9
}<|MERGE_RESOLUTION|>--- conflicted
+++ resolved
@@ -24,17 +24,6 @@
 	ResourceGroup string
 }
 
-<<<<<<< HEAD
-type MsSqlRestorableDBId struct {
-	Name          string
-	MsSqlServer   string
-	ResourceGroup string
-	RestoreName   string
-}
-
-type MsSqlRecoverableDBId struct {
-	Name          string
-=======
 type MsSqlDatabaseExtendedAuditingPolicyId struct {
 	MsDBName      string
 	MsSqlServer   string
@@ -42,13 +31,23 @@
 }
 
 type MsSqlServerExtendedAuditingPolicyId struct {
->>>>>>> c3f20dd9
-	MsSqlServer   string
-	ResourceGroup string
-}
-
-<<<<<<< HEAD
-=======
+	MsSqlServer   string
+	ResourceGroup string
+}
+
+type MsSqlRestorableDBId struct {
+	Name          string
+	MsSqlServer   string
+	ResourceGroup string
+	RestoreName   string
+}
+
+type MsSqlRecoverableDBId struct {
+	Name          string
+	MsSqlServer   string
+	ResourceGroup string
+}
+
 func NewMsSqlDatabaseID(resourceGroup, msSqlServer, name string) MsSqlDatabaseId {
 	return MsSqlDatabaseId{
 		ResourceGroup: resourceGroup,
@@ -61,7 +60,6 @@
 	return fmt.Sprintf("/subscriptions/%s/resourceGroups/%s/providers/Microsoft.Sql/servers/%s/databases/%s", subscriptionId, id.ResourceGroup, id.MsSqlServer, id.Name)
 }
 
->>>>>>> c3f20dd9
 func MsSqlDatabaseID(input string) (*MsSqlDatabaseId, error) {
 	id, err := azure.ParseAzureResourceID(input)
 	if err != nil {
@@ -159,7 +157,60 @@
 	return &sqlvm, nil
 }
 
-<<<<<<< HEAD
+func MssqlDatabaseExtendedAuditingPolicyID(input string) (*MsSqlDatabaseExtendedAuditingPolicyId, error) {
+	id, err := azure.ParseAzureResourceID(input)
+	if err != nil {
+		return nil, fmt.Errorf("[ERROR] Unable to parse Microsoft Sql Database Extended Auditing Policy %q: %+v", input, err)
+	}
+
+	sqlDatabaseExtendedAuditingPolicyId := MsSqlDatabaseExtendedAuditingPolicyId{
+		ResourceGroup: id.ResourceGroup,
+	}
+
+	if sqlDatabaseExtendedAuditingPolicyId.MsSqlServer, err = id.PopSegment("servers"); err != nil {
+		return nil, err
+	}
+
+	if sqlDatabaseExtendedAuditingPolicyId.MsDBName, err = id.PopSegment("databases"); err != nil {
+		return nil, err
+	}
+
+	if _, err = id.PopSegment("extendedAuditingSettings"); err != nil {
+		return nil, err
+	}
+
+	if err := id.ValidateNoEmptySegments(input); err != nil {
+		return nil, err
+	}
+
+	return &sqlDatabaseExtendedAuditingPolicyId, nil
+}
+
+func MssqlServerExtendedAuditingPolicyID(input string) (*MsSqlServerExtendedAuditingPolicyId, error) {
+	id, err := azure.ParseAzureResourceID(input)
+	if err != nil {
+		return nil, fmt.Errorf("[ERROR] Unable to parse Microsoft Sql Server Extended Auditing Policy %q: %+v", input, err)
+	}
+
+	sqlServerExtendedAuditingPolicyId := MsSqlServerExtendedAuditingPolicyId{
+		ResourceGroup: id.ResourceGroup,
+	}
+
+	if sqlServerExtendedAuditingPolicyId.MsSqlServer, err = id.PopSegment("servers"); err != nil {
+		return nil, err
+	}
+
+	if _, err = id.PopSegment("extendedAuditingSettings"); err != nil {
+		return nil, err
+	}
+
+	if err := id.ValidateNoEmptySegments(input); err != nil {
+		return nil, err
+	}
+
+	return &sqlServerExtendedAuditingPolicyId, nil
+}
+
 func MssqlRestorableDBID(input string) (*MsSqlRestorableDBId, error) {
 	inputList := strings.Split(input, ",")
 
@@ -208,62 +259,12 @@
 	}
 
 	if recoverableDBId.Name, err = id.PopSegment("recoverabledatabases"); err != nil {
-=======
-func MssqlDatabaseExtendedAuditingPolicyID(input string) (*MsSqlDatabaseExtendedAuditingPolicyId, error) {
-	id, err := azure.ParseAzureResourceID(input)
-	if err != nil {
-		return nil, fmt.Errorf("[ERROR] Unable to parse Microsoft Sql Database Extended Auditing Policy %q: %+v", input, err)
-	}
-
-	sqlDatabaseExtendedAuditingPolicyId := MsSqlDatabaseExtendedAuditingPolicyId{
-		ResourceGroup: id.ResourceGroup,
-	}
-
-	if sqlDatabaseExtendedAuditingPolicyId.MsSqlServer, err = id.PopSegment("servers"); err != nil {
-		return nil, err
-	}
-
-	if sqlDatabaseExtendedAuditingPolicyId.MsDBName, err = id.PopSegment("databases"); err != nil {
-		return nil, err
-	}
-
-	if _, err = id.PopSegment("extendedAuditingSettings"); err != nil {
-		return nil, err
-	}
-
-	if err := id.ValidateNoEmptySegments(input); err != nil {
-		return nil, err
-	}
-
-	return &sqlDatabaseExtendedAuditingPolicyId, nil
-}
-
-func MssqlServerExtendedAuditingPolicyID(input string) (*MsSqlServerExtendedAuditingPolicyId, error) {
-	id, err := azure.ParseAzureResourceID(input)
-	if err != nil {
-		return nil, fmt.Errorf("[ERROR] Unable to parse Microsoft Sql Server Extended Auditing Policy %q: %+v", input, err)
-	}
-
-	sqlServerExtendedAuditingPolicyId := MsSqlServerExtendedAuditingPolicyId{
-		ResourceGroup: id.ResourceGroup,
-	}
-
-	if sqlServerExtendedAuditingPolicyId.MsSqlServer, err = id.PopSegment("servers"); err != nil {
-		return nil, err
-	}
-
-	if _, err = id.PopSegment("extendedAuditingSettings"); err != nil {
->>>>>>> c3f20dd9
-		return nil, err
-	}
-
-	if err := id.ValidateNoEmptySegments(input); err != nil {
-		return nil, err
-	}
-
-<<<<<<< HEAD
+		return nil, err
+	}
+
+	if err := id.ValidateNoEmptySegments(input); err != nil {
+		return nil, err
+	}
+
 	return &recoverableDBId, nil
-=======
-	return &sqlServerExtendedAuditingPolicyId, nil
->>>>>>> c3f20dd9
 }