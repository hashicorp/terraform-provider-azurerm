--- conflicted
+++ resolved
@@ -13,11 +13,7 @@
 	ServersClient                                      *sql.ServersClient
 	ServerSecurityAlertPoliciesClient                  *sql.ServerSecurityAlertPoliciesClient
 	ServerVulnerabilityAssessmentsClient               *sql.ServerVulnerabilityAssessmentsClient
-<<<<<<< HEAD
-	VirtualMachinesClient                           *sqlvirtualmachine.SQLVirtualMachinesClient
-=======
 	VirtualMachinesClient                              *sqlvirtualmachine.SQLVirtualMachinesClient
->>>>>>> 910fee4c
 }
 
 func NewClient(o *common.ClientOptions) *Client {
@@ -39,22 +35,16 @@
 	ServerVulnerabilityAssessmentsClient := sql.NewServerVulnerabilityAssessmentsClientWithBaseURI(o.ResourceManagerEndpoint, o.SubscriptionId)
 	o.ConfigureClient(&ServerVulnerabilityAssessmentsClient.Client, o.ResourceManagerAuthorizer)
 
-	VirtualMachinesClient := sqlvirtualmachine.NewSQLVirtualMachinesClientWithBaseURI(o.ResourceManagerEndpoint, o.SubscriptionId)
-	o.ConfigureClient(&VirtualMachinesClient.Client, o.ResourceManagerAuthorizer)
+	SQLVirtualMachinesClient := sqlvirtualmachine.NewSQLVirtualMachinesClientWithBaseURI(o.ResourceManagerEndpoint, o.SubscriptionId)
+	o.ConfigureClient(&SQLVirtualMachinesClient.Client, o.ResourceManagerAuthorizer)
 
 	return &Client{
 		DatabasesClient:    &DatabasesClient,
 		ElasticPoolsClient: &ElasticPoolsClient,
 		DatabaseVulnerabilityAssessmentRuleBaselinesClient: &DatabaseVulnerabilityAssessmentRuleBaselinesClient,
-<<<<<<< HEAD
-		ServerSecurityAlertPoliciesClient:                  &ServerSecurityAlertPoliciesClient,
-		ServerVulnerabilityAssessmentsClient:               &ServerVulnerabilityAssessmentsClient,
-		VirtualMachinesClient:                           &VirtualMachinesClient,
-=======
 		ServersClient:                        &ServersClient,
 		ServerSecurityAlertPoliciesClient:    &ServerSecurityAlertPoliciesClient,
 		ServerVulnerabilityAssessmentsClient: &ServerVulnerabilityAssessmentsClient,
 		VirtualMachinesClient:                &SQLVirtualMachinesClient,
->>>>>>> 910fee4c
 	}
 }