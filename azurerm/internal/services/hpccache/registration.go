--- conflicted
+++ resolved
@@ -24,21 +24,12 @@
 }
 
 // SupportedResources returns the supported Resources supported by this Service
-<<<<<<< HEAD
-func (r Registration) SupportedResources() map[string]*schema.Resource {
-	return map[string]*schema.Resource{
+func (r Registration) SupportedResources() map[string]*pluginsdk.Resource {
+	return map[string]*pluginsdk.Resource{
 		"azurerm_hpc_cache":                 resourceHPCCache(),
 		"azurerm_hpc_cache_access_policy":   resourceHPCCacheAccessPolicy(),
 		"azurerm_hpc_cache_blob_target":     resourceHPCCacheBlobTarget(),
 		"azurerm_hpc_cache_blob_nfs_target": resourceHPCCacheBlobNFSTarget(),
 		"azurerm_hpc_cache_nfs_target":      resourceHPCCacheNFSTarget(),
-=======
-func (r Registration) SupportedResources() map[string]*pluginsdk.Resource {
-	return map[string]*pluginsdk.Resource{
-		"azurerm_hpc_cache":               resourceHPCCache(),
-		"azurerm_hpc_cache_access_policy": resourceHPCCacheAccessPolicy(),
-		"azurerm_hpc_cache_blob_target":   resourceHPCCacheBlobTarget(),
-		"azurerm_hpc_cache_nfs_target":    resourceHPCCacheNFSTarget(),
->>>>>>> 9b5e6f44
 	}
 }