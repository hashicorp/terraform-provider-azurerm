package datafactory

import (
	"fmt"
	"time"

	"github.com/terraform-providers/terraform-provider-azurerm/azurerm/internal/tf/pluginsdk"

	"github.com/Azure/azure-sdk-for-go/services/datafactory/mgmt/2018-06-01/datafactory"
	"github.com/hashicorp/terraform-plugin-sdk/helper/schema"
	"github.com/hashicorp/terraform-plugin-sdk/helper/validation"
	"github.com/terraform-providers/terraform-provider-azurerm/azurerm/helpers/azure"
	"github.com/terraform-providers/terraform-provider-azurerm/azurerm/helpers/tf"
	"github.com/terraform-providers/terraform-provider-azurerm/azurerm/internal/clients"
	"github.com/terraform-providers/terraform-provider-azurerm/azurerm/internal/services/datafactory/migration"
	"github.com/terraform-providers/terraform-provider-azurerm/azurerm/internal/services/datafactory/validate"
	keyVaultParse "github.com/terraform-providers/terraform-provider-azurerm/azurerm/internal/services/keyvault/parse"
	keyVaultValidate "github.com/terraform-providers/terraform-provider-azurerm/azurerm/internal/services/keyvault/validate"
	msivalidate "github.com/terraform-providers/terraform-provider-azurerm/azurerm/internal/services/msi/validate"
	"github.com/terraform-providers/terraform-provider-azurerm/azurerm/internal/tags"
	"github.com/terraform-providers/terraform-provider-azurerm/azurerm/internal/timeouts"
	"github.com/terraform-providers/terraform-provider-azurerm/azurerm/utils"
)

func resourceDataFactory() *schema.Resource {
	return &schema.Resource{
		Create: resourceDataFactoryCreateUpdate,
		Read:   resourceDataFactoryRead,
		Update: resourceDataFactoryCreateUpdate,
		Delete: resourceDataFactoryDelete,

		SchemaVersion: 1,
		StateUpgraders: pluginsdk.StateUpgrades(map[int]pluginsdk.StateUpgrade{
			0: migration.DataFactoryV0ToV1{},
		}),

		// TODO: replace this with an importer which validates the ID during import
		Importer: pluginsdk.DefaultImporter(),

		Timeouts: &schema.ResourceTimeout{
			Create: schema.DefaultTimeout(30 * time.Minute),
			Read:   schema.DefaultTimeout(5 * time.Minute),
			Update: schema.DefaultTimeout(30 * time.Minute),
			Delete: schema.DefaultTimeout(30 * time.Minute),
		},

		Schema: map[string]*schema.Schema{
			"name": {
				Type:         schema.TypeString,
				Required:     true,
				ForceNew:     true,
				ValidateFunc: validate.DataFactoryName(),
			},

			"location": azure.SchemaLocation(),

			// There's a bug in the Azure API where this is returned in lower-case
			// BUG: https://github.com/Azure/azure-rest-api-specs/issues/5788
			"resource_group_name": azure.SchemaResourceGroupNameDiffSuppress(),

			"identity": {
				Type:     schema.TypeList,
				Optional: true,
				Computed: true,
				MaxItems: 1,
				Elem: &schema.Resource{
					Schema: map[string]*schema.Schema{
						"type": {
							Type:     schema.TypeString,
							Required: true,
							ValidateFunc: validation.StringInSlice([]string{
<<<<<<< HEAD
								"SystemAssigned",
								"UserAssigned",
=======
								string(datafactory.SystemAssigned),
>>>>>>> ce685e87
							}, false),
						},

						"user_identity_ids": {
							Type:     schema.TypeSet,
							Optional: true,
							Elem: &schema.Schema{
								Type:         schema.TypeString,
								ValidateFunc: msivalidate.UserAssignedIdentityID,
							},
						},

						"principal_id": {
							Type:     schema.TypeString,
							Computed: true,
						},

						"tenant_id": {
							Type:     schema.TypeString,
							Computed: true,
						},
					},
				},
			},

			"github_configuration": {
				Type:          schema.TypeList,
				Optional:      true,
				MaxItems:      1,
				ConflictsWith: []string{"vsts_configuration"},
				Elem: &schema.Resource{
					Schema: map[string]*schema.Schema{
						"account_name": {
							Type:         schema.TypeString,
							Required:     true,
							ValidateFunc: validation.StringIsNotEmpty,
						},
						"branch_name": {
							Type:         schema.TypeString,
							Required:     true,
							ValidateFunc: validation.StringIsNotEmpty,
						},
						"git_url": {
							Type:         schema.TypeString,
							Required:     true,
							ValidateFunc: validation.StringIsNotEmpty,
						},
						"repository_name": {
							Type:         schema.TypeString,
							Required:     true,
							ValidateFunc: validation.StringIsNotEmpty,
						},
						"root_folder": {
							Type:         schema.TypeString,
							Required:     true,
							ValidateFunc: validation.StringIsNotEmpty,
						},
					},
				},
			},

			"vsts_configuration": {
				Type:          schema.TypeList,
				Optional:      true,
				MaxItems:      1,
				ConflictsWith: []string{"github_configuration"},
				Elem: &schema.Resource{
					Schema: map[string]*schema.Schema{
						"account_name": {
							Type:         schema.TypeString,
							Required:     true,
							ValidateFunc: validation.StringIsNotEmpty,
						},
						"branch_name": {
							Type:         schema.TypeString,
							Required:     true,
							ValidateFunc: validation.StringIsNotEmpty,
						},
						"project_name": {
							Type:         schema.TypeString,
							Required:     true,
							ValidateFunc: validation.StringIsNotEmpty,
						},
						"repository_name": {
							Type:         schema.TypeString,
							Required:     true,
							ValidateFunc: validation.StringIsNotEmpty,
						},
						"root_folder": {
							Type:         schema.TypeString,
							Required:     true,
							ValidateFunc: validation.StringIsNotEmpty,
						},
						"tenant_id": {
							Type:         schema.TypeString,
							Required:     true,
							ValidateFunc: validation.IsUUID,
						},
					},
				},
			},

			"public_network_enabled": {
				Type:     schema.TypeBool,
				Optional: true,
				Default:  true,
			},

			"key_vault_key_id": {
				Type:         schema.TypeString,
				Optional:     true,
				ValidateFunc: keyVaultValidate.NestedItemId,
				RequiredWith: []string{"identity.0.user_identity_ids"},
			},

			"tags": tags.Schema(),
		},
	}
}

func resourceDataFactoryCreateUpdate(d *schema.ResourceData, meta interface{}) error {
	client := meta.(*clients.Client).DataFactory.FactoriesClient
	ctx, cancel := timeouts.ForCreateUpdate(meta.(*clients.Client).StopContext, d)
	defer cancel()

	name := d.Get("name").(string)
	location := azure.NormalizeLocation(d.Get("location").(string))
	resourceGroup := d.Get("resource_group_name").(string)
	t := d.Get("tags").(map[string]interface{})

	if d.IsNewResource() {
		existing, err := client.Get(ctx, resourceGroup, name, "")
		if err != nil {
			if !utils.ResponseWasNotFound(existing.Response) {
				return fmt.Errorf("Error checking for presence of existing Data Factory %q (Resource Group %q): %s", name, resourceGroup, err)
			}
		}

		if existing.ID != nil && *existing.ID != "" {
			return tf.ImportAsExistsError("azurerm_data_factory", *existing.ID)
		}
	}

	dataFactory := datafactory.Factory{
		Location:          &location,
		FactoryProperties: &datafactory.FactoryProperties{},
		Tags:              tags.Expand(t),
	}

	dataFactory.PublicNetworkAccess = datafactory.PublicNetworkAccessEnabled
	enabled := d.Get("public_network_enabled").(bool)
	if !enabled {
		dataFactory.FactoryProperties.PublicNetworkAccess = datafactory.PublicNetworkAccessDisabled
	}

	if v, ok := d.GetOk("identity.0.type"); ok {
		identityType := v.(string)
		identityIdsRaw := d.Get("identity.0.user_identity_ids").(*schema.Set).List()

		if len(identityIdsRaw) > 0 && identityType != "UserAssigned" {
			return fmt.Errorf("`user_identity_ids` can only be specified when `type` is `UserAssigned`")
		}

		identityIds := make(map[string]interface{})
		for _, v := range identityIdsRaw {
			identityIds[v.(string)] = make(map[string]string)
		}

		dataFactory.Identity = &datafactory.FactoryIdentity{
<<<<<<< HEAD
			Type:                   &identityType,
			UserAssignedIdentities: identityIds,
		}
	}

	if keyVaultKeyID, ok := d.GetOk("key_vault_key_id"); ok {
		keyVaultKey, err := keyVaultParse.ParseOptionallyVersionedNestedItemID(keyVaultKeyID.(string))
		if err != nil {
			return fmt.Errorf("could not parse Key Vault Key ID: %+v", err)
		}

		identityIdsRaw := d.Get("identity.0.user_identity_ids").(*schema.Set).List()

		dataFactory.FactoryProperties.Encryption = &datafactory.EncryptionConfiguration{
			VaultBaseURL: &keyVaultKey.KeyVaultBaseUrl,
			KeyName:      &keyVaultKey.Name,
			KeyVersion:   &keyVaultKey.Version,
			Identity: &datafactory.CMKIdentityDefinition{
				UserAssignedIdentity: utils.String(identityIdsRaw[0].(string)),
			},
=======
			Type: datafactory.FactoryIdentityType(identityType),
>>>>>>> ce685e87
		}
	}

	if _, err := client.CreateOrUpdate(ctx, resourceGroup, name, dataFactory, ""); err != nil {
		return fmt.Errorf("Error creating/updating Data Factory %q (Resource Group %q): %+v", name, resourceGroup, err)
	}

	resp, err := client.Get(ctx, resourceGroup, name, "")
	if err != nil {
		return fmt.Errorf("Error retrieving Data Factory %q (Resource Group %q): %+v", name, resourceGroup, err)
	}

	if resp.ID == nil {
		return fmt.Errorf("Cannot read Data Factory %q (Resource Group %q) ID", name, resourceGroup)
	}

	if hasRepo, repo := expandDataFactoryRepoConfiguration(d); hasRepo {
		repoUpdate := datafactory.FactoryRepoUpdate{
			FactoryResourceID: resp.ID,
			RepoConfiguration: repo,
		}
		if _, err = client.ConfigureFactoryRepo(ctx, location, repoUpdate); err != nil {
			return fmt.Errorf("Error configuring Repository for Data Factory %q (Resource Group %q): %+v", name, resourceGroup, err)
		}
	}

	d.SetId(*resp.ID)

	return resourceDataFactoryRead(d, meta)
}

func resourceDataFactoryRead(d *schema.ResourceData, meta interface{}) error {
	client := meta.(*clients.Client).DataFactory.FactoriesClient
	ctx, cancel := timeouts.ForRead(meta.(*clients.Client).StopContext, d)
	defer cancel()

	id, err := azure.ParseAzureResourceID(d.Id())
	if err != nil {
		return err
	}
	resourceGroup := id.ResourceGroup
	name := id.Path["factories"]

	resp, err := client.Get(ctx, resourceGroup, name, "")
	if err != nil {
		if utils.ResponseWasNotFound(resp.Response) {
			d.SetId("")
			return nil
		}

		return fmt.Errorf("Error retrieving Data Factory %q (Resource Group %q): %+v", name, resourceGroup, err)
	}

	d.Set("name", resp.Name)
	d.Set("resource_group_name", resourceGroup)
	if location := resp.Location; location != nil {
		d.Set("location", azure.NormalizeLocation(*location))
	}

	if factoryProps := resp.FactoryProperties; factoryProps != nil {
		if enc := factoryProps.Encryption; enc != nil {
			if enc.VaultBaseURL != nil && enc.KeyName != nil && enc.KeyVersion != nil {
				versionedKey := fmt.Sprintf("%skeys/%s/%s", *enc.VaultBaseURL, *enc.KeyName, *enc.KeyVersion)
				if err := d.Set("key_vault_key_id", versionedKey); err != nil {
					return fmt.Errorf("Error setting `key_vault_key_id`: %+v", err)
				}
			}
		}
	}

	d.Set("vsts_configuration", []interface{}{})
	d.Set("github_configuration", []interface{}{})
	repoType, repo := flattenDataFactoryRepoConfiguration(&resp)
	if repoType == datafactory.TypeFactoryVSTSConfiguration {
		if err := d.Set("vsts_configuration", repo); err != nil {
			return fmt.Errorf("Error setting `vsts_configuration`: %+v", err)
		}
	}
	if repoType == datafactory.TypeFactoryGitHubConfiguration {
		if err := d.Set("github_configuration", repo); err != nil {
			return fmt.Errorf("Error setting `github_configuration`: %+v", err)
		}
	}
	if repoType == datafactory.TypeFactoryRepoConfiguration {
		d.Set("vsts_configuration", repo)
		d.Set("github_configuration", repo)
	}

	if err := d.Set("identity", flattenDataFactoryIdentity(resp.Identity)); err != nil {
		return fmt.Errorf("Error flattening `identity`: %+v", err)
	}

	// This variable isn't returned from the API if it hasn't been passed in first but we know the default is `true`
	if resp.PublicNetworkAccess != "" {
		d.Set("public_network_enabled", resp.PublicNetworkAccess == datafactory.PublicNetworkAccessEnabled)
	}

	return tags.FlattenAndSet(d, resp.Tags)
}

func resourceDataFactoryDelete(d *schema.ResourceData, meta interface{}) error {
	client := meta.(*clients.Client).DataFactory.FactoriesClient
	ctx, cancel := timeouts.ForDelete(meta.(*clients.Client).StopContext, d)
	defer cancel()

	id, err := azure.ParseAzureResourceID(d.Id())
	if err != nil {
		return err
	}
	resourceGroup := id.ResourceGroup
	name := id.Path["factories"]

	response, err := client.Delete(ctx, resourceGroup, name)
	if err != nil {
		if !utils.ResponseWasNotFound(response) {
			return fmt.Errorf("Error deleting Data Factory %q (Resource Group %q): %+v", name, resourceGroup, err)
		}
	}

	return nil
}

func expandDataFactoryRepoConfiguration(d *schema.ResourceData) (bool, datafactory.BasicFactoryRepoConfiguration) {
	if vstsList, ok := d.GetOk("vsts_configuration"); ok {
		vsts := vstsList.([]interface{})[0].(map[string]interface{})
		accountName := vsts["account_name"].(string)
		branchName := vsts["branch_name"].(string)
		projectName := vsts["project_name"].(string)
		repositoryName := vsts["repository_name"].(string)
		rootFolder := vsts["root_folder"].(string)
		tenantID := vsts["tenant_id"].(string)
		return true, &datafactory.FactoryVSTSConfiguration{
			AccountName:         &accountName,
			CollaborationBranch: &branchName,
			ProjectName:         &projectName,
			RepositoryName:      &repositoryName,
			RootFolder:          &rootFolder,
			TenantID:            &tenantID,
		}
	}

	if githubList, ok := d.GetOk("github_configuration"); ok {
		github := githubList.([]interface{})[0].(map[string]interface{})
		accountName := github["account_name"].(string)
		branchName := github["branch_name"].(string)
		gitURL := github["git_url"].(string)
		repositoryName := github["repository_name"].(string)
		rootFolder := github["root_folder"].(string)
		return true, &datafactory.FactoryGitHubConfiguration{
			AccountName:         &accountName,
			CollaborationBranch: &branchName,
			HostName:            &gitURL,
			RepositoryName:      &repositoryName,
			RootFolder:          &rootFolder,
		}
	}

	return false, nil
}

func flattenDataFactoryRepoConfiguration(factory *datafactory.Factory) (datafactory.TypeBasicFactoryRepoConfiguration, []interface{}) {
	result := make([]interface{}, 0)

	if properties := factory.FactoryProperties; properties != nil {
		repo := properties.RepoConfiguration
		if repo != nil {
			settings := map[string]interface{}{}
			if config, test := repo.AsFactoryGitHubConfiguration(); test {
				if config.AccountName != nil {
					settings["account_name"] = *config.AccountName
				}
				if config.CollaborationBranch != nil {
					settings["branch_name"] = *config.CollaborationBranch
				}
				if config.HostName != nil {
					settings["git_url"] = *config.HostName
				}
				if config.RepositoryName != nil {
					settings["repository_name"] = *config.RepositoryName
				}
				if config.RootFolder != nil {
					settings["root_folder"] = *config.RootFolder
				}
				return datafactory.TypeFactoryGitHubConfiguration, append(result, settings)
			}
			if config, test := repo.AsFactoryVSTSConfiguration(); test {
				if config.AccountName != nil {
					settings["account_name"] = *config.AccountName
				}
				if config.CollaborationBranch != nil {
					settings["branch_name"] = *config.CollaborationBranch
				}
				if config.ProjectName != nil {
					settings["project_name"] = *config.ProjectName
				}
				if config.RepositoryName != nil {
					settings["repository_name"] = *config.RepositoryName
				}
				if config.RootFolder != nil {
					settings["root_folder"] = *config.RootFolder
				}
				if config.TenantID != nil {
					settings["tenant_id"] = *config.TenantID
				}
				return datafactory.TypeFactoryVSTSConfiguration, append(result, settings)
			}
		}
	}
	return datafactory.TypeFactoryRepoConfiguration, result
}

func flattenDataFactoryIdentity(identity *datafactory.FactoryIdentity) interface{} {
	if identity == nil {
		return []interface{}{}
	}

	principalId := ""
	if identity.PrincipalID != nil {
		principalId = identity.PrincipalID.String()
	}
	tenantId := ""
	if identity.TenantID != nil {
		tenantId = identity.TenantID.String()
	}
	if identity.UserAssignedIdentities != nil {
		userIdentities := make([]string, 0)
		for key := range identity.UserAssignedIdentities {
			userIdentities = append(userIdentities, key)
		}
		result["user_identity_ids"] = userIdentities
	}

	return []interface{}{
		map[string]interface{}{
			"principal_id": principalId,
			"tenant_id":    tenantId,
			"type":         string(identity.Type),
		},
	}
}<|MERGE_RESOLUTION|>--- conflicted
+++ resolved
@@ -69,16 +69,12 @@
 							Type:     schema.TypeString,
 							Required: true,
 							ValidateFunc: validation.StringInSlice([]string{
-<<<<<<< HEAD
-								"SystemAssigned",
-								"UserAssigned",
-=======
 								string(datafactory.SystemAssigned),
->>>>>>> ce685e87
+								string(datafactory.UserAssigned),
 							}, false),
 						},
 
-						"user_identity_ids": {
+						"identity_ids": {
 							Type:     schema.TypeSet,
 							Optional: true,
 							Elem: &schema.Schema{
@@ -187,7 +183,7 @@
 				Type:         schema.TypeString,
 				Optional:     true,
 				ValidateFunc: keyVaultValidate.NestedItemId,
-				RequiredWith: []string{"identity.0.user_identity_ids"},
+				RequiredWith: []string{"identity.0.identity_ids"},
 			},
 
 			"tags": tags.Schema(),
@@ -232,10 +228,10 @@
 
 	if v, ok := d.GetOk("identity.0.type"); ok {
 		identityType := v.(string)
-		identityIdsRaw := d.Get("identity.0.user_identity_ids").(*schema.Set).List()
-
-		if len(identityIdsRaw) > 0 && identityType != "UserAssigned" {
-			return fmt.Errorf("`user_identity_ids` can only be specified when `type` is `UserAssigned`")
+		identityIdsRaw := d.Get("identity.0.identity_ids").(*schema.Set).List()
+
+		if len(identityIdsRaw) > 0 && identityType != string(datafactory.UserAssigned) {
+			return fmt.Errorf("`identity_ids` can only be specified when `type` is `UserAssigned`")
 		}
 
 		identityIds := make(map[string]interface{})
@@ -244,8 +240,7 @@
 		}
 
 		dataFactory.Identity = &datafactory.FactoryIdentity{
-<<<<<<< HEAD
-			Type:                   &identityType,
+			Type:                   datafactory.FactoryIdentityType(identityType),
 			UserAssignedIdentities: identityIds,
 		}
 	}
@@ -256,7 +251,7 @@
 			return fmt.Errorf("could not parse Key Vault Key ID: %+v", err)
 		}
 
-		identityIdsRaw := d.Get("identity.0.user_identity_ids").(*schema.Set).List()
+		identityIdsRaw := d.Get("identity.0.identity_ids").(*schema.Set).List()
 
 		dataFactory.FactoryProperties.Encryption = &datafactory.EncryptionConfiguration{
 			VaultBaseURL: &keyVaultKey.KeyVaultBaseUrl,
@@ -265,9 +260,6 @@
 			Identity: &datafactory.CMKIdentityDefinition{
 				UserAssignedIdentity: utils.String(identityIdsRaw[0].(string)),
 			},
-=======
-			Type: datafactory.FactoryIdentityType(identityType),
->>>>>>> ce685e87
 		}
 	}
 
@@ -492,12 +484,13 @@
 	if identity.TenantID != nil {
 		tenantId = identity.TenantID.String()
 	}
+	var identityIds []string
 	if identity.UserAssignedIdentities != nil {
 		userIdentities := make([]string, 0)
 		for key := range identity.UserAssignedIdentities {
 			userIdentities = append(userIdentities, key)
 		}
-		result["user_identity_ids"] = userIdentities
+		identityIds = userIdentities
 	}
 
 	return []interface{}{
@@ -505,6 +498,7 @@
 			"principal_id": principalId,
 			"tenant_id":    tenantId,
 			"type":         string(identity.Type),
+			"identity_ids": identityIds,
 		},
 	}
 }