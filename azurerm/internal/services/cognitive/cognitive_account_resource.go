--- conflicted
+++ resolved
@@ -165,21 +165,12 @@
 		Tags: tags.Expand(d.Get("tags").(map[string]interface{})),
 	}
 
-<<<<<<< HEAD
-	if v, ok := d.GetOk("qna_runtime_endpoint"); ok {
-		props.Properties.APIProperties.QnaRuntimeEndpoint = utils.String(v.(string))
-=======
 	if kind == "QnAMaker" {
 		if v, ok := d.GetOk("qna_runtime_endpoint"); ok && v != "" {
 			props.Properties.APIProperties.QnaRuntimeEndpoint = utils.String(v.(string))
 		} else {
 			return fmt.Errorf("the QnAMaker runtime endpoint `qna_runtime_endpoint` is required when kind is set to `QnAMaker`")
 		}
->>>>>>> abac2c73
-	}
-
-	if kind == "QnAMaker" && props.Properties.APIProperties.QnaRuntimeEndpoint == nil && *props.Properties.APIProperties.QnaRuntimeEndpoint == "" {
-		return fmt.Errorf("the QnAMaker runtime endpoint `qna_runtime_endpoint` is required when kind is set to `QnAMaker`")
 	}
 
 	if _, err := client.Create(ctx, resourceGroup, name, props); err != nil {
@@ -231,21 +222,12 @@
 		Tags: tags.Expand(d.Get("tags").(map[string]interface{})),
 	}
 
-<<<<<<< HEAD
-	if v, ok := d.GetOk("qna_runtime_endpoint"); ok {
-		props.Properties.APIProperties.QnaRuntimeEndpoint = utils.String(v.(string))
-=======
 	if kind := d.Get("kind"); kind == "QnAMaker" {
 		if v, ok := d.GetOk("qna_runtime_endpoint"); ok && v != "" {
 			props.Properties.APIProperties.QnaRuntimeEndpoint = utils.String(v.(string))
 		} else {
 			return fmt.Errorf("the QnAMaker runtime endpoint `qna_runtime_endpoint` is required when kind is set to `QnAMaker`")
 		}
->>>>>>> abac2c73
-	}
-
-	if d.Get("kind").(string) == "QnAMaker" && props.Properties.APIProperties.QnaRuntimeEndpoint == nil && *props.Properties.APIProperties.QnaRuntimeEndpoint == "" {
-		return fmt.Errorf("the QnAMaker runtime endpoint `qna_runtime_endpoint` is required when kind is set to `QnAMaker`")
 	}
 
 	if _, err = client.Update(ctx, id.ResourceGroup, id.Name, props); err != nil {
