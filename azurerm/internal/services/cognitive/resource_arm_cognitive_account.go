--- conflicted
+++ resolved
@@ -341,25 +341,6 @@
 	return nil
 }
 
-<<<<<<< HEAD
-func flattenCognitiveAccountSku(input *cognitiveservices.Sku) []interface{} {
-	if input == nil {
-		return []interface{}{}
-	}
-
-	m := map[string]interface{}{
-		"tier": string(input.Tier),
-	}
-
-	if v := input.Name; v != nil {
-		m["name"] = *v
-	}
-
-	return []interface{}{m}
-}
-
-=======
->>>>>>> bf53f17c
 func flattenCognitiveAccountApiProperties(input *cognitiveservices.AccountAPIProperties) []interface{} {
 	results := make([]interface{}, 0)
 	result := make(map[string]interface{})
