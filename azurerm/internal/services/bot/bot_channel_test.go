package bot_test

import (
	"testing"

	"github.com/terraform-providers/terraform-provider-azurerm/azurerm/internal/acceptance"
)

func TestAccBotChannelsRegistration(t *testing.T) {
	// NOTE: this is a combined test rather than separate split out tests due to
	// Azure only being able provision against one app id at a time
	acceptance.RunTestsInSequence(t, map[string]map[string]func(t *testing.T){
		"basic": {
			"basic":    testAccBotChannelsRegistration_basic,
			"update":   testAccBotChannelsRegistration_update,
			"complete": testAccBotChannelsRegistration_complete,
		},
		"connection": {
			"basic":    testAccBotConnection_basic,
			"complete": testAccBotConnection_complete,
		},
		"channel": {
<<<<<<< HEAD
			"slackBasic":          testAccBotChannelSlack_basic,
			"slackUpdate":         testAccBotChannelSlack_update,
			"msteamsBasic":        testAccBotChannelMsTeams_basic,
			"msteamsUpdate":       testAccBotChannelMsTeams_update,
			"directlineBasic":     testAccBotChannelDirectline_basic,
			"directlineComplete":  testAccBotChannelDirectline_complete,
			"directlineUpdate":    testAccBotChannelDirectline_update,
			"alexaBasic":          testAccBotChannelAlexa_basic,
			"alexaUpdate":         testAccBotChannelAlexa_update,
			"alexaRequiresImport": testAccBotChannelAlexa_requiresImport,
=======
			"slackBasic":            testAccBotChannelSlack_basic,
			"slackUpdate":           testAccBotChannelSlack_update,
			"msteamsBasic":          testAccBotChannelMsTeams_basic,
			"msteamsUpdate":         testAccBotChannelMsTeams_update,
			"directlineBasic":       testAccBotChannelDirectline_basic,
			"directlineComplete":    testAccBotChannelDirectline_complete,
			"directlineUpdate":      testAccBotChannelDirectline_update,
			"webchatBasic":          testAccBotChannelWebChat_basic,
			"webchatComplete":       testAccBotChannelWebChat_complete,
			"webchatUpdate":         testAccBotChannelWebChat_update,
			"webchatRequiresImport": testAccBotChannelWebChat_requiresImport,
>>>>>>> 2ca5c127
		},
		"web_app": {
			"basic":    testAccBotWebApp_basic,
			"update":   testAccBotWebApp_update,
			"complete": testAccBotWebApp_complete,
		},
	})
}<|MERGE_RESOLUTION|>--- conflicted
+++ resolved
@@ -20,18 +20,9 @@
 			"complete": testAccBotConnection_complete,
 		},
 		"channel": {
-<<<<<<< HEAD
-			"slackBasic":          testAccBotChannelSlack_basic,
-			"slackUpdate":         testAccBotChannelSlack_update,
-			"msteamsBasic":        testAccBotChannelMsTeams_basic,
-			"msteamsUpdate":       testAccBotChannelMsTeams_update,
-			"directlineBasic":     testAccBotChannelDirectline_basic,
-			"directlineComplete":  testAccBotChannelDirectline_complete,
-			"directlineUpdate":    testAccBotChannelDirectline_update,
-			"alexaBasic":          testAccBotChannelAlexa_basic,
-			"alexaUpdate":         testAccBotChannelAlexa_update,
-			"alexaRequiresImport": testAccBotChannelAlexa_requiresImport,
-=======
+			"alexaBasic":            testAccBotChannelAlexa_basic,
+			"alexaUpdate":           testAccBotChannelAlexa_update,
+			"alexaRequiresImport":   testAccBotChannelAlexa_requiresImport,
 			"slackBasic":            testAccBotChannelSlack_basic,
 			"slackUpdate":           testAccBotChannelSlack_update,
 			"msteamsBasic":          testAccBotChannelMsTeams_basic,
@@ -43,7 +34,6 @@
 			"webchatComplete":       testAccBotChannelWebChat_complete,
 			"webchatUpdate":         testAccBotChannelWebChat_update,
 			"webchatRequiresImport": testAccBotChannelWebChat_requiresImport,
->>>>>>> 2ca5c127
 		},
 		"web_app": {
 			"basic":    testAccBotWebApp_basic,
