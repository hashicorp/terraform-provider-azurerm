package bot

import (
	"github.com/terraform-providers/terraform-provider-azurerm/azurerm/internal/tf/pluginsdk"
)

type Registration struct{}

// Name is the name of this Service
func (r Registration) Name() string {
	return "Bot"
}

// WebsiteCategories returns a list of categories which can be used for the sidebar
func (r Registration) WebsiteCategories() []string {
	return []string{
		"Bot",
	}
}

// SupportedDataSources returns the supported Data Sources supported by this Service
func (r Registration) SupportedDataSources() map[string]*pluginsdk.Resource {
	return map[string]*pluginsdk.Resource{}
}

// SupportedResources returns the supported Resources supported by this Service
func (r Registration) SupportedResources() map[string]*pluginsdk.Resource {
	return map[string]*pluginsdk.Resource{
		"azurerm_bot_channel_directline":    resourceBotChannelDirectline(),
		"azurerm_bot_channel_email":         resourceBotChannelEmail(),
<<<<<<< HEAD
		"azurerm_bot_channel_line":          resourceBotChannelLine(),
=======
		"azurerm_bot_channel_facebook":      resourceBotChannelFacebook(),
>>>>>>> 60b546d4
		"azurerm_bot_channel_ms_teams":      resourceBotChannelMsTeams(),
		"azurerm_bot_channel_slack":         resourceBotChannelSlack(),
		"azurerm_bot_channel_sms":           resourceBotChannelSMS(),
		"azurerm_bot_channel_web_chat":      resourceBotChannelWebChat(),
		"azurerm_bot_channels_registration": resourceBotChannelsRegistration(),
		"azurerm_bot_connection":            resourceArmBotConnection(),
		"azurerm_healthbot":                 resourceHealthbotService(),
		"azurerm_bot_web_app":               resourceBotWebApp(),
	}
}<|MERGE_RESOLUTION|>--- conflicted
+++ resolved
@@ -28,11 +28,7 @@
 	return map[string]*pluginsdk.Resource{
 		"azurerm_bot_channel_directline":    resourceBotChannelDirectline(),
 		"azurerm_bot_channel_email":         resourceBotChannelEmail(),
-<<<<<<< HEAD
 		"azurerm_bot_channel_line":          resourceBotChannelLine(),
-=======
-		"azurerm_bot_channel_facebook":      resourceBotChannelFacebook(),
->>>>>>> 60b546d4
 		"azurerm_bot_channel_ms_teams":      resourceBotChannelMsTeams(),
 		"azurerm_bot_channel_slack":         resourceBotChannelSlack(),
 		"azurerm_bot_channel_sms":           resourceBotChannelSMS(),
