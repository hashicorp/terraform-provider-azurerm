--- conflicted
+++ resolved
@@ -160,6 +160,25 @@
 	})
 }
 
+func TestAccAzureRMIotHub_withDifferentEndpointResourceGroup(t *testing.T) {
+	data := acceptance.BuildTestData(t, "azurerm_iothub", "test")
+
+	resource.ParallelTest(t, resource.TestCase{
+		PreCheck:     func() { acceptance.PreCheck(t) },
+		Providers:    acceptance.SupportedProviders,
+		CheckDestroy: testCheckAzureRMIotHubDestroy,
+		Steps: []resource.TestStep{
+			{
+				Config: testAccAzureRMIotHub_withDifferentEndpointResourceGroup(data),
+				Check: resource.ComposeTestCheckFunc(
+					testCheckAzureRMIotHubExists(data.ResourceName),
+				),
+			},
+			data.ImportStep(),
+		},
+	})
+}
+
 func TestAccAzureRMIotHub_fallbackRoute(t *testing.T) {
 	data := acceptance.BuildTestData(t, "azurerm_iothub", "test")
 
@@ -182,22 +201,15 @@
 	})
 }
 
-<<<<<<< HEAD
-func TestAccAzureRMIotHub_withDifferentEndpointResourceGroup(t *testing.T) {
-=======
 func TestAccAzureRMIotHub_publicAccess(t *testing.T) {
->>>>>>> 756cf9fc
-	data := acceptance.BuildTestData(t, "azurerm_iothub", "test")
-
-	resource.ParallelTest(t, resource.TestCase{
-		PreCheck:     func() { acceptance.PreCheck(t) },
-		Providers:    acceptance.SupportedProviders,
-		CheckDestroy: testCheckAzureRMIotHubDestroy,
-		Steps: []resource.TestStep{
-			{
-<<<<<<< HEAD
-				Config: testAccAzureRMIotHub_withDifferentEndpointResourceGroup(data),
-=======
+	data := acceptance.BuildTestData(t, "azurerm_iothub", "test")
+
+	resource.ParallelTest(t, resource.TestCase{
+		PreCheck:     func() { acceptance.PreCheck(t) },
+		Providers:    acceptance.SupportedProviders,
+		CheckDestroy: testCheckAzureRMIotHubDestroy,
+		Steps: []resource.TestStep{
+			{
 				Config: testAccAzureRMIotHub_basic(data),
 				Check: resource.ComposeTestCheckFunc(
 					testCheckAzureRMIotHubExists(data.ResourceName),
@@ -220,7 +232,6 @@
 			data.ImportStep(),
 			{
 				Config: testAccAzureRMIotHub_basic(data),
->>>>>>> 756cf9fc
 				Check: resource.ComposeTestCheckFunc(
 					testCheckAzureRMIotHubExists(data.ResourceName),
 				),
@@ -652,18 +663,73 @@
 `, data.RandomInteger, data.Locations.Primary, data.RandomString, data.RandomInteger)
 }
 
-<<<<<<< HEAD
+func testAccAzureRMIotHub_publicAccessEnabled(data acceptance.TestData) string {
+	return fmt.Sprintf(`
+provider "azurerm" {
+  features {}
+}
+
+resource "azurerm_resource_group" "test" {
+  name     = "acctestRG-iothub-%d"
+  location = "%s"
+}
+
+resource "azurerm_iothub" "test" {
+  name                = "acctestIoTHub-%d"
+  resource_group_name = azurerm_resource_group.test.name
+  location            = azurerm_resource_group.test.location
+
+  sku {
+    name     = "B1"
+    capacity = "1"
+  }
+
+  public_network_access_enabled = true
+
+  tags = {
+    purpose = "testing"
+  }
+}
+`, data.RandomInteger, data.Locations.Primary, data.RandomInteger)
+}
+
+func testAccAzureRMIotHub_publicAccessDisabled(data acceptance.TestData) string {
+	return fmt.Sprintf(`
+provider "azurerm" {
+  features {}
+}
+
+resource "azurerm_resource_group" "test" {
+  name     = "acctestRG-iothub-%d"
+  location = "%s"
+}
+
+resource "azurerm_iothub" "test" {
+  name                = "acctestIoTHub-%d"
+  resource_group_name = azurerm_resource_group.test.name
+  location            = azurerm_resource_group.test.location
+
+  sku {
+    name     = "B1"
+    capacity = "1"
+  }
+
+  public_network_access_enabled = false
+
+  tags = {
+    purpose = "testing"
+  }
+}
+`, data.RandomInteger, data.Locations.Primary, data.RandomInteger)
+}
+
 func testAccAzureRMIotHub_withDifferentEndpointResourceGroup(data acceptance.TestData) string {
-=======
-func testAccAzureRMIotHub_publicAccessEnabled(data acceptance.TestData) string {
->>>>>>> 756cf9fc
-	return fmt.Sprintf(`
-provider "azurerm" {
-  features {}
-}
-
-resource "azurerm_resource_group" "test" {
-<<<<<<< HEAD
+	return fmt.Sprintf(`
+provider "azurerm" {
+  features {}
+}
+
+resource "azurerm_resource_group" "test" {
   name     = "acctestRG-%d"
   location = "%s"
 }
@@ -708,49 +774,14 @@
   eventhub_name       = azurerm_eventhub.test.name
   name                = "acctest"
   send                = true
-=======
-  name     = "acctestRG-iothub-%d"
-  location = "%s"
-}
-
-resource "azurerm_iothub" "test" {
-  name                = "acctestIoTHub-%d"
-  resource_group_name = azurerm_resource_group.test.name
-  location            = azurerm_resource_group.test.location
-
-  sku {
-    name     = "B1"
-    capacity = "1"
-  }
-
-  public_network_access_enabled = true
-
-  tags = {
-    purpose = "testing"
-  }
-}
-`, data.RandomInteger, data.Locations.Primary, data.RandomInteger)
-}
-
-func testAccAzureRMIotHub_publicAccessDisabled(data acceptance.TestData) string {
-	return fmt.Sprintf(`
-provider "azurerm" {
-  features {}
-}
-
-resource "azurerm_resource_group" "test" {
-  name     = "acctestRG-iothub-%d"
-  location = "%s"
->>>>>>> 756cf9fc
-}
-
-resource "azurerm_iothub" "test" {
-  name                = "acctestIoTHub-%d"
-  resource_group_name = azurerm_resource_group.test.name
-  location            = azurerm_resource_group.test.location
-
-  sku {
-<<<<<<< HEAD
+}
+
+resource "azurerm_iothub" "test" {
+  name                = "acctestIoTHub-%d"
+  resource_group_name = azurerm_resource_group.test.name
+  location            = azurerm_resource_group.test.location
+
+  sku {
     name     = "S1"
     capacity = "1"
   }
@@ -778,17 +809,4 @@
   }
 }
 `, data.RandomInteger, data.Locations.Primary, data.RandomInteger, data.Locations.Primary, data.RandomString, data.RandomInteger, data.RandomInteger)
-=======
-    name     = "B1"
-    capacity = "1"
-  }
-
-  public_network_access_enabled = false
-
-  tags = {
-    purpose = "testing"
-  }
-}
-`, data.RandomInteger, data.Locations.Primary, data.RandomInteger)
->>>>>>> 756cf9fc
 }