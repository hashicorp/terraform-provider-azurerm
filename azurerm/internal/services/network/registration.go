package network

import (
	"github.com/hashicorp/terraform-plugin-sdk/helper/schema"
)

type Registration struct{}

// Name is the name of this Service
func (r Registration) Name() string {
	return "Network"
}

// WebsiteCategories returns a list of categories which can be used for the sidebar
func (r Registration) WebsiteCategories() []string {
	return []string{
		"Load Balancer",
		"Network",
	}
}

// SupportedDataSources returns the supported Data Sources supported by this Service
func (r Registration) SupportedDataSources() map[string]*schema.Resource {
	return map[string]*schema.Resource{
		"azurerm_application_security_group":                dataSourceArmApplicationSecurityGroup(),
		"azurerm_express_route_circuit":                     dataSourceArmExpressRouteCircuit(),
		"azurerm_firewall":                                  dataSourceArmFirewall(),
		"azurerm_firewall_policy":                           dataSourceArmFirewallPolicy(),
		"azurerm_ip_group":                                  dataSourceArmIpGroup(),
		"azurerm_lb":                                        dataSourceArmLoadBalancer(),
		"azurerm_lb_backend_address_pool":                   dataSourceArmLoadBalancerBackendAddressPool(),
		"azurerm_lb_rule":                                   dataSourceArmLoadBalancerRule(),
		"azurerm_nat_gateway":                               dataSourceArmNatGateway(),
		"azurerm_network_ddos_protection_plan":              dataSourceNetworkDDoSProtectionPlan(),
		"azurerm_network_interface":                         dataSourceArmNetworkInterface(),
		"azurerm_network_security_group":                    dataSourceArmNetworkSecurityGroup(),
		"azurerm_network_watcher":                           dataSourceArmNetworkWatcher(),
		"azurerm_private_endpoint_connection":               dataSourceArmPrivateEndpointConnection(),
		"azurerm_private_link_service":                      dataSourceArmPrivateLinkService(),
		"azurerm_private_link_service_endpoint_connections": dataSourceArmPrivateLinkServiceEndpointConnections(),
		"azurerm_public_ip":                                 dataSourceArmPublicIP(),
		"azurerm_public_ips":                                dataSourceArmPublicIPs(),
		"azurerm_public_ip_prefix":                          dataSourceArmPublicIpPrefix(),
		"azurerm_route_filter":                              dataSourceArmRouteFilter(),
		"azurerm_route_table":                               dataSourceArmRouteTable(),
		"azurerm_network_service_tags":                      dataSourceNetworkServiceTags(),
		"azurerm_subnet":                                    dataSourceArmSubnet(),
		"azurerm_virtual_hub":                               dataSourceArmVirtualHub(),
		"azurerm_virtual_network_gateway":                   dataSourceArmVirtualNetworkGateway(),
		"azurerm_virtual_network_gateway_connection":        dataSourceArmVirtualNetworkGatewayConnection(),
		"azurerm_virtual_network":                           dataSourceArmVirtualNetwork(),
		"azurerm_web_application_firewall_policy":           dataArmWebApplicationFirewallPolicy(),
	}
}

// SupportedResources returns the supported Resources supported by this Service
func (r Registration) SupportedResources() map[string]*schema.Resource {
	return map[string]*schema.Resource{
		"azurerm_application_gateway":                   resourceArmApplicationGateway(),
		"azurerm_application_security_group":            resourceArmApplicationSecurityGroup(),
		"azurerm_bastion_host":                          resourceArmBastionHost(),
		"azurerm_express_route_circuit_authorization":   resourceArmExpressRouteCircuitAuthorization(),
		"azurerm_express_route_circuit_peering":         resourceArmExpressRouteCircuitPeering(),
		"azurerm_express_route_circuit":                 resourceArmExpressRouteCircuit(),
		"azurerm_express_route_gateway":                 resourceArmExpressRouteGateway(),
		"azurerm_firewall_application_rule_collection":  resourceArmFirewallApplicationRuleCollection(),
		"azurerm_firewall_policy":                       resourceArmFirewallPolicy(),
		"azurerm_firewall_policy_rule_collection_group": resourceArmFirewallPolicyRuleCollectionGroup(),
		"azurerm_firewall_nat_rule_collection":          resourceArmFirewallNatRuleCollection(),
		"azurerm_firewall_network_rule_collection":      resourceArmFirewallNetworkRuleCollection(),
		"azurerm_firewall":                              resourceArmFirewall(),
		"azurerm_ip_group":                              resourceArmIpGroup(),
		"azurerm_local_network_gateway":                 resourceArmLocalNetworkGateway(),
		"azurerm_lb_backend_address_pool":               resourceArmLoadBalancerBackendAddressPool(),
		"azurerm_lb_nat_pool":                           resourceArmLoadBalancerNatPool(),
		"azurerm_lb_nat_rule":                           resourceArmLoadBalancerNatRule(),
		"azurerm_lb_probe":                              resourceArmLoadBalancerProbe(),
		"azurerm_lb_outbound_rule":                      resourceArmLoadBalancerOutboundRule(),
		"azurerm_lb_rule":                               resourceArmLoadBalancerRule(),
		"azurerm_lb":                                    resourceArmLoadBalancer(),
		"azurerm_nat_gateway":                           resourceArmNatGateway(),
		"azurerm_network_connection_monitor":            resourceArmNetworkConnectionMonitor(),
		"azurerm_network_ddos_protection_plan":          resourceArmNetworkDDoSProtectionPlan(),
		"azurerm_network_interface":                     resourceArmNetworkInterface(),
		"azurerm_network_interface_application_gateway_backend_address_pool_association": resourceArmNetworkInterfaceApplicationGatewayBackendAddressPoolAssociation(),
		"azurerm_network_interface_application_security_group_association":               resourceArmNetworkInterfaceApplicationSecurityGroupAssociation(),
		"azurerm_network_interface_backend_address_pool_association":                     resourceArmNetworkInterfaceBackendAddressPoolAssociation(),
		"azurerm_network_interface_nat_rule_association":                                 resourceArmNetworkInterfaceNatRuleAssociation(),
		"azurerm_network_interface_security_group_association":                           resourceArmNetworkInterfaceSecurityGroupAssociation(),
		"azurerm_network_packet_capture":                                                 resourceArmNetworkPacketCapture(),
		"azurerm_network_profile":                                                        resourceArmNetworkProfile(),
		"azurerm_packet_capture":                                                         resourceArmPacketCapture(),
		"azurerm_point_to_site_vpn_gateway":                                              resourceArmPointToSiteVPNGateway(),
		"azurerm_private_endpoint":                                                       resourceArmPrivateEndpoint(),
		"azurerm_private_link_service":                                                   resourceArmPrivateLinkService(),
		"azurerm_public_ip":                                                              resourceArmPublicIp(),
		"azurerm_nat_gateway_public_ip_association":                                      resourceArmNATGatewayPublicIpAssociation(),
		"azurerm_public_ip_prefix":                                                       resourceArmPublicIpPrefix(),
		"azurerm_network_security_group":                                                 resourceArmNetworkSecurityGroup(),
		"azurerm_network_security_rule":                                                  resourceArmNetworkSecurityRule(),
		"azurerm_network_watcher_flow_log":                                               resourceArmNetworkWatcherFlowLog(),
		"azurerm_network_watcher":                                                        resourceArmNetworkWatcher(),
		"azurerm_route_filter":                                                           resourceArmRouteFilter(),
		"azurerm_route_table":                                                            resourceArmRouteTable(),
		"azurerm_route":                                                                  resourceArmRoute(),
		"azurerm_subnet_network_security_group_association":                              resourceArmSubnetNetworkSecurityGroupAssociation(),
		"azurerm_subnet_route_table_association":                                         resourceArmSubnetRouteTableAssociation(),
		"azurerm_subnet_nat_gateway_association":                                         resourceArmSubnetNatGatewayAssociation(),
		"azurerm_subnet":                                                                 resourceArmSubnet(),
		"azurerm_virtual_hub":                                                            resourceArmVirtualHub(),
		"azurerm_virtual_hub_connection":                                                 resourceArmVirtualHubConnection(),
<<<<<<< HEAD
		"azurerm_virtual_hub_bgp_connection":                                             resourceArmVirtualHubBgpConnection(),
=======
		"azurerm_virtual_hub_ip":                                                         resourceArmVirtualHubIP(),
		"azurerm_virtual_hub_route_table":                                                resourceArmVirtualHubRouteTable(),
>>>>>>> b932700f
		"azurerm_virtual_network_gateway_connection":                                     resourceArmVirtualNetworkGatewayConnection(),
		"azurerm_virtual_network_gateway":                                                resourceArmVirtualNetworkGateway(),
		"azurerm_virtual_network_peering":                                                resourceArmVirtualNetworkPeering(),
		"azurerm_virtual_network":                                                        resourceArmVirtualNetwork(),
		"azurerm_virtual_wan":                                                            resourceArmVirtualWan(),
		"azurerm_vpn_gateway":                                                            resourceArmVPNGateway(),
		"azurerm_vpn_server_configuration":                                               resourceArmVPNServerConfiguration(),
		"azurerm_vpn_site":                                                               resourceArmVpnSite(),
		"azurerm_web_application_firewall_policy":                                        resourceArmWebApplicationFirewallPolicy(),
	}
}<|MERGE_RESOLUTION|>--- conflicted
+++ resolved
@@ -108,13 +108,10 @@
 		"azurerm_subnet_nat_gateway_association":                                         resourceArmSubnetNatGatewayAssociation(),
 		"azurerm_subnet":                                                                 resourceArmSubnet(),
 		"azurerm_virtual_hub":                                                            resourceArmVirtualHub(),
+		"azurerm_virtual_hub_bgp_connection":                                             resourceArmVirtualHubBgpConnection(),
 		"azurerm_virtual_hub_connection":                                                 resourceArmVirtualHubConnection(),
-<<<<<<< HEAD
-		"azurerm_virtual_hub_bgp_connection":                                             resourceArmVirtualHubBgpConnection(),
-=======
 		"azurerm_virtual_hub_ip":                                                         resourceArmVirtualHubIP(),
 		"azurerm_virtual_hub_route_table":                                                resourceArmVirtualHubRouteTable(),
->>>>>>> b932700f
 		"azurerm_virtual_network_gateway_connection":                                     resourceArmVirtualNetworkGatewayConnection(),
 		"azurerm_virtual_network_gateway":                                                resourceArmVirtualNetworkGateway(),
 		"azurerm_virtual_network_peering":                                                resourceArmVirtualNetworkPeering(),
