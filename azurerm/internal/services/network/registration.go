--- conflicted
+++ resolved
@@ -109,11 +109,8 @@
 		"azurerm_subnet":                                                                 resourceArmSubnet(),
 		"azurerm_virtual_hub":                                                            resourceArmVirtualHub(),
 		"azurerm_virtual_hub_connection":                                                 resourceArmVirtualHubConnection(),
-<<<<<<< HEAD
+		"azurerm_virtual_hub_ip":                                                         resourceArmVirtualHubIP(),
 		"azurerm_virtual_hub_route_table":                                                resourceArmVirtualHubRouteTable(),
-=======
-		"azurerm_virtual_hub_ip":                                                         resourceArmVirtualHubIP(),
->>>>>>> 1dce93f8
 		"azurerm_virtual_network_gateway_connection":                                     resourceArmVirtualNetworkGatewayConnection(),
 		"azurerm_virtual_network_gateway":                                                resourceArmVirtualNetworkGateway(),
 		"azurerm_virtual_network_peering":                                                resourceArmVirtualNetworkPeering(),
