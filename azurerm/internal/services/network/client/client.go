package client

import (
	networkLegacy "github.com/Azure/azure-sdk-for-go/services/network/mgmt/2020-03-01/network"
	"github.com/Azure/azure-sdk-for-go/services/network/mgmt/2020-05-01/network"
	"github.com/terraform-providers/terraform-provider-azurerm/azurerm/internal/common"
)

type Client struct {
<<<<<<< HEAD
	ApplicationGatewaysClient              *network.ApplicationGatewaysClient
	ApplicationSecurityGroupsClient        *network.ApplicationSecurityGroupsClient
	AzureFirewallsClient                   *network.AzureFirewallsClient
	BastionHostsClient                     *network.BastionHostsClient
	ConnectionMonitorsClient               *network.ConnectionMonitorsClient
	DDOSProtectionPlansClient              *network.DdosProtectionPlansClient
	ExpressRouteAuthsClient                *network.ExpressRouteCircuitAuthorizationsClient
	ExpressRouteCircuitsClient             *network.ExpressRouteCircuitsClient
	ExpressRouteGatewaysClient             *network.ExpressRouteGatewaysClient
	ExpressRoutePeeringsClient             *network.ExpressRouteCircuitPeeringsClient
	FirewallPolicyClient                   *network.FirewallPoliciesClient
	HubVirtualNetworkConnectionClient      *network.HubVirtualNetworkConnectionsClient
	InterfacesClient                       *network.InterfacesClient
	IPGroupsClient                         *network.IPGroupsClient
	LoadBalancersClient                    *networkLegacy.LoadBalancersClient
	LoadBalancerLoadBalancingRulesClient   *networkLegacy.LoadBalancerLoadBalancingRulesClient
	LocalNetworkGatewaysClient             *network.LocalNetworkGatewaysClient
	PointToSiteVpnGatewaysClient           *network.P2sVpnGatewaysClient
	ProfileClient                          *network.ProfilesClient
	PacketCapturesClient                   *network.PacketCapturesClient
	PrivateEndpointClient                  *network.PrivateEndpointsClient
	PublicIPsClient                        *network.PublicIPAddressesClient
	PublicIPPrefixesClient                 *network.PublicIPPrefixesClient
	RoutesClient                           *network.RoutesClient
	RouteFiltersClient                     *network.RouteFiltersClient
	RouteTablesClient                      *network.RouteTablesClient
	SecurityGroupClient                    *network.SecurityGroupsClient
	SecurityRuleClient                     *network.SecurityRulesClient
	ServiceEndpointPoliciesClient          *network.ServiceEndpointPoliciesClient
	ServiceEndpointPolicyDefinitionsClient *network.ServiceEndpointPolicyDefinitionsClient
	ServiceTagsClient                      *network.ServiceTagsClient
	SubnetsClient                          *network.SubnetsClient
	NatGatewayClient                       *network.NatGatewaysClient
	VnetGatewayConnectionsClient           *network.VirtualNetworkGatewayConnectionsClient
	VnetGatewayClient                      *network.VirtualNetworkGatewaysClient
	VnetClient                             *network.VirtualNetworksClient
	VnetPeeringsClient                     *network.VirtualNetworkPeeringsClient
	VirtualWanClient                       *network.VirtualWansClient
	VirtualHubClient                       *network.VirtualHubsClient
	VpnGatewaysClient                      *network.VpnGatewaysClient
	VpnServerConfigurationsClient          *network.VpnServerConfigurationsClient
	WatcherClient                          *network.WatchersClient
	WebApplicationFirewallPoliciesClient   *network.WebApplicationFirewallPoliciesClient
	PrivateDnsZoneGroupClient              *network.PrivateDNSZoneGroupsClient
	PrivateLinkServiceClient               *network.PrivateLinkServicesClient
	ServiceAssociationLinkClient           *network.ServiceAssociationLinksClient
	ResourceNavigationLinkClient           *network.ResourceNavigationLinksClient
=======
	ApplicationGatewaysClient            *network.ApplicationGatewaysClient
	ApplicationSecurityGroupsClient      *network.ApplicationSecurityGroupsClient
	AzureFirewallsClient                 *network.AzureFirewallsClient
	BastionHostsClient                   *network.BastionHostsClient
	ConnectionMonitorsClient             *network.ConnectionMonitorsClient
	DDOSProtectionPlansClient            *network.DdosProtectionPlansClient
	ExpressRouteAuthsClient              *network.ExpressRouteCircuitAuthorizationsClient
	ExpressRouteCircuitsClient           *network.ExpressRouteCircuitsClient
	ExpressRouteGatewaysClient           *network.ExpressRouteGatewaysClient
	ExpressRoutePeeringsClient           *network.ExpressRouteCircuitPeeringsClient
	FirewallPolicyClient                 *network.FirewallPoliciesClient
	FirewallPolicyRuleGroupClient        *network.FirewallPolicyRuleCollectionGroupsClient
	HubRouteTableClient                  *network.HubRouteTablesClient
	HubVirtualNetworkConnectionClient    *network.HubVirtualNetworkConnectionsClient
	InterfacesClient                     *network.InterfacesClient
	IPGroupsClient                       *network.IPGroupsClient
	LoadBalancersClient                  *networkLegacy.LoadBalancersClient
	LoadBalancerLoadBalancingRulesClient *networkLegacy.LoadBalancerLoadBalancingRulesClient
	LocalNetworkGatewaysClient           *network.LocalNetworkGatewaysClient
	PointToSiteVpnGatewaysClient         *network.P2sVpnGatewaysClient
	ProfileClient                        *network.ProfilesClient
	PacketCapturesClient                 *network.PacketCapturesClient
	PrivateEndpointClient                *network.PrivateEndpointsClient
	PublicIPsClient                      *network.PublicIPAddressesClient
	PublicIPPrefixesClient               *network.PublicIPPrefixesClient
	RoutesClient                         *network.RoutesClient
	RouteFiltersClient                   *network.RouteFiltersClient
	RouteTablesClient                    *network.RouteTablesClient
	SecurityGroupClient                  *network.SecurityGroupsClient
	SecurityPartnerProviderClient        *network.SecurityPartnerProvidersClient
	SecurityRuleClient                   *network.SecurityRulesClient
	ServiceTagsClient                    *network.ServiceTagsClient
	SubnetsClient                        *network.SubnetsClient
	NatGatewayClient                     *network.NatGatewaysClient
	VirtualHubBgpConnectionClient        *network.VirtualHubBgpConnectionClient
	VirtualHubIPClient                   *network.VirtualHubIPConfigurationClient
	VnetGatewayConnectionsClient         *network.VirtualNetworkGatewayConnectionsClient
	VnetGatewayClient                    *network.VirtualNetworkGatewaysClient
	VnetClient                           *network.VirtualNetworksClient
	VnetPeeringsClient                   *network.VirtualNetworkPeeringsClient
	VirtualWanClient                     *network.VirtualWansClient
	VirtualHubClient                     *network.VirtualHubsClient
	VpnGatewaysClient                    *network.VpnGatewaysClient
	VpnServerConfigurationsClient        *network.VpnServerConfigurationsClient
	VpnSitesClient                       *network.VpnSitesClient
	WatcherClient                        *network.WatchersClient
	WebApplicationFirewallPoliciesClient *network.WebApplicationFirewallPoliciesClient
	PrivateDnsZoneGroupClient            *network.PrivateDNSZoneGroupsClient
	PrivateLinkServiceClient             *network.PrivateLinkServicesClient
	ServiceAssociationLinkClient         *network.ServiceAssociationLinksClient
	ResourceNavigationLinkClient         *network.ResourceNavigationLinksClient
>>>>>>> 18407e03
}

func NewClient(o *common.ClientOptions) *Client {
	ApplicationGatewaysClient := network.NewApplicationGatewaysClientWithBaseURI(o.ResourceManagerEndpoint, o.SubscriptionId)
	o.ConfigureClient(&ApplicationGatewaysClient.Client, o.ResourceManagerAuthorizer)

	ApplicationSecurityGroupsClient := network.NewApplicationSecurityGroupsClientWithBaseURI(o.ResourceManagerEndpoint, o.SubscriptionId)
	o.ConfigureClient(&ApplicationSecurityGroupsClient.Client, o.ResourceManagerAuthorizer)

	AzureFirewallsClient := network.NewAzureFirewallsClientWithBaseURI(o.ResourceManagerEndpoint, o.SubscriptionId)
	o.ConfigureClient(&AzureFirewallsClient.Client, o.ResourceManagerAuthorizer)

	BastionHostsClient := network.NewBastionHostsClientWithBaseURI(o.ResourceManagerEndpoint, o.SubscriptionId)
	o.ConfigureClient(&BastionHostsClient.Client, o.ResourceManagerAuthorizer)

	ConnectionMonitorsClient := network.NewConnectionMonitorsClientWithBaseURI(o.ResourceManagerEndpoint, o.SubscriptionId)
	o.ConfigureClient(&ConnectionMonitorsClient.Client, o.ResourceManagerAuthorizer)

	DDOSProtectionPlansClient := network.NewDdosProtectionPlansClientWithBaseURI(o.ResourceManagerEndpoint, o.SubscriptionId)
	o.ConfigureClient(&DDOSProtectionPlansClient.Client, o.ResourceManagerAuthorizer)

	ExpressRouteAuthsClient := network.NewExpressRouteCircuitAuthorizationsClientWithBaseURI(o.ResourceManagerEndpoint, o.SubscriptionId)
	o.ConfigureClient(&ExpressRouteAuthsClient.Client, o.ResourceManagerAuthorizer)

	ExpressRouteCircuitsClient := network.NewExpressRouteCircuitsClientWithBaseURI(o.ResourceManagerEndpoint, o.SubscriptionId)
	o.ConfigureClient(&ExpressRouteCircuitsClient.Client, o.ResourceManagerAuthorizer)

	ExpressRouteGatewaysClient := network.NewExpressRouteGatewaysClientWithBaseURI(o.ResourceManagerEndpoint, o.SubscriptionId)
	o.ConfigureClient(&ExpressRouteGatewaysClient.Client, o.ResourceManagerAuthorizer)

	ExpressRoutePeeringsClient := network.NewExpressRouteCircuitPeeringsClientWithBaseURI(o.ResourceManagerEndpoint, o.SubscriptionId)
	o.ConfigureClient(&ExpressRoutePeeringsClient.Client, o.ResourceManagerAuthorizer)

	FirewallPolicyClient := network.NewFirewallPoliciesClientWithBaseURI(o.ResourceManagerEndpoint, o.SubscriptionId)
	o.ConfigureClient(&FirewallPolicyClient.Client, o.ResourceManagerAuthorizer)

	FirewallPolicyRuleGroupClient := network.NewFirewallPolicyRuleCollectionGroupsClientWithBaseURI(o.ResourceManagerEndpoint, o.SubscriptionId)
	o.ConfigureClient(&FirewallPolicyRuleGroupClient.Client, o.ResourceManagerAuthorizer)

	HubRouteTableClient := network.NewHubRouteTablesClientWithBaseURI(o.ResourceManagerEndpoint, o.SubscriptionId)
	o.ConfigureClient(&HubRouteTableClient.Client, o.ResourceManagerAuthorizer)

	HubVirtualNetworkConnectionClient := network.NewHubVirtualNetworkConnectionsClientWithBaseURI(o.ResourceManagerEndpoint, o.SubscriptionId)
	o.ConfigureClient(&HubVirtualNetworkConnectionClient.Client, o.ResourceManagerAuthorizer)

	InterfacesClient := network.NewInterfacesClientWithBaseURI(o.ResourceManagerEndpoint, o.SubscriptionId)
	o.ConfigureClient(&InterfacesClient.Client, o.ResourceManagerAuthorizer)

	IpGroupsClient := network.NewIPGroupsClientWithBaseURI(o.ResourceManagerEndpoint, o.SubscriptionId)
	o.ConfigureClient(&IpGroupsClient.Client, o.ResourceManagerAuthorizer)

	LoadBalancersClient := networkLegacy.NewLoadBalancersClientWithBaseURI(o.ResourceManagerEndpoint, o.SubscriptionId)
	o.ConfigureClient(&LoadBalancersClient.Client, o.ResourceManagerAuthorizer)

	LoadBalancerLoadBalancingRulesClient := networkLegacy.NewLoadBalancerLoadBalancingRulesClientWithBaseURI(o.ResourceManagerEndpoint, o.SubscriptionId)
	o.ConfigureClient(&LoadBalancerLoadBalancingRulesClient.Client, o.ResourceManagerAuthorizer)

	LocalNetworkGatewaysClient := network.NewLocalNetworkGatewaysClientWithBaseURI(o.ResourceManagerEndpoint, o.SubscriptionId)
	o.ConfigureClient(&LocalNetworkGatewaysClient.Client, o.ResourceManagerAuthorizer)

	pointToSiteVpnGatewaysClient := network.NewP2sVpnGatewaysClientWithBaseURI(o.ResourceManagerEndpoint, o.SubscriptionId)
	o.ConfigureClient(&pointToSiteVpnGatewaysClient.Client, o.ResourceManagerAuthorizer)

	vpnServerConfigurationsClient := network.NewVpnServerConfigurationsClientWithBaseURI(o.ResourceManagerEndpoint, o.SubscriptionId)
	o.ConfigureClient(&vpnServerConfigurationsClient.Client, o.ResourceManagerAuthorizer)

	ProfileClient := network.NewProfilesClientWithBaseURI(o.ResourceManagerEndpoint, o.SubscriptionId)
	o.ConfigureClient(&ProfileClient.Client, o.ResourceManagerAuthorizer)

	VnetClient := network.NewVirtualNetworksClientWithBaseURI(o.ResourceManagerEndpoint, o.SubscriptionId)
	o.ConfigureClient(&VnetClient.Client, o.ResourceManagerAuthorizer)

	PacketCapturesClient := network.NewPacketCapturesClientWithBaseURI(o.ResourceManagerEndpoint, o.SubscriptionId)
	o.ConfigureClient(&PacketCapturesClient.Client, o.ResourceManagerAuthorizer)

	PrivateEndpointClient := network.NewPrivateEndpointsClientWithBaseURI(o.ResourceManagerEndpoint, o.SubscriptionId)
	o.ConfigureClient(&PrivateEndpointClient.Client, o.ResourceManagerAuthorizer)

	VnetPeeringsClient := network.NewVirtualNetworkPeeringsClientWithBaseURI(o.ResourceManagerEndpoint, o.SubscriptionId)
	o.ConfigureClient(&VnetPeeringsClient.Client, o.ResourceManagerAuthorizer)

	PublicIPsClient := network.NewPublicIPAddressesClientWithBaseURI(o.ResourceManagerEndpoint, o.SubscriptionId)
	o.ConfigureClient(&PublicIPsClient.Client, o.ResourceManagerAuthorizer)

	PublicIPPrefixesClient := network.NewPublicIPPrefixesClientWithBaseURI(o.ResourceManagerEndpoint, o.SubscriptionId)
	o.ConfigureClient(&PublicIPPrefixesClient.Client, o.ResourceManagerAuthorizer)

	PrivateDnsZoneGroupClient := network.NewPrivateDNSZoneGroupsClientWithBaseURI(o.ResourceManagerEndpoint, o.SubscriptionId)
	o.ConfigureClient(&PrivateDnsZoneGroupClient.Client, o.ResourceManagerAuthorizer)

	PrivateLinkServiceClient := network.NewPrivateLinkServicesClientWithBaseURI(o.ResourceManagerEndpoint, o.SubscriptionId)
	o.ConfigureClient(&PrivateLinkServiceClient.Client, o.ResourceManagerAuthorizer)

	RoutesClient := network.NewRoutesClientWithBaseURI(o.ResourceManagerEndpoint, o.SubscriptionId)
	o.ConfigureClient(&RoutesClient.Client, o.ResourceManagerAuthorizer)

	RouteFiltersClient := network.NewRouteFiltersClientWithBaseURI(o.ResourceManagerEndpoint, o.SubscriptionId)
	o.ConfigureClient(&RouteFiltersClient.Client, o.ResourceManagerAuthorizer)

	RouteTablesClient := network.NewRouteTablesClientWithBaseURI(o.ResourceManagerEndpoint, o.SubscriptionId)
	o.ConfigureClient(&RouteTablesClient.Client, o.ResourceManagerAuthorizer)

	SecurityGroupClient := network.NewSecurityGroupsClientWithBaseURI(o.ResourceManagerEndpoint, o.SubscriptionId)
	o.ConfigureClient(&SecurityGroupClient.Client, o.ResourceManagerAuthorizer)

	SecurityPartnerProviderClient := network.NewSecurityPartnerProvidersClientWithBaseURI(o.ResourceManagerEndpoint, o.SubscriptionId)
	o.ConfigureClient(&SecurityPartnerProviderClient.Client, o.ResourceManagerAuthorizer)

	SecurityRuleClient := network.NewSecurityRulesClientWithBaseURI(o.ResourceManagerEndpoint, o.SubscriptionId)
	o.ConfigureClient(&SecurityRuleClient.Client, o.ResourceManagerAuthorizer)

	ServiceEndpointPoliciesClient := network.NewServiceEndpointPoliciesClientWithBaseURI(o.ResourceManagerEndpoint, o.SubscriptionId)
	o.ConfigureClient(&ServiceEndpointPoliciesClient.Client, o.ResourceManagerAuthorizer)

	ServiceEndpointPolicyDefinitionsClient := network.NewServiceEndpointPolicyDefinitionsClientWithBaseURI(o.ResourceManagerEndpoint, o.SubscriptionId)
	o.ConfigureClient(&ServiceEndpointPolicyDefinitionsClient.Client, o.ResourceManagerAuthorizer)

	ServiceTagsClient := network.NewServiceTagsClientWithBaseURI(o.ResourceManagerEndpoint, o.SubscriptionId)
	o.ConfigureClient(&ServiceTagsClient.Client, o.ResourceManagerAuthorizer)

	SubnetsClient := network.NewSubnetsClientWithBaseURI(o.ResourceManagerEndpoint, o.SubscriptionId)
	o.ConfigureClient(&SubnetsClient.Client, o.ResourceManagerAuthorizer)

	VirtualHubBgpConnectionClient := network.NewVirtualHubBgpConnectionClientWithBaseURI(o.ResourceManagerEndpoint, o.SubscriptionId)
	o.ConfigureClient(&VirtualHubBgpConnectionClient.Client, o.ResourceManagerAuthorizer)

	VirtualHubIPClient := network.NewVirtualHubIPConfigurationClientWithBaseURI(o.ResourceManagerEndpoint, o.SubscriptionId)
	o.ConfigureClient(&VirtualHubIPClient.Client, o.ResourceManagerAuthorizer)

	VnetGatewayClient := network.NewVirtualNetworkGatewaysClientWithBaseURI(o.ResourceManagerEndpoint, o.SubscriptionId)
	o.ConfigureClient(&VnetGatewayClient.Client, o.ResourceManagerAuthorizer)

	NatGatewayClient := network.NewNatGatewaysClientWithBaseURI(o.ResourceManagerEndpoint, o.SubscriptionId)
	o.ConfigureClient(&NatGatewayClient.Client, o.ResourceManagerAuthorizer)

	VnetGatewayConnectionsClient := network.NewVirtualNetworkGatewayConnectionsClientWithBaseURI(o.ResourceManagerEndpoint, o.SubscriptionId)
	o.ConfigureClient(&VnetGatewayConnectionsClient.Client, o.ResourceManagerAuthorizer)

	VirtualWanClient := network.NewVirtualWansClientWithBaseURI(o.ResourceManagerEndpoint, o.SubscriptionId)
	o.ConfigureClient(&VirtualWanClient.Client, o.ResourceManagerAuthorizer)

	VirtualHubClient := network.NewVirtualHubsClientWithBaseURI(o.ResourceManagerEndpoint, o.SubscriptionId)
	o.ConfigureClient(&VirtualHubClient.Client, o.ResourceManagerAuthorizer)

	vpnGatewaysClient := network.NewVpnGatewaysClientWithBaseURI(o.ResourceManagerEndpoint, o.SubscriptionId)
	o.ConfigureClient(&vpnGatewaysClient.Client, o.ResourceManagerAuthorizer)

	vpnSitesClient := network.NewVpnSitesClientWithBaseURI(o.ResourceManagerEndpoint, o.SubscriptionId)
	o.ConfigureClient(&vpnSitesClient.Client, o.ResourceManagerAuthorizer)

	WatcherClient := network.NewWatchersClientWithBaseURI(o.ResourceManagerEndpoint, o.SubscriptionId)
	o.ConfigureClient(&WatcherClient.Client, o.ResourceManagerAuthorizer)

	WebApplicationFirewallPoliciesClient := network.NewWebApplicationFirewallPoliciesClientWithBaseURI(o.ResourceManagerEndpoint, o.SubscriptionId)
	o.ConfigureClient(&WebApplicationFirewallPoliciesClient.Client, o.ResourceManagerAuthorizer)

	ServiceAssociationLinkClient := network.NewServiceAssociationLinksClientWithBaseURI(o.ResourceManagerEndpoint, o.SubscriptionId)
	o.ConfigureClient(&ServiceAssociationLinkClient.Client, o.ResourceManagerAuthorizer)

	ResourceNavigationLinkClient := network.NewResourceNavigationLinksClientWithBaseURI(o.ResourceManagerEndpoint, o.SubscriptionId)
	o.ConfigureClient(&ResourceNavigationLinkClient.Client, o.ResourceManagerAuthorizer)

	return &Client{
<<<<<<< HEAD
		ApplicationGatewaysClient:              &ApplicationGatewaysClient,
		ApplicationSecurityGroupsClient:        &ApplicationSecurityGroupsClient,
		AzureFirewallsClient:                   &AzureFirewallsClient,
		BastionHostsClient:                     &BastionHostsClient,
		ConnectionMonitorsClient:               &ConnectionMonitorsClient,
		DDOSProtectionPlansClient:              &DDOSProtectionPlansClient,
		ExpressRouteAuthsClient:                &ExpressRouteAuthsClient,
		ExpressRouteCircuitsClient:             &ExpressRouteCircuitsClient,
		ExpressRouteGatewaysClient:             &ExpressRouteGatewaysClient,
		ExpressRoutePeeringsClient:             &ExpressRoutePeeringsClient,
		FirewallPolicyClient:                   &FirewallPolicyClient,
		HubVirtualNetworkConnectionClient:      &HubVirtualNetworkConnectionClient,
		InterfacesClient:                       &InterfacesClient,
		IPGroupsClient:                         &IpGroupsClient,
		LoadBalancersClient:                    &LoadBalancersClient,
		LoadBalancerLoadBalancingRulesClient:   &LoadBalancerLoadBalancingRulesClient,
		LocalNetworkGatewaysClient:             &LocalNetworkGatewaysClient,
		PointToSiteVpnGatewaysClient:           &pointToSiteVpnGatewaysClient,
		ProfileClient:                          &ProfileClient,
		PacketCapturesClient:                   &PacketCapturesClient,
		PrivateEndpointClient:                  &PrivateEndpointClient,
		PublicIPsClient:                        &PublicIPsClient,
		PublicIPPrefixesClient:                 &PublicIPPrefixesClient,
		RoutesClient:                           &RoutesClient,
		RouteFiltersClient:                     &RouteFiltersClient,
		RouteTablesClient:                      &RouteTablesClient,
		SecurityGroupClient:                    &SecurityGroupClient,
		SecurityRuleClient:                     &SecurityRuleClient,
		ServiceEndpointPoliciesClient:          &ServiceEndpointPoliciesClient,
		ServiceEndpointPolicyDefinitionsClient: &ServiceEndpointPolicyDefinitionsClient,
		ServiceTagsClient:                      &ServiceTagsClient,
		SubnetsClient:                          &SubnetsClient,
		NatGatewayClient:                       &NatGatewayClient,
		VnetGatewayConnectionsClient:           &VnetGatewayConnectionsClient,
		VnetGatewayClient:                      &VnetGatewayClient,
		VnetClient:                             &VnetClient,
		VnetPeeringsClient:                     &VnetPeeringsClient,
		VirtualWanClient:                       &VirtualWanClient,
		VirtualHubClient:                       &VirtualHubClient,
		VpnGatewaysClient:                      &vpnGatewaysClient,
		VpnServerConfigurationsClient:          &vpnServerConfigurationsClient,
		WatcherClient:                          &WatcherClient,
		WebApplicationFirewallPoliciesClient:   &WebApplicationFirewallPoliciesClient,
		PrivateDnsZoneGroupClient:              &PrivateDnsZoneGroupClient,
		PrivateLinkServiceClient:               &PrivateLinkServiceClient,
		ServiceAssociationLinkClient:           &ServiceAssociationLinkClient,
		ResourceNavigationLinkClient:           &ResourceNavigationLinkClient,
=======
		ApplicationGatewaysClient:            &ApplicationGatewaysClient,
		ApplicationSecurityGroupsClient:      &ApplicationSecurityGroupsClient,
		AzureFirewallsClient:                 &AzureFirewallsClient,
		BastionHostsClient:                   &BastionHostsClient,
		ConnectionMonitorsClient:             &ConnectionMonitorsClient,
		DDOSProtectionPlansClient:            &DDOSProtectionPlansClient,
		ExpressRouteAuthsClient:              &ExpressRouteAuthsClient,
		ExpressRouteCircuitsClient:           &ExpressRouteCircuitsClient,
		ExpressRouteGatewaysClient:           &ExpressRouteGatewaysClient,
		ExpressRoutePeeringsClient:           &ExpressRoutePeeringsClient,
		FirewallPolicyClient:                 &FirewallPolicyClient,
		FirewallPolicyRuleGroupClient:        &FirewallPolicyRuleGroupClient,
		HubRouteTableClient:                  &HubRouteTableClient,
		HubVirtualNetworkConnectionClient:    &HubVirtualNetworkConnectionClient,
		InterfacesClient:                     &InterfacesClient,
		IPGroupsClient:                       &IpGroupsClient,
		LoadBalancersClient:                  &LoadBalancersClient,
		LoadBalancerLoadBalancingRulesClient: &LoadBalancerLoadBalancingRulesClient,
		LocalNetworkGatewaysClient:           &LocalNetworkGatewaysClient,
		PointToSiteVpnGatewaysClient:         &pointToSiteVpnGatewaysClient,
		ProfileClient:                        &ProfileClient,
		PacketCapturesClient:                 &PacketCapturesClient,
		PrivateEndpointClient:                &PrivateEndpointClient,
		PublicIPsClient:                      &PublicIPsClient,
		PublicIPPrefixesClient:               &PublicIPPrefixesClient,
		RoutesClient:                         &RoutesClient,
		RouteFiltersClient:                   &RouteFiltersClient,
		RouteTablesClient:                    &RouteTablesClient,
		SecurityGroupClient:                  &SecurityGroupClient,
		SecurityPartnerProviderClient:        &SecurityPartnerProviderClient,
		SecurityRuleClient:                   &SecurityRuleClient,
		ServiceTagsClient:                    &ServiceTagsClient,
		SubnetsClient:                        &SubnetsClient,
		NatGatewayClient:                     &NatGatewayClient,
		VirtualHubBgpConnectionClient:        &VirtualHubBgpConnectionClient,
		VirtualHubIPClient:                   &VirtualHubIPClient,
		VnetGatewayConnectionsClient:         &VnetGatewayConnectionsClient,
		VnetGatewayClient:                    &VnetGatewayClient,
		VnetClient:                           &VnetClient,
		VnetPeeringsClient:                   &VnetPeeringsClient,
		VirtualWanClient:                     &VirtualWanClient,
		VirtualHubClient:                     &VirtualHubClient,
		VpnGatewaysClient:                    &vpnGatewaysClient,
		VpnServerConfigurationsClient:        &vpnServerConfigurationsClient,
		VpnSitesClient:                       &vpnSitesClient,
		WatcherClient:                        &WatcherClient,
		WebApplicationFirewallPoliciesClient: &WebApplicationFirewallPoliciesClient,
		PrivateDnsZoneGroupClient:            &PrivateDnsZoneGroupClient,
		PrivateLinkServiceClient:             &PrivateLinkServiceClient,
		ServiceAssociationLinkClient:         &ServiceAssociationLinkClient,
		ResourceNavigationLinkClient:         &ResourceNavigationLinkClient,
>>>>>>> 18407e03
	}
}<|MERGE_RESOLUTION|>--- conflicted
+++ resolved
@@ -7,7 +7,6 @@
 )
 
 type Client struct {
-<<<<<<< HEAD
 	ApplicationGatewaysClient              *network.ApplicationGatewaysClient
 	ApplicationSecurityGroupsClient        *network.ApplicationSecurityGroupsClient
 	AzureFirewallsClient                   *network.AzureFirewallsClient
@@ -19,6 +18,8 @@
 	ExpressRouteGatewaysClient             *network.ExpressRouteGatewaysClient
 	ExpressRoutePeeringsClient             *network.ExpressRouteCircuitPeeringsClient
 	FirewallPolicyClient                   *network.FirewallPoliciesClient
+	FirewallPolicyRuleGroupClient          *network.FirewallPolicyRuleCollectionGroupsClient
+	HubRouteTableClient                    *network.HubRouteTablesClient
 	HubVirtualNetworkConnectionClient      *network.HubVirtualNetworkConnectionsClient
 	InterfacesClient                       *network.InterfacesClient
 	IPGroupsClient                         *network.IPGroupsClient
@@ -35,12 +36,15 @@
 	RouteFiltersClient                     *network.RouteFiltersClient
 	RouteTablesClient                      *network.RouteTablesClient
 	SecurityGroupClient                    *network.SecurityGroupsClient
+	SecurityPartnerProviderClient          *network.SecurityPartnerProvidersClient
 	SecurityRuleClient                     *network.SecurityRulesClient
 	ServiceEndpointPoliciesClient          *network.ServiceEndpointPoliciesClient
 	ServiceEndpointPolicyDefinitionsClient *network.ServiceEndpointPolicyDefinitionsClient
 	ServiceTagsClient                      *network.ServiceTagsClient
 	SubnetsClient                          *network.SubnetsClient
 	NatGatewayClient                       *network.NatGatewaysClient
+	VirtualHubBgpConnectionClient          *network.VirtualHubBgpConnectionClient
+	VirtualHubIPClient                     *network.VirtualHubIPConfigurationClient
 	VnetGatewayConnectionsClient           *network.VirtualNetworkGatewayConnectionsClient
 	VnetGatewayClient                      *network.VirtualNetworkGatewaysClient
 	VnetClient                             *network.VirtualNetworksClient
@@ -49,65 +53,13 @@
 	VirtualHubClient                       *network.VirtualHubsClient
 	VpnGatewaysClient                      *network.VpnGatewaysClient
 	VpnServerConfigurationsClient          *network.VpnServerConfigurationsClient
+	VpnSitesClient                         *network.VpnSitesClient
 	WatcherClient                          *network.WatchersClient
 	WebApplicationFirewallPoliciesClient   *network.WebApplicationFirewallPoliciesClient
 	PrivateDnsZoneGroupClient              *network.PrivateDNSZoneGroupsClient
 	PrivateLinkServiceClient               *network.PrivateLinkServicesClient
 	ServiceAssociationLinkClient           *network.ServiceAssociationLinksClient
 	ResourceNavigationLinkClient           *network.ResourceNavigationLinksClient
-=======
-	ApplicationGatewaysClient            *network.ApplicationGatewaysClient
-	ApplicationSecurityGroupsClient      *network.ApplicationSecurityGroupsClient
-	AzureFirewallsClient                 *network.AzureFirewallsClient
-	BastionHostsClient                   *network.BastionHostsClient
-	ConnectionMonitorsClient             *network.ConnectionMonitorsClient
-	DDOSProtectionPlansClient            *network.DdosProtectionPlansClient
-	ExpressRouteAuthsClient              *network.ExpressRouteCircuitAuthorizationsClient
-	ExpressRouteCircuitsClient           *network.ExpressRouteCircuitsClient
-	ExpressRouteGatewaysClient           *network.ExpressRouteGatewaysClient
-	ExpressRoutePeeringsClient           *network.ExpressRouteCircuitPeeringsClient
-	FirewallPolicyClient                 *network.FirewallPoliciesClient
-	FirewallPolicyRuleGroupClient        *network.FirewallPolicyRuleCollectionGroupsClient
-	HubRouteTableClient                  *network.HubRouteTablesClient
-	HubVirtualNetworkConnectionClient    *network.HubVirtualNetworkConnectionsClient
-	InterfacesClient                     *network.InterfacesClient
-	IPGroupsClient                       *network.IPGroupsClient
-	LoadBalancersClient                  *networkLegacy.LoadBalancersClient
-	LoadBalancerLoadBalancingRulesClient *networkLegacy.LoadBalancerLoadBalancingRulesClient
-	LocalNetworkGatewaysClient           *network.LocalNetworkGatewaysClient
-	PointToSiteVpnGatewaysClient         *network.P2sVpnGatewaysClient
-	ProfileClient                        *network.ProfilesClient
-	PacketCapturesClient                 *network.PacketCapturesClient
-	PrivateEndpointClient                *network.PrivateEndpointsClient
-	PublicIPsClient                      *network.PublicIPAddressesClient
-	PublicIPPrefixesClient               *network.PublicIPPrefixesClient
-	RoutesClient                         *network.RoutesClient
-	RouteFiltersClient                   *network.RouteFiltersClient
-	RouteTablesClient                    *network.RouteTablesClient
-	SecurityGroupClient                  *network.SecurityGroupsClient
-	SecurityPartnerProviderClient        *network.SecurityPartnerProvidersClient
-	SecurityRuleClient                   *network.SecurityRulesClient
-	ServiceTagsClient                    *network.ServiceTagsClient
-	SubnetsClient                        *network.SubnetsClient
-	NatGatewayClient                     *network.NatGatewaysClient
-	VirtualHubBgpConnectionClient        *network.VirtualHubBgpConnectionClient
-	VirtualHubIPClient                   *network.VirtualHubIPConfigurationClient
-	VnetGatewayConnectionsClient         *network.VirtualNetworkGatewayConnectionsClient
-	VnetGatewayClient                    *network.VirtualNetworkGatewaysClient
-	VnetClient                           *network.VirtualNetworksClient
-	VnetPeeringsClient                   *network.VirtualNetworkPeeringsClient
-	VirtualWanClient                     *network.VirtualWansClient
-	VirtualHubClient                     *network.VirtualHubsClient
-	VpnGatewaysClient                    *network.VpnGatewaysClient
-	VpnServerConfigurationsClient        *network.VpnServerConfigurationsClient
-	VpnSitesClient                       *network.VpnSitesClient
-	WatcherClient                        *network.WatchersClient
-	WebApplicationFirewallPoliciesClient *network.WebApplicationFirewallPoliciesClient
-	PrivateDnsZoneGroupClient            *network.PrivateDNSZoneGroupsClient
-	PrivateLinkServiceClient             *network.PrivateLinkServicesClient
-	ServiceAssociationLinkClient         *network.ServiceAssociationLinksClient
-	ResourceNavigationLinkClient         *network.ResourceNavigationLinksClient
->>>>>>> 18407e03
 }
 
 func NewClient(o *common.ClientOptions) *Client {
@@ -271,7 +223,6 @@
 	o.ConfigureClient(&ResourceNavigationLinkClient.Client, o.ResourceManagerAuthorizer)
 
 	return &Client{
-<<<<<<< HEAD
 		ApplicationGatewaysClient:              &ApplicationGatewaysClient,
 		ApplicationSecurityGroupsClient:        &ApplicationSecurityGroupsClient,
 		AzureFirewallsClient:                   &AzureFirewallsClient,
@@ -283,6 +234,8 @@
 		ExpressRouteGatewaysClient:             &ExpressRouteGatewaysClient,
 		ExpressRoutePeeringsClient:             &ExpressRoutePeeringsClient,
 		FirewallPolicyClient:                   &FirewallPolicyClient,
+		FirewallPolicyRuleGroupClient:          &FirewallPolicyRuleGroupClient,
+		HubRouteTableClient:                    &HubRouteTableClient,
 		HubVirtualNetworkConnectionClient:      &HubVirtualNetworkConnectionClient,
 		InterfacesClient:                       &InterfacesClient,
 		IPGroupsClient:                         &IpGroupsClient,
@@ -299,12 +252,15 @@
 		RouteFiltersClient:                     &RouteFiltersClient,
 		RouteTablesClient:                      &RouteTablesClient,
 		SecurityGroupClient:                    &SecurityGroupClient,
+		SecurityPartnerProviderClient:          &SecurityPartnerProviderClient,
 		SecurityRuleClient:                     &SecurityRuleClient,
 		ServiceEndpointPoliciesClient:          &ServiceEndpointPoliciesClient,
 		ServiceEndpointPolicyDefinitionsClient: &ServiceEndpointPolicyDefinitionsClient,
 		ServiceTagsClient:                      &ServiceTagsClient,
 		SubnetsClient:                          &SubnetsClient,
 		NatGatewayClient:                       &NatGatewayClient,
+		VirtualHubBgpConnectionClient:          &VirtualHubBgpConnectionClient,
+		VirtualHubIPClient:                     &VirtualHubIPClient,
 		VnetGatewayConnectionsClient:           &VnetGatewayConnectionsClient,
 		VnetGatewayClient:                      &VnetGatewayClient,
 		VnetClient:                             &VnetClient,
@@ -313,64 +269,12 @@
 		VirtualHubClient:                       &VirtualHubClient,
 		VpnGatewaysClient:                      &vpnGatewaysClient,
 		VpnServerConfigurationsClient:          &vpnServerConfigurationsClient,
+		VpnSitesClient:                         &vpnSitesClient,
 		WatcherClient:                          &WatcherClient,
 		WebApplicationFirewallPoliciesClient:   &WebApplicationFirewallPoliciesClient,
 		PrivateDnsZoneGroupClient:              &PrivateDnsZoneGroupClient,
 		PrivateLinkServiceClient:               &PrivateLinkServiceClient,
 		ServiceAssociationLinkClient:           &ServiceAssociationLinkClient,
 		ResourceNavigationLinkClient:           &ResourceNavigationLinkClient,
-=======
-		ApplicationGatewaysClient:            &ApplicationGatewaysClient,
-		ApplicationSecurityGroupsClient:      &ApplicationSecurityGroupsClient,
-		AzureFirewallsClient:                 &AzureFirewallsClient,
-		BastionHostsClient:                   &BastionHostsClient,
-		ConnectionMonitorsClient:             &ConnectionMonitorsClient,
-		DDOSProtectionPlansClient:            &DDOSProtectionPlansClient,
-		ExpressRouteAuthsClient:              &ExpressRouteAuthsClient,
-		ExpressRouteCircuitsClient:           &ExpressRouteCircuitsClient,
-		ExpressRouteGatewaysClient:           &ExpressRouteGatewaysClient,
-		ExpressRoutePeeringsClient:           &ExpressRoutePeeringsClient,
-		FirewallPolicyClient:                 &FirewallPolicyClient,
-		FirewallPolicyRuleGroupClient:        &FirewallPolicyRuleGroupClient,
-		HubRouteTableClient:                  &HubRouteTableClient,
-		HubVirtualNetworkConnectionClient:    &HubVirtualNetworkConnectionClient,
-		InterfacesClient:                     &InterfacesClient,
-		IPGroupsClient:                       &IpGroupsClient,
-		LoadBalancersClient:                  &LoadBalancersClient,
-		LoadBalancerLoadBalancingRulesClient: &LoadBalancerLoadBalancingRulesClient,
-		LocalNetworkGatewaysClient:           &LocalNetworkGatewaysClient,
-		PointToSiteVpnGatewaysClient:         &pointToSiteVpnGatewaysClient,
-		ProfileClient:                        &ProfileClient,
-		PacketCapturesClient:                 &PacketCapturesClient,
-		PrivateEndpointClient:                &PrivateEndpointClient,
-		PublicIPsClient:                      &PublicIPsClient,
-		PublicIPPrefixesClient:               &PublicIPPrefixesClient,
-		RoutesClient:                         &RoutesClient,
-		RouteFiltersClient:                   &RouteFiltersClient,
-		RouteTablesClient:                    &RouteTablesClient,
-		SecurityGroupClient:                  &SecurityGroupClient,
-		SecurityPartnerProviderClient:        &SecurityPartnerProviderClient,
-		SecurityRuleClient:                   &SecurityRuleClient,
-		ServiceTagsClient:                    &ServiceTagsClient,
-		SubnetsClient:                        &SubnetsClient,
-		NatGatewayClient:                     &NatGatewayClient,
-		VirtualHubBgpConnectionClient:        &VirtualHubBgpConnectionClient,
-		VirtualHubIPClient:                   &VirtualHubIPClient,
-		VnetGatewayConnectionsClient:         &VnetGatewayConnectionsClient,
-		VnetGatewayClient:                    &VnetGatewayClient,
-		VnetClient:                           &VnetClient,
-		VnetPeeringsClient:                   &VnetPeeringsClient,
-		VirtualWanClient:                     &VirtualWanClient,
-		VirtualHubClient:                     &VirtualHubClient,
-		VpnGatewaysClient:                    &vpnGatewaysClient,
-		VpnServerConfigurationsClient:        &vpnServerConfigurationsClient,
-		VpnSitesClient:                       &vpnSitesClient,
-		WatcherClient:                        &WatcherClient,
-		WebApplicationFirewallPoliciesClient: &WebApplicationFirewallPoliciesClient,
-		PrivateDnsZoneGroupClient:            &PrivateDnsZoneGroupClient,
-		PrivateLinkServiceClient:             &PrivateLinkServiceClient,
-		ServiceAssociationLinkClient:         &ServiceAssociationLinkClient,
-		ResourceNavigationLinkClient:         &ResourceNavigationLinkClient,
->>>>>>> 18407e03
 	}
 }