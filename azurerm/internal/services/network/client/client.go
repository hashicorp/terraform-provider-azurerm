package client

import (
	networkLegacy "github.com/Azure/azure-sdk-for-go/services/network/mgmt/2020-03-01/network"
	"github.com/Azure/azure-sdk-for-go/services/network/mgmt/2020-05-01/network"
	"github.com/terraform-providers/terraform-provider-azurerm/azurerm/internal/common"
)

type Client struct {
	ApplicationGatewaysClient            *network.ApplicationGatewaysClient
	ApplicationSecurityGroupsClient      *network.ApplicationSecurityGroupsClient
	AzureFirewallsClient                 *network.AzureFirewallsClient
	BastionHostsClient                   *network.BastionHostsClient
	ConnectionMonitorsClient             *network.ConnectionMonitorsClient
	DDOSProtectionPlansClient            *network.DdosProtectionPlansClient
	ExpressRouteAuthsClient              *network.ExpressRouteCircuitAuthorizationsClient
	ExpressRouteCircuitsClient           *network.ExpressRouteCircuitsClient
	ExpressRouteGatewaysClient           *network.ExpressRouteGatewaysClient
	ExpressRoutePeeringsClient           *network.ExpressRouteCircuitPeeringsClient
	FirewallPolicyClient                 *network.FirewallPoliciesClient
<<<<<<< HEAD
	HubRouteTableClient                  *network.HubRouteTablesClient
=======
	FirewallPolicyRuleGroupClient        *network.FirewallPolicyRuleCollectionGroupsClient
>>>>>>> 7690961a
	HubVirtualNetworkConnectionClient    *network.HubVirtualNetworkConnectionsClient
	InterfacesClient                     *network.InterfacesClient
	IPGroupsClient                       *network.IPGroupsClient
	LoadBalancersClient                  *networkLegacy.LoadBalancersClient
	LoadBalancerLoadBalancingRulesClient *networkLegacy.LoadBalancerLoadBalancingRulesClient
	LocalNetworkGatewaysClient           *network.LocalNetworkGatewaysClient
	PointToSiteVpnGatewaysClient         *network.P2sVpnGatewaysClient
	ProfileClient                        *network.ProfilesClient
	PacketCapturesClient                 *network.PacketCapturesClient
	PrivateEndpointClient                *network.PrivateEndpointsClient
	PublicIPsClient                      *network.PublicIPAddressesClient
	PublicIPPrefixesClient               *network.PublicIPPrefixesClient
	RoutesClient                         *network.RoutesClient
	RouteFiltersClient                   *network.RouteFiltersClient
	RouteTablesClient                    *network.RouteTablesClient
	SecurityGroupClient                  *network.SecurityGroupsClient
	SecurityRuleClient                   *network.SecurityRulesClient
	ServiceTagsClient                    *network.ServiceTagsClient
	SubnetsClient                        *network.SubnetsClient
	NatGatewayClient                     *network.NatGatewaysClient
	VnetGatewayConnectionsClient         *network.VirtualNetworkGatewayConnectionsClient
	VnetGatewayClient                    *network.VirtualNetworkGatewaysClient
	VnetClient                           *network.VirtualNetworksClient
	VnetPeeringsClient                   *network.VirtualNetworkPeeringsClient
	VirtualWanClient                     *network.VirtualWansClient
	VirtualHubClient                     *network.VirtualHubsClient
	VpnGatewaysClient                    *network.VpnGatewaysClient
	VpnServerConfigurationsClient        *network.VpnServerConfigurationsClient
	VpnSitesClient                       *network.VpnSitesClient
	WatcherClient                        *network.WatchersClient
	WebApplicationFirewallPoliciesClient *network.WebApplicationFirewallPoliciesClient
	PrivateDnsZoneGroupClient            *network.PrivateDNSZoneGroupsClient
	PrivateLinkServiceClient             *network.PrivateLinkServicesClient
	ServiceAssociationLinkClient         *network.ServiceAssociationLinksClient
	ResourceNavigationLinkClient         *network.ResourceNavigationLinksClient
}

func NewClient(o *common.ClientOptions) *Client {
	ApplicationGatewaysClient := network.NewApplicationGatewaysClientWithBaseURI(o.ResourceManagerEndpoint, o.SubscriptionId)
	o.ConfigureClient(&ApplicationGatewaysClient.Client, o.ResourceManagerAuthorizer)

	ApplicationSecurityGroupsClient := network.NewApplicationSecurityGroupsClientWithBaseURI(o.ResourceManagerEndpoint, o.SubscriptionId)
	o.ConfigureClient(&ApplicationSecurityGroupsClient.Client, o.ResourceManagerAuthorizer)

	AzureFirewallsClient := network.NewAzureFirewallsClientWithBaseURI(o.ResourceManagerEndpoint, o.SubscriptionId)
	o.ConfigureClient(&AzureFirewallsClient.Client, o.ResourceManagerAuthorizer)

	BastionHostsClient := network.NewBastionHostsClientWithBaseURI(o.ResourceManagerEndpoint, o.SubscriptionId)
	o.ConfigureClient(&BastionHostsClient.Client, o.ResourceManagerAuthorizer)

	ConnectionMonitorsClient := network.NewConnectionMonitorsClientWithBaseURI(o.ResourceManagerEndpoint, o.SubscriptionId)
	o.ConfigureClient(&ConnectionMonitorsClient.Client, o.ResourceManagerAuthorizer)

	DDOSProtectionPlansClient := network.NewDdosProtectionPlansClientWithBaseURI(o.ResourceManagerEndpoint, o.SubscriptionId)
	o.ConfigureClient(&DDOSProtectionPlansClient.Client, o.ResourceManagerAuthorizer)

	ExpressRouteAuthsClient := network.NewExpressRouteCircuitAuthorizationsClientWithBaseURI(o.ResourceManagerEndpoint, o.SubscriptionId)
	o.ConfigureClient(&ExpressRouteAuthsClient.Client, o.ResourceManagerAuthorizer)

	ExpressRouteCircuitsClient := network.NewExpressRouteCircuitsClientWithBaseURI(o.ResourceManagerEndpoint, o.SubscriptionId)
	o.ConfigureClient(&ExpressRouteCircuitsClient.Client, o.ResourceManagerAuthorizer)

	ExpressRouteGatewaysClient := network.NewExpressRouteGatewaysClientWithBaseURI(o.ResourceManagerEndpoint, o.SubscriptionId)
	o.ConfigureClient(&ExpressRouteGatewaysClient.Client, o.ResourceManagerAuthorizer)

	ExpressRoutePeeringsClient := network.NewExpressRouteCircuitPeeringsClientWithBaseURI(o.ResourceManagerEndpoint, o.SubscriptionId)
	o.ConfigureClient(&ExpressRoutePeeringsClient.Client, o.ResourceManagerAuthorizer)

	FirewallPolicyClient := network.NewFirewallPoliciesClientWithBaseURI(o.ResourceManagerEndpoint, o.SubscriptionId)
	o.ConfigureClient(&FirewallPolicyClient.Client, o.ResourceManagerAuthorizer)

<<<<<<< HEAD
	HubRouteTableClient := network.NewHubRouteTablesClientWithBaseURI(o.ResourceManagerEndpoint, o.SubscriptionId)
	o.ConfigureClient(&HubRouteTableClient.Client, o.ResourceManagerAuthorizer)
=======
	FirewallPolicyRuleGroupClient := network.NewFirewallPolicyRuleCollectionGroupsClientWithBaseURI(o.ResourceManagerEndpoint, o.SubscriptionId)
	o.ConfigureClient(&FirewallPolicyRuleGroupClient.Client, o.ResourceManagerAuthorizer)
>>>>>>> 7690961a

	HubVirtualNetworkConnectionClient := network.NewHubVirtualNetworkConnectionsClientWithBaseURI(o.ResourceManagerEndpoint, o.SubscriptionId)
	o.ConfigureClient(&HubVirtualNetworkConnectionClient.Client, o.ResourceManagerAuthorizer)

	InterfacesClient := network.NewInterfacesClientWithBaseURI(o.ResourceManagerEndpoint, o.SubscriptionId)
	o.ConfigureClient(&InterfacesClient.Client, o.ResourceManagerAuthorizer)

	IpGroupsClient := network.NewIPGroupsClientWithBaseURI(o.ResourceManagerEndpoint, o.SubscriptionId)
	o.ConfigureClient(&IpGroupsClient.Client, o.ResourceManagerAuthorizer)

	LoadBalancersClient := networkLegacy.NewLoadBalancersClientWithBaseURI(o.ResourceManagerEndpoint, o.SubscriptionId)
	o.ConfigureClient(&LoadBalancersClient.Client, o.ResourceManagerAuthorizer)

	LoadBalancerLoadBalancingRulesClient := networkLegacy.NewLoadBalancerLoadBalancingRulesClientWithBaseURI(o.ResourceManagerEndpoint, o.SubscriptionId)
	o.ConfigureClient(&LoadBalancerLoadBalancingRulesClient.Client, o.ResourceManagerAuthorizer)

	LocalNetworkGatewaysClient := network.NewLocalNetworkGatewaysClientWithBaseURI(o.ResourceManagerEndpoint, o.SubscriptionId)
	o.ConfigureClient(&LocalNetworkGatewaysClient.Client, o.ResourceManagerAuthorizer)

	pointToSiteVpnGatewaysClient := network.NewP2sVpnGatewaysClientWithBaseURI(o.ResourceManagerEndpoint, o.SubscriptionId)
	o.ConfigureClient(&pointToSiteVpnGatewaysClient.Client, o.ResourceManagerAuthorizer)

	vpnServerConfigurationsClient := network.NewVpnServerConfigurationsClientWithBaseURI(o.ResourceManagerEndpoint, o.SubscriptionId)
	o.ConfigureClient(&vpnServerConfigurationsClient.Client, o.ResourceManagerAuthorizer)

	ProfileClient := network.NewProfilesClientWithBaseURI(o.ResourceManagerEndpoint, o.SubscriptionId)
	o.ConfigureClient(&ProfileClient.Client, o.ResourceManagerAuthorizer)

	VnetClient := network.NewVirtualNetworksClientWithBaseURI(o.ResourceManagerEndpoint, o.SubscriptionId)
	o.ConfigureClient(&VnetClient.Client, o.ResourceManagerAuthorizer)

	PacketCapturesClient := network.NewPacketCapturesClientWithBaseURI(o.ResourceManagerEndpoint, o.SubscriptionId)
	o.ConfigureClient(&PacketCapturesClient.Client, o.ResourceManagerAuthorizer)

	PrivateEndpointClient := network.NewPrivateEndpointsClientWithBaseURI(o.ResourceManagerEndpoint, o.SubscriptionId)
	o.ConfigureClient(&PrivateEndpointClient.Client, o.ResourceManagerAuthorizer)

	VnetPeeringsClient := network.NewVirtualNetworkPeeringsClientWithBaseURI(o.ResourceManagerEndpoint, o.SubscriptionId)
	o.ConfigureClient(&VnetPeeringsClient.Client, o.ResourceManagerAuthorizer)

	PublicIPsClient := network.NewPublicIPAddressesClientWithBaseURI(o.ResourceManagerEndpoint, o.SubscriptionId)
	o.ConfigureClient(&PublicIPsClient.Client, o.ResourceManagerAuthorizer)

	PublicIPPrefixesClient := network.NewPublicIPPrefixesClientWithBaseURI(o.ResourceManagerEndpoint, o.SubscriptionId)
	o.ConfigureClient(&PublicIPPrefixesClient.Client, o.ResourceManagerAuthorizer)

	PrivateDnsZoneGroupClient := network.NewPrivateDNSZoneGroupsClientWithBaseURI(o.ResourceManagerEndpoint, o.SubscriptionId)
	o.ConfigureClient(&PrivateDnsZoneGroupClient.Client, o.ResourceManagerAuthorizer)

	PrivateLinkServiceClient := network.NewPrivateLinkServicesClientWithBaseURI(o.ResourceManagerEndpoint, o.SubscriptionId)
	o.ConfigureClient(&PrivateLinkServiceClient.Client, o.ResourceManagerAuthorizer)

	RoutesClient := network.NewRoutesClientWithBaseURI(o.ResourceManagerEndpoint, o.SubscriptionId)
	o.ConfigureClient(&RoutesClient.Client, o.ResourceManagerAuthorizer)

	RouteFiltersClient := network.NewRouteFiltersClientWithBaseURI(o.ResourceManagerEndpoint, o.SubscriptionId)
	o.ConfigureClient(&RouteFiltersClient.Client, o.ResourceManagerAuthorizer)

	RouteTablesClient := network.NewRouteTablesClientWithBaseURI(o.ResourceManagerEndpoint, o.SubscriptionId)
	o.ConfigureClient(&RouteTablesClient.Client, o.ResourceManagerAuthorizer)

	SecurityGroupClient := network.NewSecurityGroupsClientWithBaseURI(o.ResourceManagerEndpoint, o.SubscriptionId)
	o.ConfigureClient(&SecurityGroupClient.Client, o.ResourceManagerAuthorizer)

	SecurityRuleClient := network.NewSecurityRulesClientWithBaseURI(o.ResourceManagerEndpoint, o.SubscriptionId)
	o.ConfigureClient(&SecurityRuleClient.Client, o.ResourceManagerAuthorizer)

	ServiceTagsClient := network.NewServiceTagsClientWithBaseURI(o.ResourceManagerEndpoint, o.SubscriptionId)
	o.ConfigureClient(&ServiceTagsClient.Client, o.ResourceManagerAuthorizer)

	SubnetsClient := network.NewSubnetsClientWithBaseURI(o.ResourceManagerEndpoint, o.SubscriptionId)
	o.ConfigureClient(&SubnetsClient.Client, o.ResourceManagerAuthorizer)

	VnetGatewayClient := network.NewVirtualNetworkGatewaysClientWithBaseURI(o.ResourceManagerEndpoint, o.SubscriptionId)
	o.ConfigureClient(&VnetGatewayClient.Client, o.ResourceManagerAuthorizer)

	NatGatewayClient := network.NewNatGatewaysClientWithBaseURI(o.ResourceManagerEndpoint, o.SubscriptionId)
	o.ConfigureClient(&NatGatewayClient.Client, o.ResourceManagerAuthorizer)

	VnetGatewayConnectionsClient := network.NewVirtualNetworkGatewayConnectionsClientWithBaseURI(o.ResourceManagerEndpoint, o.SubscriptionId)
	o.ConfigureClient(&VnetGatewayConnectionsClient.Client, o.ResourceManagerAuthorizer)

	VirtualWanClient := network.NewVirtualWansClientWithBaseURI(o.ResourceManagerEndpoint, o.SubscriptionId)
	o.ConfigureClient(&VirtualWanClient.Client, o.ResourceManagerAuthorizer)

	VirtualHubClient := network.NewVirtualHubsClientWithBaseURI(o.ResourceManagerEndpoint, o.SubscriptionId)
	o.ConfigureClient(&VirtualHubClient.Client, o.ResourceManagerAuthorizer)

	vpnGatewaysClient := network.NewVpnGatewaysClientWithBaseURI(o.ResourceManagerEndpoint, o.SubscriptionId)
	o.ConfigureClient(&vpnGatewaysClient.Client, o.ResourceManagerAuthorizer)

	vpnSitesClient := network.NewVpnSitesClientWithBaseURI(o.ResourceManagerEndpoint, o.SubscriptionId)
	o.ConfigureClient(&vpnSitesClient.Client, o.ResourceManagerAuthorizer)

	WatcherClient := network.NewWatchersClientWithBaseURI(o.ResourceManagerEndpoint, o.SubscriptionId)
	o.ConfigureClient(&WatcherClient.Client, o.ResourceManagerAuthorizer)

	WebApplicationFirewallPoliciesClient := network.NewWebApplicationFirewallPoliciesClientWithBaseURI(o.ResourceManagerEndpoint, o.SubscriptionId)
	o.ConfigureClient(&WebApplicationFirewallPoliciesClient.Client, o.ResourceManagerAuthorizer)

	ServiceAssociationLinkClient := network.NewServiceAssociationLinksClientWithBaseURI(o.ResourceManagerEndpoint, o.SubscriptionId)
	o.ConfigureClient(&ServiceAssociationLinkClient.Client, o.ResourceManagerAuthorizer)

	ResourceNavigationLinkClient := network.NewResourceNavigationLinksClientWithBaseURI(o.ResourceManagerEndpoint, o.SubscriptionId)
	o.ConfigureClient(&ResourceNavigationLinkClient.Client, o.ResourceManagerAuthorizer)

	return &Client{
		ApplicationGatewaysClient:            &ApplicationGatewaysClient,
		ApplicationSecurityGroupsClient:      &ApplicationSecurityGroupsClient,
		AzureFirewallsClient:                 &AzureFirewallsClient,
		BastionHostsClient:                   &BastionHostsClient,
		ConnectionMonitorsClient:             &ConnectionMonitorsClient,
		DDOSProtectionPlansClient:            &DDOSProtectionPlansClient,
		ExpressRouteAuthsClient:              &ExpressRouteAuthsClient,
		ExpressRouteCircuitsClient:           &ExpressRouteCircuitsClient,
		ExpressRouteGatewaysClient:           &ExpressRouteGatewaysClient,
		ExpressRoutePeeringsClient:           &ExpressRoutePeeringsClient,
		FirewallPolicyClient:                 &FirewallPolicyClient,
<<<<<<< HEAD
		HubRouteTableClient:                  &HubRouteTableClient,
=======
		FirewallPolicyRuleGroupClient:        &FirewallPolicyRuleGroupClient,
>>>>>>> 7690961a
		HubVirtualNetworkConnectionClient:    &HubVirtualNetworkConnectionClient,
		InterfacesClient:                     &InterfacesClient,
		IPGroupsClient:                       &IpGroupsClient,
		LoadBalancersClient:                  &LoadBalancersClient,
		LoadBalancerLoadBalancingRulesClient: &LoadBalancerLoadBalancingRulesClient,
		LocalNetworkGatewaysClient:           &LocalNetworkGatewaysClient,
		PointToSiteVpnGatewaysClient:         &pointToSiteVpnGatewaysClient,
		ProfileClient:                        &ProfileClient,
		PacketCapturesClient:                 &PacketCapturesClient,
		PrivateEndpointClient:                &PrivateEndpointClient,
		PublicIPsClient:                      &PublicIPsClient,
		PublicIPPrefixesClient:               &PublicIPPrefixesClient,
		RoutesClient:                         &RoutesClient,
		RouteFiltersClient:                   &RouteFiltersClient,
		RouteTablesClient:                    &RouteTablesClient,
		SecurityGroupClient:                  &SecurityGroupClient,
		SecurityRuleClient:                   &SecurityRuleClient,
		ServiceTagsClient:                    &ServiceTagsClient,
		SubnetsClient:                        &SubnetsClient,
		NatGatewayClient:                     &NatGatewayClient,
		VnetGatewayConnectionsClient:         &VnetGatewayConnectionsClient,
		VnetGatewayClient:                    &VnetGatewayClient,
		VnetClient:                           &VnetClient,
		VnetPeeringsClient:                   &VnetPeeringsClient,
		VirtualWanClient:                     &VirtualWanClient,
		VirtualHubClient:                     &VirtualHubClient,
		VpnGatewaysClient:                    &vpnGatewaysClient,
		VpnServerConfigurationsClient:        &vpnServerConfigurationsClient,
		VpnSitesClient:                       &vpnSitesClient,
		WatcherClient:                        &WatcherClient,
		WebApplicationFirewallPoliciesClient: &WebApplicationFirewallPoliciesClient,
		PrivateDnsZoneGroupClient:            &PrivateDnsZoneGroupClient,
		PrivateLinkServiceClient:             &PrivateLinkServiceClient,
		ServiceAssociationLinkClient:         &ServiceAssociationLinkClient,
		ResourceNavigationLinkClient:         &ResourceNavigationLinkClient,
	}
}<|MERGE_RESOLUTION|>--- conflicted
+++ resolved
@@ -18,11 +18,8 @@
 	ExpressRouteGatewaysClient           *network.ExpressRouteGatewaysClient
 	ExpressRoutePeeringsClient           *network.ExpressRouteCircuitPeeringsClient
 	FirewallPolicyClient                 *network.FirewallPoliciesClient
-<<<<<<< HEAD
+	FirewallPolicyRuleGroupClient        *network.FirewallPolicyRuleCollectionGroupsClient
 	HubRouteTableClient                  *network.HubRouteTablesClient
-=======
-	FirewallPolicyRuleGroupClient        *network.FirewallPolicyRuleCollectionGroupsClient
->>>>>>> 7690961a
 	HubVirtualNetworkConnectionClient    *network.HubVirtualNetworkConnectionsClient
 	InterfacesClient                     *network.InterfacesClient
 	IPGroupsClient                       *network.IPGroupsClient
@@ -94,13 +91,11 @@
 	FirewallPolicyClient := network.NewFirewallPoliciesClientWithBaseURI(o.ResourceManagerEndpoint, o.SubscriptionId)
 	o.ConfigureClient(&FirewallPolicyClient.Client, o.ResourceManagerAuthorizer)
 
-<<<<<<< HEAD
+	FirewallPolicyRuleGroupClient := network.NewFirewallPolicyRuleCollectionGroupsClientWithBaseURI(o.ResourceManagerEndpoint, o.SubscriptionId)
+	o.ConfigureClient(&FirewallPolicyRuleGroupClient.Client, o.ResourceManagerAuthorizer)
+
 	HubRouteTableClient := network.NewHubRouteTablesClientWithBaseURI(o.ResourceManagerEndpoint, o.SubscriptionId)
 	o.ConfigureClient(&HubRouteTableClient.Client, o.ResourceManagerAuthorizer)
-=======
-	FirewallPolicyRuleGroupClient := network.NewFirewallPolicyRuleCollectionGroupsClientWithBaseURI(o.ResourceManagerEndpoint, o.SubscriptionId)
-	o.ConfigureClient(&FirewallPolicyRuleGroupClient.Client, o.ResourceManagerAuthorizer)
->>>>>>> 7690961a
 
 	HubVirtualNetworkConnectionClient := network.NewHubVirtualNetworkConnectionsClientWithBaseURI(o.ResourceManagerEndpoint, o.SubscriptionId)
 	o.ConfigureClient(&HubVirtualNetworkConnectionClient.Client, o.ResourceManagerAuthorizer)
@@ -219,11 +214,8 @@
 		ExpressRouteGatewaysClient:           &ExpressRouteGatewaysClient,
 		ExpressRoutePeeringsClient:           &ExpressRoutePeeringsClient,
 		FirewallPolicyClient:                 &FirewallPolicyClient,
-<<<<<<< HEAD
+		FirewallPolicyRuleGroupClient:        &FirewallPolicyRuleGroupClient,
 		HubRouteTableClient:                  &HubRouteTableClient,
-=======
-		FirewallPolicyRuleGroupClient:        &FirewallPolicyRuleGroupClient,
->>>>>>> 7690961a
 		HubVirtualNetworkConnectionClient:    &HubVirtualNetworkConnectionClient,
 		InterfacesClient:                     &InterfacesClient,
 		IPGroupsClient:                       &IpGroupsClient,
