--- conflicted
+++ resolved
@@ -6,10 +6,8 @@
 )
 
 type Client struct {
-<<<<<<< HEAD
 	ApplicationGatewaysClient              *network.ApplicationGatewaysClient
 	ApplicationSecurityGroupsClient        *network.ApplicationSecurityGroupsClient
-	AzureFirewallsClient                   *network.AzureFirewallsClient
 	BastionHostsClient                     *network.BastionHostsClient
 	ConnectionMonitorsClient               *network.ConnectionMonitorsClient
 	DDOSProtectionPlansClient              *network.DdosProtectionPlansClient
@@ -17,14 +15,10 @@
 	ExpressRouteCircuitsClient             *network.ExpressRouteCircuitsClient
 	ExpressRouteGatewaysClient             *network.ExpressRouteGatewaysClient
 	ExpressRoutePeeringsClient             *network.ExpressRouteCircuitPeeringsClient
-	FirewallPolicyClient                   *network.FirewallPoliciesClient
-	FirewallPolicyRuleGroupClient          *network.FirewallPolicyRuleCollectionGroupsClient
 	HubRouteTableClient                    *network.HubRouteTablesClient
 	HubVirtualNetworkConnectionClient      *network.HubVirtualNetworkConnectionsClient
 	InterfacesClient                       *network.InterfacesClient
 	IPGroupsClient                         *network.IPGroupsClient
-	LoadBalancersClient                    *networkLegacy.LoadBalancersClient
-	LoadBalancerLoadBalancingRulesClient   *networkLegacy.LoadBalancerLoadBalancingRulesClient
 	LocalNetworkGatewaysClient             *network.LocalNetworkGatewaysClient
 	PointToSiteVpnGatewaysClient           *network.P2sVpnGatewaysClient
 	ProfileClient                          *network.ProfilesClient
@@ -61,55 +55,6 @@
 	PrivateLinkServiceClient               *network.PrivateLinkServicesClient
 	ServiceAssociationLinkClient           *network.ServiceAssociationLinksClient
 	ResourceNavigationLinkClient           *network.ResourceNavigationLinksClient
-=======
-	ApplicationGatewaysClient            *network.ApplicationGatewaysClient
-	ApplicationSecurityGroupsClient      *network.ApplicationSecurityGroupsClient
-	BastionHostsClient                   *network.BastionHostsClient
-	ConnectionMonitorsClient             *network.ConnectionMonitorsClient
-	DDOSProtectionPlansClient            *network.DdosProtectionPlansClient
-	ExpressRouteAuthsClient              *network.ExpressRouteCircuitAuthorizationsClient
-	ExpressRouteCircuitsClient           *network.ExpressRouteCircuitsClient
-	ExpressRouteGatewaysClient           *network.ExpressRouteGatewaysClient
-	ExpressRoutePeeringsClient           *network.ExpressRouteCircuitPeeringsClient
-	HubRouteTableClient                  *network.HubRouteTablesClient
-	HubVirtualNetworkConnectionClient    *network.HubVirtualNetworkConnectionsClient
-	InterfacesClient                     *network.InterfacesClient
-	IPGroupsClient                       *network.IPGroupsClient
-	LocalNetworkGatewaysClient           *network.LocalNetworkGatewaysClient
-	PointToSiteVpnGatewaysClient         *network.P2sVpnGatewaysClient
-	ProfileClient                        *network.ProfilesClient
-	PacketCapturesClient                 *network.PacketCapturesClient
-	PrivateEndpointClient                *network.PrivateEndpointsClient
-	PublicIPsClient                      *network.PublicIPAddressesClient
-	PublicIPPrefixesClient               *network.PublicIPPrefixesClient
-	RoutesClient                         *network.RoutesClient
-	RouteFiltersClient                   *network.RouteFiltersClient
-	RouteTablesClient                    *network.RouteTablesClient
-	SecurityGroupClient                  *network.SecurityGroupsClient
-	SecurityPartnerProviderClient        *network.SecurityPartnerProvidersClient
-	SecurityRuleClient                   *network.SecurityRulesClient
-	ServiceTagsClient                    *network.ServiceTagsClient
-	SubnetsClient                        *network.SubnetsClient
-	NatGatewayClient                     *network.NatGatewaysClient
-	VirtualHubBgpConnectionClient        *network.VirtualHubBgpConnectionClient
-	VirtualHubIPClient                   *network.VirtualHubIPConfigurationClient
-	VnetGatewayConnectionsClient         *network.VirtualNetworkGatewayConnectionsClient
-	VnetGatewayClient                    *network.VirtualNetworkGatewaysClient
-	VnetClient                           *network.VirtualNetworksClient
-	VnetPeeringsClient                   *network.VirtualNetworkPeeringsClient
-	VirtualWanClient                     *network.VirtualWansClient
-	VirtualHubClient                     *network.VirtualHubsClient
-	VpnConnectionsClient                 *network.VpnConnectionsClient
-	VpnGatewaysClient                    *network.VpnGatewaysClient
-	VpnServerConfigurationsClient        *network.VpnServerConfigurationsClient
-	VpnSitesClient                       *network.VpnSitesClient
-	WatcherClient                        *network.WatchersClient
-	WebApplicationFirewallPoliciesClient *network.WebApplicationFirewallPoliciesClient
-	PrivateDnsZoneGroupClient            *network.PrivateDNSZoneGroupsClient
-	PrivateLinkServiceClient             *network.PrivateLinkServicesClient
-	ServiceAssociationLinkClient         *network.ServiceAssociationLinksClient
-	ResourceNavigationLinkClient         *network.ResourceNavigationLinksClient
->>>>>>> 8459251a
 }
 
 func NewClient(o *common.ClientOptions) *Client {
@@ -261,10 +206,8 @@
 	o.ConfigureClient(&ResourceNavigationLinkClient.Client, o.ResourceManagerAuthorizer)
 
 	return &Client{
-<<<<<<< HEAD
 		ApplicationGatewaysClient:              &ApplicationGatewaysClient,
 		ApplicationSecurityGroupsClient:        &ApplicationSecurityGroupsClient,
-		AzureFirewallsClient:                   &AzureFirewallsClient,
 		BastionHostsClient:                     &BastionHostsClient,
 		ConnectionMonitorsClient:               &ConnectionMonitorsClient,
 		DDOSProtectionPlansClient:              &DDOSProtectionPlansClient,
@@ -272,14 +215,10 @@
 		ExpressRouteCircuitsClient:             &ExpressRouteCircuitsClient,
 		ExpressRouteGatewaysClient:             &ExpressRouteGatewaysClient,
 		ExpressRoutePeeringsClient:             &ExpressRoutePeeringsClient,
-		FirewallPolicyClient:                   &FirewallPolicyClient,
-		FirewallPolicyRuleGroupClient:          &FirewallPolicyRuleGroupClient,
 		HubRouteTableClient:                    &HubRouteTableClient,
 		HubVirtualNetworkConnectionClient:      &HubVirtualNetworkConnectionClient,
 		InterfacesClient:                       &InterfacesClient,
 		IPGroupsClient:                         &IpGroupsClient,
-		LoadBalancersClient:                    &LoadBalancersClient,
-		LoadBalancerLoadBalancingRulesClient:   &LoadBalancerLoadBalancingRulesClient,
 		LocalNetworkGatewaysClient:             &LocalNetworkGatewaysClient,
 		PointToSiteVpnGatewaysClient:           &pointToSiteVpnGatewaysClient,
 		ProfileClient:                          &ProfileClient,
@@ -316,54 +255,5 @@
 		PrivateLinkServiceClient:               &PrivateLinkServiceClient,
 		ServiceAssociationLinkClient:           &ServiceAssociationLinkClient,
 		ResourceNavigationLinkClient:           &ResourceNavigationLinkClient,
-=======
-		ApplicationGatewaysClient:            &ApplicationGatewaysClient,
-		ApplicationSecurityGroupsClient:      &ApplicationSecurityGroupsClient,
-		BastionHostsClient:                   &BastionHostsClient,
-		ConnectionMonitorsClient:             &ConnectionMonitorsClient,
-		DDOSProtectionPlansClient:            &DDOSProtectionPlansClient,
-		ExpressRouteAuthsClient:              &ExpressRouteAuthsClient,
-		ExpressRouteCircuitsClient:           &ExpressRouteCircuitsClient,
-		ExpressRouteGatewaysClient:           &ExpressRouteGatewaysClient,
-		ExpressRoutePeeringsClient:           &ExpressRoutePeeringsClient,
-		HubRouteTableClient:                  &HubRouteTableClient,
-		HubVirtualNetworkConnectionClient:    &HubVirtualNetworkConnectionClient,
-		InterfacesClient:                     &InterfacesClient,
-		IPGroupsClient:                       &IpGroupsClient,
-		LocalNetworkGatewaysClient:           &LocalNetworkGatewaysClient,
-		PointToSiteVpnGatewaysClient:         &pointToSiteVpnGatewaysClient,
-		ProfileClient:                        &ProfileClient,
-		PacketCapturesClient:                 &PacketCapturesClient,
-		PrivateEndpointClient:                &PrivateEndpointClient,
-		PublicIPsClient:                      &PublicIPsClient,
-		PublicIPPrefixesClient:               &PublicIPPrefixesClient,
-		RoutesClient:                         &RoutesClient,
-		RouteFiltersClient:                   &RouteFiltersClient,
-		RouteTablesClient:                    &RouteTablesClient,
-		SecurityGroupClient:                  &SecurityGroupClient,
-		SecurityPartnerProviderClient:        &SecurityPartnerProviderClient,
-		SecurityRuleClient:                   &SecurityRuleClient,
-		ServiceTagsClient:                    &ServiceTagsClient,
-		SubnetsClient:                        &SubnetsClient,
-		NatGatewayClient:                     &NatGatewayClient,
-		VirtualHubBgpConnectionClient:        &VirtualHubBgpConnectionClient,
-		VirtualHubIPClient:                   &VirtualHubIPClient,
-		VnetGatewayConnectionsClient:         &VnetGatewayConnectionsClient,
-		VnetGatewayClient:                    &VnetGatewayClient,
-		VnetClient:                           &VnetClient,
-		VnetPeeringsClient:                   &VnetPeeringsClient,
-		VirtualWanClient:                     &VirtualWanClient,
-		VirtualHubClient:                     &VirtualHubClient,
-		VpnConnectionsClient:                 &vpnConnectionsClient,
-		VpnGatewaysClient:                    &vpnGatewaysClient,
-		VpnServerConfigurationsClient:        &vpnServerConfigurationsClient,
-		VpnSitesClient:                       &vpnSitesClient,
-		WatcherClient:                        &WatcherClient,
-		WebApplicationFirewallPoliciesClient: &WebApplicationFirewallPoliciesClient,
-		PrivateDnsZoneGroupClient:            &PrivateDnsZoneGroupClient,
-		PrivateLinkServiceClient:             &PrivateLinkServiceClient,
-		ServiceAssociationLinkClient:         &ServiceAssociationLinkClient,
-		ResourceNavigationLinkClient:         &ResourceNavigationLinkClient,
->>>>>>> 8459251a
 	}
 }