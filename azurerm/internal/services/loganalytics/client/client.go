package client

import (
	"github.com/Azure/azure-sdk-for-go/services/preview/operationalinsights/mgmt/2020-03-01-preview/operationalinsights"
	"github.com/Azure/azure-sdk-for-go/services/preview/operationsmanagement/mgmt/2015-11-01-preview/operationsmanagement"
	"github.com/terraform-providers/terraform-provider-azurerm/azurerm/internal/common"
)

type Client struct {
<<<<<<< HEAD
	DataSourcesClient          *operationalinsights.DataSourcesClient
	LinkedServicesClient       *operationalinsights.LinkedServicesClient
	LinkedStorageAccountClient *operationalinsights.LinkedStorageAccountsClient
	SavedSearchesClient        *operationalinsights.SavedSearchesClient
	SharedKeysClient           *operationalinsights.SharedKeysClient
	SolutionsClient            *operationsmanagement.SolutionsClient
	WorkspacesClient           *operationalinsights.WorkspacesClient
=======
	DataExportClient     *operationalinsights.DataExportsClient
	DataSourcesClient    *operationalinsights.DataSourcesClient
	LinkedServicesClient *operationalinsights.LinkedServicesClient
	SavedSearchesClient  *operationalinsights.SavedSearchesClient
	SharedKeysClient     *operationalinsights.SharedKeysClient
	SolutionsClient      *operationsmanagement.SolutionsClient
	WorkspacesClient     *operationalinsights.WorkspacesClient
>>>>>>> a5b56d90
}

func NewClient(o *common.ClientOptions) *Client {
	DataExportClient := operationalinsights.NewDataExportsClientWithBaseURI(o.ResourceManagerEndpoint, o.SubscriptionId)
	o.ConfigureClient(&DataExportClient.Client, o.ResourceManagerAuthorizer)

	DataSourcesClient := operationalinsights.NewDataSourcesClientWithBaseURI(o.ResourceManagerEndpoint, o.SubscriptionId)
	o.ConfigureClient(&DataSourcesClient.Client, o.ResourceManagerAuthorizer)

	WorkspacesClient := operationalinsights.NewWorkspacesClientWithBaseURI(o.ResourceManagerEndpoint, o.SubscriptionId)
	o.ConfigureClient(&WorkspacesClient.Client, o.ResourceManagerAuthorizer)

	SavedSearchesClient := operationalinsights.NewSavedSearchesClientWithBaseURI(o.ResourceManagerEndpoint, o.SubscriptionId)
	o.ConfigureClient(&SavedSearchesClient.Client, o.ResourceManagerAuthorizer)

	SharedKeysClient := operationalinsights.NewSharedKeysClientWithBaseURI(o.ResourceManagerEndpoint, o.SubscriptionId)
	o.ConfigureClient(&SharedKeysClient.Client, o.ResourceManagerAuthorizer)

	SolutionsClient := operationsmanagement.NewSolutionsClientWithBaseURI(o.ResourceManagerEndpoint, o.SubscriptionId, "Microsoft.OperationsManagement", "solutions", "testing")
	o.ConfigureClient(&SolutionsClient.Client, o.ResourceManagerAuthorizer)

	LinkedServicesClient := operationalinsights.NewLinkedServicesClientWithBaseURI(o.ResourceManagerEndpoint, o.SubscriptionId)
	o.ConfigureClient(&LinkedServicesClient.Client, o.ResourceManagerAuthorizer)

	LinkedStorageAccountClient := operationalinsights.NewLinkedStorageAccountsClientWithBaseURI(o.ResourceManagerEndpoint, o.SubscriptionId)
	o.ConfigureClient(&LinkedStorageAccountClient.Client, o.ResourceManagerAuthorizer)

	return &Client{
<<<<<<< HEAD
		DataSourcesClient:          &DataSourcesClient,
		LinkedServicesClient:       &LinkedServicesClient,
		LinkedStorageAccountClient: &LinkedStorageAccountClient,
		SavedSearchesClient:        &SavedSearchesClient,
		SharedKeysClient:           &SharedKeysClient,
		SolutionsClient:            &SolutionsClient,
		WorkspacesClient:           &WorkspacesClient,
=======
		DataExportClient:     &DataExportClient,
		DataSourcesClient:    &DataSourcesClient,
		LinkedServicesClient: &LinkedServicesClient,
		SavedSearchesClient:  &SavedSearchesClient,
		SharedKeysClient:     &SharedKeysClient,
		SolutionsClient:      &SolutionsClient,
		WorkspacesClient:     &WorkspacesClient,
>>>>>>> a5b56d90
	}
}<|MERGE_RESOLUTION|>--- conflicted
+++ resolved
@@ -7,7 +7,7 @@
 )
 
 type Client struct {
-<<<<<<< HEAD
+	DataExportClient           *operationalinsights.DataExportsClient
 	DataSourcesClient          *operationalinsights.DataSourcesClient
 	LinkedServicesClient       *operationalinsights.LinkedServicesClient
 	LinkedStorageAccountClient *operationalinsights.LinkedStorageAccountsClient
@@ -15,15 +15,6 @@
 	SharedKeysClient           *operationalinsights.SharedKeysClient
 	SolutionsClient            *operationsmanagement.SolutionsClient
 	WorkspacesClient           *operationalinsights.WorkspacesClient
-=======
-	DataExportClient     *operationalinsights.DataExportsClient
-	DataSourcesClient    *operationalinsights.DataSourcesClient
-	LinkedServicesClient *operationalinsights.LinkedServicesClient
-	SavedSearchesClient  *operationalinsights.SavedSearchesClient
-	SharedKeysClient     *operationalinsights.SharedKeysClient
-	SolutionsClient      *operationsmanagement.SolutionsClient
-	WorkspacesClient     *operationalinsights.WorkspacesClient
->>>>>>> a5b56d90
 }
 
 func NewClient(o *common.ClientOptions) *Client {
@@ -52,7 +43,7 @@
 	o.ConfigureClient(&LinkedStorageAccountClient.Client, o.ResourceManagerAuthorizer)
 
 	return &Client{
-<<<<<<< HEAD
+		DataExportClient:           &DataExportClient,
 		DataSourcesClient:          &DataSourcesClient,
 		LinkedServicesClient:       &LinkedServicesClient,
 		LinkedStorageAccountClient: &LinkedStorageAccountClient,
@@ -60,14 +51,5 @@
 		SharedKeysClient:           &SharedKeysClient,
 		SolutionsClient:            &SolutionsClient,
 		WorkspacesClient:           &WorkspacesClient,
-=======
-		DataExportClient:     &DataExportClient,
-		DataSourcesClient:    &DataSourcesClient,
-		LinkedServicesClient: &LinkedServicesClient,
-		SavedSearchesClient:  &SavedSearchesClient,
-		SharedKeysClient:     &SharedKeysClient,
-		SolutionsClient:      &SolutionsClient,
-		WorkspacesClient:     &WorkspacesClient,
->>>>>>> a5b56d90
 	}
 }