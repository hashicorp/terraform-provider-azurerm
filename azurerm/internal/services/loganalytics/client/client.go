--- conflicted
+++ resolved
@@ -7,16 +7,6 @@
 )
 
 type Client struct {
-<<<<<<< HEAD
-	DataExportClient      *operationalinsights.DataExportsClient
-	DataSourcesClient     *operationalinsights.DataSourcesClient
-	LinkedServicesClient  *operationalinsights.LinkedServicesClient
-	SavedSearchesClient   *operationalinsights.SavedSearchesClient
-	SharedKeysClient      *operationalinsights.SharedKeysClient
-	SolutionsClient       *operationsmanagement.SolutionsClient
-	StorageInsightsClient *operationalinsights.StorageInsightConfigsClient
-	WorkspacesClient      *operationalinsights.WorkspacesClient
-=======
 	DataExportClient           *operationalinsights.DataExportsClient
 	DataSourcesClient          *operationalinsights.DataSourcesClient
 	LinkedServicesClient       *operationalinsights.LinkedServicesClient
@@ -24,8 +14,8 @@
 	SavedSearchesClient        *operationalinsights.SavedSearchesClient
 	SharedKeysClient           *operationalinsights.SharedKeysClient
 	SolutionsClient            *operationsmanagement.SolutionsClient
+	StorageInsightsClient      *operationalinsights.StorageInsightConfigsClient
 	WorkspacesClient           *operationalinsights.WorkspacesClient
->>>>>>> efd03d22
 }
 
 func NewClient(o *common.ClientOptions) *Client {
@@ -57,16 +47,6 @@
 	o.ConfigureClient(&LinkedStorageAccountClient.Client, o.ResourceManagerAuthorizer)
 
 	return &Client{
-<<<<<<< HEAD
-		DataExportClient:      &DataExportClient,
-		DataSourcesClient:     &DataSourcesClient,
-		LinkedServicesClient:  &LinkedServicesClient,
-		SavedSearchesClient:   &SavedSearchesClient,
-		SharedKeysClient:      &SharedKeysClient,
-		SolutionsClient:       &SolutionsClient,
-		StorageInsightsClient: &StorageInsightsClient,
-		WorkspacesClient:      &WorkspacesClient,
-=======
 		DataExportClient:           &DataExportClient,
 		DataSourcesClient:          &DataSourcesClient,
 		LinkedServicesClient:       &LinkedServicesClient,
@@ -74,7 +54,7 @@
 		SavedSearchesClient:        &SavedSearchesClient,
 		SharedKeysClient:           &SharedKeysClient,
 		SolutionsClient:            &SolutionsClient,
+		StorageInsightsClient:      &StorageInsightsClient,
 		WorkspacesClient:           &WorkspacesClient,
->>>>>>> efd03d22
 	}
 }