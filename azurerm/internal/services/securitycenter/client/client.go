package client

import (
	"github.com/Azure/azure-sdk-for-go/services/preview/security/mgmt/v3.0/security"
	"github.com/terraform-providers/terraform-provider-azurerm/azurerm/internal/common"
)

type Client struct {
<<<<<<< HEAD
	ContactsClient                      *security.ContactsClient
	PricingClient                       *security.PricingsClient
	WorkspaceClient                     *security.WorkspaceSettingsClient
	AdvancedThreatProtectionClient      *security.AdvancedThreatProtectionClient
	AutoProvisioningClient              *security.AutoProvisioningSettingsClient
	SettingClient                       *security.SettingsClient
	AutomationsClient                   *security.AutomationsClient
	ServerVulnerabilityAssessmentClient *security.ServerVulnerabilityAssessmentClient
=======
	ContactsClient                 *security.ContactsClient
	IotSecuritySolutionClient      *security.IotSecuritySolutionClient
	PricingClient                  *security.PricingsClient
	WorkspaceClient                *security.WorkspaceSettingsClient
	AdvancedThreatProtectionClient *security.AdvancedThreatProtectionClient
	AutoProvisioningClient         *security.AutoProvisioningSettingsClient
	SettingClient                  *security.SettingsClient
	AutomationsClient              *security.AutomationsClient
>>>>>>> 34989334
}

func NewClient(o *common.ClientOptions) *Client {
	ascLocation := "Global"

	ContactsClient := security.NewContactsClientWithBaseURI(o.ResourceManagerEndpoint, o.SubscriptionId, ascLocation)
	o.ConfigureClient(&ContactsClient.Client, o.ResourceManagerAuthorizer)

	IotSecuritySolutionClient := security.NewIotSecuritySolutionClientWithBaseURI(o.ResourceManagerEndpoint, o.SubscriptionId, ascLocation)
	o.ConfigureClient(&IotSecuritySolutionClient.Client, o.ResourceManagerAuthorizer)

	PricingClient := security.NewPricingsClientWithBaseURI(o.ResourceManagerEndpoint, o.SubscriptionId, ascLocation)
	o.ConfigureClient(&PricingClient.Client, o.ResourceManagerAuthorizer)

	WorkspaceClient := security.NewWorkspaceSettingsClientWithBaseURI(o.ResourceManagerEndpoint, o.SubscriptionId, ascLocation)
	o.ConfigureClient(&WorkspaceClient.Client, o.ResourceManagerAuthorizer)

	AdvancedThreatProtectionClient := security.NewAdvancedThreatProtectionClientWithBaseURI(o.ResourceManagerEndpoint, o.SubscriptionId, ascLocation)
	o.ConfigureClient(&AdvancedThreatProtectionClient.Client, o.ResourceManagerAuthorizer)

	AutoProvisioningClient := security.NewAutoProvisioningSettingsClientWithBaseURI(o.ResourceManagerEndpoint, o.SubscriptionId, ascLocation)
	o.ConfigureClient(&AutoProvisioningClient.Client, o.ResourceManagerAuthorizer)

	SettingClient := security.NewSettingsClientWithBaseURI(o.ResourceManagerEndpoint, o.SubscriptionId, ascLocation)
	o.ConfigureClient(&SettingClient.Client, o.ResourceManagerAuthorizer)

	AutomationsClient := security.NewAutomationsClientWithBaseURI(o.ResourceManagerEndpoint, o.SubscriptionId, ascLocation)
	o.ConfigureClient(&AutomationsClient.Client, o.ResourceManagerAuthorizer)

	ServerVulnerabilityAssessmentClient := security.NewServerVulnerabilityAssessmentClientWithBaseURI(o.ResourceManagerEndpoint, o.SubscriptionId, ascLocation)
	o.ConfigureClient(&ServerVulnerabilityAssessmentClient.Client, o.ResourceManagerAuthorizer)

	return &Client{
<<<<<<< HEAD
		ContactsClient:                      &ContactsClient,
		PricingClient:                       &PricingClient,
		WorkspaceClient:                     &WorkspaceClient,
		AdvancedThreatProtectionClient:      &AdvancedThreatProtectionClient,
		AutoProvisioningClient:              &AutoProvisioningClient,
		SettingClient:                       &SettingClient,
		AutomationsClient:                   &AutomationsClient,
		ServerVulnerabilityAssessmentClient: &ServerVulnerabilityAssessmentClient,
=======
		ContactsClient:                 &ContactsClient,
		IotSecuritySolutionClient:      &IotSecuritySolutionClient,
		PricingClient:                  &PricingClient,
		WorkspaceClient:                &WorkspaceClient,
		AdvancedThreatProtectionClient: &AdvancedThreatProtectionClient,
		AutoProvisioningClient:         &AutoProvisioningClient,
		SettingClient:                  &SettingClient,
		AutomationsClient:              &AutomationsClient,
>>>>>>> 34989334
	}
}<|MERGE_RESOLUTION|>--- conflicted
+++ resolved
@@ -6,8 +6,8 @@
 )
 
 type Client struct {
-<<<<<<< HEAD
 	ContactsClient                      *security.ContactsClient
+	IotSecuritySolutionClient           *security.IotSecuritySolutionClient
 	PricingClient                       *security.PricingsClient
 	WorkspaceClient                     *security.WorkspaceSettingsClient
 	AdvancedThreatProtectionClient      *security.AdvancedThreatProtectionClient
@@ -15,16 +15,6 @@
 	SettingClient                       *security.SettingsClient
 	AutomationsClient                   *security.AutomationsClient
 	ServerVulnerabilityAssessmentClient *security.ServerVulnerabilityAssessmentClient
-=======
-	ContactsClient                 *security.ContactsClient
-	IotSecuritySolutionClient      *security.IotSecuritySolutionClient
-	PricingClient                  *security.PricingsClient
-	WorkspaceClient                *security.WorkspaceSettingsClient
-	AdvancedThreatProtectionClient *security.AdvancedThreatProtectionClient
-	AutoProvisioningClient         *security.AutoProvisioningSettingsClient
-	SettingClient                  *security.SettingsClient
-	AutomationsClient              *security.AutomationsClient
->>>>>>> 34989334
 }
 
 func NewClient(o *common.ClientOptions) *Client {
@@ -58,8 +48,8 @@
 	o.ConfigureClient(&ServerVulnerabilityAssessmentClient.Client, o.ResourceManagerAuthorizer)
 
 	return &Client{
-<<<<<<< HEAD
 		ContactsClient:                      &ContactsClient,
+		IotSecuritySolutionClient:           &IotSecuritySolutionClient,
 		PricingClient:                       &PricingClient,
 		WorkspaceClient:                     &WorkspaceClient,
 		AdvancedThreatProtectionClient:      &AdvancedThreatProtectionClient,
@@ -67,15 +57,5 @@
 		SettingClient:                       &SettingClient,
 		AutomationsClient:                   &AutomationsClient,
 		ServerVulnerabilityAssessmentClient: &ServerVulnerabilityAssessmentClient,
-=======
-		ContactsClient:                 &ContactsClient,
-		IotSecuritySolutionClient:      &IotSecuritySolutionClient,
-		PricingClient:                  &PricingClient,
-		WorkspaceClient:                &WorkspaceClient,
-		AdvancedThreatProtectionClient: &AdvancedThreatProtectionClient,
-		AutoProvisioningClient:         &AutoProvisioningClient,
-		SettingClient:                  &SettingClient,
-		AutomationsClient:              &AutomationsClient,
->>>>>>> 34989334
 	}
 }