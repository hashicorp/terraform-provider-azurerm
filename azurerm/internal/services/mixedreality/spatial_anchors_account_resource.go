package mixedreality

import (
	"fmt"
	"regexp"
	"time"

	"github.com/Azure/azure-sdk-for-go/services/mixedreality/mgmt/2021-01-01/mixedreality"
	"github.com/terraform-providers/terraform-provider-azurerm/azurerm/helpers/azure"
	"github.com/terraform-providers/terraform-provider-azurerm/azurerm/helpers/tf"
	"github.com/terraform-providers/terraform-provider-azurerm/azurerm/internal/clients"
	"github.com/terraform-providers/terraform-provider-azurerm/azurerm/internal/services/mixedreality/parse"
	"github.com/terraform-providers/terraform-provider-azurerm/azurerm/internal/tags"
	"github.com/terraform-providers/terraform-provider-azurerm/azurerm/internal/tf/pluginsdk"
	"github.com/terraform-providers/terraform-provider-azurerm/azurerm/internal/tf/validation"
	"github.com/terraform-providers/terraform-provider-azurerm/azurerm/internal/timeouts"
	"github.com/terraform-providers/terraform-provider-azurerm/azurerm/utils"
)

<<<<<<< HEAD
func resourceSpatialAnchorsAccount() *schema.Resource {
	return &schema.Resource{
		Create: resourceSpatialAnchorsAccountCreateUpdate,
=======
func resourceSpatialAnchorsAccount() *pluginsdk.Resource {
	return &pluginsdk.Resource{
		Create: resourceSpatialAnchorsAccountCreate,
>>>>>>> 2b36b7bf
		Read:   resourceSpatialAnchorsAccountRead,
		Update: resourceSpatialAnchorsAccountCreateUpdate,
		Delete: resourceSpatialAnchorsAccountDelete,
		Importer: pluginsdk.ImporterValidatingResourceId(func(id string) error {
			_, err := parse.SpatialAnchorsAccountID(id)
			return err
		}),

		Timeouts: &pluginsdk.ResourceTimeout{
			Create: pluginsdk.DefaultTimeout(30 * time.Minute),
			Read:   pluginsdk.DefaultTimeout(5 * time.Minute),
			Update: pluginsdk.DefaultTimeout(30 * time.Minute),
			Delete: pluginsdk.DefaultTimeout(30 * time.Minute),
		},

		Schema: map[string]*pluginsdk.Schema{
			"name": {
				Type:     pluginsdk.TypeString,
				Required: true,
				ForceNew: true,
				ValidateFunc: validation.StringMatch(
					regexp.MustCompile(`^[-\w._()]+$`),
					"Spatial Anchors Account name must be 1 - 90 characters long, contain only word characters and underscores.",
				),
			},

			"location": azure.SchemaLocation(),

			"resource_group_name": azure.SchemaResourceGroupName(),

<<<<<<< HEAD
			"tags": tags.Schema(),
		},
	}
}

func resourceSpatialAnchorsAccountCreateUpdate(d *schema.ResourceData, meta interface{}) error {
=======
			"account_domain": {
				Type:     pluginsdk.TypeString,
				Computed: true,
			},

			"account_id": {
				Type:     pluginsdk.TypeString,
				Computed: true,
			},

			"tags": tags.ForceNewSchema(),
		},
	}
}

func resourceSpatialAnchorsAccountCreate(d *pluginsdk.ResourceData, meta interface{}) error {
>>>>>>> 2b36b7bf
	client := meta.(*clients.Client).MixedReality.SpatialAnchorsAccountClient
	ctx, cancel := timeouts.ForCreateUpdate(meta.(*clients.Client).StopContext, d)
	defer cancel()

	name := d.Get("name").(string)
	location := azure.NormalizeLocation(d.Get("location").(string))
	resourceGroup := d.Get("resource_group_name").(string)
	t := d.Get("tags").(map[string]interface{})

	if d.IsNewResource() {
		existing, err := client.Get(ctx, resourceGroup, name)
		if err != nil {
			if !utils.ResponseWasNotFound(existing.Response) {
				return fmt.Errorf("checking for presence of existing Spatial Anchors Account %q (Resource Group %q): %s", name, resourceGroup, err)
			}
		}

		if existing.ID != nil && *existing.ID != "" {
			return tf.ImportAsExistsError("azurerm_spatial_anchors_account", *existing.ID)
		}
	}

	account := mixedreality.SpatialAnchorsAccount{
		Location: &location,
		Tags:     tags.Expand(t),
	}

	if _, err := client.Create(ctx, resourceGroup, name, account); err != nil {
		return fmt.Errorf("creating/updating Spatial Anchors Account %q (Resource Group %q): %+v", name, resourceGroup, err)
	}

	resp, err := client.Get(ctx, resourceGroup, name)
	if err != nil {
		return fmt.Errorf("retrieving Spatial Anchors Account %q (Resource Group %q): %+v", name, resourceGroup, err)
	}

	if resp.ID == nil {
		return fmt.Errorf("cannot read Spatial Anchors Account %q (Resource Group %q) ID", name, resourceGroup)
	}

	d.SetId(*resp.ID)

	return resourceSpatialAnchorsAccountRead(d, meta)
}

func resourceSpatialAnchorsAccountRead(d *pluginsdk.ResourceData, meta interface{}) error {
	client := meta.(*clients.Client).MixedReality.SpatialAnchorsAccountClient
	ctx, cancel := timeouts.ForRead(meta.(*clients.Client).StopContext, d)
	defer cancel()

	id, err := parse.SpatialAnchorsAccountID(d.Id())
	if err != nil {
		return err
	}

	resp, err := client.Get(ctx, id.ResourceGroup, id.Name)
	if err != nil {
		if utils.ResponseWasNotFound(resp.Response) {
			d.SetId("")
			return nil
		}

		return fmt.Errorf("retrieving Spatial Anchors Account %q (Resource Group %q): %+v", id.Name, id.ResourceGroup, err)
	}

	d.Set("name", resp.Name)
	d.Set("resource_group_name", id.ResourceGroup)
	if location := resp.Location; location != nil {
		d.Set("location", azure.NormalizeLocation(*location))
	}

	if props := resp.AccountProperties; props != nil {
		d.Set("account_domain", props.AccountDomain)
		d.Set("account_id", props.AccountID)
	}

	return tags.FlattenAndSet(d, resp.Tags)
}

func resourceSpatialAnchorsAccountDelete(d *pluginsdk.ResourceData, meta interface{}) error {
	client := meta.(*clients.Client).MixedReality.SpatialAnchorsAccountClient
	ctx, cancel := timeouts.ForDelete(meta.(*clients.Client).StopContext, d)
	defer cancel()

	id, err := parse.SpatialAnchorsAccountID(d.Id())
	if err != nil {
		return err
	}

	response, err := client.Delete(ctx, id.ResourceGroup, id.Name)
	if err != nil {
		if !utils.ResponseWasNotFound(response) {
			return fmt.Errorf("deleting Spatial Anchors Account %q (Resource Group %q): %+v", id.Name, id.ResourceGroup, err)
		}
	}

	return nil
}<|MERGE_RESOLUTION|>--- conflicted
+++ resolved
@@ -17,15 +17,9 @@
 	"github.com/terraform-providers/terraform-provider-azurerm/azurerm/utils"
 )
 
-<<<<<<< HEAD
-func resourceSpatialAnchorsAccount() *schema.Resource {
-	return &schema.Resource{
-		Create: resourceSpatialAnchorsAccountCreateUpdate,
-=======
 func resourceSpatialAnchorsAccount() *pluginsdk.Resource {
 	return &pluginsdk.Resource{
-		Create: resourceSpatialAnchorsAccountCreate,
->>>>>>> 2b36b7bf
+		Create: resourceSpatialAnchorsAccountCreateUpdate,
 		Read:   resourceSpatialAnchorsAccountRead,
 		Update: resourceSpatialAnchorsAccountCreateUpdate,
 		Delete: resourceSpatialAnchorsAccountDelete,
@@ -56,14 +50,6 @@
 
 			"resource_group_name": azure.SchemaResourceGroupName(),
 
-<<<<<<< HEAD
-			"tags": tags.Schema(),
-		},
-	}
-}
-
-func resourceSpatialAnchorsAccountCreateUpdate(d *schema.ResourceData, meta interface{}) error {
-=======
 			"account_domain": {
 				Type:     pluginsdk.TypeString,
 				Computed: true,
@@ -74,13 +60,12 @@
 				Computed: true,
 			},
 
-			"tags": tags.ForceNewSchema(),
+			"tags": tags.Schema(),
 		},
 	}
 }
 
-func resourceSpatialAnchorsAccountCreate(d *pluginsdk.ResourceData, meta interface{}) error {
->>>>>>> 2b36b7bf
+func resourceSpatialAnchorsAccountCreateUpdate(d *schema.ResourceData, meta interface{}) error {
 	client := meta.(*clients.Client).MixedReality.SpatialAnchorsAccountClient
 	ctx, cancel := timeouts.ForCreateUpdate(meta.(*clients.Client).StopContext, d)
 	defer cancel()
