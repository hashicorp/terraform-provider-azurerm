--- conflicted
+++ resolved
@@ -26,16 +26,10 @@
 // SupportedResources returns the supported Resources supported by this Service
 func (r Registration) SupportedResources() map[string]*schema.Resource {
 	return map[string]*schema.Resource{
-<<<<<<< HEAD
-		"azurerm_media_services_account": resourceMediaServicesAccount(),
-		"azurerm_media_asset":            resourceMediaAsset(),
-		"azurerm_media_transform":        resourceMediaTransform(),
-		"azurerm_media_job":              resourceMediaJob(),
-=======
 		"azurerm_media_services_account":   resourceMediaServicesAccount(),
 		"azurerm_media_asset":              resourceMediaAsset(),
 		"azurerm_media_transform":          resourceMediaTransform(),
 		"azurerm_media_streaming_endpoint": resourceMediaStreamingEndpoint(),
->>>>>>> dfbd11d7
+		"azurerm_media_job":                resourceMediaJob(),
 	}
 }