--- conflicted
+++ resolved
@@ -30,10 +30,7 @@
 		"azurerm_media_asset":              resourceMediaAsset(),
 		"azurerm_media_job":                resourceMediaJob(),
 		"azurerm_media_streaming_endpoint": resourceMediaStreamingEndpoint(),
-<<<<<<< HEAD
+		"azurerm_media_transform":          resourceMediaTransform(),
 		"azurerm_media_content_key_policy": resourceMediaContentKeyPolicy(),
-=======
-		"azurerm_media_transform":          resourceMediaTransform(),
->>>>>>> 81c400ef
 	}
 }