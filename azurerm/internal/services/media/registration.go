package media

import (
	"github.com/hashicorp/terraform-plugin-sdk/helper/schema"
)

type Registration struct{}

// Name is the name of this Service
func (r Registration) Name() string {
	return "Media"
}

// WebsiteCategories returns a list of categories which can be used for the sidebar
func (r Registration) WebsiteCategories() []string {
	return []string{
		"Media",
	}
}

// SupportedDataSources returns the supported Data Sources supported by this Service
func (r Registration) SupportedDataSources() map[string]*schema.Resource {
	return map[string]*schema.Resource{}
}

// SupportedResources returns the supported Resources supported by this Service
func (r Registration) SupportedResources() map[string]*schema.Resource {
	return map[string]*schema.Resource{
		"azurerm_media_services_account":   resourceMediaServicesAccount(),
		"azurerm_media_asset":              resourceMediaAsset(),
		"azurerm_media_job":                resourceMediaJob(),
		"azurerm_media_streaming_endpoint": resourceMediaStreamingEndpoint(),
		"azurerm_media_transform":          resourceMediaTransform(),
<<<<<<< HEAD
		"azurerm_media_content_key_policy": resourceMediaContentKeyPolicy(),
=======
		"azurerm_media_streaming_locator":  resourceMediaStreamingLocator(),
>>>>>>> 79ff6bfd
	}
}<|MERGE_RESOLUTION|>--- conflicted
+++ resolved
@@ -31,10 +31,7 @@
 		"azurerm_media_job":                resourceMediaJob(),
 		"azurerm_media_streaming_endpoint": resourceMediaStreamingEndpoint(),
 		"azurerm_media_transform":          resourceMediaTransform(),
-<<<<<<< HEAD
+		"azurerm_media_streaming_locator":  resourceMediaStreamingLocator(),
 		"azurerm_media_content_key_policy": resourceMediaContentKeyPolicy(),
-=======
-		"azurerm_media_streaming_locator":  resourceMediaStreamingLocator(),
->>>>>>> 79ff6bfd
 	}
 }