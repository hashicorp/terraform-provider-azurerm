--- conflicted
+++ resolved
@@ -10,11 +10,8 @@
 	AssetsClient             *media.AssetsClient
 	TransformsClient         *media.TransformsClient
 	StreamingEndpointsClient *media.StreamingEndpointsClient
-<<<<<<< HEAD
+	JobsClient               *media.JobsClient
 	ContentKeyPoliciesClient *media.ContentKeyPoliciesClient
-=======
-	JobsClient               *media.JobsClient
->>>>>>> 81c400ef
 }
 
 func NewClient(o *common.ClientOptions) *Client {
@@ -30,23 +27,18 @@
 	StreamingEndpointsClient := media.NewStreamingEndpointsClientWithBaseURI(o.ResourceManagerEndpoint, o.SubscriptionId)
 	o.ConfigureClient(&StreamingEndpointsClient.Client, o.ResourceManagerAuthorizer)
 
-<<<<<<< HEAD
+	JobsClient := media.NewJobsClientWithBaseURI(o.ResourceManagerEndpoint, o.SubscriptionId)
+	o.ConfigureClient(&JobsClient.Client, o.ResourceManagerAuthorizer)
+
 	ContentKeyPoliciesClient := media.NewContentKeyPoliciesClientWithBaseURI(o.ResourceManagerEndpoint, o.SubscriptionId)
 	o.ConfigureClient(&ContentKeyPoliciesClient.Client, o.ResourceManagerAuthorizer)
-=======
-	JobsClient := media.NewJobsClientWithBaseURI(o.ResourceManagerEndpoint, o.SubscriptionId)
-	o.ConfigureClient(&JobsClient.Client, o.ResourceManagerAuthorizer)
->>>>>>> 81c400ef
 
 	return &Client{
 		ServicesClient:           &ServicesClient,
 		AssetsClient:             &AssetsClient,
 		TransformsClient:         &TransformsClient,
 		StreamingEndpointsClient: &StreamingEndpointsClient,
-<<<<<<< HEAD
+		JobsClient:               &JobsClient,
 		ContentKeyPoliciesClient: &ContentKeyPoliciesClient,
-=======
-		JobsClient:               &JobsClient,
->>>>>>> 81c400ef
 	}
 }