package sql

import (
	"fmt"
	"log"
	"strings"
	"time"

	"github.com/Azure/azure-sdk-for-go/services/preview/sql/mgmt/2017-03-01-preview/sql"
	"github.com/Azure/go-autorest/autorest/date"
	"github.com/hashicorp/terraform-plugin-sdk/helper/schema"
	"github.com/hashicorp/terraform-plugin-sdk/helper/validation"
	uuid "github.com/satori/go.uuid"
	"github.com/terraform-providers/terraform-provider-azurerm/azurerm/helpers/azure"
	"github.com/terraform-providers/terraform-provider-azurerm/azurerm/helpers/suppress"
	"github.com/terraform-providers/terraform-provider-azurerm/azurerm/helpers/tf"
	"github.com/terraform-providers/terraform-provider-azurerm/azurerm/internal/clients"
	"github.com/terraform-providers/terraform-provider-azurerm/azurerm/internal/features"
	"github.com/terraform-providers/terraform-provider-azurerm/azurerm/internal/services/sql/helper"
	"github.com/terraform-providers/terraform-provider-azurerm/azurerm/internal/tags"
	"github.com/terraform-providers/terraform-provider-azurerm/azurerm/internal/timeouts"
	"github.com/terraform-providers/terraform-provider-azurerm/azurerm/utils"
)

func resourceArmSqlDatabase() *schema.Resource {
	return &schema.Resource{
		Create: resourceArmSqlDatabaseCreateUpdate,
		Read:   resourceArmSqlDatabaseRead,
		Update: resourceArmSqlDatabaseCreateUpdate,
		Delete: resourceArmSqlDatabaseDelete,

		Importer: &schema.ResourceImporter{
			State: schema.ImportStatePassthrough,
		},

		Timeouts: &schema.ResourceTimeout{
			Create: schema.DefaultTimeout(60 * time.Minute),
			Read:   schema.DefaultTimeout(5 * time.Minute),
			Update: schema.DefaultTimeout(60 * time.Minute),
			Delete: schema.DefaultTimeout(60 * time.Minute),
		},

		Schema: map[string]*schema.Schema{
			"name": {
				Type:         schema.TypeString,
				Required:     true,
				ForceNew:     true,
				ValidateFunc: azure.ValidateMsSqlDatabaseName,
			},

			"location": azure.SchemaLocation(),

			"resource_group_name": azure.SchemaResourceGroupName(),

			"server_name": {
				Type:         schema.TypeString,
				Required:     true,
				ForceNew:     true,
				ValidateFunc: azure.ValidateMsSqlServerName,
			},

			"create_mode": {
				Type:             schema.TypeString,
				Optional:         true,
				Default:          string(sql.Default),
				DiffSuppressFunc: suppress.CaseDifference,
				ValidateFunc: validation.StringInSlice([]string{
					string(sql.CreateModeCopy),
					string(sql.CreateModeDefault),
					string(sql.CreateModeNonReadableSecondary),
					string(sql.CreateModeOnlineSecondary),
					string(sql.CreateModePointInTimeRestore),
					string(sql.CreateModeRecovery),
					string(sql.CreateModeRestore),
					string(sql.CreateModeRestoreLongTermRetentionBackup),
				}, true),
			},

			"import": {
				Type:     schema.TypeList,
				Optional: true,
				MaxItems: 1,
				Elem: &schema.Resource{
					Schema: map[string]*schema.Schema{
						"storage_uri": {
							Type:     schema.TypeString,
							Required: true,
						},
						"storage_key": {
							Type:      schema.TypeString,
							Required:  true,
							Sensitive: true,
						},
						"storage_key_type": {
							Type:             schema.TypeString,
							Required:         true,
							DiffSuppressFunc: suppress.CaseDifference,
							ValidateFunc: validation.StringInSlice([]string{
								"StorageAccessKey",
								"SharedAccessKey",
							}, true),
						},
						"administrator_login": {
							Type:     schema.TypeString,
							Required: true,
						},
						"administrator_login_password": {
							Type:      schema.TypeString,
							Required:  true,
							Sensitive: true,
						},
						"authentication_type": {
							Type:             schema.TypeString,
							Required:         true,
							DiffSuppressFunc: suppress.CaseDifference,
							ValidateFunc: validation.StringInSlice([]string{
								"ADPassword",
								"SQL",
							}, true),
						},
						"operation_mode": {
							Type:             schema.TypeString,
							Optional:         true,
							Default:          "Import",
							DiffSuppressFunc: suppress.CaseDifference,
							ValidateFunc: validation.StringInSlice([]string{
								"Import",
							}, true),
						},
					},
				},
			},

			"source_database_id": {
				Type:     schema.TypeString,
				Optional: true,
				Computed: true,
			},

			"restore_point_in_time": {
				Type:         schema.TypeString,
				Optional:     true,
				Computed:     true,
				ValidateFunc: validation.IsRFC3339Time,
			},

			"edition": {
				Type:             schema.TypeString,
				Optional:         true,
				Computed:         true,
				DiffSuppressFunc: suppress.CaseDifference,
				ValidateFunc: validation.StringInSlice([]string{
					string(sql.Basic),
					string(sql.Business),
					string(sql.BusinessCritical),
					string(sql.DataWarehouse),
					string(sql.Free),
					string(sql.GeneralPurpose),
					string(sql.Hyperscale),
					string(sql.Premium),
					string(sql.PremiumRS),
					string(sql.Standard),
					string(sql.Stretch),
					string(sql.System),
					string(sql.System2),
					string(sql.Web),
				}, true),
			},

			"collation": {
				Type:             schema.TypeString,
				DiffSuppressFunc: suppress.CaseDifference,
				Optional:         true,
				Computed:         true,
				ForceNew:         true,
			},

			"max_size_bytes": {
				Type:     schema.TypeString,
				Optional: true,
				Computed: true,
			},

			"max_size_gb": {
				Type:     schema.TypeString,
				Optional: true,
				Computed: true,
			},

			"requested_service_objective_id": {
				Type:         schema.TypeString,
				Optional:     true,
				Computed:     true,
				ValidateFunc: validation.IsUUID,
			},

			"requested_service_objective_name": {
				Type:             schema.TypeString,
				Optional:         true,
				Computed:         true,
				DiffSuppressFunc: suppress.CaseDifference,
				ValidateFunc:     validation.StringIsNotEmpty,
				// TODO: add validation once the Enum's complete
				// https://github.com/Azure/azure-rest-api-specs/issues/1609
			},

			"source_database_deletion_date": {
				Type:         schema.TypeString,
				Optional:     true,
				Computed:     true,
				ValidateFunc: validation.IsRFC3339Time,
			},

			"elastic_pool_name": {
				Type:     schema.TypeString,
				Optional: true,
				Computed: true,
			},

			"encryption": {
				Type:     schema.TypeString,
				Computed: true,
			},

			"creation_date": {
				Type:     schema.TypeString,
				Computed: true,
			},

			"default_secondary_location": {
				Type:     schema.TypeString,
				Computed: true,
			},

			"threat_detection_policy": {
				Type:     schema.TypeList,
				Optional: true,
				Computed: true,
				MaxItems: 1,
				Elem: &schema.Resource{
					Schema: map[string]*schema.Schema{
						"disabled_alerts": {
							Type:     schema.TypeSet,
							Optional: true,
							Set:      schema.HashString,
							Elem: &schema.Schema{
								Type: schema.TypeString,
								ValidateFunc: validation.StringInSlice([]string{
									"Sql_Injection",
									"Sql_Injection_Vulnerability",
									"Access_Anomaly",
								}, true),
							},
						},

						"email_account_admins": {
							Type:             schema.TypeString,
							Optional:         true,
							DiffSuppressFunc: suppress.CaseDifference,
							Default:          string(sql.SecurityAlertPolicyEmailAccountAdminsDisabled),
							ValidateFunc: validation.StringInSlice([]string{
								string(sql.SecurityAlertPolicyEmailAccountAdminsDisabled),
								string(sql.SecurityAlertPolicyEmailAccountAdminsEnabled),
							}, true),
						},

						"email_addresses": {
							Type:     schema.TypeSet,
							Optional: true,
							Elem: &schema.Schema{
								Type: schema.TypeString,
							},
							Set: schema.HashString,
						},

						"retention_days": {
							Type:         schema.TypeInt,
							Optional:     true,
							ValidateFunc: validation.IntAtLeast(0),
						},

						"state": {
							Type:             schema.TypeString,
							Optional:         true,
							DiffSuppressFunc: suppress.CaseDifference,
							Default:          string(sql.SecurityAlertPolicyStateDisabled),
							ValidateFunc: validation.StringInSlice([]string{
								string(sql.SecurityAlertPolicyStateDisabled),
								string(sql.SecurityAlertPolicyStateEnabled),
								string(sql.SecurityAlertPolicyStateNew),
							}, true),
						},

						"storage_account_access_key": {
							Type:         schema.TypeString,
							Optional:     true,
							Sensitive:    true,
							ValidateFunc: validation.StringIsNotEmpty,
						},

						"storage_endpoint": {
							Type:         schema.TypeString,
							Optional:     true,
							ValidateFunc: validation.StringIsNotEmpty,
						},

						"use_server_default": {
							Type:             schema.TypeString,
							Optional:         true,
							DiffSuppressFunc: suppress.CaseDifference,
							Default:          string(sql.SecurityAlertPolicyUseServerDefaultDisabled),
							ValidateFunc: validation.StringInSlice([]string{
								string(sql.SecurityAlertPolicyUseServerDefaultDisabled),
								string(sql.SecurityAlertPolicyUseServerDefaultEnabled),
							}, true),
						},
					},
				},
			},

			"read_scale": {
				Type:     schema.TypeBool,
				Optional: true,
				Default:  false,
			},

			"zone_redundant": {
				Type:     schema.TypeBool,
				Optional: true,
			},

			"extended_auditing_policy": helper.ExtendedAuditingSchema(),

			"tags": tags.Schema(),
		},

		CustomizeDiff: func(diff *schema.ResourceDiff, v interface{}) error {
			threatDetection, hasThreatDetection := diff.GetOk("threat_detection_policy")
			if hasThreatDetection {
				if tl := threatDetection.([]interface{}); len(tl) > 0 {
					t := tl[0].(map[string]interface{})

					state := strings.ToLower(t["state"].(string))
					_, hasStorageEndpoint := t["storage_endpoint"]
					_, hasStorageAccountAccessKey := t["storage_account_access_key"]
					if state == "enabled" && !hasStorageEndpoint && !hasStorageAccountAccessKey {
						return fmt.Errorf("`storage_endpoint` and `storage_account_access_key` are required when `state` is `Enabled`")
					}
				}
			}

			return nil
		},
	}
}

func resourceArmSqlDatabaseCreateUpdate(d *schema.ResourceData, meta interface{}) error {
	client := meta.(*clients.Client).Sql.DatabasesClient
	threatClient := meta.(*clients.Client).Sql.DatabaseThreatDetectionPoliciesClient
	ctx, cancel := timeouts.ForCreateUpdate(meta.(*clients.Client).StopContext, d)
	defer cancel()

	name := d.Get("name").(string)
	serverName := d.Get("server_name").(string)
	resourceGroup := d.Get("resource_group_name").(string)
	location := azure.NormalizeLocation(d.Get("location").(string))
	createMode := d.Get("create_mode").(string)
	auditingPolicies := d.Get("extended_auditing_policy").([]interface{})

	if createMode == string(sql.CreateModeOnlineSecondary) && len(auditingPolicies) > 0 {
		return fmt.Errorf("could not configure auditing policies on SQL Database %q (Resource Group %q, Server %q) in online secondary create mode", name, resourceGroup, serverName)
	}

	zoneRedundant := d.Get("zone_redundant").(bool)
	t := d.Get("tags").(map[string]interface{})

	if features.ShouldResourcesBeImported() && d.IsNewResource() {
		existing, err := client.Get(ctx, resourceGroup, serverName, name, "")
		if err != nil {
			if !utils.ResponseWasNotFound(existing.Response) {
				return fmt.Errorf("Error checking for presence of existing SQL Database %q (Resource Group %q, Server %q): %+v", name, resourceGroup, serverName, err)
			}
		}

		if existing.ID != nil && *existing.ID != "" {
			return tf.ImportAsExistsError("azurerm_sql_database", *existing.ID)
		}
	}

	properties := sql.Database{
		Location: utils.String(location),
		DatabaseProperties: &sql.DatabaseProperties{
			CreateMode:    sql.CreateMode(createMode),
			ZoneRedundant: utils.Bool(zoneRedundant),
		},
		Tags: tags.Expand(t),
	}

	if v, ok := d.GetOk("source_database_id"); ok {
		sourceDatabaseID := v.(string)
		properties.DatabaseProperties.SourceDatabaseID = utils.String(sourceDatabaseID)
	}

	if v, ok := d.GetOk("edition"); ok {
		edition := v.(string)
		properties.DatabaseProperties.Edition = sql.DatabaseEdition(edition)
	}

	if v, ok := d.GetOk("collation"); ok {
		collation := v.(string)
		properties.DatabaseProperties.Collation = utils.String(collation)
	}

	if v, ok := d.GetOk("max_size_bytes"); ok {
		maxSizeBytes := v.(string)
		properties.DatabaseProperties.MaxSizeBytes = utils.String(maxSizeBytes)
	}

	if v, ok := d.GetOk("source_database_deletion_date"); ok {
		sourceDatabaseDeletionString := v.(string)
		sourceDatabaseDeletionDate, err2 := date.ParseTime(time.RFC3339, sourceDatabaseDeletionString)
		if err2 != nil {
			return fmt.Errorf("`source_database_deletion_date` wasn't a valid RFC3339 date %q: %+v", sourceDatabaseDeletionString, err2)
		}

		properties.DatabaseProperties.SourceDatabaseDeletionDate = &date.Time{
			Time: sourceDatabaseDeletionDate,
		}
	}

	if v, ok := d.GetOk("requested_service_objective_id"); ok {
		requestedServiceObjectiveID := v.(string)
		id, err2 := uuid.FromString(requestedServiceObjectiveID)
		if err2 != nil {
			return fmt.Errorf("`requested_service_objective_id` wasn't a valid UUID %q: %+v", requestedServiceObjectiveID, err2)
		}
		properties.DatabaseProperties.RequestedServiceObjectiveID = &id
	}

	if v, ok := d.GetOk("elastic_pool_name"); ok {
		elasticPoolName := v.(string)
		properties.DatabaseProperties.ElasticPoolName = utils.String(elasticPoolName)
	}

	if v, ok := d.GetOk("requested_service_objective_name"); ok {
		requestedServiceObjectiveName := v.(string)
		properties.DatabaseProperties.RequestedServiceObjectiveName = sql.ServiceObjectiveName(requestedServiceObjectiveName)
	}

	if v, ok := d.GetOk("restore_point_in_time"); ok {
		restorePointInTime := v.(string)
		restorePointInTimeDate, err2 := date.ParseTime(time.RFC3339, restorePointInTime)
		if err2 != nil {
			return fmt.Errorf("`restore_point_in_time` wasn't a valid RFC3339 date %q: %+v", restorePointInTime, err2)
		}

		properties.DatabaseProperties.RestorePointInTime = &date.Time{
			Time: restorePointInTimeDate,
		}
	}

	readScale := d.Get("read_scale").(bool)
	if readScale {
		properties.DatabaseProperties.ReadScale = sql.ReadScaleEnabled
	} else {
		properties.DatabaseProperties.ReadScale = sql.ReadScaleDisabled
	}

	// The requested Service Objective Name does not match the requested Service Objective Id.
	if d.HasChange("requested_service_objective_name") && !d.HasChange("requested_service_objective_id") {
		properties.DatabaseProperties.RequestedServiceObjectiveID = nil
	}

	future, err := client.CreateOrUpdate(ctx, resourceGroup, serverName, name, properties)
	if err != nil {
		return fmt.Errorf("Error issuing create/update request for SQL Database %q (Resource Group %q, Server %q): %+v", name, resourceGroup, serverName, err)
	}

	if err = future.WaitForCompletionRef(ctx, client.Client); err != nil {
		return fmt.Errorf("Error waiting on create/update future for SQL Database %q (Resource Group %q, Server %q): %+v", name, resourceGroup, serverName, err)
	}

	if _, ok := d.GetOk("import"); ok {
		if !strings.EqualFold(createMode, "default") {
			return fmt.Errorf("import can only be used when create_mode is Default")
		}
		importParameters := expandAzureRmSqlDatabaseImport(d)
		importFuture, err2 := client.CreateImportOperation(ctx, resourceGroup, serverName, name, importParameters)
		if err2 != nil {
			return err2
		}

		if err = importFuture.WaitForCompletionRef(ctx, client.Client); err != nil {
			return err
		}
	}

	resp, err := client.Get(ctx, resourceGroup, serverName, name, "")
	if err != nil {
		return fmt.Errorf("Error issuing get request for SQL Database %q (Resource Group %q, Server %q): %+v", name, resourceGroup, serverName, err)
	}

	d.SetId(*resp.ID)

	if _, err = threatClient.CreateOrUpdate(ctx, resourceGroup, serverName, name, *expandArmSqlServerThreatDetectionPolicy(d, location)); err != nil {
		return fmt.Errorf("Error setting database threat detection policy: %+v", err)
	}

<<<<<<< HEAD
	if createMode != string(sql.CreateModeOnlineSecondary) {
		auditingClient := meta.(*clients.Client).Sql.ExtendedDatabaseBlobAuditingPoliciesClient
		auditingProps := sql.ExtendedDatabaseBlobAuditingPolicy{
			ExtendedDatabaseBlobAuditingPolicyProperties: helper.ExpandAzureRmSqlDBBlobAuditingPolicies(auditingPolicies),
		}
		if _, err = auditingClient.CreateOrUpdate(ctx, resourceGroup, serverName, name, auditingProps); err != nil {
			return fmt.Errorf("Error issuing create/update request for SQL Database %q Blob Auditing Policies(SQL Server %q/ Resource Group %q): %+v", name, serverName, resourceGroup, err)
		}
=======
	auditingClient := meta.(*clients.Client).Sql.DatabaseExtendedBlobAuditingPoliciesClient
	auditingProps := sql.ExtendedDatabaseBlobAuditingPolicy{
		ExtendedDatabaseBlobAuditingPolicyProperties: helper.ExpandAzureRmSqlDBBlobAuditingPolicies(d.Get("extended_auditing_policy").([]interface{})),
	}
	if _, err = auditingClient.CreateOrUpdate(ctx, resourceGroup, serverName, name, auditingProps); err != nil {
		return fmt.Errorf("Error issuing create/update request for SQL Database %q Blob Auditing Policies(SQL Server %q/ Resource Group %q): %+v", name, serverName, resourceGroup, err)
>>>>>>> 3e402f5f
	}

	return resourceArmSqlDatabaseRead(d, meta)
}

func resourceArmSqlDatabaseRead(d *schema.ResourceData, meta interface{}) error {
	client := meta.(*clients.Client).Sql.DatabasesClient
	ctx, cancel := timeouts.ForRead(meta.(*clients.Client).StopContext, d)
	defer cancel()

	id, err := azure.ParseAzureResourceID(d.Id())
	if err != nil {
		return err
	}

	resourceGroup := id.ResourceGroup
	serverName := id.Path["servers"]
	name := id.Path["databases"]

	resp, err := client.Get(ctx, resourceGroup, serverName, name, "")
	if err != nil {
		if utils.ResponseWasNotFound(resp.Response) {
			log.Printf("[INFO] Error reading SQL Database %q - removing from state", d.Id())
			d.SetId("")
			return nil
		}

		return fmt.Errorf("Error making Read request on Sql Database %s: %+v", name, err)
	}

	threatClient := meta.(*clients.Client).Sql.DatabaseThreatDetectionPoliciesClient
	threat, err := threatClient.Get(ctx, resourceGroup, serverName, name)
	if err == nil {
		if err := d.Set("threat_detection_policy", flattenArmSqlServerThreatDetectionPolicy(d, threat)); err != nil {
			return fmt.Errorf("Error setting `threat_detection_policy`: %+v", err)
		}
	}

	d.Set("name", resp.Name)
	d.Set("resource_group_name", resourceGroup)
	if location := resp.Location; location != nil {
		d.Set("location", azure.NormalizeLocation(*location))
	}

	d.Set("server_name", serverName)

	if props := resp.DatabaseProperties; props != nil {
		// TODO: set `create_mode` & `source_database_id` once this issue is fixed:
		// https://github.com/Azure/azure-rest-api-specs/issues/1604

		d.Set("collation", props.Collation)
		d.Set("default_secondary_location", props.DefaultSecondaryLocation)
		d.Set("edition", string(props.Edition))
		d.Set("elastic_pool_name", props.ElasticPoolName)
		d.Set("max_size_bytes", props.MaxSizeBytes)
		d.Set("requested_service_objective_name", string(props.RequestedServiceObjectiveName))

		if cd := props.CreationDate; cd != nil {
			d.Set("creation_date", cd.String())
		}

		if rsoid := props.RequestedServiceObjectiveID; rsoid != nil {
			d.Set("requested_service_objective_id", rsoid.String())
		}

		if rpit := props.RestorePointInTime; rpit != nil {
			d.Set("restore_point_in_time", rpit.String())
		}

		if sddd := props.SourceDatabaseDeletionDate; sddd != nil {
			d.Set("source_database_deletion_date", sddd.String())
		}

		d.Set("encryption", flattenEncryptionStatus(props.TransparentDataEncryption))

		readScale := props.ReadScale
		if readScale == sql.ReadScaleEnabled {
			d.Set("read_scale", true)
		} else {
			d.Set("read_scale", false)
		}

		d.Set("zone_redundant", props.ZoneRedundant)
	}

	auditingClient := meta.(*clients.Client).Sql.DatabaseExtendedBlobAuditingPoliciesClient
	auditingResp, err := auditingClient.Get(ctx, resourceGroup, serverName, name)
	if err != nil {
		return fmt.Errorf("Error reading SQL Database %q: %v Blob Auditing Policies", name, err)
	}

	flattenBlobAuditing := helper.FlattenAzureRmSqlDBBlobAuditingPolicies(&auditingResp, d)
	if err := d.Set("extended_auditing_policy", flattenBlobAuditing); err != nil {
		return fmt.Errorf("Error setting `extended_auditing_policy`: %+v", err)
	}

	return tags.FlattenAndSet(d, resp.Tags)
}

func resourceArmSqlDatabaseDelete(d *schema.ResourceData, meta interface{}) error {
	client := meta.(*clients.Client).Sql.DatabasesClient
	ctx, cancel := timeouts.ForDelete(meta.(*clients.Client).StopContext, d)
	defer cancel()

	id, err := azure.ParseAzureResourceID(d.Id())
	if err != nil {
		return err
	}

	resourceGroup := id.ResourceGroup
	serverName := id.Path["servers"]
	name := id.Path["databases"]

	resp, err := client.Delete(ctx, resourceGroup, serverName, name)
	if err != nil {
		if utils.ResponseWasNotFound(resp) {
			return nil
		}

		return fmt.Errorf("Error deleting SQL Database: %+v", err)
	}

	return nil
}

func flattenEncryptionStatus(encryption *[]sql.TransparentDataEncryption) string {
	if encryption != nil {
		encrypted := *encryption
		if len(encrypted) > 0 {
			if props := encrypted[0].TransparentDataEncryptionProperties; props != nil {
				return string(props.Status)
			}
		}
	}

	return ""
}

func flattenArmSqlServerThreatDetectionPolicy(d *schema.ResourceData, policy sql.DatabaseSecurityAlertPolicy) []interface{} {
	// The SQL database threat detection API always returns the default value even if never set.
	// If the values are on their default one, threat it as not set.
	properties := policy.DatabaseSecurityAlertPolicyProperties
	if properties == nil {
		return []interface{}{}
	}

	threatDetectionPolicy := make(map[string]interface{})

	threatDetectionPolicy["state"] = string(properties.State)
	threatDetectionPolicy["email_account_admins"] = string(properties.EmailAccountAdmins)
	threatDetectionPolicy["use_server_default"] = string(properties.UseServerDefault)

	if disabledAlerts := properties.DisabledAlerts; disabledAlerts != nil {
		flattenedAlerts := schema.NewSet(schema.HashString, []interface{}{})
		if v := *disabledAlerts; v != "" {
			parsedAlerts := strings.Split(v, ";")
			for _, a := range parsedAlerts {
				flattenedAlerts.Add(a)
			}
		}
		threatDetectionPolicy["disabled_alerts"] = flattenedAlerts
	}
	if emailAddresses := properties.EmailAddresses; emailAddresses != nil {
		flattenedEmails := schema.NewSet(schema.HashString, []interface{}{})
		if v := *emailAddresses; v != "" {
			parsedEmails := strings.Split(*emailAddresses, ";")
			for _, e := range parsedEmails {
				flattenedEmails.Add(e)
			}
		}
		threatDetectionPolicy["email_addresses"] = flattenedEmails
	}
	if properties.StorageEndpoint != nil {
		threatDetectionPolicy["storage_endpoint"] = *properties.StorageEndpoint
	}
	if properties.RetentionDays != nil {
		threatDetectionPolicy["retention_days"] = int(*properties.RetentionDays)
	}

	// If storage account access key is in state read it to the new state, as the API does not return it for security reasons
	if v, ok := d.GetOk("threat_detection_policy.0.storage_account_access_key"); ok {
		threatDetectionPolicy["storage_account_access_key"] = v.(string)
	}

	return []interface{}{threatDetectionPolicy}
}

func expandAzureRmSqlDatabaseImport(d *schema.ResourceData) sql.ImportExtensionRequest {
	v := d.Get("import")
	dbimportRefs := v.([]interface{})
	dbimportRef := dbimportRefs[0].(map[string]interface{})
	return sql.ImportExtensionRequest{
		Name: utils.String("terraform"),
		ImportExtensionProperties: &sql.ImportExtensionProperties{
			StorageKeyType:             sql.StorageKeyType(dbimportRef["storage_key_type"].(string)),
			StorageKey:                 utils.String(dbimportRef["storage_key"].(string)),
			StorageURI:                 utils.String(dbimportRef["storage_uri"].(string)),
			AdministratorLogin:         utils.String(dbimportRef["administrator_login"].(string)),
			AdministratorLoginPassword: utils.String(dbimportRef["administrator_login_password"].(string)),
			AuthenticationType:         sql.AuthenticationType(dbimportRef["authentication_type"].(string)),
			OperationMode:              utils.String(dbimportRef["operation_mode"].(string)),
		},
	}
}

func expandArmSqlServerThreatDetectionPolicy(d *schema.ResourceData, location string) *sql.DatabaseSecurityAlertPolicy {
	policy := sql.DatabaseSecurityAlertPolicy{
		Location: utils.String(location),
		DatabaseSecurityAlertPolicyProperties: &sql.DatabaseSecurityAlertPolicyProperties{
			State: sql.SecurityAlertPolicyStateDisabled,
		},
	}
	properties := policy.DatabaseSecurityAlertPolicyProperties

	td, ok := d.GetOk("threat_detection_policy")
	if !ok {
		return &policy
	}

	if tdl := td.([]interface{}); len(tdl) > 0 {
		threatDetection := tdl[0].(map[string]interface{})

		properties.State = sql.SecurityAlertPolicyState(threatDetection["state"].(string))
		properties.EmailAccountAdmins = sql.SecurityAlertPolicyEmailAccountAdmins(threatDetection["email_account_admins"].(string))
		properties.UseServerDefault = sql.SecurityAlertPolicyUseServerDefault(threatDetection["use_server_default"].(string))

		if v, ok := threatDetection["disabled_alerts"]; ok {
			alerts := v.(*schema.Set).List()
			expandedAlerts := make([]string, len(alerts))
			for i, a := range alerts {
				expandedAlerts[i] = a.(string)
			}
			properties.DisabledAlerts = utils.String(strings.Join(expandedAlerts, ";"))
		}
		if v, ok := threatDetection["email_addresses"]; ok {
			emails := v.(*schema.Set).List()
			expandedEmails := make([]string, len(emails))
			for i, e := range emails {
				expandedEmails[i] = e.(string)
			}
			properties.EmailAddresses = utils.String(strings.Join(expandedEmails, ";"))
		}
		if v, ok := threatDetection["retention_days"]; ok {
			properties.RetentionDays = utils.Int32(int32(v.(int)))
		}
		if v, ok := threatDetection["storage_account_access_key"]; ok {
			properties.StorageAccountAccessKey = utils.String(v.(string))
		}
		if v, ok := threatDetection["storage_endpoint"]; ok {
			properties.StorageEndpoint = utils.String(v.(string))
		}

		return &policy
	}

	return &policy
}<|MERGE_RESOLUTION|>--- conflicted
+++ resolved
@@ -506,23 +506,14 @@
 		return fmt.Errorf("Error setting database threat detection policy: %+v", err)
 	}
 
-<<<<<<< HEAD
 	if createMode != string(sql.CreateModeOnlineSecondary) {
-		auditingClient := meta.(*clients.Client).Sql.ExtendedDatabaseBlobAuditingPoliciesClient
+		auditingClient := meta.(*clients.Client).Sql.DatabaseExtendedBlobAuditingPoliciesClient
 		auditingProps := sql.ExtendedDatabaseBlobAuditingPolicy{
 			ExtendedDatabaseBlobAuditingPolicyProperties: helper.ExpandAzureRmSqlDBBlobAuditingPolicies(auditingPolicies),
 		}
 		if _, err = auditingClient.CreateOrUpdate(ctx, resourceGroup, serverName, name, auditingProps); err != nil {
 			return fmt.Errorf("Error issuing create/update request for SQL Database %q Blob Auditing Policies(SQL Server %q/ Resource Group %q): %+v", name, serverName, resourceGroup, err)
 		}
-=======
-	auditingClient := meta.(*clients.Client).Sql.DatabaseExtendedBlobAuditingPoliciesClient
-	auditingProps := sql.ExtendedDatabaseBlobAuditingPolicy{
-		ExtendedDatabaseBlobAuditingPolicyProperties: helper.ExpandAzureRmSqlDBBlobAuditingPolicies(d.Get("extended_auditing_policy").([]interface{})),
-	}
-	if _, err = auditingClient.CreateOrUpdate(ctx, resourceGroup, serverName, name, auditingProps); err != nil {
-		return fmt.Errorf("Error issuing create/update request for SQL Database %q Blob Auditing Policies(SQL Server %q/ Resource Group %q): %+v", name, serverName, resourceGroup, err)
->>>>>>> 3e402f5f
 	}
 
 	return resourceArmSqlDatabaseRead(d, meta)
