--- conflicted
+++ resolved
@@ -99,19 +99,11 @@
 				MaxItems: 1,
 				Elem: &schema.Resource{
 					Schema: map[string]*schema.Schema{
-<<<<<<< HEAD
-						"head_node": azure.SchemaHDInsightNodeDefinition("roles.0.head_node", hdInsightSparkClusterHeadNodeDefinition, true),
-
-						"worker_node": azure.SchemaHDInsightNodeDefinition("roles.0.worker_node", hdInsightSparkClusterWorkerNodeDefinition, true),
-
-						"zookeeper_node": azure.SchemaHDInsightNodeDefinition("roles.0.zookeeper_node", hdInsightSparkClusterZookeeperNodeDefinition, true),
-=======
-						"head_node": SchemaHDInsightNodeDefinition("roles.0.head_node", hdInsightSparkClusterHeadNodeDefinition),
-
-						"worker_node": SchemaHDInsightNodeDefinition("roles.0.worker_node", hdInsightSparkClusterWorkerNodeDefinition),
-
-						"zookeeper_node": SchemaHDInsightNodeDefinition("roles.0.zookeeper_node", hdInsightSparkClusterZookeeperNodeDefinition),
->>>>>>> 45ea4530
+						"head_node": SchemaHDInsightNodeDefinition("roles.0.head_node", hdInsightSparkClusterHeadNodeDefinition, true),
+
+						"worker_node": SchemaHDInsightNodeDefinition("roles.0.worker_node", hdInsightSparkClusterWorkerNodeDefinition, true),
+
+						"zookeeper_node": SchemaHDInsightNodeDefinition("roles.0.zookeeper_node", hdInsightSparkClusterZookeeperNodeDefinition, true),
 					},
 				},
 			},
