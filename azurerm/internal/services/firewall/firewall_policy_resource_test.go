package firewall_test

import (
	"context"
	"fmt"
	"testing"

	"github.com/terraform-providers/terraform-provider-azurerm/azurerm/internal/acceptance"
	"github.com/terraform-providers/terraform-provider-azurerm/azurerm/internal/acceptance/check"
	"github.com/terraform-providers/terraform-provider-azurerm/azurerm/internal/clients"
	"github.com/terraform-providers/terraform-provider-azurerm/azurerm/internal/services/firewall/parse"
	"github.com/terraform-providers/terraform-provider-azurerm/azurerm/internal/tf/pluginsdk"
	"github.com/terraform-providers/terraform-provider-azurerm/azurerm/utils"
)

type FirewallPolicyResource struct {
}

func TestAccFirewallPolicy_basic(t *testing.T) {
	data := acceptance.BuildTestData(t, "azurerm_firewall_policy", "test")
	r := FirewallPolicyResource{}

	data.ResourceTest(t, r, []acceptance.TestStep{
		{
			Config: r.basic(data),
			Check: acceptance.ComposeTestCheckFunc(
				check.That(data.ResourceName).ExistsInAzure(r),
			),
		},
		data.ImportStep(),
	})
}

func TestAccFirewallPolicy_basicPremium(t *testing.T) {
	data := acceptance.BuildTestData(t, "azurerm_firewall_policy", "test")
	r := FirewallPolicyResource{}

	data.ResourceTest(t, r, []acceptance.TestStep{
		{
			Config: r.basicPremium(data),
			Check: acceptance.ComposeTestCheckFunc(
				check.That(data.ResourceName).ExistsInAzure(r),
			),
		},
		data.ImportStep(),
	})
}

func TestAccFirewallPolicy_complete(t *testing.T) {
	data := acceptance.BuildTestData(t, "azurerm_firewall_policy", "test")
	r := FirewallPolicyResource{}

	data.ResourceTest(t, r, []acceptance.TestStep{
		{
			Config: r.complete(data),
			Check: acceptance.ComposeTestCheckFunc(
				check.That(data.ResourceName).ExistsInAzure(r),
			),
		},
		data.ImportStep(),
	})
}

func TestAccFirewallPolicy_completePremium(t *testing.T) {
	data := acceptance.BuildTestData(t, "azurerm_firewall_policy", "test")
	r := FirewallPolicyResource{}

	data.ResourceTest(t, r, []acceptance.TestStep{
		{
			Config: r.completePremium(data),
			Check: acceptance.ComposeTestCheckFunc(
				check.That(data.ResourceName).ExistsInAzure(r),
			),
		},
		data.ImportStep(),
	})
}

func TestAccFirewallPolicy_update(t *testing.T) {
	data := acceptance.BuildTestData(t, "azurerm_firewall_policy", "test")
	r := FirewallPolicyResource{}

	data.ResourceTest(t, r, []acceptance.TestStep{
		{
			Config: r.basic(data),
			Check: acceptance.ComposeTestCheckFunc(
				check.That(data.ResourceName).ExistsInAzure(r),
			),
		},
		data.ImportStep(),
		{
			Config: r.complete(data),
			Check: acceptance.ComposeTestCheckFunc(
				check.That(data.ResourceName).ExistsInAzure(r),
			),
		},
		data.ImportStep(),
		{
			Config: r.basic(data),
			Check: acceptance.ComposeTestCheckFunc(
				check.That(data.ResourceName).ExistsInAzure(r),
			),
		},
		data.ImportStep(),
	})
}

func TestAccFirewallPolicy_updatePremium(t *testing.T) {
	data := acceptance.BuildTestData(t, "azurerm_firewall_policy", "test")
	r := FirewallPolicyResource{}

	data.ResourceTest(t, r, []acceptance.TestStep{
		{
			Config: r.basic(data),
			Check: acceptance.ComposeTestCheckFunc(
				check.That(data.ResourceName).ExistsInAzure(r),
			),
		},
		data.ImportStep(),
		{
			Config: r.completePremium(data),
			Check: acceptance.ComposeTestCheckFunc(
				check.That(data.ResourceName).ExistsInAzure(r),
			),
		},
		data.ImportStep(),
		{
			Config: r.basic(data),
			Check: acceptance.ComposeTestCheckFunc(
				check.That(data.ResourceName).ExistsInAzure(r),
			),
		},
		data.ImportStep(),
	})
}

func TestAccFirewallPolicy_requiresImport(t *testing.T) {
	data := acceptance.BuildTestData(t, "azurerm_firewall_policy", "test")
	r := FirewallPolicyResource{}

	data.ResourceTest(t, r, []acceptance.TestStep{
		{
			Config: r.basic(data),
			Check: acceptance.ComposeTestCheckFunc(
				check.That(data.ResourceName).ExistsInAzure(r),
			),
		},
		data.RequiresImportErrorStep(r.requiresImport),
	})
}

func TestAccFirewallPolicy_inherit(t *testing.T) {
	data := acceptance.BuildTestData(t, "azurerm_firewall_policy", "test")
	r := FirewallPolicyResource{}

	data.ResourceTest(t, r, []acceptance.TestStep{
		{
			Config: r.inherit(data),
			Check: acceptance.ComposeTestCheckFunc(
				check.That(data.ResourceName).ExistsInAzure(r),
			),
		},
		data.ImportStep(),
	})
}

func (FirewallPolicyResource) Exists(ctx context.Context, clients *clients.Client, state *pluginsdk.InstanceState) (*bool, error) {
	var id, err = parse.FirewallPolicyID(state.ID)
	if err != nil {
		return nil, err
	}

	resp, err := clients.Firewall.FirewallPolicyClient.Get(ctx, id.ResourceGroup, id.Name, "")
	if err != nil {
		return nil, fmt.Errorf("retrieving %s: %v", id.String(), err)
	}

	return utils.Bool(resp.FirewallPolicyPropertiesFormat != nil), nil
}

func (FirewallPolicyResource) basic(data acceptance.TestData) string {
	r := FirewallPolicyResource{}
	template := r.template(data)
	return fmt.Sprintf(`
%s

resource "azurerm_firewall_policy" "test" {
  name                = "acctest-networkfw-Policy-%d"
  resource_group_name = azurerm_resource_group.test.name
  location            = azurerm_resource_group.test.location
}
`, template, data.RandomInteger)
}

func (FirewallPolicyResource) basicPremium(data acceptance.TestData) string {
	r := FirewallPolicyResource{}
	template := r.template(data)
	return fmt.Sprintf(`
%s

resource "azurerm_firewall_policy" "test" {
  name                = "acctest-networkfw-Policy-%d"
  resource_group_name = azurerm_resource_group.test.name
  location            = azurerm_resource_group.test.location
  sku                 = "Premium"
}
`, template, data.RandomInteger)
}

func (FirewallPolicyResource) complete(data acceptance.TestData) string {
	r := FirewallPolicyResource{}
	template := r.template(data)
	return fmt.Sprintf(`
%s

resource "azurerm_firewall_policy" "test" {
  name                     = "acctest-networkfw-Policy-%d"
  resource_group_name      = azurerm_resource_group.test.name
  location                 = azurerm_resource_group.test.location
  threat_intelligence_mode = "Off"
  threat_intelligence_allowlist {
    ip_addresses = ["1.1.1.1", "2.2.2.2"]
    fqdns        = ["foo.com", "bar.com"]
  }
  dns {
    servers       = ["1.1.1.1", "2.2.2.2"]
    proxy_enabled = true
  }
  tags = {
    env = "Test"
  }
}
`, template, data.RandomInteger)
}

func (FirewallPolicyResource) completePremium(data acceptance.TestData) string {
	r := FirewallPolicyResource{}
	template := r.templatePremium(data)
	return fmt.Sprintf(`
%s

resource "azurerm_firewall_policy" "test" {
  name                     = "acctest-networkfw-Policy-%d"
  resource_group_name      = azurerm_resource_group.test.name
  location                 = azurerm_resource_group.test.location
  threat_intelligence_mode = "Off"
  threat_intelligence_allowlist {
    ip_addresses = ["1.1.1.1", "2.2.2.2"]
    fqdns        = ["foo.com", "bar.com"]
  }
  dns {
    servers       = ["1.1.1.1", "2.2.2.2"]
    proxy_enabled = true
  }
  intrusion_detection {
    mode = "Alert"
    signature_overrides {
      state = "Alert"
      id    = "1"
    }
    traffic_bypass {
      name                  = "Name bypass traffic settings"
      description           = "Description bypass traffic settings"
      protocol              = "ANY"
      destination_addresses = ["*"]
      destination_ports     = ["*"]
      source_ip_groups      = ["*"]
      destination_ip_groups = ["*"]
    }
  }
  identity {
    type = "UserAssigned"
    identity_ids = [
      azurerm_user_assigned_identity.test.id,
    ]
  }
<<<<<<< HEAD
=======
  tls_certificate {
    key_vault_secret_id = azurerm_key_vault_certificate.test.secret_id
    name                = azurerm_key_vault_certificate.test.name
  }
  private_ip_ranges = ["172.16.0.0/12", "192.168.0.0/16"]
>>>>>>> f9699d31
  tags = {
    env = "Test"
  }
}
`, template, data.RandomInteger)
}

func (FirewallPolicyResource) requiresImport(data acceptance.TestData) string {
	r := FirewallPolicyResource{}
	template := r.basic(data)
	return fmt.Sprintf(`
%s

resource "azurerm_firewall_policy" "import" {
  name                = azurerm_firewall_policy.test.name
  resource_group_name = azurerm_firewall_policy.test.resource_group_name
  location            = azurerm_firewall_policy.test.location
}
`, template)
}

func (FirewallPolicyResource) inherit(data acceptance.TestData) string {
	r := FirewallPolicyResource{}
	template := r.template(data)
	return fmt.Sprintf(`
%s

resource "azurerm_firewall_policy" "test-parent" {
  name                = "acctest-networkfw-Policy-%d-parent"
  resource_group_name = azurerm_resource_group.test.name
  location            = azurerm_resource_group.test.location
}

resource "azurerm_firewall_policy" "test" {
  name                = "acctest-networkfw-Policy-%d"
  resource_group_name = azurerm_resource_group.test.name
  location            = azurerm_resource_group.test.location
  base_policy_id      = azurerm_firewall_policy.test-parent.id
  threat_intelligence_allowlist {
    ip_addresses = ["1.1.1.1", "2.2.2.2"]
    fqdns        = ["foo.com", "bar.com"]
  }
  dns {
    servers       = ["1.1.1.1", "2.2.2.2"]
    proxy_enabled = true
  }
  tags = {
    env = "Test"
  }
}
`, template, data.RandomInteger, data.RandomInteger)
}

func (FirewallPolicyResource) template(data acceptance.TestData) string {
	return fmt.Sprintf(`
provider "azurerm" {
  features {}
}

resource "azurerm_resource_group" "test" {
  name     = "acctestRG-networkfw-%d"
  location = "%s"
}
`, data.RandomInteger, data.Locations.Primary)
}

func (FirewallPolicyResource) templatePremium(data acceptance.TestData) string {
	return fmt.Sprintf(`
provider "azurerm" {
  features {}
}

data "azurerm_client_config" "current" {
}

resource "azurerm_resource_group" "test" {
  name     = "acctestRG-networkfw-%d"
  location = "%s"
}

resource "azurerm_key_vault" "test" {
  name                            = "tlskv%d"
  location                        = azurerm_resource_group.test.location
  resource_group_name             = azurerm_resource_group.test.name
  enabled_for_disk_encryption     = true
  enabled_for_deployment          = true
  enabled_for_template_deployment = true
  tenant_id                       = data.azurerm_client_config.current.tenant_id

  sku_name = "standard"
}

resource "azurerm_user_assigned_identity" "test" {
  name                = "acctestUAI-%d"
  location            = azurerm_resource_group.test.location
  resource_group_name = azurerm_resource_group.test.name
}

resource "azurerm_key_vault_access_policy" "test" {
  key_vault_id   = azurerm_key_vault.test.id
  application_id = azurerm_user_assigned_identity.test.client_id
  tenant_id      = data.azurerm_client_config.current.tenant_id
  object_id      = azurerm_user_assigned_identity.test.principal_id

  key_permissions = [
    "backup",
    "create",
    "delete",
    "get",
    "import",
    "list",
    "purge",
    "recover",
    "restore",
    "update"
  ]

  certificate_permissions = [
    "backup",
    "create",
    "get",
    "list",
    "import",
    "purge",
    "delete",
    "recover",
  ]

  secret_permissions = [
    "get",
    "list",
    "set",
    "purge",
    "delete",
    "recover"
  ]

}

resource "azurerm_key_vault_certificate" "test" {
  name         = "AzureFirewallPolicyCertificate"
  key_vault_id = azurerm_key_vault.test.id

  certificate {
    contents = filebase64("testdata/cert_key.pem")
  }

  certificate_policy {
    issuer_parameters {
      name = "Self"
    }
    key_properties {
      exportable = true
      key_size   = 2048
      key_type   = "RSA"
      reuse_key  = true
    }
    secret_properties {
      content_type = "application/x-pem-file"
    }
    x509_certificate_properties {
      # Server Authentication = 1.3.6.1.5.5.7.3.1
      # Client Authentication = 1.3.6.1.5.5.7.3.2
      extended_key_usage = ["1.3.6.1.5.5.7.3.1"]
      key_usage = [
        "cRLSign",
        "dataEncipherment",
        "digitalSignature",
        "keyAgreement",
        "keyCertSign",
        "keyEncipherment",
      ]
      subject_alternative_names {
        dns_names = ["api.pluginsdk.io"]
      }
      subject            = "CN=api.pluginsdk.io"
      validity_in_months = 1
    }
  }

}

`, data.RandomInteger, "westeurope", data.RandomInteger, data.RandomInteger)
}<|MERGE_RESOLUTION|>--- conflicted
+++ resolved
@@ -274,14 +274,11 @@
       azurerm_user_assigned_identity.test.id,
     ]
   }
-<<<<<<< HEAD
-=======
   tls_certificate {
     key_vault_secret_id = azurerm_key_vault_certificate.test.secret_id
     name                = azurerm_key_vault_certificate.test.name
   }
   private_ip_ranges = ["172.16.0.0/12", "192.168.0.0/16"]
->>>>>>> f9699d31
   tags = {
     env = "Test"
   }
