package mysql

import (
	"github.com/hashicorp/terraform-plugin-sdk/helper/schema"
)

type Registration struct{}

// Name is the name of this Service
func (r Registration) Name() string {
	return "MySQL"
}

// WebsiteCategories returns a list of categories which can be used for the sidebar
func (r Registration) WebsiteCategories() []string {
	return []string{
		"Database",
	}
}

// SupportedDataSources returns the supported Data Sources supported by this Service
func (r Registration) SupportedDataSources() map[string]*schema.Resource {
	return map[string]*schema.Resource{}
}

// SupportedResources returns the supported Resources supported by this Service
func (r Registration) SupportedResources() map[string]*schema.Resource {
	return map[string]*schema.Resource{
		"azurerm_mysql_configuration":                  resourceArmMySQLConfiguration(),
		"azurerm_mysql_database":                       resourceArmMySqlDatabase(),
		"azurerm_mysql_firewall_rule":                  resourceArmMySqlFirewallRule(),
		"azurerm_mysql_server":                         resourceArmMySqlServer(),
<<<<<<< HEAD
		"azurerm_mysql_server_key":                     resourceArmMySQLServerKey(),
		"azurerm_mysql_virtual_network_rule":           resourceArmMySSQLVirtualNetworkRule(),
=======
		"azurerm_mysql_virtual_network_rule":           resourceArmMySQLVirtualNetworkRule(),
>>>>>>> baa360cf
		"azurerm_mysql_active_directory_administrator": resourceArmMySQLAdministrator()}
}<|MERGE_RESOLUTION|>--- conflicted
+++ resolved
@@ -30,11 +30,7 @@
 		"azurerm_mysql_database":                       resourceArmMySqlDatabase(),
 		"azurerm_mysql_firewall_rule":                  resourceArmMySqlFirewallRule(),
 		"azurerm_mysql_server":                         resourceArmMySqlServer(),
-<<<<<<< HEAD
 		"azurerm_mysql_server_key":                     resourceArmMySQLServerKey(),
-		"azurerm_mysql_virtual_network_rule":           resourceArmMySSQLVirtualNetworkRule(),
-=======
 		"azurerm_mysql_virtual_network_rule":           resourceArmMySQLVirtualNetworkRule(),
->>>>>>> baa360cf
 		"azurerm_mysql_active_directory_administrator": resourceArmMySQLAdministrator()}
 }