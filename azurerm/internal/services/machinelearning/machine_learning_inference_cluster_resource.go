--- conflicted
+++ resolved
@@ -87,58 +87,39 @@
 				Elem: &pluginsdk.Resource{
 					Schema: map[string]*pluginsdk.Schema{
 						"cert": {
-<<<<<<< HEAD
-							Type:          schema.TypeString,
+							Type:          pluginsdk.TypeString,
 							Optional:      true,
 							ForceNew:      true,
 							Default:       "",
 							ConflictsWith: []string{"ssl.0.leaf_domain_label", "ssl.0.overwrite_existing_domain"},
 						},
 						"key": {
-							Type:          schema.TypeString,
+							Type:          pluginsdk.TypeString,
 							Optional:      true,
 							ForceNew:      true,
 							Default:       "",
 							ConflictsWith: []string{"ssl.0.leaf_domain_label", "ssl.0.overwrite_existing_domain"},
 						},
 						"cname": {
-							Type:          schema.TypeString,
+							Type:          pluginsdk.TypeString,
 							Optional:      true,
 							ForceNew:      true,
 							Default:       "",
 							ConflictsWith: []string{"ssl.0.leaf_domain_label", "ssl.0.overwrite_existing_domain"},
 						},
 						"leaf_domain_label": {
-							Type:          schema.TypeString,
+							Type:          pluginsdk.TypeString,
 							Optional:      true,
 							ForceNew:      true,
 							Default:       "",
 							ConflictsWith: []string{"ssl.0.cert", "ssl.0.key", "ssl.0.cname"},
 						},
 						"overwrite_existing_domain": {
-							Type:          schema.TypeBool,
+							Type:          pluginsdk.TypeBool,
 							Optional:      true,
 							ForceNew:      true,
 							Default:       "",
 							ConflictsWith: []string{"ssl.0.cert", "ssl.0.key", "ssl.0.cname"},
-=======
-							Type:     pluginsdk.TypeString,
-							Optional: true,
-							ForceNew: true,
-							Default:  "",
-						},
-						"key": {
-							Type:     pluginsdk.TypeString,
-							Optional: true,
-							ForceNew: true,
-							Default:  "",
-						},
-						"cname": {
-							Type:     pluginsdk.TypeString,
-							Optional: true,
-							ForceNew: true,
-							Default:  "",
->>>>>>> 7577022d
 						},
 					},
 				},
