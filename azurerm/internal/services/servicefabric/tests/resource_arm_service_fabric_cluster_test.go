--- conflicted
+++ resolved
@@ -1183,11 +1183,7 @@
 
   client_certificate_common_name {
     common_name = "secondcertcommonname"
-<<<<<<< HEAD
-    is_admin                = false
-=======
     is_admin    = false
->>>>>>> 8ea3ab66
   }
 
   client_certificate_thumbprint {
