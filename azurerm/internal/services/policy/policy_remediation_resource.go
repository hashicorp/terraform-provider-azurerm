--- conflicted
+++ resolved
@@ -221,8 +221,6 @@
 		if err := cancelRemediation(ctx, client, id.Name, id.PolicyScopeId); err != nil {
 			return fmt.Errorf("cancelling Policy Remediation %q (Scope %q): %+v", id.Name, id.ScopeId(), err)
 		}
-<<<<<<< HEAD
-=======
 
 		log.Printf("[DEBUG] waiting for the Policy Remediation %q (Scope %q) to be canceled", id.Name, id.ScopeId())
 		stateConf := &resource.StateChangeConf{
@@ -238,7 +236,6 @@
 		if _, err := stateConf.WaitForState(); err != nil {
 			return fmt.Errorf("waiting for Policy Remediation %q to be canceled: %+v", id.Name, err)
 		}
->>>>>>> 22d884f7
 	}
 
 	switch scope := id.PolicyScopeId.(type) {
@@ -279,8 +276,6 @@
 	}
 }
 
-<<<<<<< HEAD
-=======
 func policyRemediationCancellationRefreshFunc(ctx context.Context, client *policyinsights.RemediationsClient, name string, scopeId parse.PolicyScopeId) resource.StateRefreshFunc {
 	return func() (interface{}, string, error) {
 		resp, err := RemediationGetAtScope(ctx, client, name, scopeId)
@@ -298,7 +293,6 @@
 	}
 }
 
->>>>>>> 22d884f7
 // RemediationGetAtScope is a wrapper of the 4 Get functions on RemediationsClient, combining them into one to simplify code.
 func RemediationGetAtScope(ctx context.Context, client *policyinsights.RemediationsClient, name string, scopeId parse.PolicyScopeId) (policyinsights.Remediation, error) {
 	switch scopeId := scopeId.(type) {
