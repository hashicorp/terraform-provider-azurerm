package policy

import (
	"context"
	"fmt"
	"log"
	"strconv"
	"time"

	"github.com/Azure/azure-sdk-for-go/services/resources/mgmt/2019-09-01/policy"
	"github.com/hashicorp/terraform-plugin-sdk/helper/resource"
	"github.com/hashicorp/terraform-plugin-sdk/helper/schema"
	"github.com/hashicorp/terraform-plugin-sdk/helper/structure"
	"github.com/hashicorp/terraform-plugin-sdk/helper/validation"
	"github.com/terraform-providers/terraform-provider-azurerm/azurerm/helpers/azure"
	"github.com/terraform-providers/terraform-provider-azurerm/azurerm/helpers/tf"
	"github.com/terraform-providers/terraform-provider-azurerm/azurerm/internal/clients"
	"github.com/terraform-providers/terraform-provider-azurerm/azurerm/internal/services/policy/parse"
	"github.com/terraform-providers/terraform-provider-azurerm/azurerm/internal/services/policy/validate"
	azSchema "github.com/terraform-providers/terraform-provider-azurerm/azurerm/internal/tf/schema"
	"github.com/terraform-providers/terraform-provider-azurerm/azurerm/internal/timeouts"
	"github.com/terraform-providers/terraform-provider-azurerm/azurerm/utils"
)

func resourceArmPolicyAssignment() *schema.Resource {
	return &schema.Resource{
		Create: resourceArmPolicyAssignmentCreateUpdate,
		Update: resourceArmPolicyAssignmentCreateUpdate,
		Read:   resourceArmPolicyAssignmentRead,
		Delete: resourceArmPolicyAssignmentDelete,

		Importer: azSchema.ValidateResourceIDPriorToImport(func(id string) error {
			_, err := parse.PolicyAssignmentID(id)
			return err
		}),

		Timeouts: &schema.ResourceTimeout{
			Create: schema.DefaultTimeout(30 * time.Minute),
			Read:   schema.DefaultTimeout(5 * time.Minute),
			Update: schema.DefaultTimeout(30 * time.Minute),
			Delete: schema.DefaultTimeout(30 * time.Minute),
		},

		Schema: map[string]*schema.Schema{
			"name": {
				Type:     schema.TypeString,
				Required: true,
				ForceNew: true,
			},

			"scope": {
				Type:     schema.TypeString,
				Required: true,
				ForceNew: true,
			},

			"policy_definition_id": {
				Type:     schema.TypeString,
				Required: true,
				ForceNew: true,
				ValidateFunc: validation.Any(
					validate.PolicyDefinitionID,
					validate.PolicySetDefinitionID,
				),
			},

			"description": {
				Type:     schema.TypeString,
				Optional: true,
			},

			"display_name": {
				Type:     schema.TypeString,
				Optional: true,
			},

			"location": azure.SchemaLocationOptional(),

			"identity": {
				Type:     schema.TypeList,
				Optional: true,
				Computed: true,
				MaxItems: 1,
				Elem: &schema.Resource{
					Schema: map[string]*schema.Schema{
						"type": {
							Type:     schema.TypeString,
							Optional: true,
							ForceNew: true,
							ValidateFunc: validation.StringInSlice([]string{
								string(policy.None),
								string(policy.SystemAssigned),
							}, false),
						},
						"principal_id": {
							Type:     schema.TypeString,
							Computed: true,
						},
						"tenant_id": {
							Type:     schema.TypeString,
							Computed: true,
						},
					},
				},
			},

			"parameters": {
				Type:             schema.TypeString,
				Optional:         true,
				ForceNew:         true,
				ValidateFunc:     validation.StringIsJSON,
				DiffSuppressFunc: structure.SuppressJsonDiff,
			},

			"enforcement_mode": {
				Type:     schema.TypeBool,
				Optional: true,
				Default:  true,
			},

			"not_scopes": {
				Type:     schema.TypeList,
				Optional: true,
				Elem:     &schema.Schema{Type: schema.TypeString},
			},
		},
	}
}

func resourceArmPolicyAssignmentCreateUpdate(d *schema.ResourceData, meta interface{}) error {
	client := meta.(*clients.Client).Policy.AssignmentsClient
	ctx, cancel := timeouts.ForCreateUpdate(meta.(*clients.Client).StopContext, d)
	defer cancel()

	name := d.Get("name").(string)
	scope := d.Get("scope").(string)
<<<<<<< HEAD

	if d.IsNewResource() {
=======
	enforcementMode := convertEnforcementMode(d.Get("enforcement_mode").(bool))
	policyDefinitionId := d.Get("policy_definition_id").(string)
	displayName := d.Get("display_name").(string)

	if features.ShouldResourcesBeImported() && d.IsNewResource() {
>>>>>>> 5398042b
		existing, err := client.Get(ctx, scope, name)
		if err != nil {
			if !utils.ResponseWasNotFound(existing.Response) {
				return fmt.Errorf("checking for presence of existing Policy Assignment %q: %s", name, err)
			}
		}

		if existing.ID != nil && *existing.ID != "" {
			return tf.ImportAsExistsError("azurerm_policy_assignment", *existing.ID)
		}
	}

	assignment := policy.Assignment{
		AssignmentProperties: &policy.AssignmentProperties{
			PolicyDefinitionID: utils.String(d.Get("policy_definition_id").(string)),
			DisplayName:        utils.String(d.Get("display_name").(string)),
			Scope:              utils.String(scope),
			EnforcementMode:    enforcementMode,
		},
	}

	if v := d.Get("description").(string); v != "" {
		assignment.AssignmentProperties.Description = utils.String(v)
	}

	if v, ok := d.GetOk("identity"); ok {
		if location := d.Get("location").(string); location == "" {
			return fmt.Errorf("`location` must be set when `identity` is assigned")
		}
		assignment.Identity = expandAzureRmPolicyIdentity(v.([]interface{}))
	}

	if v := d.Get("location").(string); v != "" {
		assignment.Location = utils.String(azure.NormalizeLocation(v))
	}

	if v := d.Get("parameters").(string); v != "" {
		expandedParams, err := expandParameterValuesValueFromString(v)
		if err != nil {
			return fmt.Errorf("expanding JSON for `parameters` %q: %+v", v, err)
		}

		assignment.AssignmentProperties.Parameters = expandedParams
	}

	if v, ok := d.GetOk("not_scopes"); ok {
		assignment.AssignmentProperties.NotScopes = expandAzureRmPolicyNotScopes(v.([]interface{}))
	}

	if _, err := client.Create(ctx, scope, name, assignment); err != nil {
		return fmt.Errorf("creating/updating Policy Assignment %q (Scope %q): %+v", name, scope, err)
	}

	// Policy Assignments are eventually consistent; wait for them to stabilize
	log.Printf("[DEBUG] Waiting for Policy Assignment %q to become available", name)
	stateConf := &resource.StateChangeConf{
		Pending:                   []string{"404"},
		Target:                    []string{"200"},
		Refresh:                   policyAssignmentRefreshFunc(ctx, client, scope, name),
		MinTimeout:                10 * time.Second,
		ContinuousTargetOccurence: 10,
	}

	if d.IsNewResource() {
		stateConf.Timeout = d.Timeout(schema.TimeoutCreate)
	} else {
		stateConf.Timeout = d.Timeout(schema.TimeoutUpdate)
	}

	if _, err := stateConf.WaitForState(); err != nil {
		return fmt.Errorf("waiting for Policy Assignment %q to become available: %s", name, err)
	}

	resp, err := client.Get(ctx, scope, name)
	if err != nil {
		return fmt.Errorf("retrieving Policy Assignment %q (Scope %q): %+v", name, scope, err)
	}

	if resp.ID == nil || *resp.ID == "" {
		return fmt.Errorf("empty or nil ID returned for Policy Assignment %q (Scope %q)", name, scope)
	}
	d.SetId(*resp.ID)

	return resourceArmPolicyAssignmentRead(d, meta)
}

func resourceArmPolicyAssignmentRead(d *schema.ResourceData, meta interface{}) error {
	client := meta.(*clients.Client).Policy.AssignmentsClient
	ctx, cancel := timeouts.ForRead(meta.(*clients.Client).StopContext, d)
	defer cancel()

	id := d.Id()

	resp, err := client.GetByID(ctx, id)
	if err != nil {
		if utils.ResponseWasNotFound(resp.Response) {
			log.Printf("[INFO] Error reading Policy Assignment %q - removing from state", id)
			d.SetId("")
			return nil
		}

		return fmt.Errorf("reading Policy Assignment %q: %+v", id, err)
	}

	d.Set("name", resp.Name)

	if err := d.Set("identity", flattenAzureRmPolicyIdentity(resp.Identity)); err != nil {
		return fmt.Errorf("setting `identity`: %+v", err)
	}

	if location := resp.Location; location != nil {
		d.Set("location", azure.NormalizeLocation(*location))
	}

	if props := resp.AssignmentProperties; props != nil {
		d.Set("scope", props.Scope)
		d.Set("policy_definition_id", props.PolicyDefinitionID)
		d.Set("description", props.Description)
		d.Set("display_name", props.DisplayName)
		d.Set("enforcement_mode", props.EnforcementMode == policy.Default)

		if params := props.Parameters; params != nil {
			parameterValuesString, err := flattenParameterValuesValueToString(params)
			if err != nil {
				return fmt.Errorf("serializing JSON from `parameters`: %+v", err)
			}

			d.Set("parameters", parameterValuesString)
		}

		d.Set("not_scopes", props.NotScopes)
	}

	return nil
}

func resourceArmPolicyAssignmentDelete(d *schema.ResourceData, meta interface{}) error {
	client := meta.(*clients.Client).Policy.AssignmentsClient
	ctx, cancel := timeouts.ForDelete(meta.(*clients.Client).StopContext, d)
	defer cancel()

	id := d.Id()

	resp, err := client.DeleteByID(ctx, id)
	if err != nil {
		if utils.ResponseWasNotFound(resp.Response) {
			return nil
		}

		return fmt.Errorf("deleting Policy Assignment %q: %+v", id, err)
	}

	return nil
}

func policyAssignmentRefreshFunc(ctx context.Context, client *policy.AssignmentsClient, scope string, name string) resource.StateRefreshFunc {
	return func() (interface{}, string, error) {
		res, err := client.Get(ctx, scope, name)
		if err != nil {
			return nil, strconv.Itoa(res.StatusCode), fmt.Errorf("issuing read request in policyAssignmentRefreshFunc for Policy Assignment %q (Scope: %q): %s", name, scope, err)
		}

		return res, strconv.Itoa(res.StatusCode), nil
	}
}

func expandAzureRmPolicyIdentity(input []interface{}) *policy.Identity {
	if len(input) == 0 {
		return nil
	}
	identity := input[0].(map[string]interface{})

	return &policy.Identity{
		Type: policy.ResourceIdentityType(identity["type"].(string)),
	}
}

func flattenAzureRmPolicyIdentity(identity *policy.Identity) []interface{} {
	if identity == nil {
		return make([]interface{}, 0)
	}

	result := make(map[string]interface{})
	result["type"] = string(identity.Type)
	if identity.PrincipalID != nil {
		result["principal_id"] = *identity.PrincipalID
	}

	if identity.TenantID != nil {
		result["tenant_id"] = *identity.TenantID
	}

	return []interface{}{result}
}

func expandAzureRmPolicyNotScopes(input []interface{}) *[]string {
	notScopesRes := make([]string, 0)

	for _, notScope := range input {
		notScopesRes = append(notScopesRes, notScope.(string))
	}

	return &notScopesRes
}

func convertEnforcementMode(mode bool) policy.EnforcementMode {
	if mode {
		return policy.Default
	} else {
		return policy.DoNotEnforce
	}
}<|MERGE_RESOLUTION|>--- conflicted
+++ resolved
@@ -134,16 +134,8 @@
 
 	name := d.Get("name").(string)
 	scope := d.Get("scope").(string)
-<<<<<<< HEAD
 
 	if d.IsNewResource() {
-=======
-	enforcementMode := convertEnforcementMode(d.Get("enforcement_mode").(bool))
-	policyDefinitionId := d.Get("policy_definition_id").(string)
-	displayName := d.Get("display_name").(string)
-
-	if features.ShouldResourcesBeImported() && d.IsNewResource() {
->>>>>>> 5398042b
 		existing, err := client.Get(ctx, scope, name)
 		if err != nil {
 			if !utils.ResponseWasNotFound(existing.Response) {
@@ -161,7 +153,7 @@
 			PolicyDefinitionID: utils.String(d.Get("policy_definition_id").(string)),
 			DisplayName:        utils.String(d.Get("display_name").(string)),
 			Scope:              utils.String(scope),
-			EnforcementMode:    enforcementMode,
+			EnforcementMode:    convertEnforcementMode(d.Get("enforcement_mode").(bool)),
 		},
 	}
 
@@ -266,12 +258,12 @@
 		d.Set("enforcement_mode", props.EnforcementMode == policy.Default)
 
 		if params := props.Parameters; params != nil {
-			parameterValuesString, err := flattenParameterValuesValueToString(params)
+			json, err := flattenParameterValuesValueToString(params)
 			if err != nil {
 				return fmt.Errorf("serializing JSON from `parameters`: %+v", err)
 			}
 
-			d.Set("parameters", parameterValuesString)
+			d.Set("parameters", json)
 		}
 
 		d.Set("not_scopes", props.NotScopes)
