--- conflicted
+++ resolved
@@ -354,37 +354,7 @@
 	})
 }
 
-<<<<<<< HEAD
-func TestAccAzureRMMonitorActionGroup_secureWebhookReceiver(t *testing.T) {
-	data := acceptance.BuildTestData(t, "azurerm_monitor_action_group", "test")
-
-	resource.ParallelTest(t, resource.TestCase{
-		PreCheck:     func() { acceptance.PreCheck(t) },
-		Providers:    acceptance.SupportedProviders,
-		CheckDestroy: testCheckAzureRMMonitorActionGroupDestroy,
-		Steps: []resource.TestStep{
-			{
-				Config: testAccAzureRMMonitorActionGroup_webhookReceiver(data),
-				Check: resource.ComposeTestCheckFunc(
-					testCheckAzureRMMonitorActionGroupExists(data.ResourceName),
-				),
-			},
-			data.ImportStep(),
-			{
-				Config: testAccAzureRMMonitorActionGroup_secureWebhookReceiver(data),
-				Check: resource.ComposeTestCheckFunc(
-					testCheckAzureRMMonitorActionGroupExists(data.ResourceName),
-				),
-			},
-			data.ImportStep(),
-		},
-	})
-}
-
-func testAccAzureRMMonitorActionGroup_basic(data acceptance.TestData) string {
-=======
 func (MonitorActionGroupResource) basic(data acceptance.TestData) string {
->>>>>>> 84a9e06f
 	return fmt.Sprintf(`
 provider "azurerm" {
   features {}
@@ -955,132 +925,6 @@
 	if err != nil {
 		return nil, fmt.Errorf("reading action group (%s): %+v", id, err)
 	}
-<<<<<<< HEAD
-}
-
-func testAccAzureRMMonitorActionGroup_secureWebhookReceiverTemplate(data acceptance.TestData) string {
-	return fmt.Sprintf(`
-provider "azurerm" {
-  features {}
-}
-
-resource "azurerm_resource_group" "test" {
-  name     = "acctestRG-%[1]d"
-  location = "%[2]s"
-}
-
-resource "azuread_application" "test" {
-  name            = "acctestspa-%[1]d"
-  identifier_uris = ["https://uri"]
-  app_role {
-    allowed_member_types = ["Application"]
-    description          = "This is a role for Action Groups to join"
-    display_name         = "ActionGroupsSecureWebhook"
-    is_enabled           = true
-    value                = "ActionGroupsSecureWebhook"
-  }
-}
-
-resource "azuread_application" "test_alt" {
-  name            = "acctestspa-alt-%[1]d"
-  identifier_uris = ["https://uri2"]
-  app_role {
-    allowed_member_types = ["Application"]
-    description          = "This is a role for Action Groups to join"
-    display_name         = "ActionGroupsSecureWebhook"
-    is_enabled           = true
-    value                = "ActionGroupsSecureWebhook"
-  }
-}
-
-resource "azuread_service_principal" "test" {
-  application_id = azuread_application.test.application_id
-}
-
-resource "azuread_service_principal" "test_alt" {
-  application_id = azuread_application.test_alt.application_id
-}
-
-data "azuread_service_principal" "action_group" {
-  application_id = "461e8683-5575-4561-ac7f-899cc907d62a"
-}
-
-resource "null_resource" "role_assignment" {
-    provisioner "local-exec" {
-        command = "New-AzureADServiceAppRoleAssignment -Id $myApp.AppRoles[0].Id -ResourceId $myServicePrincipal.ObjectId -ObjectId $actionGroupsSP.ObjectId -PrincipalId $actionGroupsSP.ObjectId"
-        interpreter = ["PowerShell", "-Command"]
-    }
-}
-
-# Here we miss one AAD resource to do New-AzureADServiceAppRoleAssignment -Id $myApp.AppRoles[0].Id -ResourceId $myServicePrincipal.ObjectId -ObjectId $actionGroupsSP.ObjectId -PrincipalId $actionGroupsSP.ObjectId
-# Details in https://docs.microsoft.com/en-us/azure/azure-monitor/platform/action-groups#secure-webhook
-
-`, data.RandomInteger, data.Locations.Primary)
-}
-
-func testAccAzureRMMonitorActionGroup_secureWebhookReceiver(data acceptance.TestData) string {
-	template := testAccAzureRMMonitorActionGroup_secureWebhookReceiverTemplate(data)
-	return fmt.Sprintf(`
-%s 
-
-resource "azurerm_monitor_action_group" "test" {
-  name                = "acctestActionGroup-%d"
-  resource_group_name = azurerm_resource_group.test.name
-  short_name          = "acctestag"
-
-  webhook_receiver {
-    name                    = "callmyapiaswell"
-    service_uri             = "http://example.com/alert"
-    use_common_alert_schema = true
-  }
-
-  webhook_receiver {
-    name                    = "secureWebhook"
-    service_uri             = "http://secureWebhook.com/alert"
-    use_common_alert_schema = false
-    use_aad_auth            = true
-    aad_auth_object_id      = azuread_application.test.object_id
-    aad_auth_identifier_uri = azuread_application.test.identifier_uris[0]
-  }
-}
-`, template, data.RandomInteger)
-}
-
-func testAccAzureRMMonitorActionGroup_secureWebhookReceiverUpdate(data acceptance.TestData) string {
-	template := testAccAzureRMMonitorActionGroup_secureWebhookReceiverTemplate(data)
-	return fmt.Sprintf(`
-%s
-
-resource "azurerm_monitor_action_group" "test" {
-  name                = "acctestActionGroup-%d"
-  resource_group_name = azurerm_resource_group.test.name
-  short_name          = "acctestag"
-
-  webhook_receiver {
-    name                    = "secureWebhook"
-    service_uri             = "http://secureWebhook2.com/alert"
-    use_common_alert_schema = true
-    use_aad_auth            = true
-    aad_auth_object_id      = azuread_application.test_alt.object_id
-    aad_auth_identifier_uri = azuread_application.test_alt.identifier_uris[0]
-  }
-}
-`, template, data.RandomInteger)
-}
-
-func testAccAzureRMMonitorActionGroup_secureWebhookReceiverRestore(data acceptance.TestData) string {
-	template := testAccAzureRMMonitorActionGroup_secureWebhookReceiverTemplate(data)
-	return fmt.Sprintf(`
-%s
-
-resource "azurerm_monitor_action_group" "test" {
-  name                = "acctestActionGroup-%d"
-  resource_group_name = azurerm_resource_group.test.name
-  short_name          = "acctestag"
-}
-`, template, data.RandomInteger)
-=======
 
 	return utils.Bool(resp.ID != nil), nil
->>>>>>> 84a9e06f
 }