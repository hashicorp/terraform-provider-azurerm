package monitor_test

import (
	"context"
	"fmt"
	"testing"

	"github.com/hashicorp/terraform-plugin-sdk/helper/resource"
	"github.com/hashicorp/terraform-plugin-sdk/terraform"
	"github.com/terraform-providers/terraform-provider-azurerm/azurerm/helpers/azure"
	"github.com/terraform-providers/terraform-provider-azurerm/azurerm/internal/acceptance"
	"github.com/terraform-providers/terraform-provider-azurerm/azurerm/internal/acceptance/check"
	"github.com/terraform-providers/terraform-provider-azurerm/azurerm/internal/clients"
	"github.com/terraform-providers/terraform-provider-azurerm/azurerm/utils"
)

type MonitorAutoScaleSettingResource struct {
}

func TestAccMonitorAutoScaleSetting_basic(t *testing.T) {
	data := acceptance.BuildTestData(t, "azurerm_monitor_autoscale_setting", "test")
	r := MonitorAutoScaleSettingResource{}

	data.ResourceTest(t, r, []resource.TestStep{
		{
			Config: r.basic(data),
			Check: resource.ComposeTestCheckFunc(
				check.That(data.ResourceName).ExistsInAzure(r),
				check.That(data.ResourceName).Key("enabled").HasValue("true"),
				check.That(data.ResourceName).Key("profile.#").HasValue("1"),
				check.That(data.ResourceName).Key("profile.0.name").HasValue("metricRules"),
				check.That(data.ResourceName).Key("profile.0.rule.#").HasValue("1"),
				check.That(data.ResourceName).Key("profile.0.rule.0.metric_trigger.0.time_aggregation").HasValue("Last"),
				check.That(data.ResourceName).Key("notification.#").HasValue("0"),
				resource.TestCheckNoResourceAttr(data.ResourceName, "tags.$type"),
			),
		},
		data.ImportStep(),
	})
}

func TestAccMonitorAutoScaleSetting_requiresImport(t *testing.T) {
	data := acceptance.BuildTestData(t, "azurerm_monitor_autoscale_setting", "test")
	r := MonitorAutoScaleSettingResource{}

	data.ResourceTest(t, r, []resource.TestStep{
		{
			Config: r.basic(data),
			Check: resource.ComposeTestCheckFunc(
				check.That(data.ResourceName).ExistsInAzure(r),
			),
		},
		{
			Config:      r.requiresImport(data),
			ExpectError: acceptance.RequiresImportError("azurerm_monitor_autoscale_setting"),
		},
	})
}

func TestAccMonitorAutoScaleSetting_multipleProfiles(t *testing.T) {
	data := acceptance.BuildTestData(t, "azurerm_monitor_autoscale_setting", "test")
	r := MonitorAutoScaleSettingResource{}

	data.ResourceTest(t, r, []resource.TestStep{
		{
			Config: r.multipleProfiles(data),
			Check: resource.ComposeTestCheckFunc(
				check.That(data.ResourceName).ExistsInAzure(r),
				check.That(data.ResourceName).Key("enabled").HasValue("true"),
				check.That(data.ResourceName).Key("profile.#").HasValue("2"),
				check.That(data.ResourceName).Key("profile.0.name").HasValue("primary"),
				check.That(data.ResourceName).Key("profile.1.name").HasValue("secondary"),
			),
		},
	})
}

func TestAccMonitorAutoScaleSetting_update(t *testing.T) {
	data := acceptance.BuildTestData(t, "azurerm_monitor_autoscale_setting", "test")
	r := MonitorAutoScaleSettingResource{}

	data.ResourceTest(t, r, []resource.TestStep{
		{
			Config: r.capacity(data, 1, 3, 2),
			Check: resource.ComposeTestCheckFunc(
				check.That(data.ResourceName).ExistsInAzure(r),
				check.That(data.ResourceName).Key("enabled").HasValue("false"),
				check.That(data.ResourceName).Key("profile.#").HasValue("1"),
				check.That(data.ResourceName).Key("profile.0.capacity.0.minimum").HasValue("1"),
				check.That(data.ResourceName).Key("profile.0.capacity.0.maximum").HasValue("3"),
				check.That(data.ResourceName).Key("profile.0.capacity.0.default").HasValue("2"),
			),
		},
		{
			Config: r.capacity(data, 2, 4, 3),
			Check: resource.ComposeTestCheckFunc(
				check.That(data.ResourceName).ExistsInAzure(r),
				check.That(data.ResourceName).Key("enabled").HasValue("false"),
				check.That(data.ResourceName).Key("profile.#").HasValue("1"),
				check.That(data.ResourceName).Key("profile.0.capacity.0.minimum").HasValue("2"),
				check.That(data.ResourceName).Key("profile.0.capacity.0.maximum").HasValue("4"),
				check.That(data.ResourceName).Key("profile.0.capacity.0.default").HasValue("3"),
			),
		},
		{
			Config: r.capacity(data, 2, 45, 3),
			Check: resource.ComposeTestCheckFunc(
				check.That(data.ResourceName).ExistsInAzure(r),
				check.That(data.ResourceName).Key("enabled").HasValue("false"),
				check.That(data.ResourceName).Key("profile.#").HasValue("1"),
				check.That(data.ResourceName).Key("profile.0.capacity.0.minimum").HasValue("2"),
				check.That(data.ResourceName).Key("profile.0.capacity.0.maximum").HasValue("45"),
				check.That(data.ResourceName).Key("profile.0.capacity.0.default").HasValue("3"),
			),
		},
	})
}

func TestAccMonitorAutoScaleSetting_multipleRules(t *testing.T) {
	data := acceptance.BuildTestData(t, "azurerm_monitor_autoscale_setting", "test")
	r := MonitorAutoScaleSettingResource{}

	data.ResourceTest(t, r, []resource.TestStep{
		{
			Config: r.basic(data),
			Check: resource.ComposeTestCheckFunc(
				check.That(data.ResourceName).ExistsInAzure(r),
				check.That(data.ResourceName).Key("enabled").HasValue("true"),
				check.That(data.ResourceName).Key("profile.#").HasValue("1"),
				check.That(data.ResourceName).Key("profile.0.name").HasValue("metricRules"),
				check.That(data.ResourceName).Key("profile.0.rule.#").HasValue("1"),
				check.That(data.ResourceName).Key("profile.0.rule.0.scale_action.0.direction").HasValue("Increase"),
				check.That(data.ResourceName).Key("notification.#").HasValue("0"),
			),
		},
		{
			Config: r.multipleRules(data),
			Check: resource.ComposeTestCheckFunc(
				check.That(data.ResourceName).ExistsInAzure(r),
				check.That(data.ResourceName).Key("enabled").HasValue("true"),
				check.That(data.ResourceName).Key("profile.#").HasValue("1"),
				check.That(data.ResourceName).Key("profile.0.name").HasValue("metricRules"),
				check.That(data.ResourceName).Key("profile.0.rule.#").HasValue("2"),
				check.That(data.ResourceName).Key("profile.0.rule.0.scale_action.0.direction").HasValue("Increase"),
				check.That(data.ResourceName).Key("profile.0.rule.1.scale_action.0.direction").HasValue("Decrease"),
				check.That(data.ResourceName).Key("notification.#").HasValue("0"),
			),
		},
	})
}

func TestAccMonitorAutoScaleSetting_customEmails(t *testing.T) {
	data := acceptance.BuildTestData(t, "azurerm_monitor_autoscale_setting", "test")
	r := MonitorAutoScaleSettingResource{}

	data.ResourceTest(t, r, []resource.TestStep{
		{
			Config: r.email(data),
			Check: resource.ComposeTestCheckFunc(
				check.That(data.ResourceName).ExistsInAzure(r),
				check.That(data.ResourceName).Key("notification.#").HasValue("1"),
				check.That(data.ResourceName).Key("notification.0.email.#").HasValue("1"),
				check.That(data.ResourceName).Key("notification.0.email.0.custom_emails.#").HasValue("1"),
				check.That(data.ResourceName).Key("notification.0.email.0.custom_emails.0").HasValue(fmt.Sprintf("acctest1-%d@example.com", data.RandomInteger)),
			),
		},
		{
			Config: r.emailUpdated(data),
			Check: resource.ComposeTestCheckFunc(
				check.That(data.ResourceName).ExistsInAzure(r),
				check.That(data.ResourceName).Key("notification.#").HasValue("1"),
				check.That(data.ResourceName).Key("notification.0.email.#").HasValue("1"),
				check.That(data.ResourceName).Key("notification.0.email.0.custom_emails.#").HasValue("2"),
				check.That(data.ResourceName).Key("notification.0.email.0.custom_emails.0").HasValue(fmt.Sprintf("acctest1-%d@example.com", data.RandomInteger)),
				check.That(data.ResourceName).Key("notification.0.email.0.custom_emails.1").HasValue(fmt.Sprintf("acctest2-%d@example.com", data.RandomInteger)),
			),
		},
	})
}

func TestAccMonitorAutoScaleSetting_recurrence(t *testing.T) {
	data := acceptance.BuildTestData(t, "azurerm_monitor_autoscale_setting", "test")
	r := MonitorAutoScaleSettingResource{}

	data.ResourceTest(t, r, []resource.TestStep{
		{
			Config: r.recurrence(data),
			Check: resource.ComposeTestCheckFunc(
				check.That(data.ResourceName).ExistsInAzure(r),
				check.That(data.ResourceName).Key("enabled").HasValue("true"),
				check.That(data.ResourceName).Key("profile.#").HasValue("1"),
				check.That(data.ResourceName).Key("profile.0.name").HasValue("recurrence"),
				check.That(data.ResourceName).Key("profile.0.recurrence.#").HasValue("1"),
				check.That(data.ResourceName).Key("notification.#").HasValue("1"),
			),
		},
		data.ImportStep(),
	})
}

func TestAccMonitorAutoScaleSetting_recurrenceUpdate(t *testing.T) {
	data := acceptance.BuildTestData(t, "azurerm_monitor_autoscale_setting", "test")
	r := MonitorAutoScaleSettingResource{}

	data.ResourceTest(t, r, []resource.TestStep{
		{
			Config: r.recurrence(data),
			Check: resource.ComposeTestCheckFunc(
				check.That(data.ResourceName).ExistsInAzure(r),
				check.That(data.ResourceName).Key("notification.#").HasValue("1"),
				check.That(data.ResourceName).Key("profile.0.recurrence.0.days.#").HasValue("3"),
				check.That(data.ResourceName).Key("profile.0.recurrence.0.days.0").HasValue("Monday"),
				check.That(data.ResourceName).Key("profile.0.recurrence.0.days.1").HasValue("Wednesday"),
				check.That(data.ResourceName).Key("profile.0.recurrence.0.days.2").HasValue("Friday"),
				check.That(data.ResourceName).Key("profile.0.recurrence.0.hours.0").HasValue("18"),
				check.That(data.ResourceName).Key("profile.0.recurrence.0.minutes.0").HasValue("0"),
			),
		},
		{
			Config: r.recurrenceUpdated(data),
			Check: resource.ComposeTestCheckFunc(
				check.That(data.ResourceName).ExistsInAzure(r),
				check.That(data.ResourceName).Key("profile.0.recurrence.#").HasValue("1"),
				check.That(data.ResourceName).Key("profile.0.recurrence.0.days.#").HasValue("3"),
				check.That(data.ResourceName).Key("profile.0.recurrence.0.days.0").HasValue("Monday"),
				check.That(data.ResourceName).Key("profile.0.recurrence.0.days.1").HasValue("Tuesday"),
				check.That(data.ResourceName).Key("profile.0.recurrence.0.days.2").HasValue("Wednesday"),
				check.That(data.ResourceName).Key("profile.0.recurrence.0.hours.0").HasValue("20"),
				check.That(data.ResourceName).Key("profile.0.recurrence.0.minutes.0").HasValue("15"),
			),
		},
	})
}

func TestAccMonitorAutoScaleSetting_fixedDate(t *testing.T) {
	data := acceptance.BuildTestData(t, "azurerm_monitor_autoscale_setting", "test")
	r := MonitorAutoScaleSettingResource{}

	data.ResourceTest(t, r, []resource.TestStep{
		{
			Config: r.fixedDate(data),
			Check: resource.ComposeTestCheckFunc(
				check.That(data.ResourceName).ExistsInAzure(r),
				check.That(data.ResourceName).Key("enabled").HasValue("true"),
				check.That(data.ResourceName).Key("profile.#").HasValue("1"),
				check.That(data.ResourceName).Key("profile.0.name").HasValue("fixedDate"),
				check.That(data.ResourceName).Key("profile.0.fixed_date.#").HasValue("1"),
				check.That(data.ResourceName).Key("notification.#").HasValue("0"),
			),
		},
		data.ImportStep(),
	})
}

<<<<<<< HEAD
func TestAccAzureRMMonitorAutoScaleSetting_multipleRulesDimensions(t *testing.T) {
	data := acceptance.BuildTestData(t, "azurerm_monitor_autoscale_setting", "test")

	resource.ParallelTest(t, resource.TestCase{
		PreCheck:     func() { acceptance.PreCheck(t) },
		Providers:    acceptance.SupportedProviders,
		CheckDestroy: testCheckAzureRMMonitorAutoScaleSettingDestroy,
		Steps: []resource.TestStep{
			{
				Config: testAccAzureRMMonitorAutoScaleSetting_multipleRules(data),
				Check: resource.ComposeTestCheckFunc(
					testCheckAzureRMMonitorAutoScaleSettingExists(data.ResourceName),
				),
			},
			data.ImportStep(),
			{
				Config: testAccAzureRMMonitorAutoScaleSetting_multipleRulesDimensions(data),
				Check: resource.ComposeTestCheckFunc(
					testCheckAzureRMMonitorAutoScaleSettingExists(data.ResourceName),
				),
			},
			data.ImportStep(),
			{
				Config: testAccAzureRMMonitorAutoScaleSetting_multipleRulesDimensionsUpdate(data),
				Check: resource.ComposeTestCheckFunc(
					testCheckAzureRMMonitorAutoScaleSettingExists(data.ResourceName),
				),
			},
			data.ImportStep(),
			{
				Config: testAccAzureRMMonitorAutoScaleSetting_multipleRules(data),
				Check: resource.ComposeTestCheckFunc(
					testCheckAzureRMMonitorAutoScaleSettingExists(data.ResourceName),
				),
			},
			data.ImportStep(),
		},
	})
}

func testCheckAzureRMMonitorAutoScaleSettingExists(resourceName string) resource.TestCheckFunc {
	return func(s *terraform.State) error {
		conn := acceptance.AzureProvider.Meta().(*clients.Client).Monitor.AutoscaleSettingsClient
		ctx := acceptance.AzureProvider.Meta().(*clients.Client).StopContext

		rs, ok := s.RootModule().Resources[resourceName]
		if !ok {
			return fmt.Errorf("Not found: %s", resourceName)
		}

		autoscaleSettingName := rs.Primary.Attributes["name"]
		resourceGroup, hasResourceGroup := rs.Primary.Attributes["resource_group_name"]
		if !hasResourceGroup {
			return fmt.Errorf("Bad: no resource group found in state for Monitor AutoScale Setting: %s", autoscaleSettingName)
		}

		resp, err := conn.Get(ctx, resourceGroup, autoscaleSettingName)
		if err != nil {
			return fmt.Errorf("Bad: Get on Monitor AutoScale Setting: %+v", err)
		}

		if resp.StatusCode == http.StatusNotFound {
			return fmt.Errorf("Bad: AutoScale Setting %q (Resource Group: %q) does not exist", autoscaleSettingName, resourceGroup)
		}

		return nil
=======
func (t MonitorAutoScaleSettingResource) Exists(ctx context.Context, clients *clients.Client, state *terraform.InstanceState) (*bool, error) {
	id, err := azure.ParseAzureResourceID(state.ID)
	if err != nil {
		return nil, err
>>>>>>> e0774b7f
	}
	resourceGroup := id.ResourceGroup
	name := id.Path["autoscalesettings"]

	resp, err := clients.Monitor.AutoscaleSettingsClient.Get(ctx, resourceGroup, name)
	if err != nil {
		return nil, fmt.Errorf("reading autoscale settings (%s): %+v", id, err)
	}

	return utils.Bool(resp.ID != nil), nil
}

func (MonitorAutoScaleSettingResource) basic(data acceptance.TestData) string {
	template := MonitorAutoScaleSettingResource{}.template(data)
	return fmt.Sprintf(`
%s

resource "azurerm_monitor_autoscale_setting" "test" {
  name                = "acctestautoscale-%d"
  resource_group_name = azurerm_resource_group.test.name
  location            = azurerm_resource_group.test.location
  target_resource_id  = azurerm_virtual_machine_scale_set.test.id

  profile {
    name = "metricRules"

    capacity {
      default = 1
      minimum = 1
      maximum = 10
    }

    rule {
      metric_trigger {
        metric_name        = "Percentage CPU"
        metric_resource_id = azurerm_virtual_machine_scale_set.test.id
        time_grain         = "PT1M"
        statistic          = "Average"
        time_window        = "PT5M"
        time_aggregation   = "Last"
        operator           = "GreaterThan"
        threshold          = 75
      }

      scale_action {
        direction = "Increase"
        type      = "ChangeCount"
        value     = 1
        cooldown  = "PT1M"
      }
    }
  }
}
`, template, data.RandomInteger)
}

func (MonitorAutoScaleSettingResource) requiresImport(data acceptance.TestData) string {
	template := MonitorAutoScaleSettingResource{}.basic(data)
	return fmt.Sprintf(`
%s

resource "azurerm_monitor_autoscale_setting" "import" {
  name                = azurerm_monitor_autoscale_setting.test.name
  resource_group_name = azurerm_monitor_autoscale_setting.test.resource_group_name
  location            = azurerm_monitor_autoscale_setting.test.location
  target_resource_id  = azurerm_monitor_autoscale_setting.test.target_resource_id

  profile {
    name = "metricRules"

    capacity {
      default = 1
      minimum = 1
      maximum = 10
    }

    rule {
      metric_trigger {
        metric_name        = "Percentage CPU"
        metric_resource_id = azurerm_virtual_machine_scale_set.test.id
        time_grain         = "PT1M"
        statistic          = "Average"
        time_window        = "PT5M"
        time_aggregation   = "Average"
        operator           = "GreaterThan"
        threshold          = 75
      }

      scale_action {
        direction = "Increase"
        type      = "ChangeCount"
        value     = 1
        cooldown  = "PT1M"
      }
    }
  }
}
`, template)
}

func (MonitorAutoScaleSettingResource) multipleProfiles(data acceptance.TestData) string {
	template := MonitorAutoScaleSettingResource{}.template(data)
	return fmt.Sprintf(`
%s

resource "azurerm_monitor_autoscale_setting" "test" {
  name                = "acctestautoscale-%d"
  resource_group_name = azurerm_resource_group.test.name
  location            = azurerm_resource_group.test.location
  target_resource_id  = azurerm_virtual_machine_scale_set.test.id

  profile {
    name = "primary"

    capacity {
      default = 1
      minimum = 1
      maximum = 10
    }

    rule {
      metric_trigger {
        metric_name        = "Percentage CPU"
        metric_resource_id = azurerm_virtual_machine_scale_set.test.id
        time_grain         = "PT1M"
        statistic          = "Average"
        time_window        = "PT5M"
        time_aggregation   = "Average"
        operator           = "GreaterThan"
        threshold          = 75
      }

      scale_action {
        direction = "Increase"
        type      = "ChangeCount"
        value     = 1
        cooldown  = "PT1M"
      }
    }

    rule {
      metric_trigger {
        metric_name        = "Percentage CPU"
        metric_resource_id = azurerm_virtual_machine_scale_set.test.id
        time_grain         = "PT1M"
        statistic          = "Average"
        time_window        = "PT5M"
        time_aggregation   = "Average"
        operator           = "GreaterThan"
        threshold          = 75
      }

      scale_action {
        direction = "Decrease"
        type      = "ChangeCount"
        value     = 1
        cooldown  = "PT1M"
      }
    }
  }

  profile {
    name = "secondary"

    capacity {
      default = 1
      minimum = 1
      maximum = 10
    }

    recurrence {
      timezone = "Pacific Standard Time"

      days = [
        "Monday",
        "Wednesday",
        "Friday",
      ]

      hours   = [18]
      minutes = [0]
    }
  }
}
`, template, data.RandomInteger)
}

func (MonitorAutoScaleSettingResource) capacity(data acceptance.TestData, min int, max int, defaultVal int) string {
	template := MonitorAutoScaleSettingResource{}.template(data)
	return fmt.Sprintf(`
%s

resource "azurerm_monitor_autoscale_setting" "test" {
  name                = "acctestautoscale-%d"
  resource_group_name = azurerm_resource_group.test.name
  location            = azurerm_resource_group.test.location
  target_resource_id  = azurerm_virtual_machine_scale_set.test.id
  enabled             = false

  profile {
    name = "metricRules"

    capacity {
      default = %d
      minimum = %d
      maximum = %d
    }

    rule {
      metric_trigger {
        metric_name        = "Percentage CPU"
        metric_resource_id = azurerm_virtual_machine_scale_set.test.id
        time_grain         = "PT1M"
        statistic          = "Average"
        time_window        = "PT5M"
        time_aggregation   = "Average"
        operator           = "GreaterThan"
        threshold          = 75
      }

      scale_action {
        direction = "Increase"
        type      = "ChangeCount"
        value     = 1
        cooldown  = "PT1M"
      }
    }
  }
}
`, template, data.RandomInteger, defaultVal, min, max)
}

func (MonitorAutoScaleSettingResource) multipleRules(data acceptance.TestData) string {
	template := MonitorAutoScaleSettingResource{}.template(data)
	return fmt.Sprintf(`
%s

resource "azurerm_monitor_autoscale_setting" "test" {
  name                = "acctestautoscale-%d"
  resource_group_name = azurerm_resource_group.test.name
  location            = azurerm_resource_group.test.location
  target_resource_id  = azurerm_virtual_machine_scale_set.test.id
  enabled             = true

  profile {
    name = "metricRules"

    capacity {
      default = 1
      minimum = 1
      maximum = 10
    }

    rule {
      metric_trigger {
        metric_name        = "Percentage CPU"
        metric_resource_id = azurerm_virtual_machine_scale_set.test.id
        time_grain         = "PT1M"
        statistic          = "Average"
        time_window        = "PT5M"
        time_aggregation   = "Average"
        operator           = "GreaterThan"
        threshold          = 75
        metric_namespace   = "microsoft.compute/virtualmachinescalesets"
      }

      scale_action {
        direction = "Increase"
        type      = "ChangeCount"
        value     = 1
        cooldown  = "PT1M"
      }
    }

    rule {
      metric_trigger {
        metric_name        = "Percentage CPU"
        metric_resource_id = azurerm_virtual_machine_scale_set.test.id
        time_grain         = "PT1M"
        statistic          = "Average"
        time_window        = "PT5M"
        time_aggregation   = "Average"
        operator           = "LessThan"
        threshold          = 25
        metric_namespace   = "microsoft.compute/virtualmachinescalesets"
      }

      scale_action {
        direction = "Decrease"
        type      = "ChangeCount"
        value     = 1
        cooldown  = "PT1M"
      }
    }
  }
}
`, template, data.RandomInteger)
}

func (MonitorAutoScaleSettingResource) email(data acceptance.TestData) string {
	template := MonitorAutoScaleSettingResource{}.template(data)
	return fmt.Sprintf(`
%s

resource "azurerm_monitor_autoscale_setting" "test" {
  name                = "acctestautoscale-%d"
  resource_group_name = azurerm_resource_group.test.name
  location            = azurerm_resource_group.test.location
  target_resource_id  = azurerm_virtual_machine_scale_set.test.id

  profile {
    name = "metricRules"

    capacity {
      default = 1
      minimum = 1
      maximum = 10
    }

    rule {
      metric_trigger {
        metric_name        = "Percentage CPU"
        metric_resource_id = azurerm_virtual_machine_scale_set.test.id
        time_grain         = "PT1M"
        statistic          = "Average"
        time_window        = "PT5M"
        time_aggregation   = "Average"
        operator           = "GreaterThan"
        threshold          = 75
      }

      scale_action {
        direction = "Increase"
        type      = "ChangeCount"
        value     = 1
        cooldown  = "PT1M"
      }
    }
  }

  notification {
    email {
      send_to_subscription_administrator    = false
      send_to_subscription_co_administrator = false
      custom_emails                         = ["acctest1-%d@example.com"]
    }
  }
}
`, template, data.RandomInteger, data.RandomInteger)
}

func (MonitorAutoScaleSettingResource) emailUpdated(data acceptance.TestData) string {
	template := MonitorAutoScaleSettingResource{}.template(data)
	return fmt.Sprintf(`
%s

resource "azurerm_monitor_autoscale_setting" "test" {
  name                = "acctestautoscale-%d"
  resource_group_name = azurerm_resource_group.test.name
  location            = azurerm_resource_group.test.location
  target_resource_id  = azurerm_virtual_machine_scale_set.test.id

  profile {
    name = "metricRules"

    capacity {
      default = 1
      minimum = 1
      maximum = 10
    }

    rule {
      metric_trigger {
        metric_name        = "Percentage CPU"
        metric_resource_id = azurerm_virtual_machine_scale_set.test.id
        time_grain         = "PT1M"
        statistic          = "Average"
        time_window        = "PT5M"
        time_aggregation   = "Average"
        operator           = "GreaterThan"
        threshold          = 75
      }

      scale_action {
        direction = "Increase"
        type      = "ChangeCount"
        value     = 1
        cooldown  = "PT1M"
      }
    }
  }

  notification {
    email {
      send_to_subscription_administrator    = false
      send_to_subscription_co_administrator = false
      custom_emails                         = ["acctest1-%d@example.com", "acctest2-%d@example.com"]
    }
  }
}
`, template, data.RandomInteger, data.RandomInteger, data.RandomInteger)
}

func (MonitorAutoScaleSettingResource) recurrence(data acceptance.TestData) string {
	template := MonitorAutoScaleSettingResource{}.template(data)
	return fmt.Sprintf(`
%s

resource "azurerm_monitor_autoscale_setting" "test" {
  name                = "acctestautoscale-%d"
  resource_group_name = azurerm_resource_group.test.name
  location            = azurerm_resource_group.test.location
  target_resource_id  = azurerm_virtual_machine_scale_set.test.id

  profile {
    name = "recurrence"

    capacity {
      default = 1
      minimum = 1
      maximum = 10
    }

    recurrence {
      timezone = "Pacific Standard Time"

      days = [
        "Monday",
        "Wednesday",
        "Friday",
      ]

      hours   = [18]
      minutes = [0]
    }
  }

  notification {
    email {
      send_to_subscription_administrator    = false
      send_to_subscription_co_administrator = false
    }
  }
}
`, template, data.RandomInteger)
}

func (MonitorAutoScaleSettingResource) recurrenceUpdated(data acceptance.TestData) string {
	template := MonitorAutoScaleSettingResource{}.template(data)
	return fmt.Sprintf(`
%s

resource "azurerm_monitor_autoscale_setting" "test" {
  name                = "acctestautoscale-%d"
  resource_group_name = azurerm_resource_group.test.name
  location            = azurerm_resource_group.test.location
  target_resource_id  = azurerm_virtual_machine_scale_set.test.id

  profile {
    name = "recurrence"

    capacity {
      default = 1
      minimum = 1
      maximum = 10
    }

    recurrence {
      timezone = "Pacific Standard Time"

      days = [
        "Monday",
        "Tuesday",
        "Wednesday",
      ]

      hours   = [20]
      minutes = [15]
    }
  }

  notification {
    email {
      send_to_subscription_administrator    = false
      send_to_subscription_co_administrator = false
    }
  }
}
`, template, data.RandomInteger)
}

func (MonitorAutoScaleSettingResource) fixedDate(data acceptance.TestData) string {
	template := MonitorAutoScaleSettingResource{}.template(data)
	return fmt.Sprintf(`
%s

resource "azurerm_monitor_autoscale_setting" "test" {
  name                = "acctestautoscale-%d"
  resource_group_name = azurerm_resource_group.test.name
  location            = azurerm_resource_group.test.location
  target_resource_id  = azurerm_virtual_machine_scale_set.test.id

  profile {
    name = "fixedDate"

    capacity {
      default = 1
      minimum = 1
      maximum = 10
    }

    fixed_date {
      timezone = "Pacific Standard Time"
      start    = "2020-06-18T00:00:00Z"
      end      = "2020-06-18T23:59:59Z"
    }
  }
}
`, template, data.RandomInteger)
}

<<<<<<< HEAD
func testAccAzureRMMonitorAutoScaleSetting_multipleRulesDimensions(data acceptance.TestData) string {
	template := testAccAzureRMMonitorAutoScaleSetting_template(data)
	return fmt.Sprintf(`
%s

resource "azurerm_monitor_autoscale_setting" "test" {
  name                = "acctestautoscale-%d"
  resource_group_name = azurerm_resource_group.test.name
  location            = azurerm_resource_group.test.location
  target_resource_id  = azurerm_virtual_machine_scale_set.test.id
  enabled             = true

  profile {
    name = "metricRules"

    capacity {
      default = 1
      minimum = 1
      maximum = 10
    }

    rule {
      metric_trigger {
        metric_name        = "Percentage CPU"
        metric_resource_id = azurerm_virtual_machine_scale_set.test.id
        time_grain         = "PT1M"
        statistic          = "Average"
        time_window        = "PT5M"
        time_aggregation   = "Average"
        operator           = "GreaterThan"
        threshold          = 75
        metric_namespace   = "microsoft.compute/virtualmachinescalesets"
        dimensions {
          name     = "AppName"
          operator = "Equals"
          values   = ["App1"]
        }
      }


      scale_action {
        direction = "Increase"
        type      = "ChangeCount"
        value     = 1
        cooldown  = "PT1M"
      }
    }

    rule {
      metric_trigger {
        metric_name        = "Percentage CPU"
        metric_resource_id = azurerm_virtual_machine_scale_set.test.id
        time_grain         = "PT1M"
        statistic          = "Average"
        time_window        = "PT5M"
        time_aggregation   = "Average"
        operator           = "LessThan"
        threshold          = 25
        metric_namespace   = "microsoft.compute/virtualmachinescalesets"
      }

      scale_action {
        direction = "Decrease"
        type      = "ChangeCount"
        value     = 1
        cooldown  = "PT1M"
      }
    }
  }
}
`, template, data.RandomInteger)
}

func testAccAzureRMMonitorAutoScaleSetting_multipleRulesDimensionsUpdate(data acceptance.TestData) string {
	template := testAccAzureRMMonitorAutoScaleSetting_template(data)
	return fmt.Sprintf(`
%s

resource "azurerm_monitor_autoscale_setting" "test" {
  name                = "acctestautoscale-%d"
  resource_group_name = azurerm_resource_group.test.name
  location            = azurerm_resource_group.test.location
  target_resource_id  = azurerm_virtual_machine_scale_set.test.id
  enabled             = true

  profile {
    name = "metricRules"

    capacity {
      default = 1
      minimum = 1
      maximum = 10
    }

    rule {
      metric_trigger {
        metric_name        = "Percentage CPU"
        metric_resource_id = azurerm_virtual_machine_scale_set.test.id
        time_grain         = "PT1M"
        statistic          = "Average"
        time_window        = "PT5M"
        time_aggregation   = "Average"
        operator           = "GreaterThan"
        threshold          = 75
        metric_namespace   = "microsoft.compute/virtualmachinescalesets"
        dimensions {
          name     = "AppName2"
          operator = "NotEquals"
          values   = ["App2"]
        }

        dimensions {
          name     = "Deployment"
          operator = "Equals"
          values   = ["default"]
        }
      }

      scale_action {
        direction = "Increase"
        type      = "ChangeCount"
        value     = 1
        cooldown  = "PT1M"
      }
    }

    rule {
      metric_trigger {
        metric_name        = "Percentage CPU"
        metric_resource_id = azurerm_virtual_machine_scale_set.test.id
        time_grain         = "PT1M"
        statistic          = "Average"
        time_window        = "PT5M"
        time_aggregation   = "Average"
        operator           = "LessThan"
        threshold          = 25
        metric_namespace   = "microsoft.compute/virtualmachinescalesets"
      }

      scale_action {
        direction = "Decrease"
        type      = "ChangeCount"
        value     = 1
        cooldown  = "PT1M"
      }
    }
  }
}
`, template, data.RandomInteger)
}

func testAccAzureRMMonitorAutoScaleSetting_template(data acceptance.TestData) string {
=======
func (MonitorAutoScaleSettingResource) template(data acceptance.TestData) string {
>>>>>>> e0774b7f
	return fmt.Sprintf(`
provider "azurerm" {
  features {}
}

resource "azurerm_resource_group" "test" {
  name     = "acctestRG-%d"
  location = "%s"
}

resource "azurerm_virtual_network" "test" {
  name                = "acctvn-%d"
  address_space       = ["10.0.0.0/16"]
  location            = azurerm_resource_group.test.location
  resource_group_name = azurerm_resource_group.test.name
}

resource "azurerm_subnet" "test" {
  name                 = "internal"
  resource_group_name  = azurerm_resource_group.test.name
  virtual_network_name = azurerm_virtual_network.test.name
  address_prefix       = "10.0.2.0/24"
}

resource "azurerm_virtual_machine_scale_set" "test" {
  name                = "acctvmss-%d"
  location            = azurerm_resource_group.test.location
  resource_group_name = azurerm_resource_group.test.name
  upgrade_policy_mode = "Manual"

  sku {
    name     = "Standard_F2"
    tier     = "Standard"
    capacity = 2
  }

  os_profile {
    computer_name_prefix = "testvm-%d"
    admin_username       = "myadmin"
    admin_password       = "Passwword1234"
  }

  network_profile {
    name    = "TestNetworkProfile-%d"
    primary = true

    ip_configuration {
      name      = "TestIPConfiguration"
      subnet_id = azurerm_subnet.test.id
      primary   = true
    }
  }

  storage_profile_os_disk {
    name              = ""
    caching           = "ReadWrite"
    create_option     = "FromImage"
    managed_disk_type = "StandardSSD_LRS"
  }

  storage_profile_image_reference {
    publisher = "Canonical"
    offer     = "UbuntuServer"
    sku       = "16.04-LTS"
    version   = "latest"
  }
}
`, data.RandomInteger, data.Locations.Primary, data.RandomInteger, data.RandomInteger, data.RandomInteger, data.RandomInteger)
}<|MERGE_RESOLUTION|>--- conflicted
+++ resolved
@@ -252,79 +252,46 @@
 	})
 }
 
-<<<<<<< HEAD
 func TestAccAzureRMMonitorAutoScaleSetting_multipleRulesDimensions(t *testing.T) {
 	data := acceptance.BuildTestData(t, "azurerm_monitor_autoscale_setting", "test")
-
-	resource.ParallelTest(t, resource.TestCase{
-		PreCheck:     func() { acceptance.PreCheck(t) },
-		Providers:    acceptance.SupportedProviders,
-		CheckDestroy: testCheckAzureRMMonitorAutoScaleSettingDestroy,
-		Steps: []resource.TestStep{
-			{
-				Config: testAccAzureRMMonitorAutoScaleSetting_multipleRules(data),
-				Check: resource.ComposeTestCheckFunc(
-					testCheckAzureRMMonitorAutoScaleSettingExists(data.ResourceName),
-				),
-			},
-			data.ImportStep(),
-			{
-				Config: testAccAzureRMMonitorAutoScaleSetting_multipleRulesDimensions(data),
-				Check: resource.ComposeTestCheckFunc(
-					testCheckAzureRMMonitorAutoScaleSettingExists(data.ResourceName),
-				),
-			},
-			data.ImportStep(),
-			{
-				Config: testAccAzureRMMonitorAutoScaleSetting_multipleRulesDimensionsUpdate(data),
-				Check: resource.ComposeTestCheckFunc(
-					testCheckAzureRMMonitorAutoScaleSettingExists(data.ResourceName),
-				),
-			},
-			data.ImportStep(),
-			{
-				Config: testAccAzureRMMonitorAutoScaleSetting_multipleRules(data),
-				Check: resource.ComposeTestCheckFunc(
-					testCheckAzureRMMonitorAutoScaleSettingExists(data.ResourceName),
-				),
-			},
-			data.ImportStep(),
-		},
+	r := MonitorAutoScaleSettingResource{}
+
+	data.ResourceTest(t, r, []resource.TestStep{
+		{
+			Config: r.multipleRules(data),
+			Check: resource.ComposeTestCheckFunc(
+				check.That(data.ResourceName).ExistsInAzure(r),
+			),
+		},
+		data.ImportStep(),
+		{
+			Config: r.multipleRulesDimensions(data),
+			Check: resource.ComposeTestCheckFunc(
+				check.That(data.ResourceName).ExistsInAzure(r),
+			),
+		},
+		data.ImportStep(),
+		{
+			Config: r.multipleRulesDimensionsUpdate(data),
+			Check: resource.ComposeTestCheckFunc(
+				check.That(data.ResourceName).ExistsInAzure(r),
+			),
+		},
+		data.ImportStep(),
+		{
+			Config: r.multipleRules(data),
+			Check: resource.ComposeTestCheckFunc(
+				check.That(data.ResourceName).ExistsInAzure(r),
+			),
+		},
+		data.ImportStep(),
 	})
 }
 
-func testCheckAzureRMMonitorAutoScaleSettingExists(resourceName string) resource.TestCheckFunc {
-	return func(s *terraform.State) error {
-		conn := acceptance.AzureProvider.Meta().(*clients.Client).Monitor.AutoscaleSettingsClient
-		ctx := acceptance.AzureProvider.Meta().(*clients.Client).StopContext
-
-		rs, ok := s.RootModule().Resources[resourceName]
-		if !ok {
-			return fmt.Errorf("Not found: %s", resourceName)
-		}
-
-		autoscaleSettingName := rs.Primary.Attributes["name"]
-		resourceGroup, hasResourceGroup := rs.Primary.Attributes["resource_group_name"]
-		if !hasResourceGroup {
-			return fmt.Errorf("Bad: no resource group found in state for Monitor AutoScale Setting: %s", autoscaleSettingName)
-		}
-
-		resp, err := conn.Get(ctx, resourceGroup, autoscaleSettingName)
-		if err != nil {
-			return fmt.Errorf("Bad: Get on Monitor AutoScale Setting: %+v", err)
-		}
-
-		if resp.StatusCode == http.StatusNotFound {
-			return fmt.Errorf("Bad: AutoScale Setting %q (Resource Group: %q) does not exist", autoscaleSettingName, resourceGroup)
-		}
-
-		return nil
-=======
 func (t MonitorAutoScaleSettingResource) Exists(ctx context.Context, clients *clients.Client, state *terraform.InstanceState) (*bool, error) {
 	id, err := azure.ParseAzureResourceID(state.ID)
 	if err != nil {
 		return nil, err
->>>>>>> e0774b7f
 	}
 	resourceGroup := id.ResourceGroup
 	name := id.Path["autoscalesettings"]
@@ -846,9 +813,8 @@
 `, template, data.RandomInteger)
 }
 
-<<<<<<< HEAD
-func testAccAzureRMMonitorAutoScaleSetting_multipleRulesDimensions(data acceptance.TestData) string {
-	template := testAccAzureRMMonitorAutoScaleSetting_template(data)
+func (MonitorAutoScaleSettingResource) multipleRulesDimensions(data acceptance.TestData) string {
+	template := MonitorAutoScaleSettingResource{}.template(data)
 	return fmt.Sprintf(`
 %s
 
@@ -920,8 +886,8 @@
 `, template, data.RandomInteger)
 }
 
-func testAccAzureRMMonitorAutoScaleSetting_multipleRulesDimensionsUpdate(data acceptance.TestData) string {
-	template := testAccAzureRMMonitorAutoScaleSetting_template(data)
+func (MonitorAutoScaleSettingResource) multipleRulesDimensionsUpdate(data acceptance.TestData) string {
+	template := MonitorAutoScaleSettingResource{}.template(data)
 	return fmt.Sprintf(`
 %s
 
@@ -998,10 +964,7 @@
 `, template, data.RandomInteger)
 }
 
-func testAccAzureRMMonitorAutoScaleSetting_template(data acceptance.TestData) string {
-=======
 func (MonitorAutoScaleSettingResource) template(data acceptance.TestData) string {
->>>>>>> e0774b7f
 	return fmt.Sprintf(`
 provider "azurerm" {
   features {}
@@ -1044,6 +1007,15 @@
     admin_password       = "Passwword1234"
   }
 
+  os_profile_linux_config {
+    disable_password_authentication = true
+
+    ssh_keys {
+      path     = "/home/myadmin/.ssh/authorized_keys"
+      key_data = "ssh-rsa AAAAB3NzaC1yc2EAAAADAQABAAACAQDCsTcryUl51Q2VSEHqDRNmceUFo55ZtcIwxl2QITbN1RREti5ml/VTytC0yeBOvnZA4x4CFpdw/lCDPk0yrH9Ei5vVkXmOrExdTlT3qI7YaAzj1tUVlBd4S6LX1F7y6VLActvdHuDDuXZXzCDd/97420jrDfWZqJMlUK/EmCE5ParCeHIRIvmBxcEnGfFIsw8xQZl0HphxWOtJil8qsUWSdMyCiJYYQpMoMliO99X40AUc4/AlsyPyT5ddbKk08YrZ+rKDVHF7o29rh4vi5MmHkVgVQHKiKybWlHq+b71gIAUQk9wrJxD+dqt4igrmDSpIjfjwnd+l5UIn5fJSO5DYV4YT/4hwK7OKmuo7OFHD0WyY5YnkYEMtFgzemnRBdE8ulcT60DQpVgRMXFWHvhyCWy0L6sgj1QWDZlLpvsIvNfHsyhKFMG1frLnMt/nP0+YCcfg+v1JYeCKjeoJxB8DWcRBsjzItY0CGmzP8UYZiYKl/2u+2TgFS5r7NWH11bxoUzjKdaa1NLw+ieA8GlBFfCbfWe6YVB9ggUte4VtYFMZGxOjS2bAiYtfgTKFJv+XqORAwExG6+G2eDxIDyo80/OA9IG7Xv/jwQr7D6KDjDuULFcN/iTxuttoKrHeYz1hf5ZQlBdllwJHYx6fK2g8kha6r2JIQKocvsAXiiONqSfw== hello@world.com"
+    }
+  }
+
   network_profile {
     name    = "TestNetworkProfile-%d"
     primary = true
