package mariadb

import (
	"github.com/Azure/azure-sdk-for-go/services/mariadb/mgmt/2018-06-01/mariadb"
	"github.com/terraform-providers/terraform-provider-azurerm/azurerm/internal/common"
)

type Client struct {
<<<<<<< HEAD
	DatabasesClient           mariadb.DatabasesClient
	FirewallRulesClient       mariadb.FirewallRulesClient
	ServersClient             mariadb.ServersClient
	VirtualNetworkRulesClient mariadb.VirtualNetworkRulesClient
=======
	ConfigurationsClient *mariadb.ConfigurationsClient
	DatabasesClient      *mariadb.DatabasesClient
	FirewallRulesClient  *mariadb.FirewallRulesClient
	ServersClient        *mariadb.ServersClient
>>>>>>> ccd764d4
}

func BuildClient(o *common.ClientOptions) *Client {

	configurationsClient := mariadb.NewConfigurationsClientWithBaseURI(o.ResourceManagerEndpoint, o.SubscriptionId)
	o.ConfigureClient(&configurationsClient.Client, o.ResourceManagerAuthorizer)

	DatabasesClient := mariadb.NewDatabasesClientWithBaseURI(o.ResourceManagerEndpoint, o.SubscriptionId)
	o.ConfigureClient(&DatabasesClient.Client, o.ResourceManagerAuthorizer)

	FirewallRulesClient := mariadb.NewFirewallRulesClientWithBaseURI(o.ResourceManagerEndpoint, o.SubscriptionId)
	o.ConfigureClient(&FirewallRulesClient.Client, o.ResourceManagerAuthorizer)

<<<<<<< HEAD
	c.VirtualNetworkRulesClient = mariadb.NewVirtualNetworkRulesClientWithBaseURI(o.ResourceManagerEndpoint, o.SubscriptionId)
	o.ConfigureClient(&c.VirtualNetworkRulesClient.Client, o.ResourceManagerAuthorizer)

	return &c
=======
	ServersClient := mariadb.NewServersClientWithBaseURI(o.ResourceManagerEndpoint, o.SubscriptionId)
	o.ConfigureClient(&ServersClient.Client, o.ResourceManagerAuthorizer)

	return &Client{
		ConfigurationsClient: &configurationsClient,
		DatabasesClient:      &DatabasesClient,
		FirewallRulesClient:  &FirewallRulesClient,
		ServersClient:        &ServersClient,
	}
>>>>>>> ccd764d4
}<|MERGE_RESOLUTION|>--- conflicted
+++ resolved
@@ -6,17 +6,11 @@
 )
 
 type Client struct {
-<<<<<<< HEAD
-	DatabasesClient           mariadb.DatabasesClient
-	FirewallRulesClient       mariadb.FirewallRulesClient
-	ServersClient             mariadb.ServersClient
-	VirtualNetworkRulesClient mariadb.VirtualNetworkRulesClient
-=======
-	ConfigurationsClient *mariadb.ConfigurationsClient
-	DatabasesClient      *mariadb.DatabasesClient
-	FirewallRulesClient  *mariadb.FirewallRulesClient
-	ServersClient        *mariadb.ServersClient
->>>>>>> ccd764d4
+	ConfigurationsClient      *mariadb.ConfigurationsClient
+	DatabasesClient           *mariadb.DatabasesClient
+	FirewallRulesClient       *mariadb.FirewallRulesClient
+	ServersClient             *mariadb.ServersClient
+	VirtualNetworkRulesClient *mariadb.VirtualNetworkRulesClient
 }
 
 func BuildClient(o *common.ClientOptions) *Client {
@@ -30,20 +24,17 @@
 	FirewallRulesClient := mariadb.NewFirewallRulesClientWithBaseURI(o.ResourceManagerEndpoint, o.SubscriptionId)
 	o.ConfigureClient(&FirewallRulesClient.Client, o.ResourceManagerAuthorizer)
 
-<<<<<<< HEAD
-	c.VirtualNetworkRulesClient = mariadb.NewVirtualNetworkRulesClientWithBaseURI(o.ResourceManagerEndpoint, o.SubscriptionId)
-	o.ConfigureClient(&c.VirtualNetworkRulesClient.Client, o.ResourceManagerAuthorizer)
-
-	return &c
-=======
 	ServersClient := mariadb.NewServersClientWithBaseURI(o.ResourceManagerEndpoint, o.SubscriptionId)
 	o.ConfigureClient(&ServersClient.Client, o.ResourceManagerAuthorizer)
 
+	VirtualNetworkRulesClient := mariadb.NewVirtualNetworkRulesClientWithBaseURI(o.ResourceManagerEndpoint, o.SubscriptionId)
+	o.ConfigureClient(&VirtualNetworkRulesClient.Client, o.ResourceManagerAuthorizer)
+
 	return &Client{
-		ConfigurationsClient: &configurationsClient,
-		DatabasesClient:      &DatabasesClient,
-		FirewallRulesClient:  &FirewallRulesClient,
-		ServersClient:        &ServersClient,
+		ConfigurationsClient:      &configurationsClient,
+		DatabasesClient:           &DatabasesClient,
+		FirewallRulesClient:       &FirewallRulesClient,
+		ServersClient:             &ServersClient,
+		VirtualNetworkRulesClient: &VirtualNetworkRulesClient,
 	}
->>>>>>> ccd764d4
 }