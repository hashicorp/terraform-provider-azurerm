package sentinel_test

import (
	"context"
	"fmt"
	"testing"

	"github.com/Azure/azure-sdk-for-go/services/preview/securityinsight/mgmt/2019-01-01-preview/securityinsight"
	"github.com/hashicorp/terraform-plugin-sdk/helper/resource"
	"github.com/hashicorp/terraform-plugin-sdk/terraform"
	"github.com/terraform-providers/terraform-provider-azurerm/azurerm/internal/acceptance"
	"github.com/terraform-providers/terraform-provider-azurerm/azurerm/internal/acceptance/check"
	"github.com/terraform-providers/terraform-provider-azurerm/azurerm/internal/clients"
	"github.com/terraform-providers/terraform-provider-azurerm/azurerm/internal/services/sentinel/parse"
	"github.com/terraform-providers/terraform-provider-azurerm/azurerm/utils"
)

type SentinelAlertRuleScheduledResource struct {
}

func TestAccSentinelAlertRuleScheduled_basic(t *testing.T) {
	data := acceptance.BuildTestData(t, "azurerm_sentinel_alert_rule_scheduled", "test")
	r := SentinelAlertRuleScheduledResource{}

	data.ResourceTest(t, r, []resource.TestStep{
		{
			Config: r.basic(data),
			Check: resource.ComposeTestCheckFunc(
				check.That(data.ResourceName).ExistsInAzure(r),
			),
		},
		data.ImportStep(),
	})
}

func TestAccSentinelAlertRuleScheduled_complete(t *testing.T) {
	data := acceptance.BuildTestData(t, "azurerm_sentinel_alert_rule_scheduled", "test")
	r := SentinelAlertRuleScheduledResource{}

	data.ResourceTest(t, r, []resource.TestStep{
		{
			Config: r.complete(data),
			Check: resource.ComposeTestCheckFunc(
				check.That(data.ResourceName).ExistsInAzure(r),
			),
		},
		data.ImportStep(),
	})
}

func TestAccSentinelAlertRuleScheduled_update(t *testing.T) {
	data := acceptance.BuildTestData(t, "azurerm_sentinel_alert_rule_scheduled", "test")
	r := SentinelAlertRuleScheduledResource{}

	data.ResourceTest(t, r, []resource.TestStep{
		{
			Config: r.basic(data),
			Check: resource.ComposeTestCheckFunc(
				check.That(data.ResourceName).ExistsInAzure(r),
			),
		},
		data.ImportStep(),
		{
			Config: r.complete(data),
			Check: resource.ComposeTestCheckFunc(
				check.That(data.ResourceName).ExistsInAzure(r),
			),
		},
		data.ImportStep(),
		{
			Config: r.basic(data),
			Check: resource.ComposeTestCheckFunc(
				check.That(data.ResourceName).ExistsInAzure(r),
			),
		},
		data.ImportStep(),
	})
}

func TestAccSentinelAlertRuleScheduled_requiresImport(t *testing.T) {
	data := acceptance.BuildTestData(t, "azurerm_sentinel_alert_rule_scheduled", "test")
	r := SentinelAlertRuleScheduledResource{}

	data.ResourceTest(t, r, []resource.TestStep{
		{
			Config: r.basic(data),
			Check: resource.ComposeTestCheckFunc(
				check.That(data.ResourceName).ExistsInAzure(r),
			),
		},
		data.RequiresImportErrorStep(r.requiresImport),
	})
}

<<<<<<< HEAD
func TestAccAzureRMSentinelAlertRuleScheduled_withAlertRuleTemplateName(t *testing.T) {
	data := acceptance.BuildTestData(t, "azurerm_sentinel_alert_rule_scheduled", "test")

	resource.ParallelTest(t, resource.TestCase{
		PreCheck:     func() { acceptance.PreCheck(t) },
		Providers:    acceptance.SupportedProviders,
		CheckDestroy: testCheckAzureRMSentinelAlertRuleScheduledDestroy,
		Steps: []resource.TestStep{
			{
				Config: testAccAzureRMSentinelAlertRuleScheduled_withAlertRuleTemplateName(data),
				Check: resource.ComposeTestCheckFunc(
					testCheckAzureRMSentinelAlertRuleScheduledExists(data.ResourceName),
				),
			},
			data.ImportStep(),
		},
	})
}

func testCheckAzureRMSentinelAlertRuleScheduledExists(resourceName string) resource.TestCheckFunc {
	return func(s *terraform.State) error {
		client := acceptance.AzureProvider.Meta().(*clients.Client).Sentinel.AlertRulesClient
		ctx := acceptance.AzureProvider.Meta().(*clients.Client).StopContext

		rs, ok := s.RootModule().Resources[resourceName]
		if !ok {
			return fmt.Errorf("Sentinel Alert Rule Scheduled not found: %s", resourceName)
		}

		id, err := parse.SentinelAlertRuleID(rs.Primary.ID)
		if err != nil {
			return err
		}

		if resp, err := client.Get(ctx, id.ResourceGroup, "Microsoft.OperationalInsights", id.Workspace, id.Name); err != nil {
			if utils.ResponseWasNotFound(resp.Response) {
				return fmt.Errorf("Sentinel Alert Rule Scheduled %q (Resource Group %q) does not exist", id.Name, id.ResourceGroup)
			}
			return fmt.Errorf("Getting on Sentinel.AlertRules: %+v", err)
		}

		return nil
=======
func (t SentinelAlertRuleScheduledResource) Exists(ctx context.Context, clients *clients.Client, state *terraform.InstanceState) (*bool, error) {
	id, err := parse.SentinelAlertRuleID(state.ID)
	if err != nil {
		return nil, err
>>>>>>> 9891508e
	}

	resp, err := clients.Sentinel.AlertRulesClient.Get(ctx, id.ResourceGroup, "Microsoft.OperationalInsights", id.Workspace, id.Name)
	if err != nil {
		return nil, fmt.Errorf("reading Sentinel Alert Rule Scheduled %q (Resource Group %q): %v", id.Name, id.ResourceGroup, err)
	}

	rule, ok := resp.Value.(securityinsight.ScheduledAlertRule)
	if !ok {
		return nil, fmt.Errorf("reading Sentinel Alert Rule Scheduled %q (Resource Group %q) is not of ScheduledAlertRule kind", id.Name, id.ResourceGroup)
	}

	return utils.Bool(rule.ID != nil), nil
}

func (r SentinelAlertRuleScheduledResource) basic(data acceptance.TestData) string {
	return fmt.Sprintf(`
%s

resource "azurerm_sentinel_alert_rule_scheduled" "test" {
  name                       = "acctest-SentinelAlertRule-Sche-%d"
  log_analytics_workspace_id = azurerm_log_analytics_workspace.test.id
  display_name               = "Some Rule"
  severity                   = "High"
  query                      = <<QUERY
AzureActivity |
  where OperationName == "Create or Update Virtual Machine" or OperationName =="Create Deployment" |
  where ActivityStatus == "Succeeded" |
  make-series dcount(ResourceId) default=0 on EventSubmissionTimestamp in range(ago(7d), now(), 1d) by Caller
QUERY
}
`, r.template(data), data.RandomInteger)
}

func (r SentinelAlertRuleScheduledResource) complete(data acceptance.TestData) string {
	return fmt.Sprintf(`
%s

resource "azurerm_sentinel_alert_rule_scheduled" "test" {
  name                       = "acctest-SentinelAlertRule-Sche-%d"
  log_analytics_workspace_id = azurerm_log_analytics_workspace.test.id
  display_name               = "Updated Rule"
  description                = "Some Description"
  tactics                    = ["Collection", "CommandAndControl"]
  severity                   = "Low"
  enabled                    = false
  query                      = <<QUERY
AzureActivity |
  where OperationName == "Create or Update Virtual Machine" or OperationName =="Create Deployment" |
  where ActivityStatus == "Succeeded" |
  make-series dcount(ResourceId) default=0 on EventSubmissionTimestamp in range(ago(3d), now(), 1d) by Caller
QUERY
  query_frequency            = "PT20M"
  query_period               = "PT40M"
  trigger_operator           = "Equal"
  trigger_threshold          = 5
  suppression_enabled        = true
  suppression_duration       = "PT40M"
}
`, r.template(data), data.RandomInteger)
}

func (r SentinelAlertRuleScheduledResource) requiresImport(data acceptance.TestData) string {
	return fmt.Sprintf(`
%s

resource "azurerm_sentinel_alert_rule_scheduled" "import" {
  name                       = azurerm_sentinel_alert_rule_scheduled.test.name
  log_analytics_workspace_id = azurerm_sentinel_alert_rule_scheduled.test.log_analytics_workspace_id
  display_name               = azurerm_sentinel_alert_rule_scheduled.test.display_name
  severity                   = azurerm_sentinel_alert_rule_scheduled.test.severity
  query                      = azurerm_sentinel_alert_rule_scheduled.test.query
}
`, r.basic(data))
}

<<<<<<< HEAD
func testAccAzureRMSentinelAlertRuleScheduled_withAlertRuleTemplateName(data acceptance.TestData) string {
	template := testAccAzureRMSentinelAlertRuleScheduled_template(data)
	return fmt.Sprintf(`
%s

resource "azurerm_sentinel_alert_rule_scheduled" "test" {
  name                       = "acctest-SentinelAlertRule-Sche-%d"
  log_analytics_workspace_id = azurerm_log_analytics_workspace.test.id
  display_name               = "Some Rule"
  severity                   = "Low"
  alert_rule_template_name   = "65360bb0-8986-4ade-a89d-af3cf44d28aa"
  query                      = <<QUERY
AzureActivity |
  where OperationName == "Create or Update Virtual Machine" or OperationName =="Create Deployment" |
  where ActivityStatus == "Succeeded" |
  make-series dcount(ResourceId) default=0 on EventSubmissionTimestamp in range(ago(7d), now(), 1d) by Caller
QUERY
}
`, template, data.RandomInteger)
}

func testAccAzureRMSentinelAlertRuleScheduled_template(data acceptance.TestData) string {
=======
func (SentinelAlertRuleScheduledResource) template(data acceptance.TestData) string {
>>>>>>> 9891508e
	return fmt.Sprintf(`
provider "azurerm" {
  features {}
}

resource "azurerm_resource_group" "test" {
  name     = "acctestRG-sentinel-%d"
  location = "%s"
}

resource "azurerm_log_analytics_workspace" "test" {
  name                = "acctestLAW-%d"
  location            = azurerm_resource_group.test.location
  resource_group_name = azurerm_resource_group.test.name
  sku                 = "PerGB2018"
}
`, data.RandomInteger, data.Locations.Primary, data.RandomInteger)
}<|MERGE_RESOLUTION|>--- conflicted
+++ resolved
@@ -92,55 +92,25 @@
 	})
 }
 
-<<<<<<< HEAD
-func TestAccAzureRMSentinelAlertRuleScheduled_withAlertRuleTemplateName(t *testing.T) {
-	data := acceptance.BuildTestData(t, "azurerm_sentinel_alert_rule_scheduled", "test")
-
-	resource.ParallelTest(t, resource.TestCase{
-		PreCheck:     func() { acceptance.PreCheck(t) },
-		Providers:    acceptance.SupportedProviders,
-		CheckDestroy: testCheckAzureRMSentinelAlertRuleScheduledDestroy,
-		Steps: []resource.TestStep{
-			{
-				Config: testAccAzureRMSentinelAlertRuleScheduled_withAlertRuleTemplateName(data),
-				Check: resource.ComposeTestCheckFunc(
-					testCheckAzureRMSentinelAlertRuleScheduledExists(data.ResourceName),
-				),
-			},
-			data.ImportStep(),
-		},
-	})
-}
-
-func testCheckAzureRMSentinelAlertRuleScheduledExists(resourceName string) resource.TestCheckFunc {
-	return func(s *terraform.State) error {
-		client := acceptance.AzureProvider.Meta().(*clients.Client).Sentinel.AlertRulesClient
-		ctx := acceptance.AzureProvider.Meta().(*clients.Client).StopContext
-
-		rs, ok := s.RootModule().Resources[resourceName]
-		if !ok {
-			return fmt.Errorf("Sentinel Alert Rule Scheduled not found: %s", resourceName)
-		}
-
-		id, err := parse.SentinelAlertRuleID(rs.Primary.ID)
-		if err != nil {
-			return err
-		}
-
-		if resp, err := client.Get(ctx, id.ResourceGroup, "Microsoft.OperationalInsights", id.Workspace, id.Name); err != nil {
-			if utils.ResponseWasNotFound(resp.Response) {
-				return fmt.Errorf("Sentinel Alert Rule Scheduled %q (Resource Group %q) does not exist", id.Name, id.ResourceGroup)
-			}
-			return fmt.Errorf("Getting on Sentinel.AlertRules: %+v", err)
-		}
-
-		return nil
-=======
+func TestAccSentinelAlertRuleScheduled_withAlertRuleTemplateGuid(t *testing.T) {
+	data := acceptance.BuildTestData(t, "azurerm_sentinel_alert_rule_scheduled", "test")
+	r := SentinelAlertRuleScheduledResource{}
+
+	data.ResourceTest(t, r, []resource.TestStep{
+		{
+			Config: r.alertRuleTemplateGuid(data),
+			Check: resource.ComposeTestCheckFunc(
+				check.That(data.ResourceName).ExistsInAzure(r),
+			),
+		},
+		data.RequiresImportErrorStep(r.requiresImport),
+	})
+}
+
 func (t SentinelAlertRuleScheduledResource) Exists(ctx context.Context, clients *clients.Client, state *terraform.InstanceState) (*bool, error) {
 	id, err := parse.SentinelAlertRuleID(state.ID)
 	if err != nil {
 		return nil, err
->>>>>>> 9891508e
 	}
 
 	resp, err := clients.Sentinel.AlertRulesClient.Get(ctx, id.ResourceGroup, "Microsoft.OperationalInsights", id.Workspace, id.Name)
@@ -217,9 +187,7 @@
 `, r.basic(data))
 }
 
-<<<<<<< HEAD
-func testAccAzureRMSentinelAlertRuleScheduled_withAlertRuleTemplateName(data acceptance.TestData) string {
-	template := testAccAzureRMSentinelAlertRuleScheduled_template(data)
+func (r SentinelAlertRuleScheduledResource) alertRuleTemplateGuid(data acceptance.TestData) string {
 	return fmt.Sprintf(`
 %s
 
@@ -228,7 +196,7 @@
   log_analytics_workspace_id = azurerm_log_analytics_workspace.test.id
   display_name               = "Some Rule"
   severity                   = "Low"
-  alert_rule_template_name   = "65360bb0-8986-4ade-a89d-af3cf44d28aa"
+  alert_rule_template_guid   = "65360bb0-8986-4ade-a89d-af3cf44d28aa"
   query                      = <<QUERY
 AzureActivity |
   where OperationName == "Create or Update Virtual Machine" or OperationName =="Create Deployment" |
@@ -236,13 +204,10 @@
   make-series dcount(ResourceId) default=0 on EventSubmissionTimestamp in range(ago(7d), now(), 1d) by Caller
 QUERY
 }
-`, template, data.RandomInteger)
-}
-
-func testAccAzureRMSentinelAlertRuleScheduled_template(data acceptance.TestData) string {
-=======
+`, r.template(data), data.RandomInteger)
+}
+
 func (SentinelAlertRuleScheduledResource) template(data acceptance.TestData) string {
->>>>>>> 9891508e
 	return fmt.Sprintf(`
 provider "azurerm" {
   features {}
