--- conflicted
+++ resolved
@@ -206,24 +206,15 @@
 	})
 }
 
-<<<<<<< HEAD
-func TestAccAzureRMTrafficManagerProfile_fastMaxReturnSettingError(t *testing.T) {
-=======
 func TestAccAzureRMTrafficManagerProfile_updateTTL(t *testing.T) {
->>>>>>> 631adc7b
-	data := acceptance.BuildTestData(t, "azurerm_traffic_manager_profile", "test")
-
-	resource.ParallelTest(t, resource.TestCase{
-		PreCheck:     func() { acceptance.PreCheck(t) },
-		Providers:    acceptance.SupportedProviders,
-		CheckDestroy: testCheckAzureRMTrafficManagerProfileDestroy,
-		Steps: []resource.TestStep{
-			{
-<<<<<<< HEAD
-				Config:      testAccAzureRMTrafficManagerProfile_maxReturnError(data),
-				ExpectError: regexp.MustCompile("`max_return` must be specified when `traffic_routing_method` is set to `MultiValue`"),
-			},
-=======
+	data := acceptance.BuildTestData(t, "azurerm_traffic_manager_profile", "test")
+
+	resource.ParallelTest(t, resource.TestCase{
+		PreCheck:     func() { acceptance.PreCheck(t) },
+		Providers:    acceptance.SupportedProviders,
+		CheckDestroy: testCheckAzureRMTrafficManagerProfileDestroy,
+		Steps: []resource.TestStep{
+			{
 				Config: testAccAzureRMTrafficManagerProfile_withTTL(data, "Geographic", 0),
 				Check: resource.ComposeTestCheckFunc(
 					testCheckAzureRMTrafficManagerProfileExists(data.ResourceName),
@@ -237,7 +228,6 @@
 				),
 			},
 			data.ImportStep(),
->>>>>>> 631adc7b
 		},
 	})
 }
@@ -597,37 +587,14 @@
 `, template, data.RandomInteger, data.RandomInteger)
 }
 
-<<<<<<< HEAD
-func testAccAzureRMTrafficManagerProfile_maxReturnError(data acceptance.TestData) string {
-=======
 func testAccAzureRMTrafficManagerProfile_withTTL(data acceptance.TestData, method string, ttl int) string {
->>>>>>> 631adc7b
-	template := testAccAzureRMTrafficManagerProfile_template(data)
-	return fmt.Sprintf(`
-%s
-
-resource "azurerm_traffic_manager_profile" "test" {
-  name                   = "acctest-TMP-%d"
-  resource_group_name    = azurerm_resource_group.test.name
-<<<<<<< HEAD
-  traffic_routing_method = "MultiValue"
-
-  dns_config {
-    relative_name = "acctest-tmp-%d"
-    ttl           = 30
-  }
-
-  monitor_config {
-    protocol                     = "https"
-    port                         = 443
-    path                         = "/"
-    interval_in_seconds          = 10
-    timeout_in_seconds           = 8
-    tolerated_number_of_failures = 3
-  }
-}
-`, template, data.RandomInteger, data.RandomInteger)
-=======
+	template := testAccAzureRMTrafficManagerProfile_template(data)
+	return fmt.Sprintf(`
+%s
+
+resource "azurerm_traffic_manager_profile" "test" {
+  name                   = "acctest-TMP-%d"
+  resource_group_name    = azurerm_resource_group.test.name
   traffic_routing_method = "%s"
 
   dns_config {
@@ -642,5 +609,4 @@
   }
 }
 `, template, data.RandomInteger, method, data.RandomInteger, ttl)
->>>>>>> 631adc7b
 }