--- conflicted
+++ resolved
@@ -10,6 +10,7 @@
 	// NOTE: if there's only one nested field these want to be Required (since there's no point
 	//       specifying the block otherwise) - however for 2+ they should be optional
 	features := map[string]*pluginsdk.Schema{
+		// lintignore:XS003
 		"api_management": {
 			Type:     pluginsdk.TypeList,
 			Optional: true,
@@ -24,7 +25,6 @@
 			},
 		},
 
-		// lintignore:XS003
 		"cognitive_account": {
 			Type:     pluginsdk.TypeList,
 			Optional: true,
@@ -174,21 +174,22 @@
 
 	val := input[0].(map[string]interface{})
 
-<<<<<<< HEAD
 	if raw, ok := val["api_management"]; ok {
 		items := raw.([]interface{})
 		if len(items) > 0 && items[0] != nil {
 			apimRaw := items[0].(map[string]interface{})
 			if v, ok := apimRaw["purge_soft_delete_on_destroy"]; ok {
 				features.ApiManagement.PurgeSoftDeleteOnDestroy = v.(bool)
-=======
+			}
+		}
+	}
+
 	if raw, ok := val["cognitive_account"]; ok {
 		items := raw.([]interface{})
 		if len(items) > 0 && items[0] != nil {
 			cognitiveRaw := items[0].(map[string]interface{})
 			if v, ok := cognitiveRaw["purge_soft_delete_on_destroy"]; ok {
 				features.CognitiveAccount.PurgeSoftDeleteOnDestroy = v.(bool)
->>>>>>> 2648905d
 			}
 		}
 	}
