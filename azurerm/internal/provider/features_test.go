--- conflicted
+++ resolved
@@ -18,13 +18,11 @@
 			Name:  "Empty Block",
 			Input: []interface{}{},
 			Expected: features.UserFeatures{
-<<<<<<< HEAD
 				ApiManagement: features.ApiManagementFeatures{
 					PurgeSoftDeleteOnDestroy: false,
-=======
+				},
 				CognitiveAccount: features.CognitiveAccountFeatures{
 					PurgeSoftDeleteOnDestroy: true,
->>>>>>> 2648905d
 				},
 				KeyVault: features.KeyVaultFeatures{
 					PurgeSoftDeleteOnDestroy:    true,
@@ -54,11 +52,10 @@
 			Name: "Complete Enabled",
 			Input: []interface{}{
 				map[string]interface{}{
-<<<<<<< HEAD
-					"api_management": []interface{}{
-=======
+					ApiManagement: features.ApiManagementFeatures{
+						PurgeSoftDeleteOnDestroy: false,
+					},
 					"cognitive_account": []interface{}{
->>>>>>> 2648905d
 						map[string]interface{}{
 							"purge_soft_delete_on_destroy": true,
 						},
@@ -100,11 +97,10 @@
 				},
 			},
 			Expected: features.UserFeatures{
-<<<<<<< HEAD
 				ApiManagement: features.ApiManagementFeatures{
-=======
+					PurgeSoftDeleteOnDestroy: true,
+				},
 				CognitiveAccount: features.CognitiveAccountFeatures{
->>>>>>> 2648905d
 					PurgeSoftDeleteOnDestroy: true,
 				},
 				KeyVault: features.KeyVaultFeatures{
@@ -135,11 +131,12 @@
 			Name: "Complete Disabled",
 			Input: []interface{}{
 				map[string]interface{}{
-<<<<<<< HEAD
 					"api_management": []interface{}{
-=======
+						map[string]interface{}{
+							"purge_soft_delete_on_destroy": false,
+						},
+					},
 					"cognitive_account": []interface{}{
->>>>>>> 2648905d
 						map[string]interface{}{
 							"purge_soft_delete_on_destroy": false,
 						},
@@ -181,11 +178,12 @@
 				},
 			},
 			Expected: features.UserFeatures{
-<<<<<<< HEAD
-				ApiManagement: features.ApiManagementFeatures{
-=======
+				"api_management": []interface{}{
+					map[string]interface{}{
+						"purge_soft_delete_on_destroy": false,
+					},
+				},
 				CognitiveAccount: features.CognitiveAccountFeatures{
->>>>>>> 2648905d
 					PurgeSoftDeleteOnDestroy: false,
 				},
 				KeyVault: features.KeyVaultFeatures{
@@ -223,11 +221,7 @@
 	}
 }
 
-<<<<<<< HEAD
 func TestExpandFeaturesApiManagement(t *testing.T) {
-=======
-func TestExpandFeaturesCognitiveServices(t *testing.T) {
->>>>>>> 2648905d
 	testData := []struct {
 		Name     string
 		Input    []interface{}
@@ -238,7 +232,6 @@
 			Name: "Empty Block",
 			Input: []interface{}{
 				map[string]interface{}{
-<<<<<<< HEAD
 					"api_management": []interface{}{},
 				},
 			},
@@ -253,62 +246,31 @@
 			Input: []interface{}{
 				map[string]interface{}{
 					"api_management": []interface{}{
-=======
-					"cognitive_account": []interface{}{},
-				},
-			},
-			Expected: features.UserFeatures{
-				CognitiveAccount: features.CognitiveAccountFeatures{
+						map[string]interface{}{
+							"purge_soft_delete_on_destroy": true,
+						},
+					},
+				},
+			},
+			Expected: features.UserFeatures{
+				ApiManagement: features.ApiManagementFeatures{
 					PurgeSoftDeleteOnDestroy: true,
 				},
 			},
 		},
 		{
-			Name: "Purge on Destroy Enabled",
-			Input: []interface{}{
-				map[string]interface{}{
-					"cognitive_account": []interface{}{
->>>>>>> 2648905d
-						map[string]interface{}{
-							"purge_soft_delete_on_destroy": true,
-						},
-					},
-				},
-			},
-			Expected: features.UserFeatures{
-<<<<<<< HEAD
+			Name: "Purge Soft Delete On Destroy Api Management Disabled",
+			Input: []interface{}{
+				map[string]interface{}{
+					"api_management": []interface{}{
+						map[string]interface{}{
+							"purge_soft_delete_on_destroy": false,
+						},
+					},
+				},
+			},
+			Expected: features.UserFeatures{
 				ApiManagement: features.ApiManagementFeatures{
-=======
-				CognitiveAccount: features.CognitiveAccountFeatures{
->>>>>>> 2648905d
-					PurgeSoftDeleteOnDestroy: true,
-				},
-			},
-		},
-		{
-<<<<<<< HEAD
-			Name: "Purge Soft Delete On Destroy Api Management Disabled",
-			Input: []interface{}{
-				map[string]interface{}{
-					"api_management": []interface{}{
-=======
-			Name: "Purge on Destroy Disabled",
-			Input: []interface{}{
-				map[string]interface{}{
-					"cognitive_account": []interface{}{
->>>>>>> 2648905d
-						map[string]interface{}{
-							"purge_soft_delete_on_destroy": false,
-						},
-					},
-				},
-			},
-			Expected: features.UserFeatures{
-<<<<<<< HEAD
-				ApiManagement: features.ApiManagementFeatures{
-=======
-				CognitiveAccount: features.CognitiveAccountFeatures{
->>>>>>> 2648905d
 					PurgeSoftDeleteOnDestroy: false,
 				},
 			},
@@ -318,13 +280,73 @@
 	for _, testCase := range testData {
 		t.Logf("[DEBUG] Test Case: %q", testCase.Name)
 		result := expandFeatures(testCase.Input)
-<<<<<<< HEAD
 		if !reflect.DeepEqual(result.ApiManagement, testCase.Expected.ApiManagement) {
 			t.Fatalf("Expected %+v but got %+v", result.ApiManagement, testCase.Expected.ApiManagement)
-=======
+		}
+	}
+}
+
+func TestExpandFeaturesCognitiveServices(t *testing.T) {
+	testData := []struct {
+		Name     string
+		Input    []interface{}
+		EnvVars  map[string]interface{}
+		Expected features.UserFeatures
+	}{
+		{
+			Name: "Empty Block",
+			Input: []interface{}{
+				map[string]interface{}{
+					"cognitive_account": []interface{}{},
+				},
+			},
+			Expected: features.UserFeatures{
+				CognitiveAccount: features.CognitiveAccountFeatures{
+					PurgeSoftDeleteOnDestroy: true,
+				},
+			},
+		},
+		{
+			Name: "Purge on Destroy Enabled",
+			Input: []interface{}{
+				map[string]interface{}{
+					"cognitive_account": []interface{}{
+						map[string]interface{}{
+							"purge_soft_delete_on_destroy": true,
+						},
+					},
+				},
+			},
+			Expected: features.UserFeatures{
+				CognitiveAccount: features.CognitiveAccountFeatures{
+					PurgeSoftDeleteOnDestroy: true,
+				},
+			},
+		},
+		{
+			Name: "Purge on Destroy Disabled",
+			Input: []interface{}{
+				map[string]interface{}{
+					"cognitive_account": []interface{}{
+						map[string]interface{}{
+							"purge_soft_delete_on_destroy": false,
+						},
+					},
+				},
+			},
+			Expected: features.UserFeatures{
+				CognitiveAccount: features.CognitiveAccountFeatures{
+					PurgeSoftDeleteOnDestroy: false,
+				},
+			},
+		},
+	}
+
+	for _, testCase := range testData {
+		t.Logf("[DEBUG] Test Case: %q", testCase.Name)
+		result := expandFeatures(testCase.Input)
 		if !reflect.DeepEqual(result.CognitiveAccount, testCase.Expected.CognitiveAccount) {
 			t.Fatalf("Expected %+v but got %+v", result.CognitiveAccount, testCase.Expected.CognitiveAccount)
->>>>>>> 2648905d
 		}
 	}
 }
