package base64

import (
	"github.com/hashicorp/terraform-plugin-sdk/helper/schema"
	"github.com/hashicorp/terraform-plugin-sdk/helper/validation"
)

func OptionalSchema(isVirtualMachine bool) *schema.Schema {
	// Virtual Machine's don't allow updating the Custom Data
	// Code="PropertyChangeNotAllowed" Message="Changing property 'customData' is not allowed."

	return &schema.Schema{
		Type:         schema.TypeString,
		Optional:     true,
<<<<<<< HEAD
		ValidateFunc: validation.StringIsBase64,
=======
		ForceNew:     isVirtualMachine,
		ValidateFunc: validate.Base64String(),
>>>>>>> e48804a6
	}
}<|MERGE_RESOLUTION|>--- conflicted
+++ resolved
@@ -12,11 +12,7 @@
 	return &schema.Schema{
 		Type:         schema.TypeString,
 		Optional:     true,
-<<<<<<< HEAD
+		ForceNew:     isVirtualMachine,
 		ValidateFunc: validation.StringIsBase64,
-=======
-		ForceNew:     isVirtualMachine,
-		ValidateFunc: validate.Base64String(),
->>>>>>> e48804a6
 	}
 }