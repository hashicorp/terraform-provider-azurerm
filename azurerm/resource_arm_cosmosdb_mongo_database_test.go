package azurerm

import (
	"fmt"
	"net/http"
	"testing"

	"github.com/hashicorp/terraform-plugin-sdk/helper/resource"
	"github.com/hashicorp/terraform-plugin-sdk/terraform"
	"github.com/terraform-providers/terraform-provider-azurerm/azurerm/helpers/tf"
	"github.com/terraform-providers/terraform-provider-azurerm/azurerm/utils"
)

func TestAccAzureRMCosmosDbMongoDatabase_basic(t *testing.T) {
	ri := tf.AccRandTimeInt()
	resourceName := "azurerm_cosmosdb_mongo_database.test"

	resource.ParallelTest(t, resource.TestCase{
		PreCheck:     func() { testAccPreCheck(t) },
		Providers:    testAccProviders,
		CheckDestroy: testCheckAzureRMCosmosDbMongoDatabaseDestroy,
		Steps: []resource.TestStep{
			{
				Config: testAccAzureRMCosmosDbMongoDatabase_basic(ri, testLocation()),
				Check: resource.ComposeAggregateTestCheckFunc(
					testCheckAzureRMCosmosDbMongoDatabaseExists(resourceName),
				),
			},
			{
				ResourceName:      resourceName,
				ImportState:       true,
				ImportStateVerify: true,
			},
		},
	})
}

<<<<<<< HEAD
func TestAccAzureRMCosmosDbMongoDatabase_update(t *testing.T) {
=======
func TestAccAzureRMCosmosDbMongoDatabase_complete(t *testing.T) {
>>>>>>> 12226526
	ri := tf.AccRandTimeInt()
	resourceName := "azurerm_cosmosdb_mongo_database.test"

	resource.ParallelTest(t, resource.TestCase{
		PreCheck:     func() { testAccPreCheck(t) },
		Providers:    testAccProviders,
		CheckDestroy: testCheckAzureRMCosmosDbMongoDatabaseDestroy,
		Steps: []resource.TestStep{
			{
				Config: testAccAzureRMCosmosDbMongoDatabase_complete(ri, testLocation()),
				Check: resource.ComposeAggregateTestCheckFunc(
					testCheckAzureRMCosmosDbMongoDatabaseExists(resourceName),
<<<<<<< HEAD
					resource.TestCheckResourceAttr(resourceName, "throughput", "600"),
				),
			},
			{
				ResourceName:      resourceName,
				ImportState:       true,
				ImportStateVerify: true,
			},
			{
				Config: testAccAzureRMCosmosDbMongoDatabase_update(ri, testLocation()),
				Check: resource.ComposeAggregateTestCheckFunc(
					testCheckAzureRMCosmosDbMongoDatabaseExists(resourceName),
					resource.TestCheckResourceAttr(resourceName, "throughput", "400"),
=======
>>>>>>> 12226526
				),
			},
			{
				ResourceName:      resourceName,
				ImportState:       true,
				ImportStateVerify: true,
			},
		},
	})
}

func testCheckAzureRMCosmosDbMongoDatabaseDestroy(s *terraform.State) error {
	client := testAccProvider.Meta().(*ArmClient).Cosmos.DatabaseClient
	ctx := testAccProvider.Meta().(*ArmClient).StopContext

	for _, rs := range s.RootModule().Resources {
		if rs.Type != "azurerm_cosmosdb_mongo_database" {
			continue
		}

		name := rs.Primary.Attributes["name"]
		account := rs.Primary.Attributes["account_name"]
		resourceGroup := rs.Primary.Attributes["resource_group_name"]

		resp, err := client.GetMongoDBDatabase(ctx, resourceGroup, account, name)
		if err != nil {
			if !utils.ResponseWasNotFound(resp.Response) {
				return fmt.Errorf("Bad: Error checking destroy for Cosmos Mongo Database %s (account %s) still exists:\n%v", name, account, err)
			}
		}

		if !utils.ResponseWasNotFound(resp.Response) {
			return fmt.Errorf("Cosmos Mongo Database %s (account %s) still exists:\n%#v", name, account, resp)
		}
	}

	return nil
}

func testCheckAzureRMCosmosDbMongoDatabaseExists(resourceName string) resource.TestCheckFunc {
	return func(s *terraform.State) error {
		client := testAccProvider.Meta().(*ArmClient).Cosmos.DatabaseClient
		ctx := testAccProvider.Meta().(*ArmClient).StopContext

		// Ensure we have enough information in state to look up in API
		rs, ok := s.RootModule().Resources[resourceName]
		if !ok {
			return fmt.Errorf("Not found: %s", resourceName)
		}

		name := rs.Primary.Attributes["name"]
		account := rs.Primary.Attributes["account_name"]
		resourceGroup := rs.Primary.Attributes["resource_group_name"]

		resp, err := client.GetMongoDBDatabase(ctx, resourceGroup, account, name)
		if err != nil {
			return fmt.Errorf("Bad: Get on cosmosAccountsClient: %+v", err)
		}

		if resp.StatusCode == http.StatusNotFound {
			return fmt.Errorf("Bad: Cosmos database '%s' (account: '%s') does not exist", name, account)
		}

		return nil
	}
}

func testAccAzureRMCosmosDbMongoDatabase_basic(rInt int, location string) string {
	return fmt.Sprintf(`
%[1]s

resource "azurerm_cosmosdb_mongo_database" "test" {
  name                = "acctest-%[2]d"
  resource_group_name = "${azurerm_cosmosdb_account.test.resource_group_name}"
  account_name        = "${azurerm_cosmosdb_account.test.name}"
}
`, testAccAzureRMCosmosDBAccount_mongoDB(rInt, location), rInt)
}

func testAccAzureRMCosmosDbMongoDatabase_complete(rInt int, location string) string {
	return fmt.Sprintf(`
%[1]s

resource "azurerm_cosmosdb_mongo_database" "test" {
  name                = "acctest-%[2]d"
  resource_group_name = "${azurerm_cosmosdb_account.test.resource_group_name}"
  account_name        = "${azurerm_cosmosdb_account.test.name}"
<<<<<<< HEAD
  throughput          = 600
}
`, testAccAzureRMCosmosDBAccount_mongoDB(rInt, location), rInt)
}

func testAccAzureRMCosmosDbMongoDatabase_update(rInt int, location string) string {
	return fmt.Sprintf(`
%[1]s

resource "azurerm_cosmosdb_mongo_database" "test" {
  name                = "acctest-%[2]d"
  resource_group_name = "${azurerm_cosmosdb_account.test.resource_group_name}"
  account_name        = "${azurerm_cosmosdb_account.test.name}"
  throughput		  = 400
=======
  throughput          = 700
>>>>>>> 12226526
}
`, testAccAzureRMCosmosDBAccount_mongoDB(rInt, location), rInt)
}<|MERGE_RESOLUTION|>--- conflicted
+++ resolved
@@ -35,11 +35,7 @@
 	})
 }
 
-<<<<<<< HEAD
-func TestAccAzureRMCosmosDbMongoDatabase_update(t *testing.T) {
-=======
 func TestAccAzureRMCosmosDbMongoDatabase_complete(t *testing.T) {
->>>>>>> 12226526
 	ri := tf.AccRandTimeInt()
 	resourceName := "azurerm_cosmosdb_mongo_database.test"
 
@@ -52,22 +48,6 @@
 				Config: testAccAzureRMCosmosDbMongoDatabase_complete(ri, testLocation()),
 				Check: resource.ComposeAggregateTestCheckFunc(
 					testCheckAzureRMCosmosDbMongoDatabaseExists(resourceName),
-<<<<<<< HEAD
-					resource.TestCheckResourceAttr(resourceName, "throughput", "600"),
-				),
-			},
-			{
-				ResourceName:      resourceName,
-				ImportState:       true,
-				ImportStateVerify: true,
-			},
-			{
-				Config: testAccAzureRMCosmosDbMongoDatabase_update(ri, testLocation()),
-				Check: resource.ComposeAggregateTestCheckFunc(
-					testCheckAzureRMCosmosDbMongoDatabaseExists(resourceName),
-					resource.TestCheckResourceAttr(resourceName, "throughput", "400"),
-=======
->>>>>>> 12226526
 				),
 			},
 			{
@@ -155,24 +135,7 @@
   name                = "acctest-%[2]d"
   resource_group_name = "${azurerm_cosmosdb_account.test.resource_group_name}"
   account_name        = "${azurerm_cosmosdb_account.test.name}"
-<<<<<<< HEAD
-  throughput          = 600
-}
-`, testAccAzureRMCosmosDBAccount_mongoDB(rInt, location), rInt)
-}
-
-func testAccAzureRMCosmosDbMongoDatabase_update(rInt int, location string) string {
-	return fmt.Sprintf(`
-%[1]s
-
-resource "azurerm_cosmosdb_mongo_database" "test" {
-  name                = "acctest-%[2]d"
-  resource_group_name = "${azurerm_cosmosdb_account.test.resource_group_name}"
-  account_name        = "${azurerm_cosmosdb_account.test.name}"
-  throughput		  = 400
-=======
   throughput          = 700
->>>>>>> 12226526
 }
 `, testAccAzureRMCosmosDBAccount_mongoDB(rInt, location), rInt)
 }