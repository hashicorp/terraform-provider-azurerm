package azurerm

import (
	"fmt"
	"net/http"
	"testing"

	"github.com/hashicorp/terraform/helper/acctest"
	"github.com/hashicorp/terraform/helper/resource"
	"github.com/hashicorp/terraform/terraform"
	"github.com/terraform-providers/terraform-provider-azurerm/azurerm/helpers/tf"
)

func TestAccAzureRMIotHub_basic(t *testing.T) {
	resourceName := "azurerm_iothub.test"
	rInt := tf.AccRandTimeInt()

	resource.ParallelTest(t, resource.TestCase{
		PreCheck:     func() { testAccPreCheck(t) },
		Providers:    testAccProviders,
		CheckDestroy: testCheckAzureRMIotHubDestroy,
		Steps: []resource.TestStep{
			{
				Config: testAccAzureRMIotHub_basic(rInt, testLocation()),
				Check: resource.ComposeTestCheckFunc(
					testCheckAzureRMIotHubExists(resourceName),
				),
			},
			{
				ResourceName:      resourceName,
				ImportState:       true,
				ImportStateVerify: true,
			},
		},
	})
}

func TestAccAzureRMIotHub_ipFilterRules(t *testing.T) {
	resourceName := "azurerm_iothub.test"
	rInt := tf.AccRandTimeInt()

	resource.ParallelTest(t, resource.TestCase{
		PreCheck:     func() { testAccPreCheck(t) },
		Providers:    testAccProviders,
		CheckDestroy: testCheckAzureRMIotHubDestroy,
		Steps: []resource.TestStep{
			{
				Config: testAccAzureRMIotHub_ipFilterRules(rInt, testLocation()),
				Check: resource.ComposeTestCheckFunc(
					testCheckAzureRMIotHubExists(resourceName),
				),
			},
			{
				ResourceName:      resourceName,
				ImportState:       true,
				ImportStateVerify: true,
			},
		},
	})
}

func TestAccAzureRMIotHub_requiresImport(t *testing.T) {
	if !requireResourcesToBeImported {
		t.Skip("Skipping since resources aren't required to be imported")
		return
	}

	resourceName := "azurerm_iothub.test"
	rInt := tf.AccRandTimeInt()
	location := testLocation()

	resource.ParallelTest(t, resource.TestCase{
		PreCheck:     func() { testAccPreCheck(t) },
		Providers:    testAccProviders,
		CheckDestroy: testCheckAzureRMIotHubDestroy,
		Steps: []resource.TestStep{
			{
				Config: testAccAzureRMIotHub_basic(rInt, location),
				Check: resource.ComposeTestCheckFunc(
					testCheckAzureRMIotHubExists(resourceName),
				),
			},
			{
				Config:      testAccAzureRMIotHub_requiresImport(rInt, location),
				ExpectError: testRequiresImportError("azurerm_iothub"),
			},
		},
	})
}

func TestAccAzureRMIotHub_standard(t *testing.T) {
	resourceName := "azurerm_iothub.test"
	rInt := tf.AccRandTimeInt()

	resource.ParallelTest(t, resource.TestCase{
		PreCheck:     func() { testAccPreCheck(t) },
		Providers:    testAccProviders,
		CheckDestroy: testCheckAzureRMIotHubDestroy,
		Steps: []resource.TestStep{
			{
				Config: testAccAzureRMIotHub_standard(rInt, testLocation()),
				Check: resource.ComposeTestCheckFunc(
					testCheckAzureRMIotHubExists(resourceName),
				),
			},
			{
				ResourceName:      resourceName,
				ImportState:       true,
				ImportStateVerify: true,
			},
		},
	})
}

func TestAccAzureRMIotHub_customRoutes(t *testing.T) {
	resourceName := "azurerm_iothub.test"
	rInt := tf.AccRandTimeInt()
	rStr := acctest.RandString(5)

	resource.ParallelTest(t, resource.TestCase{
		PreCheck:     func() { testAccPreCheck(t) },
		Providers:    testAccProviders,
		CheckDestroy: testCheckAzureRMIotHubDestroy,
		Steps: []resource.TestStep{
			{
				Config: testAccAzureRMIotHub_customRoutes(rInt, rStr, testLocation()),
				Check: resource.ComposeTestCheckFunc(
					testCheckAzureRMIotHubExists(resourceName),
					resource.TestCheckResourceAttr(resourceName, "endpoint.#", "2"),
					resource.TestCheckResourceAttr(resourceName, "endpoint.0.type", "AzureIotHub.StorageContainer"),
					resource.TestCheckResourceAttr(resourceName, "endpoint.1.type", "AzureIotHub.EventHub"),
					resource.TestCheckResourceAttr(resourceName, "route.#", "2"),
				),
			},
			{
				ResourceName:      resourceName,
				ImportState:       true,
				ImportStateVerify: true,
			},
		},
	})
}

func TestAccAzureRMIotHub_fileUpload(t *testing.T) {
	resourceName := "azurerm_iothub.test"
	rInt := tf.AccRandTimeInt()
	rStr := acctest.RandString(5)

	resource.ParallelTest(t, resource.TestCase{
		PreCheck:     func() { testAccPreCheck(t) },
		Providers:    testAccProviders,
		CheckDestroy: testCheckAzureRMIotHubDestroy,
		Steps: []resource.TestStep{
			{
				Config: testAccAzureRMIotHub_fileUpload(rInt, rStr, testLocation()),
				Check: resource.ComposeTestCheckFunc(
					testCheckAzureRMIotHubExists(resourceName),
					resource.TestCheckResourceAttr(resourceName, "file_upload.#", "1"),
					resource.TestCheckResourceAttr(resourceName, "file_upload.0.lock_duration", "PT5M"),
				),
			},
			{
				ResourceName:      resourceName,
				ImportState:       true,
				ImportStateVerify: true,
			},
		},
	})
}

func TestAccAzureRMIotHub_fallbackRoute(t *testing.T) {
	resourceName := "azurerm_iothub.test"
	rInt := tf.AccRandTimeInt()

	resource.ParallelTest(t, resource.TestCase{
		PreCheck:     func() { testAccPreCheck(t) },
		Providers:    testAccProviders,
		CheckDestroy: testCheckAzureRMIotHubDestroy,
		Steps: []resource.TestStep{
			{
				Config: testAccAzureRMIotHub_fallbackRoute(rInt, testLocation()),
				Check: resource.ComposeTestCheckFunc(
					testCheckAzureRMIotHubExists(resourceName),
					resource.TestCheckResourceAttr(resourceName, "fallback_route.0.source", "DeviceMessages"),
					resource.TestCheckResourceAttr(resourceName, "fallback_route.0.endpoint_names.#", "1"),
					resource.TestCheckResourceAttr(resourceName, "fallback_route.0.enabled", "true"),
				),
			},
			{
				ResourceName:      resourceName,
				ImportState:       true,
				ImportStateVerify: true,
			},
		},
	})
}

func testCheckAzureRMIotHubDestroy(s *terraform.State) error {
	client := testAccProvider.Meta().(*ArmClient).iothub.ResourceClient
	ctx := testAccProvider.Meta().(*ArmClient).StopContext

	for _, rs := range s.RootModule().Resources {
		if rs.Type != "azurerm_iothub" {
			continue
		}

		name := rs.Primary.Attributes["name"]
		resourceGroup := rs.Primary.Attributes["resource_group_name"]

		resp, err := client.Get(ctx, resourceGroup, name)

		if err != nil {
			return nil
		}

		if resp.StatusCode != http.StatusNotFound {
			return fmt.Errorf("IotHub %s still exists in resource group %s", name, resourceGroup)
		}
	}
	return nil
}

func testCheckAzureRMIotHubExists(resourceName string) resource.TestCheckFunc {
	return func(s *terraform.State) error {
		ctx := testAccProvider.Meta().(*ArmClient).StopContext

		rs, ok := s.RootModule().Resources[resourceName]
		if !ok {
			return fmt.Errorf("Not found: %s", resourceName)
		}
		iothubName := rs.Primary.Attributes["name"]
		resourceGroup, hasResourceGroup := rs.Primary.Attributes["resource_group_name"]
		if !hasResourceGroup {
			return fmt.Errorf("Bad: no resource group found in state for IotHub: %s", iothubName)
		}

		client := testAccProvider.Meta().(*ArmClient).iothub.ResourceClient
		resp, err := client.Get(ctx, resourceGroup, iothubName)
		if err != nil {
			if resp.StatusCode == http.StatusNotFound {
				return fmt.Errorf("Bad: IotHub %q (resource group: %q) does not exist", iothubName, resourceGroup)
			}

			return fmt.Errorf("Bad: Get on iothubResourceClient: %+v", err)
		}

		return nil

	}
}

func testAccAzureRMIotHub_basic(rInt int, location string) string {
	return fmt.Sprintf(`
resource "azurerm_resource_group" "test" {
  name     = "acctestRG-%d"
  location = "%s"
}

resource "azurerm_iothub" "test" {
  name                = "acctestIoTHub-%d"
  resource_group_name = "${azurerm_resource_group.test.name}"
  location            = "${azurerm_resource_group.test.location}"

  sku {
    name     = "B1"
    tier     = "Basic"
    capacity = "1"
  }

  tags = {
    purpose = "testing"
  }
}
`, rInt, location, rInt)
}

func testAccAzureRMIotHub_requiresImport(rInt int, location string) string {
	template := testAccAzureRMIotHub_basic(rInt, location)
	return fmt.Sprintf(`
%s

resource "azurerm_iothub" "import" {
  name                = "${azurerm_iothub.test.name}"
  resource_group_name = "${azurerm_iothub.test.name}"
  location            = "${azurerm_iothub.test.location}"

  sku {
    name     = "B1"
    tier     = "Basic"
    capacity = "1"
  }

  tags = {
    purpose = "testing"
  }
}
`, template)
}

func testAccAzureRMIotHub_standard(rInt int, location string) string {
	return fmt.Sprintf(`
resource "azurerm_resource_group" "test" {
  name     = "acctestRG-%d"
  location = "%s"
}

resource "azurerm_iothub" "test" {
  name                = "acctestIoTHub-%d"
  resource_group_name = "${azurerm_resource_group.test.name}"
  location            = "${azurerm_resource_group.test.location}"

  sku {
    name     = "S1"
    tier     = "Standard"
    capacity = "1"
  }

  tags = {
    purpose = "testing"
  }
}
`, rInt, location, rInt)
}

func testAccAzureRMIotHub_ipFilterRules(rInt int, location string) string {
	return fmt.Sprintf(`
resource "azurerm_resource_group" "test" {
  name     = "acctestRG-%d"
  location = "%s"
}

resource "azurerm_iothub" "test" {
  name                = "acctestIoTHub-%d"
  resource_group_name = "${azurerm_resource_group.test.name}"
  location            = "${azurerm_resource_group.test.location}"

  sku {
    name     = "S1"
    tier     = "Standard"
    capacity = "1"
<<<<<<< HEAD
	}

	ip_filter_rule {
		name        = "test"
		ip_mask     = "10.0.0.0/31"
		action      = "Accept"
	}
=======
  }

  ip_filter_rule {
    name    = "test"
    ip_mask = "10.0.0.0/31"
    action  = "Accept"
  }
>>>>>>> c9792e9a

  tags = {
    purpose = "testing"
  }
}
`, rInt, location, rInt)
}

func testAccAzureRMIotHub_customRoutes(rInt int, rStr string, location string) string {
	return fmt.Sprintf(`
resource "azurerm_resource_group" "test" {
  name     = "acctestRG-%d"
  location = "%s"
}

resource "azurerm_storage_account" "test" {
  name                     = "acctestsa%s"
  resource_group_name      = "${azurerm_resource_group.test.name}"
  location                 = "${azurerm_resource_group.test.location}"
  account_tier             = "Standard"
  account_replication_type = "LRS"
}

resource "azurerm_storage_container" "test" {
  name                  = "test"
  resource_group_name   = "${azurerm_resource_group.test.name}"
  storage_account_name  = "${azurerm_storage_account.test.name}"
  container_access_type = "private"
}

resource "azurerm_eventhub_namespace" "test" {
  resource_group_name = "${azurerm_resource_group.test.name}"
  location            = "${azurerm_resource_group.test.location}"
  name                = "acctest-%d"
  sku                 = "Basic"
}

resource "azurerm_eventhub" "test" {
  name                = "acctest"
  resource_group_name = "${azurerm_resource_group.test.name}"
  namespace_name      = "${azurerm_eventhub_namespace.test.name}"
  partition_count     = 2
  message_retention   = 1
}

resource "azurerm_eventhub_authorization_rule" "test" {
  resource_group_name = "${azurerm_resource_group.test.name}"
  namespace_name      = "${azurerm_eventhub_namespace.test.name}"
  eventhub_name       = "${azurerm_eventhub.test.name}"
  name                = "acctest"
  send                = true
}

resource "azurerm_iothub" "test" {
  name                = "acctestIoTHub-%d"
  resource_group_name = "${azurerm_resource_group.test.name}"
  location            = "${azurerm_resource_group.test.location}"

  sku {
    name     = "S1"
    tier     = "Standard"
    capacity = "1"
  }

  endpoint {
    type                       = "AzureIotHub.StorageContainer"
    connection_string          = "${azurerm_storage_account.test.primary_blob_connection_string}"
    name                       = "export"
    batch_frequency_in_seconds = 60
    max_chunk_size_in_bytes    = 10485760
    container_name             = "test"
    encoding                   = "Avro"
    file_name_format           = "{iothub}/{partition}_{YYYY}_{MM}_{DD}_{HH}_{mm}"
  }

  endpoint {
    type              = "AzureIotHub.EventHub"
    connection_string = "${azurerm_eventhub_authorization_rule.test.primary_connection_string}"
    name              = "export2"
  }

  route {
    name           = "export"
    source         = "DeviceMessages"
    condition      = "true"
    endpoint_names = ["export"]
    enabled        = true
  }

  route {
    name           = "export2"
    source         = "DeviceMessages"
    condition      = "true"
    endpoint_names = ["export2"]
    enabled        = true
  }

  tags = {
    purpose = "testing"
  }
}
`, rInt, location, rStr, rInt, rInt)
}

func testAccAzureRMIotHub_fallbackRoute(rInt int, location string) string {
	return fmt.Sprintf(`
resource "azurerm_resource_group" "test" {
  name     = "acctestRG-%d"
  location = "%s"
}

resource "azurerm_iothub" "test" {
  name                = "acctestIoTHub-%d"
  resource_group_name = "${azurerm_resource_group.test.name}"
  location            = "${azurerm_resource_group.test.location}"

  sku {
    name     = "S1"
    tier     = "Standard"
    capacity = "1"
  }

  fallback_route {
    source         = "DeviceMessages"
    endpoint_names = ["events"]
    enabled        = true
  }

  tags = {
    purpose = "testing"
  }
}
`, rInt, location, rInt)
}

func testAccAzureRMIotHub_fileUpload(rInt int, rStr string, location string) string {
	return fmt.Sprintf(`
resource "azurerm_resource_group" "test" {
  name     = "acctestRG-%d"
  location = "%s"
}

resource "azurerm_storage_account" "test" {
  name                     = "acctestsa%s"
  resource_group_name      = "${azurerm_resource_group.test.name}"
  location                 = "${azurerm_resource_group.test.location}"
  account_tier             = "Standard"
  account_replication_type = "LRS"
}

resource "azurerm_storage_container" "test" {
  name                  = "test"
  resource_group_name   = "${azurerm_resource_group.test.name}"
  storage_account_name  = "${azurerm_storage_account.test.name}"
  container_access_type = "private"
}

resource "azurerm_iothub" "test" {
  name                = "acctestIoTHub-%d"
  resource_group_name = "${azurerm_resource_group.test.name}"
  location            = "${azurerm_resource_group.test.location}"

  sku {
    name     = "S1"
    tier     = "Standard"
    capacity = "1"
  }

  file_upload {
    connection_string  = "${azurerm_storage_account.test.primary_blob_connection_string}"
	container_name     = "${azurerm_storage_container.test.name}"
	notifications      = true
	max_delivery_count = 12
	sas_ttl            = "PT2H"
	default_ttl        = "PT3H"
	lock_duration      = "PT5M"
  }
}
`, rInt, location, rStr, rInt)
}<|MERGE_RESOLUTION|>--- conflicted
+++ resolved
@@ -338,15 +338,6 @@
     name     = "S1"
     tier     = "Standard"
     capacity = "1"
-<<<<<<< HEAD
-	}
-
-	ip_filter_rule {
-		name        = "test"
-		ip_mask     = "10.0.0.0/31"
-		action      = "Accept"
-	}
-=======
   }
 
   ip_filter_rule {
@@ -354,7 +345,6 @@
     ip_mask = "10.0.0.0/31"
     action  = "Accept"
   }
->>>>>>> c9792e9a
 
   tags = {
     purpose = "testing"
