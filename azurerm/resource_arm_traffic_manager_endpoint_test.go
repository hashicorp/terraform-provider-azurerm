--- conflicted
+++ resolved
@@ -370,37 +370,6 @@
 }
 
 func testCheckAzureRMTrafficManagerEndpointExists(resourceName string) resource.TestCheckFunc {
-<<<<<<< HEAD
-  return func(s *terraform.State) error {
-  // Ensure we have enough information in state to look up in API
-  rs, ok := s.RootModule().Resources[resourceName]
-  if !ok {
-  return fmt.Errorf("Not found: %s", resourceName)
-  }
-
-  name := rs.Primary.Attributes["name"]
-  endpointType := rs.Primary.Attributes["type"]
-  profileName := rs.Primary.Attributes["profile_name"]
-  resourceGroup, hasResourceGroup := rs.Primary.Attributes["resource_group_name"]
-  if !hasResourceGroup {
-  return fmt.Errorf("Bad: no resource group found in state for Traffic Manager Profile: %s", name)
-  }
-
-  // Ensure resource group/virtual network combination exists in API
-  conn := testAccProvider.Meta().(*ArmClient).trafficManagerEndpointsClient
-  ctx := testAccProvider.Meta().(*ArmClient).StopContext
-  resp, err := conn.Get(ctx, resourceGroup, profileName, path.Base(endpointType), name)
-  if err != nil {
-  return fmt.Errorf("Bad: Get on trafficManagerEndpointsClient: %+v", err)
-  }
-
-  if resp.StatusCode == http.StatusNotFound {
-  return fmt.Errorf("Bad: Traffic Manager Endpoint %q (resource group: %q) does not exist", name, resourceGroup)
-  }
-
-  return nil
-  }
-=======
 	return func(s *terraform.State) error {
 		// Ensure we have enough information in state to look up in API
 		rs, ok := s.RootModule().Resources[resourceName]
@@ -430,7 +399,6 @@
 
 		return nil
 	}
->>>>>>> 388b8241
 }
 
 func testCheckAzureRMTrafficManagerEndpointDisappears(resourceName string) resource.TestCheckFunc {
@@ -449,15 +417,10 @@
   return fmt.Errorf("Bad: no resource group found in state for Traffic Manager Profile: %s", name)
   }
 
-<<<<<<< HEAD
-  // Ensure resource group/virtual network combination exists in API
-  conn := testAccProvider.Meta().(*ArmClient).trafficManagerEndpointsClient
-  ctx := testAccProvider.Meta().(*ArmClient).StopContext
-=======
+
 		// Ensure resource group/virtual network combination exists in API
 		conn := testAccProvider.Meta().(*ArmClient).trafficManager.EndpointsClient
 		ctx := testAccProvider.Meta().(*ArmClient).StopContext
->>>>>>> 388b8241
 
   if _, err := conn.Delete(ctx, resourceGroup, profileName, path.Base(endpointType), name); err != nil {
   return fmt.Errorf("Bad: Delete on trafficManagerEndpointsClient: %+v", err)
@@ -468,11 +431,8 @@
 }
 
 func testCheckAzureRMTrafficManagerEndpointDestroy(s *terraform.State) error {
-<<<<<<< HEAD
-  conn := testAccProvider.Meta().(*ArmClient).trafficManagerEndpointsClient
-=======
+
 	conn := testAccProvider.Meta().(*ArmClient).trafficManager.EndpointsClient
->>>>>>> 388b8241
 
   for _, rs := range s.RootModule().Resources {
   if rs.Type != "azurerm_traffic_manager_endpoint" {
