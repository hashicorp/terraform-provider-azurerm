--- conflicted
+++ resolved
@@ -245,10 +245,7 @@
 			"azurerm_cosmosdb_cassandra_keyspace":                        resourceArmCosmosDbCassandraKeyspace(),
 			"azurerm_cosmosdb_mongo_collection":                          resourceArmCosmosDbMongoCollection(),
 			"azurerm_cosmosdb_mongo_database":                            resourceArmCosmosDbMongoDatabase(),
-<<<<<<< HEAD
 			"azurerm_cosmosdb_sql_container":                             resourceArmCosmosDbSQLContainer(),
-=======
->>>>>>> dae808c5
 			"azurerm_cosmosdb_sql_database":                              resourceArmCosmosDbSQLDatabase(),
 			"azurerm_cosmosdb_table":                                     resourceArmCosmosDbTable(),
 			"azurerm_data_factory":                                       resourceArmDataFactory(),
@@ -383,10 +380,7 @@
 			"azurerm_postgresql_server":                                                      resourceArmPostgreSQLServer(),
 			"azurerm_postgresql_virtual_network_rule":                                        resourceArmPostgreSQLVirtualNetworkRule(),
 			"azurerm_private_dns_zone":                                                       resourceArmPrivateDnsZone(),
-<<<<<<< HEAD
-=======
 			"azurerm_private_dns_a_record":                                                   resourceArmPrivateDnsARecord(),
->>>>>>> dae808c5
 			"azurerm_public_ip":                                                              resourceArmPublicIp(),
 			"azurerm_public_ip_prefix":                                                       resourceArmPublicIpPrefix(),
 			"azurerm_recovery_services_protected_vm":                                         resourceArmRecoveryServicesProtectedVm(),
