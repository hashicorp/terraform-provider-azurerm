package azurerm

import (
	"context"
	"crypto/sha1"
	"encoding/base64"
	"encoding/hex"
	"fmt"
	"log"
	"strings"
	"sync"

	"github.com/Azure/azure-sdk-for-go/services/resources/mgmt/2017-05-10/resources"
	"github.com/Azure/go-autorest/autorest/adal"
	"github.com/hashicorp/terraform/helper/mutexkv"
	"github.com/hashicorp/terraform/helper/schema"
	"github.com/hashicorp/terraform/terraform"
	"github.com/terraform-providers/terraform-provider-azurerm/azurerm/helpers/authentication"
	azSchema "github.com/terraform-providers/terraform-provider-azurerm/azurerm/helpers/schema"
)

// Provider returns a terraform.ResourceProvider.
func Provider() terraform.ResourceProvider {
	var p *schema.Provider
	p = &schema.Provider{
		Schema: map[string]*schema.Schema{
			"subscription_id": {
				Type:        schema.TypeString,
				Optional:    true,
				DefaultFunc: schema.EnvDefaultFunc("ARM_SUBSCRIPTION_ID", ""),
			},

			"client_id": {
				Type:        schema.TypeString,
				Optional:    true,
				DefaultFunc: schema.EnvDefaultFunc("ARM_CLIENT_ID", ""),
			},

			"client_secret": {
				Type:        schema.TypeString,
				Optional:    true,
				DefaultFunc: schema.EnvDefaultFunc("ARM_CLIENT_SECRET", ""),
			},

			"tenant_id": {
				Type:        schema.TypeString,
				Optional:    true,
				DefaultFunc: schema.EnvDefaultFunc("ARM_TENANT_ID", ""),
			},

			"environment": {
				Type:        schema.TypeString,
				Required:    true,
				DefaultFunc: schema.EnvDefaultFunc("ARM_ENVIRONMENT", "public"),
			},

			"skip_credentials_validation": {
				Type:        schema.TypeBool,
				Optional:    true,
				DefaultFunc: schema.EnvDefaultFunc("ARM_SKIP_CREDENTIALS_VALIDATION", false),
			},

			"skip_provider_registration": {
				Type:        schema.TypeBool,
				Optional:    true,
				DefaultFunc: schema.EnvDefaultFunc("ARM_SKIP_PROVIDER_REGISTRATION", false),
			},
			"use_msi": {
				Type:        schema.TypeBool,
				Optional:    true,
				DefaultFunc: schema.EnvDefaultFunc("ARM_USE_MSI", false),
			},
			"msi_endpoint": {
				Type:        schema.TypeString,
				Optional:    true,
				DefaultFunc: schema.EnvDefaultFunc("ARM_MSI_ENDPOINT", ""),
			},
		},

		DataSourcesMap: map[string]*schema.Resource{
			"azurerm_application_security_group":            dataSourceArmApplicationSecurityGroup(),
			"azurerm_app_service":                           dataSourceArmAppService(),
			"azurerm_app_service_plan":                      dataSourceAppServicePlan(),
			"azurerm_builtin_role_definition":               dataSourceArmBuiltInRoleDefinition(),
			"azurerm_cdn_profile":                           dataSourceArmCdnProfile(),
			"azurerm_client_config":                         dataSourceArmClientConfig(),
			"azurerm_cosmosdb_account":                      dataSourceArmCosmosDBAccount(),
			"azurerm_data_lake_store":                       dataSourceArmDataLakeStoreAccount(),
			"azurerm_dns_zone":                              dataSourceArmDnsZone(),
			"azurerm_eventhub_namespace":                    dataSourceEventHubNamespace(),
			"azurerm_image":                                 dataSourceArmImage(),
			"azurerm_key_vault":                             dataSourceArmKeyVault(),
			"azurerm_key_vault_access_policy":               dataSourceArmKeyVaultAccessPolicy(),
			"azurerm_key_vault_secret":                      dataSourceArmKeyVaultSecret(),
			"azurerm_kubernetes_cluster":                    dataSourceArmKubernetesCluster(),
			"azurerm_managed_disk":                          dataSourceArmManagedDisk(),
			"azurerm_network_interface":                     dataSourceArmNetworkInterface(),
			"azurerm_network_security_group":                dataSourceArmNetworkSecurityGroup(),
			"azurerm_platform_image":                        dataSourceArmPlatformImage(),
			"azurerm_public_ip":                             dataSourceArmPublicIP(),
			"azurerm_public_ips":                            dataSourceArmPublicIPs(),
			"azurerm_recovery_services_vault":               dataSourceArmRecoveryServicesVault(),
			"azurerm_resource_group":                        dataSourceArmResourceGroup(),
			"azurerm_role_definition":                       dataSourceArmRoleDefinition(),
			"azurerm_route_table":                           dataSourceArmRouteTable(),
			"azurerm_scheduler_job_collection":              dataSourceArmSchedulerJobCollection(),
			"azurerm_snapshot":                              dataSourceArmSnapshot(),
			"azurerm_storage_account":                       dataSourceArmStorageAccount(),
			"azurerm_storage_account_sas":                   dataSourceArmStorageAccountSharedAccessSignature(),
			"azurerm_subnet":                                dataSourceArmSubnet(),
			"azurerm_subscription":                          dataSourceArmSubscription(),
			"azurerm_subscriptions":                         dataSourceArmSubscriptions(),
			"azurerm_traffic_manager_geographical_location": dataSourceArmTrafficManagerGeographicalLocation(),
			"azurerm_virtual_network":                       dataSourceArmVirtualNetwork(),
			"azurerm_virtual_network_gateway":               dataSourceArmVirtualNetworkGateway(),
		},

		ResourcesMap: map[string]*schema.Resource{
<<<<<<< HEAD
			"azurerm_action_group":                        resourceArmActionGroup(),
			"azurerm_application_gateway":                 resourceArmApplicationGateway(),
			"azurerm_application_insights":                resourceArmApplicationInsights(),
			"azurerm_application_security_group":          resourceArmApplicationSecurityGroup(),
			"azurerm_app_service":                         resourceArmAppService(),
			"azurerm_app_service_plan":                    resourceArmAppServicePlan(),
			"azurerm_app_service_active_slot":             resourceArmAppServiceActiveSlot(),
			"azurerm_app_service_custom_hostname_binding": resourceArmAppServiceCustomHostnameBinding(),
			"azurerm_app_service_slot":                    resourceArmAppServiceSlot(),
			"azurerm_automation_account":                  resourceArmAutomationAccount(),
			"azurerm_automation_credential":               resourceArmAutomationCredential(),
			"azurerm_automation_runbook":                  resourceArmAutomationRunbook(),
			"azurerm_automation_schedule":                 resourceArmAutomationSchedule(),
			"azurerm_availability_set":                    resourceArmAvailabilitySet(),
			"azurerm_cdn_endpoint":                        resourceArmCdnEndpoint(),
			"azurerm_cdn_profile":                         resourceArmCdnProfile(),
			"azurerm_container_registry":                  resourceArmContainerRegistry(),
			"azurerm_container_service":                   resourceArmContainerService(),
			"azurerm_container_group":                     resourceArmContainerGroup(),
			"azurerm_cosmosdb_account":                    resourceArmCosmosDBAccount(),
			"azurerm_data_lake_store":                     resourceArmDataLakeStore(),
			"azurerm_dns_a_record":                        resourceArmDnsARecord(),
			"azurerm_dns_aaaa_record":                     resourceArmDnsAAAARecord(),
			"azurerm_dns_cname_record":                    resourceArmDnsCNameRecord(),
			"azurerm_dns_mx_record":                       resourceArmDnsMxRecord(),
			"azurerm_dns_ns_record":                       resourceArmDnsNsRecord(),
			"azurerm_dns_ptr_record":                      resourceArmDnsPtrRecord(),
			"azurerm_dns_srv_record":                      resourceArmDnsSrvRecord(),
			"azurerm_dns_txt_record":                      resourceArmDnsTxtRecord(),
			"azurerm_dns_zone":                            resourceArmDnsZone(),
			"azurerm_eventgrid_topic":                     resourceArmEventGridTopic(),
			"azurerm_eventhub":                            resourceArmEventHub(),
			"azurerm_eventhub_authorization_rule":         resourceArmEventHubAuthorizationRule(),
			"azurerm_eventhub_consumer_group":             resourceArmEventHubConsumerGroup(),
			"azurerm_eventhub_namespace":                  resourceArmEventHubNamespace(),
			"azurerm_express_route_circuit":               resourceArmExpressRouteCircuit(),
			"azurerm_express_route_circuit_authorization": resourceArmExpressRouteCircuitAuthorization(),
			"azurerm_express_route_circuit_peering":       resourceArmExpressRouteCircuitPeering(),
			"azurerm_function_app":                        resourceArmFunctionApp(),
			"azurerm_image":                               resourceArmImage(),
			"azurerm_iothub":                              resourceArmIotHub(),
			"azurerm_key_vault":                           resourceArmKeyVault(),
			"azurerm_key_vault_certificate":               resourceArmKeyVaultCertificate(),
			"azurerm_key_vault_key":                       resourceArmKeyVaultKey(),
			"azurerm_key_vault_secret":                    resourceArmKeyVaultSecret(),
			"azurerm_kubernetes_cluster":                  resourceArmKubernetesCluster(),
			"azurerm_lb":                                  resourceArmLoadBalancer(),
			"azurerm_lb_backend_address_pool":             resourceArmLoadBalancerBackendAddressPool(),
			"azurerm_lb_nat_rule":                         resourceArmLoadBalancerNatRule(),
			"azurerm_lb_nat_pool":                         resourceArmLoadBalancerNatPool(),
			"azurerm_lb_probe":                            resourceArmLoadBalancerProbe(),
			"azurerm_lb_rule":                             resourceArmLoadBalancerRule(),
			"azurerm_local_network_gateway":               resourceArmLocalNetworkGateway(),
			"azurerm_log_analytics_solution":              resourceArmLogAnalyticsSolution(),
			"azurerm_log_analytics_workspace":             resourceArmLogAnalyticsWorkspace(),
			"azurerm_managed_disk":                        resourceArmManagedDisk(),
			"azurerm_management_lock":                     resourceArmManagementLock(),
			"azurerm_metric_alertrule":                    resourceArmMetricAlertRule(),
			"azurerm_mysql_configuration":                 resourceArmMySQLConfiguration(),
			"azurerm_mysql_database":                      resourceArmMySqlDatabase(),
			"azurerm_mysql_firewall_rule":                 resourceArmMySqlFirewallRule(),
			"azurerm_mysql_server":                        resourceArmMySqlServer(),
			"azurerm_network_interface":                   resourceArmNetworkInterface(),
			"azurerm_network_security_group":              resourceArmNetworkSecurityGroup(),
			"azurerm_network_security_rule":               resourceArmNetworkSecurityRule(),
			"azurerm_network_watcher":                     resourceArmNetworkWatcher(),
			"azurerm_packet_capture":                      resourceArmPacketCapture(),
			"azurerm_policy_assignment":                   resourceArmPolicyAssignment(),
			"azurerm_policy_definition":                   resourceArmPolicyDefinition(),
			"azurerm_postgresql_configuration":            resourceArmPostgreSQLConfiguration(),
			"azurerm_postgresql_database":                 resourceArmPostgreSQLDatabase(),
			"azurerm_postgresql_firewall_rule":            resourceArmPostgreSQLFirewallRule(),
			"azurerm_postgresql_server":                   resourceArmPostgreSQLServer(),
			"azurerm_public_ip":                           resourceArmPublicIp(),
			"azurerm_relay_namespace":                     resourceArmRelayNamespace(),
			"azurerm_recovery_services_vault":             resourceArmRecoveryServicesVault(),
			"azurerm_redis_cache":                         resourceArmRedisCache(),
			"azurerm_redis_firewall_rule":                 resourceArmRedisFirewallRule(),
			"azurerm_resource_group":                      resourceArmResourceGroup(),
			"azurerm_role_assignment":                     resourceArmRoleAssignment(),
			"azurerm_role_definition":                     resourceArmRoleDefinition(),
			"azurerm_route":                               resourceArmRoute(),
			"azurerm_route_table":                         resourceArmRouteTable(),
			"azurerm_search_service":                      resourceArmSearchService(),
			"azurerm_servicebus_namespace":                resourceArmServiceBusNamespace(),
			"azurerm_servicebus_queue":                    resourceArmServiceBusQueue(),
			"azurerm_servicebus_subscription":             resourceArmServiceBusSubscription(),
			"azurerm_servicebus_subscription_rule":        resourceArmServiceBusSubscriptionRule(),
			"azurerm_servicebus_topic":                    resourceArmServiceBusTopic(),
			"azurerm_servicebus_topic_authorization_rule": resourceArmServiceBusTopicAuthorizationRule(),
			"azurerm_snapshot":                            resourceArmSnapshot(),
			"azurerm_scheduler_job_collection":            resourceArmSchedulerJobCollection(),
			"azurerm_sql_database":                        resourceArmSqlDatabase(),
			"azurerm_sql_elasticpool":                     resourceArmSqlElasticPool(),
			"azurerm_sql_firewall_rule":                   resourceArmSqlFirewallRule(),
			"azurerm_sql_active_directory_administrator":  resourceArmSqlAdministrator(),
			"azurerm_sql_server":                          resourceArmSqlServer(),
			"azurerm_sql_virtual_network_rule":            resourceArmSqlVirtualNetworkRule(),
			"azurerm_storage_account":                     resourceArmStorageAccount(),
			"azurerm_storage_blob":                        resourceArmStorageBlob(),
			"azurerm_storage_container":                   resourceArmStorageContainer(),
			"azurerm_storage_share":                       resourceArmStorageShare(),
			"azurerm_storage_queue":                       resourceArmStorageQueue(),
			"azurerm_storage_table":                       resourceArmStorageTable(),
			"azurerm_subnet":                              resourceArmSubnet(),
			"azurerm_template_deployment":                 resourceArmTemplateDeployment(),
			"azurerm_traffic_manager_endpoint":            resourceArmTrafficManagerEndpoint(),
			"azurerm_traffic_manager_profile":             resourceArmTrafficManagerProfile(),
			"azurerm_virtual_machine_extension":           resourceArmVirtualMachineExtensions(),
			"azurerm_virtual_machine":                     resourceArmVirtualMachine(),
			"azurerm_virtual_machine_scale_set":           resourceArmVirtualMachineScaleSet(),
			"azurerm_virtual_network":                     resourceArmVirtualNetwork(),
			"azurerm_virtual_network_gateway":             resourceArmVirtualNetworkGateway(),
			"azurerm_virtual_network_gateway_connection":  resourceArmVirtualNetworkGatewayConnection(),
			"azurerm_virtual_network_peering":             resourceArmVirtualNetworkPeering(),
=======
			"azurerm_azuread_application":                     resourceArmActiveDirectoryApplication(),
			"azurerm_application_gateway":                     resourceArmApplicationGateway(),
			"azurerm_application_insights":                    resourceArmApplicationInsights(),
			"azurerm_application_security_group":              resourceArmApplicationSecurityGroup(),
			"azurerm_app_service":                             resourceArmAppService(),
			"azurerm_app_service_plan":                        resourceArmAppServicePlan(),
			"azurerm_app_service_active_slot":                 resourceArmAppServiceActiveSlot(),
			"azurerm_app_service_custom_hostname_binding":     resourceArmAppServiceCustomHostnameBinding(),
			"azurerm_app_service_slot":                        resourceArmAppServiceSlot(),
			"azurerm_automation_account":                      resourceArmAutomationAccount(),
			"azurerm_automation_credential":                   resourceArmAutomationCredential(),
			"azurerm_automation_runbook":                      resourceArmAutomationRunbook(),
			"azurerm_automation_schedule":                     resourceArmAutomationSchedule(),
			"azurerm_availability_set":                        resourceArmAvailabilitySet(),
			"azurerm_cdn_endpoint":                            resourceArmCdnEndpoint(),
			"azurerm_cdn_profile":                             resourceArmCdnProfile(),
			"azurerm_container_registry":                      resourceArmContainerRegistry(),
			"azurerm_container_service":                       resourceArmContainerService(),
			"azurerm_container_group":                         resourceArmContainerGroup(),
			"azurerm_cosmosdb_account":                        resourceArmCosmosDBAccount(),
			"azurerm_data_lake_store":                         resourceArmDataLakeStore(),
			"azurerm_data_lake_store_firewall_rule":           resourceArmDataLakeStoreFirewallRule(),
			"azurerm_dns_a_record":                            resourceArmDnsARecord(),
			"azurerm_dns_aaaa_record":                         resourceArmDnsAAAARecord(),
			"azurerm_dns_caa_record":                          resourceArmDnsCaaRecord(),
			"azurerm_dns_cname_record":                        resourceArmDnsCNameRecord(),
			"azurerm_dns_mx_record":                           resourceArmDnsMxRecord(),
			"azurerm_dns_ns_record":                           resourceArmDnsNsRecord(),
			"azurerm_dns_ptr_record":                          resourceArmDnsPtrRecord(),
			"azurerm_dns_srv_record":                          resourceArmDnsSrvRecord(),
			"azurerm_dns_txt_record":                          resourceArmDnsTxtRecord(),
			"azurerm_dns_zone":                                resourceArmDnsZone(),
			"azurerm_eventgrid_topic":                         resourceArmEventGridTopic(),
			"azurerm_eventhub":                                resourceArmEventHub(),
			"azurerm_eventhub_authorization_rule":             resourceArmEventHubAuthorizationRule(),
			"azurerm_eventhub_consumer_group":                 resourceArmEventHubConsumerGroup(),
			"azurerm_eventhub_namespace":                      resourceArmEventHubNamespace(),
			"azurerm_express_route_circuit":                   resourceArmExpressRouteCircuit(),
			"azurerm_express_route_circuit_authorization":     resourceArmExpressRouteCircuitAuthorization(),
			"azurerm_express_route_circuit_peering":           resourceArmExpressRouteCircuitPeering(),
			"azurerm_function_app":                            resourceArmFunctionApp(),
			"azurerm_image":                                   resourceArmImage(),
			"azurerm_iothub":                                  resourceArmIotHub(),
			"azurerm_key_vault":                               resourceArmKeyVault(),
			"azurerm_key_vault_access_policy":                 resourceArmKeyVaultAccessPolicy(),
			"azurerm_key_vault_certificate":                   resourceArmKeyVaultCertificate(),
			"azurerm_key_vault_key":                           resourceArmKeyVaultKey(),
			"azurerm_key_vault_secret":                        resourceArmKeyVaultSecret(),
			"azurerm_kubernetes_cluster":                      resourceArmKubernetesCluster(),
			"azurerm_lb":                                      resourceArmLoadBalancer(),
			"azurerm_lb_backend_address_pool":                 resourceArmLoadBalancerBackendAddressPool(),
			"azurerm_lb_nat_rule":                             resourceArmLoadBalancerNatRule(),
			"azurerm_lb_nat_pool":                             resourceArmLoadBalancerNatPool(),
			"azurerm_lb_probe":                                resourceArmLoadBalancerProbe(),
			"azurerm_lb_rule":                                 resourceArmLoadBalancerRule(),
			"azurerm_local_network_gateway":                   resourceArmLocalNetworkGateway(),
			"azurerm_log_analytics_solution":                  resourceArmLogAnalyticsSolution(),
			"azurerm_log_analytics_workspace":                 resourceArmLogAnalyticsWorkspace(),
			"azurerm_managed_disk":                            resourceArmManagedDisk(),
			"azurerm_management_lock":                         resourceArmManagementLock(),
			"azurerm_metric_alertrule":                        resourceArmMetricAlertRule(),
			"azurerm_mysql_configuration":                     resourceArmMySQLConfiguration(),
			"azurerm_mysql_database":                          resourceArmMySqlDatabase(),
			"azurerm_mysql_firewall_rule":                     resourceArmMySqlFirewallRule(),
			"azurerm_mysql_server":                            resourceArmMySqlServer(),
			"azurerm_network_interface":                       resourceArmNetworkInterface(),
			"azurerm_network_security_group":                  resourceArmNetworkSecurityGroup(),
			"azurerm_network_security_rule":                   resourceArmNetworkSecurityRule(),
			"azurerm_network_watcher":                         resourceArmNetworkWatcher(),
			"azurerm_packet_capture":                          resourceArmPacketCapture(),
			"azurerm_policy_assignment":                       resourceArmPolicyAssignment(),
			"azurerm_policy_definition":                       resourceArmPolicyDefinition(),
			"azurerm_postgresql_configuration":                resourceArmPostgreSQLConfiguration(),
			"azurerm_postgresql_database":                     resourceArmPostgreSQLDatabase(),
			"azurerm_postgresql_firewall_rule":                resourceArmPostgreSQLFirewallRule(),
			"azurerm_postgresql_server":                       resourceArmPostgreSQLServer(),
			"azurerm_public_ip":                               resourceArmPublicIp(),
			"azurerm_relay_namespace":                         resourceArmRelayNamespace(),
			"azurerm_recovery_services_vault":                 resourceArmRecoveryServicesVault(),
			"azurerm_redis_cache":                             resourceArmRedisCache(),
			"azurerm_redis_firewall_rule":                     resourceArmRedisFirewallRule(),
			"azurerm_resource_group":                          resourceArmResourceGroup(),
			"azurerm_role_assignment":                         resourceArmRoleAssignment(),
			"azurerm_role_definition":                         resourceArmRoleDefinition(),
			"azurerm_route":                                   resourceArmRoute(),
			"azurerm_route_table":                             resourceArmRouteTable(),
			"azurerm_search_service":                          resourceArmSearchService(),
			"azurerm_servicebus_namespace":                    resourceArmServiceBusNamespace(),
			"azurerm_servicebus_namespace_authorization_rule": resourceArmServiceBusNamespaceAuthorizationRule(),
			"azurerm_servicebus_queue":                        resourceArmServiceBusQueue(),
			"azurerm_servicebus_subscription":                 resourceArmServiceBusSubscription(),
			"azurerm_servicebus_subscription_rule":            resourceArmServiceBusSubscriptionRule(),
			"azurerm_servicebus_topic":                        resourceArmServiceBusTopic(),
			"azurerm_servicebus_topic_authorization_rule":     resourceArmServiceBusTopicAuthorizationRule(),
			"azurerm_snapshot":                                resourceArmSnapshot(),
			"azurerm_scheduler_job":                           resourceArmSchedulerJob(),
			"azurerm_scheduler_job_collection":                resourceArmSchedulerJobCollection(),
			"azurerm_sql_database":                            resourceArmSqlDatabase(),
			"azurerm_sql_elasticpool":                         resourceArmSqlElasticPool(),
			"azurerm_sql_firewall_rule":                       resourceArmSqlFirewallRule(),
			"azurerm_sql_active_directory_administrator":      resourceArmSqlAdministrator(),
			"azurerm_sql_server":                              resourceArmSqlServer(),
			"azurerm_sql_virtual_network_rule":                resourceArmSqlVirtualNetworkRule(),
			"azurerm_storage_account":                         resourceArmStorageAccount(),
			"azurerm_storage_blob":                            resourceArmStorageBlob(),
			"azurerm_storage_container":                       resourceArmStorageContainer(),
			"azurerm_storage_share":                           resourceArmStorageShare(),
			"azurerm_storage_queue":                           resourceArmStorageQueue(),
			"azurerm_storage_table":                           resourceArmStorageTable(),
			"azurerm_subnet":                                  resourceArmSubnet(),
			"azurerm_template_deployment":                     resourceArmTemplateDeployment(),
			"azurerm_traffic_manager_endpoint":                resourceArmTrafficManagerEndpoint(),
			"azurerm_traffic_manager_profile":                 resourceArmTrafficManagerProfile(),
			"azurerm_user_assigned_identity":                  resourceArmUserAssignedIdentity(),
			"azurerm_virtual_machine":                         resourceArmVirtualMachine(),
			"azurerm_virtual_machine_data_disk_attachment":    resourceArmVirtualMachineDataDiskAttachment(),
			"azurerm_virtual_machine_extension":               resourceArmVirtualMachineExtensions(),
			"azurerm_virtual_machine_scale_set":               resourceArmVirtualMachineScaleSet(),
			"azurerm_virtual_network":                         resourceArmVirtualNetwork(),
			"azurerm_virtual_network_gateway":                 resourceArmVirtualNetworkGateway(),
			"azurerm_virtual_network_gateway_connection":      resourceArmVirtualNetworkGatewayConnection(),
			"azurerm_virtual_network_peering":                 resourceArmVirtualNetworkPeering(),
>>>>>>> 0a9ceed4
		},
	}

	p.ConfigureFunc = providerConfigure(p)

	return p
}

func providerConfigure(p *schema.Provider) schema.ConfigureFunc {
	return func(d *schema.ResourceData) (interface{}, error) {
		config := &authentication.Config{
			SubscriptionID:            d.Get("subscription_id").(string),
			ClientID:                  d.Get("client_id").(string),
			ClientSecret:              d.Get("client_secret").(string),
			TenantID:                  d.Get("tenant_id").(string),
			Environment:               d.Get("environment").(string),
			UseMsi:                    d.Get("use_msi").(bool),
			MsiEndpoint:               d.Get("msi_endpoint").(string),
			SkipCredentialsValidation: d.Get("skip_credentials_validation").(bool),
			SkipProviderRegistration:  d.Get("skip_provider_registration").(bool),
		}

		if config.UseMsi {
			log.Printf("[DEBUG] use_msi specified - using MSI Authentication")
			if config.MsiEndpoint == "" {
				msiEndpoint, err := adal.GetMSIVMEndpoint()
				if err != nil {
					return nil, fmt.Errorf("Could not retrieve MSI endpoint from VM settings."+
						"Ensure the VM has MSI enabled, or try setting msi_endpoint. Error: %s", err)
				}
				config.MsiEndpoint = msiEndpoint
			}
			log.Printf("[DEBUG] Using MSI endpoint %s", config.MsiEndpoint)
			if err := config.ValidateMsi(); err != nil {
				return nil, err
			}
		} else if config.ClientSecret != "" {
			log.Printf("[DEBUG] Client Secret specified - using Service Principal for Authentication")
			if err := config.ValidateServicePrincipal(); err != nil {
				return nil, err
			}
		} else {
			log.Printf("[DEBUG] No Client Secret specified - loading credentials from Azure CLI")
			if err := config.LoadTokensFromAzureCLI(); err != nil {
				return nil, err
			}

			if err := config.ValidateBearerAuth(); err != nil {
				return nil, fmt.Errorf("Please specify either a Service Principal, or log in with the Azure CLI (using `az login`)")
			}
		}

		client, err := getArmClient(config)
		if err != nil {
			return nil, err
		}

		client.StopContext = p.StopContext()

		// replaces the context between tests
		p.MetaReset = func() error {
			client.StopContext = p.StopContext()
			return nil
		}

		if !config.SkipCredentialsValidation {
			// List all the available providers and their registration state to avoid unnecessary
			// requests. This also lets us check if the provider credentials are correct.
			ctx := client.StopContext
			providerList, err := client.providersClient.List(ctx, nil, "")
			if err != nil {
				return nil, fmt.Errorf("Unable to list provider registration status, it is possible that this is due to invalid "+
					"credentials or the service principal does not have permission to use the Resource Manager API, Azure "+
					"error: %s", err)
			}

			if !config.SkipProviderRegistration {
				err = registerAzureResourceProvidersWithSubscription(ctx, providerList.Values(), client.providersClient)
				if err != nil {
					return nil, err
				}
			}
		}

		return client, nil
	}
}

func registerProviderWithSubscription(ctx context.Context, providerName string, client resources.ProvidersClient) error {
	_, err := client.Register(ctx, providerName)
	if err != nil {
		return fmt.Errorf("Cannot register provider %s with Azure Resource Manager: %s.", providerName, err)
	}

	return nil
}

func determineAzureResourceProvidersToRegister(providerList []resources.Provider) map[string]struct{} {
	providers := map[string]struct{}{
		"Microsoft.Authorization":       {},
		"Microsoft.Automation":          {},
		"Microsoft.Cache":               {},
		"Microsoft.Cdn":                 {},
		"Microsoft.Compute":             {},
		"Microsoft.ContainerInstance":   {},
		"Microsoft.ContainerRegistry":   {},
		"Microsoft.ContainerService":    {},
		"Microsoft.DataLakeStore":       {},
		"Microsoft.DBforMySQL":          {},
		"Microsoft.DBforPostgreSQL":     {},
		"Microsoft.Devices":             {},
		"Microsoft.DocumentDB":          {},
		"Microsoft.EventGrid":           {},
		"Microsoft.EventHub":            {},
		"Microsoft.KeyVault":            {},
		"microsoft.insights":            {},
		"Microsoft.ManagedIdentity":     {},
		"Microsoft.Network":             {},
		"Microsoft.OperationalInsights": {},
		"Microsoft.Relay":               {},
		"Microsoft.Resources":           {},
		"Microsoft.Search":              {},
		"Microsoft.ServiceBus":          {},
		"Microsoft.Sql":                 {},
		"Microsoft.Storage":             {},
	}

	// filter out any providers already registered
	for _, p := range providerList {
		if _, ok := providers[*p.Namespace]; !ok {
			continue
		}

		if strings.ToLower(*p.RegistrationState) == "registered" {
			log.Printf("[DEBUG] Skipping provider registration for namespace %s\n", *p.Namespace)
			delete(providers, *p.Namespace)
		}
	}

	return providers
}

// registerAzureResourceProvidersWithSubscription uses the providers client to register
// all Azure resource providers which the Terraform provider may require (regardless of
// whether they are actually used by the configuration or not). It was confirmed by Microsoft
// that this is the approach their own internal tools also take.
func registerAzureResourceProvidersWithSubscription(ctx context.Context, providerList []resources.Provider, client resources.ProvidersClient) error {
	providers := determineAzureResourceProvidersToRegister(providerList)

	var err error
	var wg sync.WaitGroup
	wg.Add(len(providers))

	for providerName := range providers {
		go func(p string) {
			defer wg.Done()
			log.Printf("[DEBUG] Registering provider with namespace %s\n", p)
			if innerErr := registerProviderWithSubscription(ctx, p, client); err != nil {
				err = innerErr
			}
		}(providerName)
	}

	wg.Wait()

	return err
}

// armMutexKV is the instance of MutexKV for ARM resources
var armMutexKV = mutexkv.NewMutexKV()

// Deprecated - use `azschema.IgnoreCaseDiffSuppressFunc` instead
func ignoreCaseDiffSuppressFunc(k, old, new string, d *schema.ResourceData) bool {
	return azSchema.IgnoreCaseDiffSuppressFunc(k, old, new, d)
}

// ignoreCaseStateFunc is a StateFunc from helper/schema that converts the
// supplied value to lower before saving to state for consistency.
func ignoreCaseStateFunc(val interface{}) string {
	return strings.ToLower(val.(string))
}

func userDataDiffSuppressFunc(k, old, new string, d *schema.ResourceData) bool {
	oldValue := userDataStateFunc(old)
	return oldValue == new
}

func userDataStateFunc(v interface{}) string {
	switch s := v.(type) {
	case string:
		s = base64Encode(s)
		hash := sha1.Sum([]byte(s))
		return hex.EncodeToString(hash[:])
	default:
		return ""
	}
}

// base64Encode encodes data if the input isn't already encoded using
// base64.StdEncoding.EncodeToString. If the input is already base64 encoded,
// return the original input unchanged.
func base64Encode(data string) string {
	// Check whether the data is already Base64 encoded; don't double-encode
	if isBase64Encoded(data) {
		return data
	}
	// data has not been encoded encode and return
	return base64.StdEncoding.EncodeToString([]byte(data))
}

func isBase64Encoded(data string) bool {
	_, err := base64.StdEncoding.DecodeString(data)
	return err == nil
}<|MERGE_RESOLUTION|>--- conflicted
+++ resolved
@@ -1,572 +1,454 @@
-package azurerm
-
-import (
-	"context"
-	"crypto/sha1"
-	"encoding/base64"
-	"encoding/hex"
-	"fmt"
-	"log"
-	"strings"
-	"sync"
-
-	"github.com/Azure/azure-sdk-for-go/services/resources/mgmt/2017-05-10/resources"
-	"github.com/Azure/go-autorest/autorest/adal"
-	"github.com/hashicorp/terraform/helper/mutexkv"
-	"github.com/hashicorp/terraform/helper/schema"
-	"github.com/hashicorp/terraform/terraform"
-	"github.com/terraform-providers/terraform-provider-azurerm/azurerm/helpers/authentication"
-	azSchema "github.com/terraform-providers/terraform-provider-azurerm/azurerm/helpers/schema"
-)
-
-// Provider returns a terraform.ResourceProvider.
-func Provider() terraform.ResourceProvider {
-	var p *schema.Provider
-	p = &schema.Provider{
-		Schema: map[string]*schema.Schema{
-			"subscription_id": {
-				Type:        schema.TypeString,
-				Optional:    true,
-				DefaultFunc: schema.EnvDefaultFunc("ARM_SUBSCRIPTION_ID", ""),
-			},
-
-			"client_id": {
-				Type:        schema.TypeString,
-				Optional:    true,
-				DefaultFunc: schema.EnvDefaultFunc("ARM_CLIENT_ID", ""),
-			},
-
-			"client_secret": {
-				Type:        schema.TypeString,
-				Optional:    true,
-				DefaultFunc: schema.EnvDefaultFunc("ARM_CLIENT_SECRET", ""),
-			},
-
-			"tenant_id": {
-				Type:        schema.TypeString,
-				Optional:    true,
-				DefaultFunc: schema.EnvDefaultFunc("ARM_TENANT_ID", ""),
-			},
-
-			"environment": {
-				Type:        schema.TypeString,
-				Required:    true,
-				DefaultFunc: schema.EnvDefaultFunc("ARM_ENVIRONMENT", "public"),
-			},
-
-			"skip_credentials_validation": {
-				Type:        schema.TypeBool,
-				Optional:    true,
-				DefaultFunc: schema.EnvDefaultFunc("ARM_SKIP_CREDENTIALS_VALIDATION", false),
-			},
-
-			"skip_provider_registration": {
-				Type:        schema.TypeBool,
-				Optional:    true,
-				DefaultFunc: schema.EnvDefaultFunc("ARM_SKIP_PROVIDER_REGISTRATION", false),
-			},
-			"use_msi": {
-				Type:        schema.TypeBool,
-				Optional:    true,
-				DefaultFunc: schema.EnvDefaultFunc("ARM_USE_MSI", false),
-			},
-			"msi_endpoint": {
-				Type:        schema.TypeString,
-				Optional:    true,
-				DefaultFunc: schema.EnvDefaultFunc("ARM_MSI_ENDPOINT", ""),
-			},
-		},
-
-		DataSourcesMap: map[string]*schema.Resource{
-			"azurerm_application_security_group":            dataSourceArmApplicationSecurityGroup(),
-			"azurerm_app_service":                           dataSourceArmAppService(),
-			"azurerm_app_service_plan":                      dataSourceAppServicePlan(),
-			"azurerm_builtin_role_definition":               dataSourceArmBuiltInRoleDefinition(),
-			"azurerm_cdn_profile":                           dataSourceArmCdnProfile(),
-			"azurerm_client_config":                         dataSourceArmClientConfig(),
-			"azurerm_cosmosdb_account":                      dataSourceArmCosmosDBAccount(),
-			"azurerm_data_lake_store":                       dataSourceArmDataLakeStoreAccount(),
-			"azurerm_dns_zone":                              dataSourceArmDnsZone(),
-			"azurerm_eventhub_namespace":                    dataSourceEventHubNamespace(),
-			"azurerm_image":                                 dataSourceArmImage(),
-			"azurerm_key_vault":                             dataSourceArmKeyVault(),
-			"azurerm_key_vault_access_policy":               dataSourceArmKeyVaultAccessPolicy(),
-			"azurerm_key_vault_secret":                      dataSourceArmKeyVaultSecret(),
-			"azurerm_kubernetes_cluster":                    dataSourceArmKubernetesCluster(),
-			"azurerm_managed_disk":                          dataSourceArmManagedDisk(),
-			"azurerm_network_interface":                     dataSourceArmNetworkInterface(),
-			"azurerm_network_security_group":                dataSourceArmNetworkSecurityGroup(),
-			"azurerm_platform_image":                        dataSourceArmPlatformImage(),
-			"azurerm_public_ip":                             dataSourceArmPublicIP(),
-			"azurerm_public_ips":                            dataSourceArmPublicIPs(),
-			"azurerm_recovery_services_vault":               dataSourceArmRecoveryServicesVault(),
-			"azurerm_resource_group":                        dataSourceArmResourceGroup(),
-			"azurerm_role_definition":                       dataSourceArmRoleDefinition(),
-			"azurerm_route_table":                           dataSourceArmRouteTable(),
-			"azurerm_scheduler_job_collection":              dataSourceArmSchedulerJobCollection(),
-			"azurerm_snapshot":                              dataSourceArmSnapshot(),
-			"azurerm_storage_account":                       dataSourceArmStorageAccount(),
-			"azurerm_storage_account_sas":                   dataSourceArmStorageAccountSharedAccessSignature(),
-			"azurerm_subnet":                                dataSourceArmSubnet(),
-			"azurerm_subscription":                          dataSourceArmSubscription(),
-			"azurerm_subscriptions":                         dataSourceArmSubscriptions(),
-			"azurerm_traffic_manager_geographical_location": dataSourceArmTrafficManagerGeographicalLocation(),
-			"azurerm_virtual_network":                       dataSourceArmVirtualNetwork(),
-			"azurerm_virtual_network_gateway":               dataSourceArmVirtualNetworkGateway(),
-		},
-
-		ResourcesMap: map[string]*schema.Resource{
-<<<<<<< HEAD
-			"azurerm_action_group":                        resourceArmActionGroup(),
-			"azurerm_application_gateway":                 resourceArmApplicationGateway(),
-			"azurerm_application_insights":                resourceArmApplicationInsights(),
-			"azurerm_application_security_group":          resourceArmApplicationSecurityGroup(),
-			"azurerm_app_service":                         resourceArmAppService(),
-			"azurerm_app_service_plan":                    resourceArmAppServicePlan(),
-			"azurerm_app_service_active_slot":             resourceArmAppServiceActiveSlot(),
-			"azurerm_app_service_custom_hostname_binding": resourceArmAppServiceCustomHostnameBinding(),
-			"azurerm_app_service_slot":                    resourceArmAppServiceSlot(),
-			"azurerm_automation_account":                  resourceArmAutomationAccount(),
-			"azurerm_automation_credential":               resourceArmAutomationCredential(),
-			"azurerm_automation_runbook":                  resourceArmAutomationRunbook(),
-			"azurerm_automation_schedule":                 resourceArmAutomationSchedule(),
-			"azurerm_availability_set":                    resourceArmAvailabilitySet(),
-			"azurerm_cdn_endpoint":                        resourceArmCdnEndpoint(),
-			"azurerm_cdn_profile":                         resourceArmCdnProfile(),
-			"azurerm_container_registry":                  resourceArmContainerRegistry(),
-			"azurerm_container_service":                   resourceArmContainerService(),
-			"azurerm_container_group":                     resourceArmContainerGroup(),
-			"azurerm_cosmosdb_account":                    resourceArmCosmosDBAccount(),
-			"azurerm_data_lake_store":                     resourceArmDataLakeStore(),
-			"azurerm_dns_a_record":                        resourceArmDnsARecord(),
-			"azurerm_dns_aaaa_record":                     resourceArmDnsAAAARecord(),
-			"azurerm_dns_cname_record":                    resourceArmDnsCNameRecord(),
-			"azurerm_dns_mx_record":                       resourceArmDnsMxRecord(),
-			"azurerm_dns_ns_record":                       resourceArmDnsNsRecord(),
-			"azurerm_dns_ptr_record":                      resourceArmDnsPtrRecord(),
-			"azurerm_dns_srv_record":                      resourceArmDnsSrvRecord(),
-			"azurerm_dns_txt_record":                      resourceArmDnsTxtRecord(),
-			"azurerm_dns_zone":                            resourceArmDnsZone(),
-			"azurerm_eventgrid_topic":                     resourceArmEventGridTopic(),
-			"azurerm_eventhub":                            resourceArmEventHub(),
-			"azurerm_eventhub_authorization_rule":         resourceArmEventHubAuthorizationRule(),
-			"azurerm_eventhub_consumer_group":             resourceArmEventHubConsumerGroup(),
-			"azurerm_eventhub_namespace":                  resourceArmEventHubNamespace(),
-			"azurerm_express_route_circuit":               resourceArmExpressRouteCircuit(),
-			"azurerm_express_route_circuit_authorization": resourceArmExpressRouteCircuitAuthorization(),
-			"azurerm_express_route_circuit_peering":       resourceArmExpressRouteCircuitPeering(),
-			"azurerm_function_app":                        resourceArmFunctionApp(),
-			"azurerm_image":                               resourceArmImage(),
-			"azurerm_iothub":                              resourceArmIotHub(),
-			"azurerm_key_vault":                           resourceArmKeyVault(),
-			"azurerm_key_vault_certificate":               resourceArmKeyVaultCertificate(),
-			"azurerm_key_vault_key":                       resourceArmKeyVaultKey(),
-			"azurerm_key_vault_secret":                    resourceArmKeyVaultSecret(),
-			"azurerm_kubernetes_cluster":                  resourceArmKubernetesCluster(),
-			"azurerm_lb":                                  resourceArmLoadBalancer(),
-			"azurerm_lb_backend_address_pool":             resourceArmLoadBalancerBackendAddressPool(),
-			"azurerm_lb_nat_rule":                         resourceArmLoadBalancerNatRule(),
-			"azurerm_lb_nat_pool":                         resourceArmLoadBalancerNatPool(),
-			"azurerm_lb_probe":                            resourceArmLoadBalancerProbe(),
-			"azurerm_lb_rule":                             resourceArmLoadBalancerRule(),
-			"azurerm_local_network_gateway":               resourceArmLocalNetworkGateway(),
-			"azurerm_log_analytics_solution":              resourceArmLogAnalyticsSolution(),
-			"azurerm_log_analytics_workspace":             resourceArmLogAnalyticsWorkspace(),
-			"azurerm_managed_disk":                        resourceArmManagedDisk(),
-			"azurerm_management_lock":                     resourceArmManagementLock(),
-			"azurerm_metric_alertrule":                    resourceArmMetricAlertRule(),
-			"azurerm_mysql_configuration":                 resourceArmMySQLConfiguration(),
-			"azurerm_mysql_database":                      resourceArmMySqlDatabase(),
-			"azurerm_mysql_firewall_rule":                 resourceArmMySqlFirewallRule(),
-			"azurerm_mysql_server":                        resourceArmMySqlServer(),
-			"azurerm_network_interface":                   resourceArmNetworkInterface(),
-			"azurerm_network_security_group":              resourceArmNetworkSecurityGroup(),
-			"azurerm_network_security_rule":               resourceArmNetworkSecurityRule(),
-			"azurerm_network_watcher":                     resourceArmNetworkWatcher(),
-			"azurerm_packet_capture":                      resourceArmPacketCapture(),
-			"azurerm_policy_assignment":                   resourceArmPolicyAssignment(),
-			"azurerm_policy_definition":                   resourceArmPolicyDefinition(),
-			"azurerm_postgresql_configuration":            resourceArmPostgreSQLConfiguration(),
-			"azurerm_postgresql_database":                 resourceArmPostgreSQLDatabase(),
-			"azurerm_postgresql_firewall_rule":            resourceArmPostgreSQLFirewallRule(),
-			"azurerm_postgresql_server":                   resourceArmPostgreSQLServer(),
-			"azurerm_public_ip":                           resourceArmPublicIp(),
-			"azurerm_relay_namespace":                     resourceArmRelayNamespace(),
-			"azurerm_recovery_services_vault":             resourceArmRecoveryServicesVault(),
-			"azurerm_redis_cache":                         resourceArmRedisCache(),
-			"azurerm_redis_firewall_rule":                 resourceArmRedisFirewallRule(),
-			"azurerm_resource_group":                      resourceArmResourceGroup(),
-			"azurerm_role_assignment":                     resourceArmRoleAssignment(),
-			"azurerm_role_definition":                     resourceArmRoleDefinition(),
-			"azurerm_route":                               resourceArmRoute(),
-			"azurerm_route_table":                         resourceArmRouteTable(),
-			"azurerm_search_service":                      resourceArmSearchService(),
-			"azurerm_servicebus_namespace":                resourceArmServiceBusNamespace(),
-			"azurerm_servicebus_queue":                    resourceArmServiceBusQueue(),
-			"azurerm_servicebus_subscription":             resourceArmServiceBusSubscription(),
-			"azurerm_servicebus_subscription_rule":        resourceArmServiceBusSubscriptionRule(),
-			"azurerm_servicebus_topic":                    resourceArmServiceBusTopic(),
-			"azurerm_servicebus_topic_authorization_rule": resourceArmServiceBusTopicAuthorizationRule(),
-			"azurerm_snapshot":                            resourceArmSnapshot(),
-			"azurerm_scheduler_job_collection":            resourceArmSchedulerJobCollection(),
-			"azurerm_sql_database":                        resourceArmSqlDatabase(),
-			"azurerm_sql_elasticpool":                     resourceArmSqlElasticPool(),
-			"azurerm_sql_firewall_rule":                   resourceArmSqlFirewallRule(),
-			"azurerm_sql_active_directory_administrator":  resourceArmSqlAdministrator(),
-			"azurerm_sql_server":                          resourceArmSqlServer(),
-			"azurerm_sql_virtual_network_rule":            resourceArmSqlVirtualNetworkRule(),
-			"azurerm_storage_account":                     resourceArmStorageAccount(),
-			"azurerm_storage_blob":                        resourceArmStorageBlob(),
-			"azurerm_storage_container":                   resourceArmStorageContainer(),
-			"azurerm_storage_share":                       resourceArmStorageShare(),
-			"azurerm_storage_queue":                       resourceArmStorageQueue(),
-			"azurerm_storage_table":                       resourceArmStorageTable(),
-			"azurerm_subnet":                              resourceArmSubnet(),
-			"azurerm_template_deployment":                 resourceArmTemplateDeployment(),
-			"azurerm_traffic_manager_endpoint":            resourceArmTrafficManagerEndpoint(),
-			"azurerm_traffic_manager_profile":             resourceArmTrafficManagerProfile(),
-			"azurerm_virtual_machine_extension":           resourceArmVirtualMachineExtensions(),
-			"azurerm_virtual_machine":                     resourceArmVirtualMachine(),
-			"azurerm_virtual_machine_scale_set":           resourceArmVirtualMachineScaleSet(),
-			"azurerm_virtual_network":                     resourceArmVirtualNetwork(),
-			"azurerm_virtual_network_gateway":             resourceArmVirtualNetworkGateway(),
-			"azurerm_virtual_network_gateway_connection":  resourceArmVirtualNetworkGatewayConnection(),
-			"azurerm_virtual_network_peering":             resourceArmVirtualNetworkPeering(),
-=======
-			"azurerm_azuread_application":                     resourceArmActiveDirectoryApplication(),
-			"azurerm_application_gateway":                     resourceArmApplicationGateway(),
-			"azurerm_application_insights":                    resourceArmApplicationInsights(),
-			"azurerm_application_security_group":              resourceArmApplicationSecurityGroup(),
-			"azurerm_app_service":                             resourceArmAppService(),
-			"azurerm_app_service_plan":                        resourceArmAppServicePlan(),
-			"azurerm_app_service_active_slot":                 resourceArmAppServiceActiveSlot(),
-			"azurerm_app_service_custom_hostname_binding":     resourceArmAppServiceCustomHostnameBinding(),
-			"azurerm_app_service_slot":                        resourceArmAppServiceSlot(),
-			"azurerm_automation_account":                      resourceArmAutomationAccount(),
-			"azurerm_automation_credential":                   resourceArmAutomationCredential(),
-			"azurerm_automation_runbook":                      resourceArmAutomationRunbook(),
-			"azurerm_automation_schedule":                     resourceArmAutomationSchedule(),
-			"azurerm_availability_set":                        resourceArmAvailabilitySet(),
-			"azurerm_cdn_endpoint":                            resourceArmCdnEndpoint(),
-			"azurerm_cdn_profile":                             resourceArmCdnProfile(),
-			"azurerm_container_registry":                      resourceArmContainerRegistry(),
-			"azurerm_container_service":                       resourceArmContainerService(),
-			"azurerm_container_group":                         resourceArmContainerGroup(),
-			"azurerm_cosmosdb_account":                        resourceArmCosmosDBAccount(),
-			"azurerm_data_lake_store":                         resourceArmDataLakeStore(),
-			"azurerm_data_lake_store_firewall_rule":           resourceArmDataLakeStoreFirewallRule(),
-			"azurerm_dns_a_record":                            resourceArmDnsARecord(),
-			"azurerm_dns_aaaa_record":                         resourceArmDnsAAAARecord(),
-			"azurerm_dns_caa_record":                          resourceArmDnsCaaRecord(),
-			"azurerm_dns_cname_record":                        resourceArmDnsCNameRecord(),
-			"azurerm_dns_mx_record":                           resourceArmDnsMxRecord(),
-			"azurerm_dns_ns_record":                           resourceArmDnsNsRecord(),
-			"azurerm_dns_ptr_record":                          resourceArmDnsPtrRecord(),
-			"azurerm_dns_srv_record":                          resourceArmDnsSrvRecord(),
-			"azurerm_dns_txt_record":                          resourceArmDnsTxtRecord(),
-			"azurerm_dns_zone":                                resourceArmDnsZone(),
-			"azurerm_eventgrid_topic":                         resourceArmEventGridTopic(),
-			"azurerm_eventhub":                                resourceArmEventHub(),
-			"azurerm_eventhub_authorization_rule":             resourceArmEventHubAuthorizationRule(),
-			"azurerm_eventhub_consumer_group":                 resourceArmEventHubConsumerGroup(),
-			"azurerm_eventhub_namespace":                      resourceArmEventHubNamespace(),
-			"azurerm_express_route_circuit":                   resourceArmExpressRouteCircuit(),
-			"azurerm_express_route_circuit_authorization":     resourceArmExpressRouteCircuitAuthorization(),
-			"azurerm_express_route_circuit_peering":           resourceArmExpressRouteCircuitPeering(),
-			"azurerm_function_app":                            resourceArmFunctionApp(),
-			"azurerm_image":                                   resourceArmImage(),
-			"azurerm_iothub":                                  resourceArmIotHub(),
-			"azurerm_key_vault":                               resourceArmKeyVault(),
-			"azurerm_key_vault_access_policy":                 resourceArmKeyVaultAccessPolicy(),
-			"azurerm_key_vault_certificate":                   resourceArmKeyVaultCertificate(),
-			"azurerm_key_vault_key":                           resourceArmKeyVaultKey(),
-			"azurerm_key_vault_secret":                        resourceArmKeyVaultSecret(),
-			"azurerm_kubernetes_cluster":                      resourceArmKubernetesCluster(),
-			"azurerm_lb":                                      resourceArmLoadBalancer(),
-			"azurerm_lb_backend_address_pool":                 resourceArmLoadBalancerBackendAddressPool(),
-			"azurerm_lb_nat_rule":                             resourceArmLoadBalancerNatRule(),
-			"azurerm_lb_nat_pool":                             resourceArmLoadBalancerNatPool(),
-			"azurerm_lb_probe":                                resourceArmLoadBalancerProbe(),
-			"azurerm_lb_rule":                                 resourceArmLoadBalancerRule(),
-			"azurerm_local_network_gateway":                   resourceArmLocalNetworkGateway(),
-			"azurerm_log_analytics_solution":                  resourceArmLogAnalyticsSolution(),
-			"azurerm_log_analytics_workspace":                 resourceArmLogAnalyticsWorkspace(),
-			"azurerm_managed_disk":                            resourceArmManagedDisk(),
-			"azurerm_management_lock":                         resourceArmManagementLock(),
-			"azurerm_metric_alertrule":                        resourceArmMetricAlertRule(),
-			"azurerm_mysql_configuration":                     resourceArmMySQLConfiguration(),
-			"azurerm_mysql_database":                          resourceArmMySqlDatabase(),
-			"azurerm_mysql_firewall_rule":                     resourceArmMySqlFirewallRule(),
-			"azurerm_mysql_server":                            resourceArmMySqlServer(),
-			"azurerm_network_interface":                       resourceArmNetworkInterface(),
-			"azurerm_network_security_group":                  resourceArmNetworkSecurityGroup(),
-			"azurerm_network_security_rule":                   resourceArmNetworkSecurityRule(),
-			"azurerm_network_watcher":                         resourceArmNetworkWatcher(),
-			"azurerm_packet_capture":                          resourceArmPacketCapture(),
-			"azurerm_policy_assignment":                       resourceArmPolicyAssignment(),
-			"azurerm_policy_definition":                       resourceArmPolicyDefinition(),
-			"azurerm_postgresql_configuration":                resourceArmPostgreSQLConfiguration(),
-			"azurerm_postgresql_database":                     resourceArmPostgreSQLDatabase(),
-			"azurerm_postgresql_firewall_rule":                resourceArmPostgreSQLFirewallRule(),
-			"azurerm_postgresql_server":                       resourceArmPostgreSQLServer(),
-			"azurerm_public_ip":                               resourceArmPublicIp(),
-			"azurerm_relay_namespace":                         resourceArmRelayNamespace(),
-			"azurerm_recovery_services_vault":                 resourceArmRecoveryServicesVault(),
-			"azurerm_redis_cache":                             resourceArmRedisCache(),
-			"azurerm_redis_firewall_rule":                     resourceArmRedisFirewallRule(),
-			"azurerm_resource_group":                          resourceArmResourceGroup(),
-			"azurerm_role_assignment":                         resourceArmRoleAssignment(),
-			"azurerm_role_definition":                         resourceArmRoleDefinition(),
-			"azurerm_route":                                   resourceArmRoute(),
-			"azurerm_route_table":                             resourceArmRouteTable(),
-			"azurerm_search_service":                          resourceArmSearchService(),
-			"azurerm_servicebus_namespace":                    resourceArmServiceBusNamespace(),
-			"azurerm_servicebus_namespace_authorization_rule": resourceArmServiceBusNamespaceAuthorizationRule(),
-			"azurerm_servicebus_queue":                        resourceArmServiceBusQueue(),
-			"azurerm_servicebus_subscription":                 resourceArmServiceBusSubscription(),
-			"azurerm_servicebus_subscription_rule":            resourceArmServiceBusSubscriptionRule(),
-			"azurerm_servicebus_topic":                        resourceArmServiceBusTopic(),
-			"azurerm_servicebus_topic_authorization_rule":     resourceArmServiceBusTopicAuthorizationRule(),
-			"azurerm_snapshot":                                resourceArmSnapshot(),
-			"azurerm_scheduler_job":                           resourceArmSchedulerJob(),
-			"azurerm_scheduler_job_collection":                resourceArmSchedulerJobCollection(),
-			"azurerm_sql_database":                            resourceArmSqlDatabase(),
-			"azurerm_sql_elasticpool":                         resourceArmSqlElasticPool(),
-			"azurerm_sql_firewall_rule":                       resourceArmSqlFirewallRule(),
-			"azurerm_sql_active_directory_administrator":      resourceArmSqlAdministrator(),
-			"azurerm_sql_server":                              resourceArmSqlServer(),
-			"azurerm_sql_virtual_network_rule":                resourceArmSqlVirtualNetworkRule(),
-			"azurerm_storage_account":                         resourceArmStorageAccount(),
-			"azurerm_storage_blob":                            resourceArmStorageBlob(),
-			"azurerm_storage_container":                       resourceArmStorageContainer(),
-			"azurerm_storage_share":                           resourceArmStorageShare(),
-			"azurerm_storage_queue":                           resourceArmStorageQueue(),
-			"azurerm_storage_table":                           resourceArmStorageTable(),
-			"azurerm_subnet":                                  resourceArmSubnet(),
-			"azurerm_template_deployment":                     resourceArmTemplateDeployment(),
-			"azurerm_traffic_manager_endpoint":                resourceArmTrafficManagerEndpoint(),
-			"azurerm_traffic_manager_profile":                 resourceArmTrafficManagerProfile(),
-			"azurerm_user_assigned_identity":                  resourceArmUserAssignedIdentity(),
-			"azurerm_virtual_machine":                         resourceArmVirtualMachine(),
-			"azurerm_virtual_machine_data_disk_attachment":    resourceArmVirtualMachineDataDiskAttachment(),
-			"azurerm_virtual_machine_extension":               resourceArmVirtualMachineExtensions(),
-			"azurerm_virtual_machine_scale_set":               resourceArmVirtualMachineScaleSet(),
-			"azurerm_virtual_network":                         resourceArmVirtualNetwork(),
-			"azurerm_virtual_network_gateway":                 resourceArmVirtualNetworkGateway(),
-			"azurerm_virtual_network_gateway_connection":      resourceArmVirtualNetworkGatewayConnection(),
-			"azurerm_virtual_network_peering":                 resourceArmVirtualNetworkPeering(),
->>>>>>> 0a9ceed4
-		},
-	}
-
-	p.ConfigureFunc = providerConfigure(p)
-
-	return p
-}
-
-func providerConfigure(p *schema.Provider) schema.ConfigureFunc {
-	return func(d *schema.ResourceData) (interface{}, error) {
-		config := &authentication.Config{
-			SubscriptionID:            d.Get("subscription_id").(string),
-			ClientID:                  d.Get("client_id").(string),
-			ClientSecret:              d.Get("client_secret").(string),
-			TenantID:                  d.Get("tenant_id").(string),
-			Environment:               d.Get("environment").(string),
-			UseMsi:                    d.Get("use_msi").(bool),
-			MsiEndpoint:               d.Get("msi_endpoint").(string),
-			SkipCredentialsValidation: d.Get("skip_credentials_validation").(bool),
-			SkipProviderRegistration:  d.Get("skip_provider_registration").(bool),
-		}
-
-		if config.UseMsi {
-			log.Printf("[DEBUG] use_msi specified - using MSI Authentication")
-			if config.MsiEndpoint == "" {
-				msiEndpoint, err := adal.GetMSIVMEndpoint()
-				if err != nil {
-					return nil, fmt.Errorf("Could not retrieve MSI endpoint from VM settings."+
-						"Ensure the VM has MSI enabled, or try setting msi_endpoint. Error: %s", err)
-				}
-				config.MsiEndpoint = msiEndpoint
-			}
-			log.Printf("[DEBUG] Using MSI endpoint %s", config.MsiEndpoint)
-			if err := config.ValidateMsi(); err != nil {
-				return nil, err
-			}
-		} else if config.ClientSecret != "" {
-			log.Printf("[DEBUG] Client Secret specified - using Service Principal for Authentication")
-			if err := config.ValidateServicePrincipal(); err != nil {
-				return nil, err
-			}
-		} else {
-			log.Printf("[DEBUG] No Client Secret specified - loading credentials from Azure CLI")
-			if err := config.LoadTokensFromAzureCLI(); err != nil {
-				return nil, err
-			}
-
-			if err := config.ValidateBearerAuth(); err != nil {
-				return nil, fmt.Errorf("Please specify either a Service Principal, or log in with the Azure CLI (using `az login`)")
-			}
-		}
-
-		client, err := getArmClient(config)
-		if err != nil {
-			return nil, err
-		}
-
-		client.StopContext = p.StopContext()
-
-		// replaces the context between tests
-		p.MetaReset = func() error {
-			client.StopContext = p.StopContext()
-			return nil
-		}
-
-		if !config.SkipCredentialsValidation {
-			// List all the available providers and their registration state to avoid unnecessary
-			// requests. This also lets us check if the provider credentials are correct.
-			ctx := client.StopContext
-			providerList, err := client.providersClient.List(ctx, nil, "")
-			if err != nil {
-				return nil, fmt.Errorf("Unable to list provider registration status, it is possible that this is due to invalid "+
-					"credentials or the service principal does not have permission to use the Resource Manager API, Azure "+
-					"error: %s", err)
-			}
-
-			if !config.SkipProviderRegistration {
-				err = registerAzureResourceProvidersWithSubscription(ctx, providerList.Values(), client.providersClient)
-				if err != nil {
-					return nil, err
-				}
-			}
-		}
-
-		return client, nil
-	}
-}
-
-func registerProviderWithSubscription(ctx context.Context, providerName string, client resources.ProvidersClient) error {
-	_, err := client.Register(ctx, providerName)
-	if err != nil {
-		return fmt.Errorf("Cannot register provider %s with Azure Resource Manager: %s.", providerName, err)
-	}
-
-	return nil
-}
-
-func determineAzureResourceProvidersToRegister(providerList []resources.Provider) map[string]struct{} {
-	providers := map[string]struct{}{
-		"Microsoft.Authorization":       {},
-		"Microsoft.Automation":          {},
-		"Microsoft.Cache":               {},
-		"Microsoft.Cdn":                 {},
-		"Microsoft.Compute":             {},
-		"Microsoft.ContainerInstance":   {},
-		"Microsoft.ContainerRegistry":   {},
-		"Microsoft.ContainerService":    {},
-		"Microsoft.DataLakeStore":       {},
-		"Microsoft.DBforMySQL":          {},
-		"Microsoft.DBforPostgreSQL":     {},
-		"Microsoft.Devices":             {},
-		"Microsoft.DocumentDB":          {},
-		"Microsoft.EventGrid":           {},
-		"Microsoft.EventHub":            {},
-		"Microsoft.KeyVault":            {},
-		"microsoft.insights":            {},
-		"Microsoft.ManagedIdentity":     {},
-		"Microsoft.Network":             {},
-		"Microsoft.OperationalInsights": {},
-		"Microsoft.Relay":               {},
-		"Microsoft.Resources":           {},
-		"Microsoft.Search":              {},
-		"Microsoft.ServiceBus":          {},
-		"Microsoft.Sql":                 {},
-		"Microsoft.Storage":             {},
-	}
-
-	// filter out any providers already registered
-	for _, p := range providerList {
-		if _, ok := providers[*p.Namespace]; !ok {
-			continue
-		}
-
-		if strings.ToLower(*p.RegistrationState) == "registered" {
-			log.Printf("[DEBUG] Skipping provider registration for namespace %s\n", *p.Namespace)
-			delete(providers, *p.Namespace)
-		}
-	}
-
-	return providers
-}
-
-// registerAzureResourceProvidersWithSubscription uses the providers client to register
-// all Azure resource providers which the Terraform provider may require (regardless of
-// whether they are actually used by the configuration or not). It was confirmed by Microsoft
-// that this is the approach their own internal tools also take.
-func registerAzureResourceProvidersWithSubscription(ctx context.Context, providerList []resources.Provider, client resources.ProvidersClient) error {
-	providers := determineAzureResourceProvidersToRegister(providerList)
-
-	var err error
-	var wg sync.WaitGroup
-	wg.Add(len(providers))
-
-	for providerName := range providers {
-		go func(p string) {
-			defer wg.Done()
-			log.Printf("[DEBUG] Registering provider with namespace %s\n", p)
-			if innerErr := registerProviderWithSubscription(ctx, p, client); err != nil {
-				err = innerErr
-			}
-		}(providerName)
-	}
-
-	wg.Wait()
-
-	return err
-}
-
-// armMutexKV is the instance of MutexKV for ARM resources
-var armMutexKV = mutexkv.NewMutexKV()
-
-// Deprecated - use `azschema.IgnoreCaseDiffSuppressFunc` instead
-func ignoreCaseDiffSuppressFunc(k, old, new string, d *schema.ResourceData) bool {
-	return azSchema.IgnoreCaseDiffSuppressFunc(k, old, new, d)
-}
-
-// ignoreCaseStateFunc is a StateFunc from helper/schema that converts the
-// supplied value to lower before saving to state for consistency.
-func ignoreCaseStateFunc(val interface{}) string {
-	return strings.ToLower(val.(string))
-}
-
-func userDataDiffSuppressFunc(k, old, new string, d *schema.ResourceData) bool {
-	oldValue := userDataStateFunc(old)
-	return oldValue == new
-}
-
-func userDataStateFunc(v interface{}) string {
-	switch s := v.(type) {
-	case string:
-		s = base64Encode(s)
-		hash := sha1.Sum([]byte(s))
-		return hex.EncodeToString(hash[:])
-	default:
-		return ""
-	}
-}
-
-// base64Encode encodes data if the input isn't already encoded using
-// base64.StdEncoding.EncodeToString. If the input is already base64 encoded,
-// return the original input unchanged.
-func base64Encode(data string) string {
-	// Check whether the data is already Base64 encoded; don't double-encode
-	if isBase64Encoded(data) {
-		return data
-	}
-	// data has not been encoded encode and return
-	return base64.StdEncoding.EncodeToString([]byte(data))
-}
-
-func isBase64Encoded(data string) bool {
-	_, err := base64.StdEncoding.DecodeString(data)
-	return err == nil
-}+package azurerm
+
+import (
+	"context"
+	"crypto/sha1"
+	"encoding/base64"
+	"encoding/hex"
+	"fmt"
+	"log"
+	"strings"
+	"sync"
+
+	"github.com/Azure/azure-sdk-for-go/services/resources/mgmt/2017-05-10/resources"
+	"github.com/Azure/go-autorest/autorest/adal"
+	"github.com/hashicorp/terraform/helper/mutexkv"
+	"github.com/hashicorp/terraform/helper/schema"
+	"github.com/hashicorp/terraform/terraform"
+	"github.com/terraform-providers/terraform-provider-azurerm/azurerm/helpers/authentication"
+	azSchema "github.com/terraform-providers/terraform-provider-azurerm/azurerm/helpers/schema"
+)
+
+// Provider returns a terraform.ResourceProvider.
+func Provider() terraform.ResourceProvider {
+	var p *schema.Provider
+	p = &schema.Provider{
+		Schema: map[string]*schema.Schema{
+			"subscription_id": {
+				Type:        schema.TypeString,
+				Optional:    true,
+				DefaultFunc: schema.EnvDefaultFunc("ARM_SUBSCRIPTION_ID", ""),
+			},
+
+			"client_id": {
+				Type:        schema.TypeString,
+				Optional:    true,
+				DefaultFunc: schema.EnvDefaultFunc("ARM_CLIENT_ID", ""),
+			},
+
+			"client_secret": {
+				Type:        schema.TypeString,
+				Optional:    true,
+				DefaultFunc: schema.EnvDefaultFunc("ARM_CLIENT_SECRET", ""),
+			},
+
+			"tenant_id": {
+				Type:        schema.TypeString,
+				Optional:    true,
+				DefaultFunc: schema.EnvDefaultFunc("ARM_TENANT_ID", ""),
+			},
+
+			"environment": {
+				Type:        schema.TypeString,
+				Required:    true,
+				DefaultFunc: schema.EnvDefaultFunc("ARM_ENVIRONMENT", "public"),
+			},
+
+			"skip_credentials_validation": {
+				Type:        schema.TypeBool,
+				Optional:    true,
+				DefaultFunc: schema.EnvDefaultFunc("ARM_SKIP_CREDENTIALS_VALIDATION", false),
+			},
+
+			"skip_provider_registration": {
+				Type:        schema.TypeBool,
+				Optional:    true,
+				DefaultFunc: schema.EnvDefaultFunc("ARM_SKIP_PROVIDER_REGISTRATION", false),
+			},
+			"use_msi": {
+				Type:        schema.TypeBool,
+				Optional:    true,
+				DefaultFunc: schema.EnvDefaultFunc("ARM_USE_MSI", false),
+			},
+			"msi_endpoint": {
+				Type:        schema.TypeString,
+				Optional:    true,
+				DefaultFunc: schema.EnvDefaultFunc("ARM_MSI_ENDPOINT", ""),
+			},
+		},
+
+		DataSourcesMap: map[string]*schema.Resource{
+			"azurerm_application_security_group":            dataSourceArmApplicationSecurityGroup(),
+			"azurerm_app_service":                           dataSourceArmAppService(),
+			"azurerm_app_service_plan":                      dataSourceAppServicePlan(),
+			"azurerm_builtin_role_definition":               dataSourceArmBuiltInRoleDefinition(),
+			"azurerm_cdn_profile":                           dataSourceArmCdnProfile(),
+			"azurerm_client_config":                         dataSourceArmClientConfig(),
+			"azurerm_cosmosdb_account":                      dataSourceArmCosmosDBAccount(),
+			"azurerm_data_lake_store":                       dataSourceArmDataLakeStoreAccount(),
+			"azurerm_dns_zone":                              dataSourceArmDnsZone(),
+			"azurerm_eventhub_namespace":                    dataSourceEventHubNamespace(),
+			"azurerm_image":                                 dataSourceArmImage(),
+			"azurerm_key_vault":                             dataSourceArmKeyVault(),
+			"azurerm_key_vault_access_policy":               dataSourceArmKeyVaultAccessPolicy(),
+			"azurerm_key_vault_secret":                      dataSourceArmKeyVaultSecret(),
+			"azurerm_kubernetes_cluster":                    dataSourceArmKubernetesCluster(),
+			"azurerm_managed_disk":                          dataSourceArmManagedDisk(),
+			"azurerm_network_interface":                     dataSourceArmNetworkInterface(),
+			"azurerm_network_security_group":                dataSourceArmNetworkSecurityGroup(),
+			"azurerm_platform_image":                        dataSourceArmPlatformImage(),
+			"azurerm_public_ip":                             dataSourceArmPublicIP(),
+			"azurerm_public_ips":                            dataSourceArmPublicIPs(),
+			"azurerm_recovery_services_vault":               dataSourceArmRecoveryServicesVault(),
+			"azurerm_resource_group":                        dataSourceArmResourceGroup(),
+			"azurerm_role_definition":                       dataSourceArmRoleDefinition(),
+			"azurerm_route_table":                           dataSourceArmRouteTable(),
+			"azurerm_scheduler_job_collection":              dataSourceArmSchedulerJobCollection(),
+			"azurerm_snapshot":                              dataSourceArmSnapshot(),
+			"azurerm_storage_account":                       dataSourceArmStorageAccount(),
+			"azurerm_storage_account_sas":                   dataSourceArmStorageAccountSharedAccessSignature(),
+			"azurerm_subnet":                                dataSourceArmSubnet(),
+			"azurerm_subscription":                          dataSourceArmSubscription(),
+			"azurerm_subscriptions":                         dataSourceArmSubscriptions(),
+			"azurerm_traffic_manager_geographical_location": dataSourceArmTrafficManagerGeographicalLocation(),
+			"azurerm_virtual_network":                       dataSourceArmVirtualNetwork(),
+			"azurerm_virtual_network_gateway":               dataSourceArmVirtualNetworkGateway(),
+		},
+
+		ResourcesMap: map[string]*schema.Resource{
+			"azurerm_azuread_application":                     resourceArmActiveDirectoryApplication(),
+			"azurerm_application_gateway":                     resourceArmApplicationGateway(),
+			"azurerm_application_insights":                    resourceArmApplicationInsights(),
+			"azurerm_application_security_group":              resourceArmApplicationSecurityGroup(),
+			"azurerm_app_service":                             resourceArmAppService(),
+			"azurerm_app_service_plan":                        resourceArmAppServicePlan(),
+			"azurerm_app_service_active_slot":                 resourceArmAppServiceActiveSlot(),
+			"azurerm_app_service_custom_hostname_binding":     resourceArmAppServiceCustomHostnameBinding(),
+			"azurerm_app_service_slot":                        resourceArmAppServiceSlot(),
+			"azurerm_automation_account":                      resourceArmAutomationAccount(),
+			"azurerm_automation_credential":                   resourceArmAutomationCredential(),
+			"azurerm_automation_runbook":                      resourceArmAutomationRunbook(),
+			"azurerm_automation_schedule":                     resourceArmAutomationSchedule(),
+			"azurerm_availability_set":                        resourceArmAvailabilitySet(),
+			"azurerm_cdn_endpoint":                            resourceArmCdnEndpoint(),
+			"azurerm_cdn_profile":                             resourceArmCdnProfile(),
+			"azurerm_container_registry":                      resourceArmContainerRegistry(),
+			"azurerm_container_service":                       resourceArmContainerService(),
+			"azurerm_container_group":                         resourceArmContainerGroup(),
+			"azurerm_cosmosdb_account":                        resourceArmCosmosDBAccount(),
+			"azurerm_data_lake_store":                         resourceArmDataLakeStore(),
+			"azurerm_data_lake_store_firewall_rule":           resourceArmDataLakeStoreFirewallRule(),
+			"azurerm_dns_a_record":                            resourceArmDnsARecord(),
+			"azurerm_dns_aaaa_record":                         resourceArmDnsAAAARecord(),
+			"azurerm_dns_caa_record":                          resourceArmDnsCaaRecord(),
+			"azurerm_dns_cname_record":                        resourceArmDnsCNameRecord(),
+			"azurerm_dns_mx_record":                           resourceArmDnsMxRecord(),
+			"azurerm_dns_ns_record":                           resourceArmDnsNsRecord(),
+			"azurerm_dns_ptr_record":                          resourceArmDnsPtrRecord(),
+			"azurerm_dns_srv_record":                          resourceArmDnsSrvRecord(),
+			"azurerm_dns_txt_record":                          resourceArmDnsTxtRecord(),
+			"azurerm_dns_zone":                                resourceArmDnsZone(),
+			"azurerm_eventgrid_topic":                         resourceArmEventGridTopic(),
+			"azurerm_eventhub":                                resourceArmEventHub(),
+			"azurerm_eventhub_authorization_rule":             resourceArmEventHubAuthorizationRule(),
+			"azurerm_eventhub_consumer_group":                 resourceArmEventHubConsumerGroup(),
+			"azurerm_eventhub_namespace":                      resourceArmEventHubNamespace(),
+			"azurerm_express_route_circuit":                   resourceArmExpressRouteCircuit(),
+			"azurerm_express_route_circuit_authorization":     resourceArmExpressRouteCircuitAuthorization(),
+			"azurerm_express_route_circuit_peering":           resourceArmExpressRouteCircuitPeering(),
+			"azurerm_function_app":                            resourceArmFunctionApp(),
+			"azurerm_image":                                   resourceArmImage(),
+			"azurerm_iothub":                                  resourceArmIotHub(),
+			"azurerm_key_vault":                               resourceArmKeyVault(),
+			"azurerm_key_vault_access_policy":                 resourceArmKeyVaultAccessPolicy(),
+			"azurerm_key_vault_certificate":                   resourceArmKeyVaultCertificate(),
+			"azurerm_key_vault_key":                           resourceArmKeyVaultKey(),
+			"azurerm_key_vault_secret":                        resourceArmKeyVaultSecret(),
+			"azurerm_kubernetes_cluster":                      resourceArmKubernetesCluster(),
+			"azurerm_lb":                                      resourceArmLoadBalancer(),
+			"azurerm_lb_backend_address_pool":                 resourceArmLoadBalancerBackendAddressPool(),
+			"azurerm_lb_nat_rule":                             resourceArmLoadBalancerNatRule(),
+			"azurerm_lb_nat_pool":                             resourceArmLoadBalancerNatPool(),
+			"azurerm_lb_probe":                                resourceArmLoadBalancerProbe(),
+			"azurerm_lb_rule":                                 resourceArmLoadBalancerRule(),
+			"azurerm_local_network_gateway":                   resourceArmLocalNetworkGateway(),
+			"azurerm_log_analytics_solution":                  resourceArmLogAnalyticsSolution(),
+			"azurerm_log_analytics_workspace":                 resourceArmLogAnalyticsWorkspace(),
+			"azurerm_managed_disk":                            resourceArmManagedDisk(),
+			"azurerm_management_lock":                         resourceArmManagementLock(),
+			"azurerm_metric_alertrule":                        resourceArmMetricAlertRule(),
+			"azurerm_mysql_configuration":                     resourceArmMySQLConfiguration(),
+			"azurerm_mysql_database":                          resourceArmMySqlDatabase(),
+			"azurerm_mysql_firewall_rule":                     resourceArmMySqlFirewallRule(),
+			"azurerm_mysql_server":                            resourceArmMySqlServer(),
+			"azurerm_network_interface":                       resourceArmNetworkInterface(),
+			"azurerm_network_security_group":                  resourceArmNetworkSecurityGroup(),
+			"azurerm_network_security_rule":                   resourceArmNetworkSecurityRule(),
+			"azurerm_network_watcher":                         resourceArmNetworkWatcher(),
+			"azurerm_packet_capture":                          resourceArmPacketCapture(),
+			"azurerm_policy_assignment":                       resourceArmPolicyAssignment(),
+			"azurerm_policy_definition":                       resourceArmPolicyDefinition(),
+			"azurerm_postgresql_configuration":                resourceArmPostgreSQLConfiguration(),
+			"azurerm_postgresql_database":                     resourceArmPostgreSQLDatabase(),
+			"azurerm_postgresql_firewall_rule":                resourceArmPostgreSQLFirewallRule(),
+			"azurerm_postgresql_server":                       resourceArmPostgreSQLServer(),
+			"azurerm_public_ip":                               resourceArmPublicIp(),
+			"azurerm_relay_namespace":                         resourceArmRelayNamespace(),
+			"azurerm_recovery_services_vault":                 resourceArmRecoveryServicesVault(),
+			"azurerm_redis_cache":                             resourceArmRedisCache(),
+			"azurerm_redis_firewall_rule":                     resourceArmRedisFirewallRule(),
+			"azurerm_resource_group":                          resourceArmResourceGroup(),
+			"azurerm_role_assignment":                         resourceArmRoleAssignment(),
+			"azurerm_role_definition":                         resourceArmRoleDefinition(),
+			"azurerm_route":                                   resourceArmRoute(),
+			"azurerm_route_table":                             resourceArmRouteTable(),
+			"azurerm_search_service":                          resourceArmSearchService(),
+			"azurerm_servicebus_namespace":                    resourceArmServiceBusNamespace(),
+			"azurerm_servicebus_namespace_authorization_rule": resourceArmServiceBusNamespaceAuthorizationRule(),
+			"azurerm_servicebus_queue":                        resourceArmServiceBusQueue(),
+			"azurerm_servicebus_subscription":                 resourceArmServiceBusSubscription(),
+			"azurerm_servicebus_subscription_rule":            resourceArmServiceBusSubscriptionRule(),
+			"azurerm_servicebus_topic":                        resourceArmServiceBusTopic(),
+			"azurerm_servicebus_topic_authorization_rule":     resourceArmServiceBusTopicAuthorizationRule(),
+			"azurerm_snapshot":                                resourceArmSnapshot(),
+			"azurerm_scheduler_job":                           resourceArmSchedulerJob(),
+			"azurerm_scheduler_job_collection":                resourceArmSchedulerJobCollection(),
+			"azurerm_sql_database":                            resourceArmSqlDatabase(),
+			"azurerm_sql_elasticpool":                         resourceArmSqlElasticPool(),
+			"azurerm_sql_firewall_rule":                       resourceArmSqlFirewallRule(),
+			"azurerm_sql_active_directory_administrator":      resourceArmSqlAdministrator(),
+			"azurerm_sql_server":                              resourceArmSqlServer(),
+			"azurerm_sql_virtual_network_rule":                resourceArmSqlVirtualNetworkRule(),
+			"azurerm_storage_account":                         resourceArmStorageAccount(),
+			"azurerm_storage_blob":                            resourceArmStorageBlob(),
+			"azurerm_storage_container":                       resourceArmStorageContainer(),
+			"azurerm_storage_share":                           resourceArmStorageShare(),
+			"azurerm_storage_queue":                           resourceArmStorageQueue(),
+			"azurerm_storage_table":                           resourceArmStorageTable(),
+			"azurerm_subnet":                                  resourceArmSubnet(),
+			"azurerm_template_deployment":                     resourceArmTemplateDeployment(),
+			"azurerm_traffic_manager_endpoint":                resourceArmTrafficManagerEndpoint(),
+			"azurerm_traffic_manager_profile":                 resourceArmTrafficManagerProfile(),
+			"azurerm_user_assigned_identity":                  resourceArmUserAssignedIdentity(),
+			"azurerm_virtual_machine":                         resourceArmVirtualMachine(),
+			"azurerm_virtual_machine_data_disk_attachment":    resourceArmVirtualMachineDataDiskAttachment(),
+			"azurerm_virtual_machine_extension":               resourceArmVirtualMachineExtensions(),
+			"azurerm_virtual_machine_scale_set":               resourceArmVirtualMachineScaleSet(),
+			"azurerm_virtual_network":                         resourceArmVirtualNetwork(),
+			"azurerm_virtual_network_gateway":                 resourceArmVirtualNetworkGateway(),
+			"azurerm_virtual_network_gateway_connection":      resourceArmVirtualNetworkGatewayConnection(),
+			"azurerm_virtual_network_peering":                 resourceArmVirtualNetworkPeering(),
+		},
+	}
+
+	p.ConfigureFunc = providerConfigure(p)
+
+	return p
+}
+
+func providerConfigure(p *schema.Provider) schema.ConfigureFunc {
+	return func(d *schema.ResourceData) (interface{}, error) {
+		config := &authentication.Config{
+			SubscriptionID:            d.Get("subscription_id").(string),
+			ClientID:                  d.Get("client_id").(string),
+			ClientSecret:              d.Get("client_secret").(string),
+			TenantID:                  d.Get("tenant_id").(string),
+			Environment:               d.Get("environment").(string),
+			UseMsi:                    d.Get("use_msi").(bool),
+			MsiEndpoint:               d.Get("msi_endpoint").(string),
+			SkipCredentialsValidation: d.Get("skip_credentials_validation").(bool),
+			SkipProviderRegistration:  d.Get("skip_provider_registration").(bool),
+		}
+
+		if config.UseMsi {
+			log.Printf("[DEBUG] use_msi specified - using MSI Authentication")
+			if config.MsiEndpoint == "" {
+				msiEndpoint, err := adal.GetMSIVMEndpoint()
+				if err != nil {
+					return nil, fmt.Errorf("Could not retrieve MSI endpoint from VM settings."+
+						"Ensure the VM has MSI enabled, or try setting msi_endpoint. Error: %s", err)
+				}
+				config.MsiEndpoint = msiEndpoint
+			}
+			log.Printf("[DEBUG] Using MSI endpoint %s", config.MsiEndpoint)
+			if err := config.ValidateMsi(); err != nil {
+				return nil, err
+			}
+		} else if config.ClientSecret != "" {
+			log.Printf("[DEBUG] Client Secret specified - using Service Principal for Authentication")
+			if err := config.ValidateServicePrincipal(); err != nil {
+				return nil, err
+			}
+		} else {
+			log.Printf("[DEBUG] No Client Secret specified - loading credentials from Azure CLI")
+			if err := config.LoadTokensFromAzureCLI(); err != nil {
+				return nil, err
+			}
+
+			if err := config.ValidateBearerAuth(); err != nil {
+				return nil, fmt.Errorf("Please specify either a Service Principal, or log in with the Azure CLI (using `az login`)")
+			}
+		}
+
+		client, err := getArmClient(config)
+		if err != nil {
+			return nil, err
+		}
+
+		client.StopContext = p.StopContext()
+
+		// replaces the context between tests
+		p.MetaReset = func() error {
+			client.StopContext = p.StopContext()
+			return nil
+		}
+
+		if !config.SkipCredentialsValidation {
+			// List all the available providers and their registration state to avoid unnecessary
+			// requests. This also lets us check if the provider credentials are correct.
+			ctx := client.StopContext
+			providerList, err := client.providersClient.List(ctx, nil, "")
+			if err != nil {
+				return nil, fmt.Errorf("Unable to list provider registration status, it is possible that this is due to invalid "+
+					"credentials or the service principal does not have permission to use the Resource Manager API, Azure "+
+					"error: %s", err)
+			}
+
+			if !config.SkipProviderRegistration {
+				err = registerAzureResourceProvidersWithSubscription(ctx, providerList.Values(), client.providersClient)
+				if err != nil {
+					return nil, err
+				}
+			}
+		}
+
+		return client, nil
+	}
+}
+
+func registerProviderWithSubscription(ctx context.Context, providerName string, client resources.ProvidersClient) error {
+	_, err := client.Register(ctx, providerName)
+	if err != nil {
+		return fmt.Errorf("Cannot register provider %s with Azure Resource Manager: %s.", providerName, err)
+	}
+
+	return nil
+}
+
+func determineAzureResourceProvidersToRegister(providerList []resources.Provider) map[string]struct{} {
+	providers := map[string]struct{}{
+		"Microsoft.Authorization":       {},
+		"Microsoft.Automation":          {},
+		"Microsoft.Cache":               {},
+		"Microsoft.Cdn":                 {},
+		"Microsoft.Compute":             {},
+		"Microsoft.ContainerInstance":   {},
+		"Microsoft.ContainerRegistry":   {},
+		"Microsoft.ContainerService":    {},
+		"Microsoft.DataLakeStore":       {},
+		"Microsoft.DBforMySQL":          {},
+		"Microsoft.DBforPostgreSQL":     {},
+		"Microsoft.Devices":             {},
+		"Microsoft.DocumentDB":          {},
+		"Microsoft.EventGrid":           {},
+		"Microsoft.EventHub":            {},
+		"Microsoft.KeyVault":            {},
+		"microsoft.insights":            {},
+		"Microsoft.ManagedIdentity":     {},
+		"Microsoft.Network":             {},
+		"Microsoft.OperationalInsights": {},
+		"Microsoft.Relay":               {},
+		"Microsoft.Resources":           {},
+		"Microsoft.Search":              {},
+		"Microsoft.ServiceBus":          {},
+		"Microsoft.Sql":                 {},
+		"Microsoft.Storage":             {},
+	}
+
+	// filter out any providers already registered
+	for _, p := range providerList {
+		if _, ok := providers[*p.Namespace]; !ok {
+			continue
+		}
+
+		if strings.ToLower(*p.RegistrationState) == "registered" {
+			log.Printf("[DEBUG] Skipping provider registration for namespace %s\n", *p.Namespace)
+			delete(providers, *p.Namespace)
+		}
+	}
+
+	return providers
+}
+
+// registerAzureResourceProvidersWithSubscription uses the providers client to register
+// all Azure resource providers which the Terraform provider may require (regardless of
+// whether they are actually used by the configuration or not). It was confirmed by Microsoft
+// that this is the approach their own internal tools also take.
+func registerAzureResourceProvidersWithSubscription(ctx context.Context, providerList []resources.Provider, client resources.ProvidersClient) error {
+	providers := determineAzureResourceProvidersToRegister(providerList)
+
+	var err error
+	var wg sync.WaitGroup
+	wg.Add(len(providers))
+
+	for providerName := range providers {
+		go func(p string) {
+			defer wg.Done()
+			log.Printf("[DEBUG] Registering provider with namespace %s\n", p)
+			if innerErr := registerProviderWithSubscription(ctx, p, client); err != nil {
+				err = innerErr
+			}
+		}(providerName)
+	}
+
+	wg.Wait()
+
+	return err
+}
+
+// armMutexKV is the instance of MutexKV for ARM resources
+var armMutexKV = mutexkv.NewMutexKV()
+
+// Deprecated - use `azschema.IgnoreCaseDiffSuppressFunc` instead
+func ignoreCaseDiffSuppressFunc(k, old, new string, d *schema.ResourceData) bool {
+	return azSchema.IgnoreCaseDiffSuppressFunc(k, old, new, d)
+}
+
+// ignoreCaseStateFunc is a StateFunc from helper/schema that converts the
+// supplied value to lower before saving to state for consistency.
+func ignoreCaseStateFunc(val interface{}) string {
+	return strings.ToLower(val.(string))
+}
+
+func userDataDiffSuppressFunc(k, old, new string, d *schema.ResourceData) bool {
+	oldValue := userDataStateFunc(old)
+	return oldValue == new
+}
+
+func userDataStateFunc(v interface{}) string {
+	switch s := v.(type) {
+	case string:
+		s = base64Encode(s)
+		hash := sha1.Sum([]byte(s))
+		return hex.EncodeToString(hash[:])
+	default:
+		return ""
+	}
+}
+
+// base64Encode encodes data if the input isn't already encoded using
+// base64.StdEncoding.EncodeToString. If the input is already base64 encoded,
+// return the original input unchanged.
+func base64Encode(data string) string {
+	// Check whether the data is already Base64 encoded; don't double-encode
+	if isBase64Encoded(data) {
+		return data
+	}
+	// data has not been encoded encode and return
+	return base64.StdEncoding.EncodeToString([]byte(data))
+}
+
+func isBase64Encoded(data string) bool {
+	_, err := base64.StdEncoding.DecodeString(data)
+	return err == nil
+}