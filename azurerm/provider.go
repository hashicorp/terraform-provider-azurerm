package azurerm

import (
	"crypto/sha1"
	"encoding/base64"
	"encoding/hex"
	"fmt"
	"log"
	"strings"

	"github.com/hashicorp/go-azure-helpers/authentication"
	"github.com/hashicorp/terraform/helper/schema"
	"github.com/hashicorp/terraform/terraform"
	"github.com/terraform-providers/terraform-provider-azurerm/azurerm/helpers/suppress"
	"github.com/terraform-providers/terraform-provider-azurerm/azurerm/helpers/validate"
	"github.com/terraform-providers/terraform-provider-azurerm/azurerm/internal/services/common"
)

// Provider returns a terraform.ResourceProvider.
func Provider() terraform.ResourceProvider {
	// NOTE: as part of migrating Data Sources/Resources into Packages - we should be able to use
	// the Service Registration interface to gradually migrate Data Sources/Resources over to the
	// new pattern.
	// However this requires that the following be done first:
	//  1. Migrating the top level functions into the internal package
	//		e.g. deprecated.go, locks.go
	//	2. Switch the remaining resources over to the new Storage SDK
	//		(so we can remove `getBlobStorageClientForStorageAccount` from `config.go`)
	//	3. Finish migrating the SDK Clients into Packages
	//	4. Making the SDK Clients public in the ArmClient prior to moving
	//	5. Migrating the `ArmClient` from `common.go` into internal/common/clients.go
	//
	// For the moment/until that's done, we'll have to continue defining these inline
	supportedServices := []common.ServiceRegistration{}

	dataSources := map[string]*schema.Resource{
		"azurerm_api_management":                         dataSourceApiManagementService(),
		"azurerm_api_management_api":                     dataSourceApiManagementApi(),
		"azurerm_api_management_group":                   dataSourceApiManagementGroup(),
		"azurerm_api_management_product":                 dataSourceApiManagementProduct(),
		"azurerm_api_management_user":                    dataSourceArmApiManagementUser(),
		"azurerm_app_service_plan":                       dataSourceAppServicePlan(),
		"azurerm_app_service":                            dataSourceArmAppService(),
		"azurerm_application_insights":                   dataSourceArmApplicationInsights(),
		"azurerm_application_security_group":             dataSourceArmApplicationSecurityGroup(),
		"azurerm_automation_variable_bool":               dataSourceArmAutomationVariableBool(),
		"azurerm_automation_variable_datetime":           dataSourceArmAutomationVariableDateTime(),
		"azurerm_automation_variable_int":                dataSourceArmAutomationVariableInt(),
		"azurerm_automation_variable_string":             dataSourceArmAutomationVariableString(),
		"azurerm_availability_set":                       dataSourceArmAvailabilitySet(),
		"azurerm_azuread_application":                    dataSourceArmAzureADApplication(),
		"azurerm_azuread_service_principal":              dataSourceArmActiveDirectoryServicePrincipal(),
		"azurerm_batch_account":                          dataSourceArmBatchAccount(),
		"azurerm_batch_certificate":                      dataSourceArmBatchCertificate(),
		"azurerm_batch_pool":                             dataSourceArmBatchPool(),
		"azurerm_builtin_role_definition":                dataSourceArmBuiltInRoleDefinition(),
		"azurerm_cdn_profile":                            dataSourceArmCdnProfile(),
		"azurerm_client_config":                          dataSourceArmClientConfig(),
		"azurerm_kubernetes_service_versions":            dataSourceArmKubernetesServiceVersions(),
		"azurerm_container_registry":                     dataSourceArmContainerRegistry(),
		"azurerm_cosmosdb_account":                       dataSourceArmCosmosDbAccount(),
		"azurerm_data_lake_store":                        dataSourceArmDataLakeStoreAccount(),
		"azurerm_dev_test_lab":                           dataSourceArmDevTestLab(),
		"azurerm_dev_test_virtual_network":               dataSourceArmDevTestVirtualNetwork(),
		"azurerm_dns_zone":                               dataSourceArmDnsZone(),
		"azurerm_eventhub_namespace":                     dataSourceEventHubNamespace(),
		"azurerm_express_route_circuit":                  dataSourceArmExpressRouteCircuit(),
		"azurerm_firewall":                               dataSourceArmFirewall(),
		"azurerm_image":                                  dataSourceArmImage(),
		"azurerm_hdinsight_cluster":                      dataSourceArmHDInsightSparkCluster(),
		"azurerm_maps_account":                           dataSourceArmMapsAccount(),
		"azurerm_key_vault_access_policy":                dataSourceArmKeyVaultAccessPolicy(),
		"azurerm_key_vault_key":                          dataSourceArmKeyVaultKey(),
		"azurerm_key_vault_secret":                       dataSourceArmKeyVaultSecret(),
		"azurerm_key_vault":                              dataSourceArmKeyVault(),
		"azurerm_kubernetes_cluster":                     dataSourceArmKubernetesCluster(),
		"azurerm_lb":                                     dataSourceArmLoadBalancer(),
		"azurerm_lb_backend_address_pool":                dataSourceArmLoadBalancerBackendAddressPool(),
		"azurerm_log_analytics_workspace":                dataSourceLogAnalyticsWorkspace(),
		"azurerm_logic_app_workflow":                     dataSourceArmLogicAppWorkflow(),
		"azurerm_managed_disk":                           dataSourceArmManagedDisk(),
		"azurerm_management_group":                       dataSourceArmManagementGroup(),
		"azurerm_monitor_action_group":                   dataSourceArmMonitorActionGroup(),
		"azurerm_monitor_diagnostic_categories":          dataSourceArmMonitorDiagnosticCategories(),
		"azurerm_monitor_log_profile":                    dataSourceArmMonitorLogProfile(),
		"azurerm_mssql_elasticpool":                      dataSourceArmMsSqlElasticpool(),
		"azurerm_network_interface":                      dataSourceArmNetworkInterface(),
		"azurerm_network_security_group":                 dataSourceArmNetworkSecurityGroup(),
		"azurerm_network_watcher":                        dataSourceArmNetworkWatcher(),
		"azurerm_notification_hub_namespace":             dataSourceNotificationHubNamespace(),
		"azurerm_notification_hub":                       dataSourceNotificationHub(),
		"azurerm_platform_image":                         dataSourceArmPlatformImage(),
		"azurerm_policy_definition":                      dataSourceArmPolicyDefinition(),
		"azurerm_proximity_placement_group":              dataSourceArmProximityPlacementGroup(),
		"azurerm_public_ip":                              dataSourceArmPublicIP(),
		"azurerm_public_ips":                             dataSourceArmPublicIPs(),
		"azurerm_recovery_services_vault":                dataSourceArmRecoveryServicesVault(),
		"azurerm_recovery_services_protection_policy_vm": dataSourceArmRecoveryServicesProtectionPolicyVm(),
		"azurerm_redis_cache":                            dataSourceArmRedisCache(),
		"azurerm_resource_group":                         dataSourceArmResourceGroup(),
		"azurerm_role_definition":                        dataSourceArmRoleDefinition(),
		"azurerm_route_table":                            dataSourceArmRouteTable(),
		"azurerm_scheduler_job_collection":               dataSourceArmSchedulerJobCollection(),
		"azurerm_servicebus_namespace":                   dataSourceArmServiceBusNamespace(),
		"azurerm_shared_image_gallery":                   dataSourceArmSharedImageGallery(),
		"azurerm_shared_image_version":                   dataSourceArmSharedImageVersion(),
		"azurerm_shared_image":                           dataSourceArmSharedImage(),
		"azurerm_snapshot":                               dataSourceArmSnapshot(),
		"azurerm_sql_server":                             dataSourceSqlServer(),
		"azurerm_stream_analytics_job":                   dataSourceArmStreamAnalyticsJob(),
		"azurerm_storage_account_sas":                    dataSourceArmStorageAccountSharedAccessSignature(),
		"azurerm_storage_account":                        dataSourceArmStorageAccount(),
		"azurerm_subnet":                                 dataSourceArmSubnet(),
		"azurerm_subscription":                           dataSourceArmSubscription(),
		"azurerm_subscriptions":                          dataSourceArmSubscriptions(),
		"azurerm_traffic_manager_geographical_location":  dataSourceArmTrafficManagerGeographicalLocation(),
		"azurerm_user_assigned_identity":                 dataSourceArmUserAssignedIdentity(),
		"azurerm_virtual_machine":                        dataSourceArmVirtualMachine(),
		"azurerm_virtual_network_gateway":                dataSourceArmVirtualNetworkGateway(),
		"azurerm_virtual_network_gateway_connection":     dataSourceArmVirtualNetworkGatewayConnection(),
		"azurerm_virtual_network":                        dataSourceArmVirtualNetwork(),
	}

	resources := map[string]*schema.Resource{
		"azurerm_analysis_services_server":                           resourceArmAnalysisServicesServer(),
		"azurerm_api_management":                                     resourceArmApiManagementService(),
		"azurerm_api_management_api":                                 resourceArmApiManagementApi(),
		"azurerm_api_management_api_operation":                       resourceArmApiManagementApiOperation(),
		"azurerm_api_management_api_operation_policy":                resourceArmApiManagementApiOperationPolicy(),
		"azurerm_api_management_api_policy":                          resourceArmApiManagementApiPolicy(),
		"azurerm_api_management_api_schema":                          resourceArmApiManagementApiSchema(),
		"azurerm_api_management_api_version_set":                     resourceArmApiManagementApiVersionSet(),
		"azurerm_api_management_authorization_server":                resourceArmApiManagementAuthorizationServer(),
		"azurerm_api_management_backend":                             resourceArmApiManagementBackend(),
		"azurerm_api_management_certificate":                         resourceArmApiManagementCertificate(),
		"azurerm_api_management_group":                               resourceArmApiManagementGroup(),
		"azurerm_api_management_group_user":                          resourceArmApiManagementGroupUser(),
		"azurerm_api_management_logger":                              resourceArmApiManagementLogger(),
		"azurerm_api_management_openid_connect_provider":             resourceArmApiManagementOpenIDConnectProvider(),
		"azurerm_api_management_product":                             resourceArmApiManagementProduct(),
		"azurerm_api_management_product_api":                         resourceArmApiManagementProductApi(),
		"azurerm_api_management_product_group":                       resourceArmApiManagementProductGroup(),
		"azurerm_api_management_product_policy":                      resourceArmApiManagementProductPolicy(),
		"azurerm_api_management_property":                            resourceArmApiManagementProperty(),
		"azurerm_api_management_subscription":                        resourceArmApiManagementSubscription(),
		"azurerm_api_management_user":                                resourceArmApiManagementUser(),
		"azurerm_app_service_active_slot":                            resourceArmAppServiceActiveSlot(),
		"azurerm_app_service_custom_hostname_binding":                resourceArmAppServiceCustomHostnameBinding(),
		"azurerm_app_service_plan":                                   resourceArmAppServicePlan(),
		"azurerm_app_service_slot":                                   resourceArmAppServiceSlot(),
		"azurerm_app_service":                                        resourceArmAppService(),
		"azurerm_application_gateway":                                resourceArmApplicationGateway(),
		"azurerm_application_insights_api_key":                       resourceArmApplicationInsightsAPIKey(),
		"azurerm_application_insights":                               resourceArmApplicationInsights(),
		"azurerm_application_insights_web_test":                      resourceArmApplicationInsightsWebTests(),
		"azurerm_application_security_group":                         resourceArmApplicationSecurityGroup(),
		"azurerm_automation_account":                                 resourceArmAutomationAccount(),
		"azurerm_automation_credential":                              resourceArmAutomationCredential(),
		"azurerm_automation_dsc_configuration":                       resourceArmAutomationDscConfiguration(),
		"azurerm_automation_dsc_nodeconfiguration":                   resourceArmAutomationDscNodeConfiguration(),
		"azurerm_automation_module":                                  resourceArmAutomationModule(),
		"azurerm_automation_runbook":                                 resourceArmAutomationRunbook(),
		"azurerm_automation_schedule":                                resourceArmAutomationSchedule(),
		"azurerm_automation_variable_bool":                           resourceArmAutomationVariableBool(),
		"azurerm_automation_variable_datetime":                       resourceArmAutomationVariableDateTime(),
		"azurerm_automation_variable_int":                            resourceArmAutomationVariableInt(),
		"azurerm_automation_variable_string":                         resourceArmAutomationVariableString(),
		"azurerm_autoscale_setting":                                  resourceArmAutoScaleSetting(),
		"azurerm_availability_set":                                   resourceArmAvailabilitySet(),
		"azurerm_azuread_application":                                resourceArmActiveDirectoryApplication(),
		"azurerm_azuread_service_principal_password":                 resourceArmActiveDirectoryServicePrincipalPassword(),
		"azurerm_azuread_service_principal":                          resourceArmActiveDirectoryServicePrincipal(),
		"azurerm_batch_account":                                      resourceArmBatchAccount(),
		"azurerm_batch_application":                                  resourceArmBatchApplication(),
		"azurerm_batch_certificate":                                  resourceArmBatchCertificate(),
		"azurerm_batch_pool":                                         resourceArmBatchPool(),
		"azurerm_cdn_endpoint":                                       resourceArmCdnEndpoint(),
		"azurerm_cdn_profile":                                        resourceArmCdnProfile(),
		"azurerm_cognitive_account":                                  resourceArmCognitiveAccount(),
		"azurerm_connection_monitor":                                 resourceArmConnectionMonitor(),
		"azurerm_container_group":                                    resourceArmContainerGroup(),
		"azurerm_container_registry":                                 resourceArmContainerRegistry(),
		"azurerm_container_service":                                  resourceArmContainerService(),
		"azurerm_cosmosdb_account":                                   resourceArmCosmosDbAccount(),
		"azurerm_cosmosdb_cassandra_keyspace":                        resourceArmCosmosDbCassandraKeyspace(),
		"azurerm_cosmosdb_mongo_collection":                          resourceArmCosmosDbMongoCollection(),
		"azurerm_cosmosdb_mongo_database":                            resourceArmCosmosDbMongoDatabase(),
		"azurerm_cosmosdb_sql_database":                              resourceArmCosmosDbSQLDatabase(),
		"azurerm_cosmosdb_table":                                     resourceArmCosmosDbTable(),
		"azurerm_data_factory":                                       resourceArmDataFactory(),
		"azurerm_data_factory_dataset_mysql":                         resourceArmDataFactoryDatasetMySQL(),
		"azurerm_data_factory_dataset_postgresql":                    resourceArmDataFactoryDatasetPostgreSQL(),
		"azurerm_data_factory_dataset_sql_server_table":              resourceArmDataFactoryDatasetSQLServerTable(),
		"azurerm_data_factory_linked_service_data_lake_storage_gen2": resourceArmDataFactoryLinkedServiceDataLakeStorageGen2(),
		"azurerm_data_factory_linked_service_mysql":                  resourceArmDataFactoryLinkedServiceMySQL(),
		"azurerm_data_factory_linked_service_postgresql":             resourceArmDataFactoryLinkedServicePostgreSQL(),
		"azurerm_data_factory_linked_service_sql_server":             resourceArmDataFactoryLinkedServiceSQLServer(),
		"azurerm_data_factory_pipeline":                              resourceArmDataFactoryPipeline(),
		"azurerm_data_lake_analytics_account":                        resourceArmDataLakeAnalyticsAccount(),
		"azurerm_data_lake_analytics_firewall_rule":                  resourceArmDataLakeAnalyticsFirewallRule(),
		"azurerm_data_lake_store_file":                               resourceArmDataLakeStoreFile(),
		"azurerm_data_lake_store_firewall_rule":                      resourceArmDataLakeStoreFirewallRule(),
		"azurerm_data_lake_store":                                    resourceArmDataLakeStore(),
		"azurerm_databricks_workspace":                               resourceArmDatabricksWorkspace(),
		"azurerm_ddos_protection_plan":                               resourceArmDDoSProtectionPlan(),
		"azurerm_dev_test_lab":                                       resourceArmDevTestLab(),
		"azurerm_dev_test_schedule":                                  resourceArmDevTestLabSchedules(),
		"azurerm_dev_test_linux_virtual_machine":                     resourceArmDevTestLinuxVirtualMachine(),
		"azurerm_dev_test_policy":                                    resourceArmDevTestPolicy(),
		"azurerm_dev_test_virtual_network":                           resourceArmDevTestVirtualNetwork(),
		"azurerm_dev_test_windows_virtual_machine":                   resourceArmDevTestWindowsVirtualMachine(),
		"azurerm_devspace_controller":                                resourceArmDevSpaceController(),
		"azurerm_dns_a_record":                                       resourceArmDnsARecord(),
		"azurerm_dns_aaaa_record":                                    resourceArmDnsAAAARecord(),
		"azurerm_dns_caa_record":                                     resourceArmDnsCaaRecord(),
		"azurerm_dns_cname_record":                                   resourceArmDnsCNameRecord(),
		"azurerm_dns_mx_record":                                      resourceArmDnsMxRecord(),
		"azurerm_dns_ns_record":                                      resourceArmDnsNsRecord(),
		"azurerm_dns_ptr_record":                                     resourceArmDnsPtrRecord(),
		"azurerm_dns_srv_record":                                     resourceArmDnsSrvRecord(),
		"azurerm_dns_txt_record":                                     resourceArmDnsTxtRecord(),
		"azurerm_dns_zone":                                           resourceArmDnsZone(),
		"azurerm_eventgrid_domain":                                   resourceArmEventGridDomain(),
		"azurerm_eventgrid_event_subscription":                       resourceArmEventGridEventSubscription(),
		"azurerm_eventgrid_topic":                                    resourceArmEventGridTopic(),
		"azurerm_eventhub_authorization_rule":                        resourceArmEventHubAuthorizationRule(),
		"azurerm_eventhub_consumer_group":                            resourceArmEventHubConsumerGroup(),
		"azurerm_eventhub_namespace_authorization_rule":              resourceArmEventHubNamespaceAuthorizationRule(),
		"azurerm_eventhub_namespace":                                 resourceArmEventHubNamespace(),
		"azurerm_eventhub":                                           resourceArmEventHub(),
		"azurerm_express_route_circuit_authorization":                resourceArmExpressRouteCircuitAuthorization(),
		"azurerm_express_route_circuit_peering":                      resourceArmExpressRouteCircuitPeering(),
		"azurerm_express_route_circuit":                              resourceArmExpressRouteCircuit(),
		"azurerm_firewall_application_rule_collection":               resourceArmFirewallApplicationRuleCollection(),
		"azurerm_firewall_nat_rule_collection":                       resourceArmFirewallNatRuleCollection(),
		"azurerm_firewall_network_rule_collection":                   resourceArmFirewallNetworkRuleCollection(),
		"azurerm_firewall":                                           resourceArmFirewall(),
		"azurerm_function_app":                                       resourceArmFunctionApp(),
		"azurerm_hdinsight_hadoop_cluster":                           resourceArmHDInsightHadoopCluster(),
		"azurerm_hdinsight_hbase_cluster":                            resourceArmHDInsightHBaseCluster(),
		"azurerm_hdinsight_interactive_query_cluster":                resourceArmHDInsightInteractiveQueryCluster(),
		"azurerm_hdinsight_kafka_cluster":                            resourceArmHDInsightKafkaCluster(),
		"azurerm_hdinsight_ml_services_cluster":                      resourceArmHDInsightMLServicesCluster(),
		"azurerm_hdinsight_rserver_cluster":                          resourceArmHDInsightRServerCluster(),
		"azurerm_hdinsight_spark_cluster":                            resourceArmHDInsightSparkCluster(),
		"azurerm_hdinsight_storm_cluster":                            resourceArmHDInsightStormCluster(),
		"azurerm_image":                                              resourceArmImage(),
		"azurerm_iot_dps":                                            resourceArmIotDPS(),
		"azurerm_iot_dps_certificate":                                resourceArmIotDPSCertificate(),
		"azurerm_iothub_consumer_group":                              resourceArmIotHubConsumerGroup(),
		"azurerm_iothub":                                             resourceArmIotHub(),
		"azurerm_iothub_shared_access_policy":                        resourceArmIotHubSharedAccessPolicy(),
		"azurerm_key_vault_access_policy":                            resourceArmKeyVaultAccessPolicy(),
		"azurerm_key_vault_certificate":                              resourceArmKeyVaultCertificate(),
		"azurerm_key_vault_key":                                      resourceArmKeyVaultKey(),
		"azurerm_key_vault_secret":                                   resourceArmKeyVaultSecret(),
		"azurerm_key_vault":                                          resourceArmKeyVault(),
		"azurerm_kubernetes_cluster":                                 resourceArmKubernetesCluster(),
		"azurerm_lb_backend_address_pool":                            resourceArmLoadBalancerBackendAddressPool(),
		"azurerm_lb_nat_pool":                                        resourceArmLoadBalancerNatPool(),
		"azurerm_lb_nat_rule":                                        resourceArmLoadBalancerNatRule(),
		"azurerm_lb_probe":                                           resourceArmLoadBalancerProbe(),
		"azurerm_lb_outbound_rule":                                   resourceArmLoadBalancerOutboundRule(),
		"azurerm_lb_rule":                                            resourceArmLoadBalancerRule(),
		"azurerm_lb":                                                 resourceArmLoadBalancer(),
		"azurerm_local_network_gateway":                              resourceArmLocalNetworkGateway(),
		"azurerm_log_analytics_solution":                             resourceArmLogAnalyticsSolution(),
		"azurerm_log_analytics_linked_service":                       resourceArmLogAnalyticsLinkedService(),
		"azurerm_log_analytics_workspace_linked_service":             resourceArmLogAnalyticsWorkspaceLinkedService(),
		"azurerm_log_analytics_workspace":                            resourceArmLogAnalyticsWorkspace(),
		"azurerm_logic_app_action_custom":                            resourceArmLogicAppActionCustom(),
		"azurerm_logic_app_action_http":                              resourceArmLogicAppActionHTTP(),
		"azurerm_logic_app_trigger_custom":                           resourceArmLogicAppTriggerCustom(),
		"azurerm_logic_app_trigger_http_request":                     resourceArmLogicAppTriggerHttpRequest(),
		"azurerm_logic_app_trigger_recurrence":                       resourceArmLogicAppTriggerRecurrence(),
		"azurerm_logic_app_workflow":                                 resourceArmLogicAppWorkflow(),
		"azurerm_managed_disk":                                       resourceArmManagedDisk(),
		"azurerm_management_group":                                   resourceArmManagementGroup(),
		"azurerm_management_lock":                                    resourceArmManagementLock(),
		"azurerm_maps_account":                                       resourceArmMapsAccount(),
		"azurerm_mariadb_database":                                   resourceArmMariaDbDatabase(),
		"azurerm_mariadb_firewall_rule":                              resourceArmMariaDBFirewallRule(),
		"azurerm_mariadb_server":                                     resourceArmMariaDbServer(),
		"azurerm_media_services_account":                             resourceArmMediaServicesAccount(),
		"azurerm_metric_alertrule":                                   resourceArmMetricAlertRule(),
		"azurerm_monitor_autoscale_setting":                          resourceArmMonitorAutoScaleSetting(),
		"azurerm_monitor_action_group":                               resourceArmMonitorActionGroup(),
		"azurerm_monitor_activity_log_alert":                         resourceArmMonitorActivityLogAlert(),
		"azurerm_monitor_diagnostic_setting":                         resourceArmMonitorDiagnosticSetting(),
		"azurerm_monitor_log_profile":                                resourceArmMonitorLogProfile(),
		"azurerm_monitor_metric_alert":                               resourceArmMonitorMetricAlert(),
		"azurerm_monitor_metric_alertrule":                           resourceArmMonitorMetricAlertRule(),
		"azurerm_mssql_elasticpool":                                  resourceArmMsSqlElasticPool(),
		"azurerm_mysql_configuration":                                resourceArmMySQLConfiguration(),
		"azurerm_mysql_database":                                     resourceArmMySqlDatabase(),
		"azurerm_mysql_firewall_rule":                                resourceArmMySqlFirewallRule(),
		"azurerm_mysql_server":                                       resourceArmMySqlServer(),
		"azurerm_mysql_virtual_network_rule":                         resourceArmMySqlVirtualNetworkRule(),
		"azurerm_network_connection_monitor":                         resourceArmNetworkConnectionMonitor(),
		"azurerm_network_ddos_protection_plan":                       resourceArmNetworkDDoSProtectionPlan(),
		"azurerm_network_interface":                                  resourceArmNetworkInterface(),
		"azurerm_network_interface_application_gateway_backend_address_pool_association": resourceArmNetworkInterfaceApplicationGatewayBackendAddressPoolAssociation(),
		"azurerm_network_interface_application_security_group_association":               resourceArmNetworkInterfaceApplicationSecurityGroupAssociation(),
		"azurerm_network_interface_backend_address_pool_association":                     resourceArmNetworkInterfaceBackendAddressPoolAssociation(),
		"azurerm_network_interface_nat_rule_association":                                 resourceArmNetworkInterfaceNatRuleAssociation(),
		"azurerm_network_packet_capture":                                                 resourceArmNetworkPacketCapture(),
		"azurerm_network_profile":                                                        resourceArmNetworkProfile(),
		"azurerm_network_security_group":                                                 resourceArmNetworkSecurityGroup(),
		"azurerm_network_security_rule":                                                  resourceArmNetworkSecurityRule(),
		"azurerm_network_watcher":                                                        resourceArmNetworkWatcher(),
		"azurerm_notification_hub_authorization_rule":                                    resourceArmNotificationHubAuthorizationRule(),
		"azurerm_notification_hub_namespace":                                             resourceArmNotificationHubNamespace(),
		"azurerm_notification_hub":                                                       resourceArmNotificationHub(),
		"azurerm_packet_capture":                                                         resourceArmPacketCapture(),
		"azurerm_policy_assignment":                                                      resourceArmPolicyAssignment(),
		"azurerm_policy_definition":                                                      resourceArmPolicyDefinition(),
		"azurerm_policy_set_definition":                                                  resourceArmPolicySetDefinition(),
		"azurerm_postgresql_configuration":                                               resourceArmPostgreSQLConfiguration(),
		"azurerm_postgresql_database":                                                    resourceArmPostgreSQLDatabase(),
		"azurerm_postgresql_firewall_rule":                                               resourceArmPostgreSQLFirewallRule(),
		"azurerm_postgresql_server":                                                      resourceArmPostgreSQLServer(),
		"azurerm_postgresql_virtual_network_rule":                                        resourceArmPostgreSQLVirtualNetworkRule(),
		"azurerm_private_dns_zone":                                                       resourceArmPrivateDnsZone(),
		"azurerm_private_dns_a_record":                                                   resourceArmPrivateDnsARecord(),
<<<<<<< HEAD
		"azurerm_proximity_placement_group":                                              resourceArmProximityPlacementGroup(),
=======
		"azurerm_private_dns_cname_record":                                               resourceArmPrivateDnsCNameRecord(),
>>>>>>> 93e9f57d
		"azurerm_public_ip":                                                              resourceArmPublicIp(),
		"azurerm_public_ip_prefix":                                                       resourceArmPublicIpPrefix(),
		"azurerm_recovery_services_protected_vm":                                         resourceArmRecoveryServicesProtectedVm(),
		"azurerm_recovery_services_protection_policy_vm":                                 resourceArmRecoveryServicesProtectionPolicyVm(),
		"azurerm_recovery_services_vault":                                                resourceArmRecoveryServicesVault(),
		"azurerm_redis_cache":                                                            resourceArmRedisCache(),
		"azurerm_redis_firewall_rule":                                                    resourceArmRedisFirewallRule(),
		"azurerm_relay_namespace":                                                        resourceArmRelayNamespace(),
		"azurerm_resource_group":                                                         resourceArmResourceGroup(),
		"azurerm_role_assignment":                                                        resourceArmRoleAssignment(),
		"azurerm_role_definition":                                                        resourceArmRoleDefinition(),
		"azurerm_route_table":                                                            resourceArmRouteTable(),
		"azurerm_route":                                                                  resourceArmRoute(),
		"azurerm_scheduler_job_collection":                                               resourceArmSchedulerJobCollection(),
		"azurerm_scheduler_job":                                                          resourceArmSchedulerJob(),
		"azurerm_search_service":                                                         resourceArmSearchService(),
		"azurerm_security_center_contact":                                                resourceArmSecurityCenterContact(),
		"azurerm_security_center_subscription_pricing":                                   resourceArmSecurityCenterSubscriptionPricing(),
		"azurerm_security_center_workspace":                                              resourceArmSecurityCenterWorkspace(),
		"azurerm_service_fabric_cluster":                                                 resourceArmServiceFabricCluster(),
		"azurerm_servicebus_namespace_authorization_rule":                                resourceArmServiceBusNamespaceAuthorizationRule(),
		"azurerm_servicebus_namespace":                                                   resourceArmServiceBusNamespace(),
		"azurerm_servicebus_queue_authorization_rule":                                    resourceArmServiceBusQueueAuthorizationRule(),
		"azurerm_servicebus_queue":                                                       resourceArmServiceBusQueue(),
		"azurerm_servicebus_subscription_rule":                                           resourceArmServiceBusSubscriptionRule(),
		"azurerm_servicebus_subscription":                                                resourceArmServiceBusSubscription(),
		"azurerm_servicebus_topic_authorization_rule":                                    resourceArmServiceBusTopicAuthorizationRule(),
		"azurerm_servicebus_topic":                                                       resourceArmServiceBusTopic(),
		"azurerm_shared_image_gallery":                                                   resourceArmSharedImageGallery(),
		"azurerm_shared_image_version":                                                   resourceArmSharedImageVersion(),
		"azurerm_shared_image":                                                           resourceArmSharedImage(),
		"azurerm_signalr_service":                                                        resourceArmSignalRService(),
		"azurerm_snapshot":                                                               resourceArmSnapshot(),
		"azurerm_sql_active_directory_administrator":                                     resourceArmSqlAdministrator(),
		"azurerm_sql_database":                                                           resourceArmSqlDatabase(),
		"azurerm_sql_elasticpool":                                                        resourceArmSqlElasticPool(),
		"azurerm_sql_firewall_rule":                                                      resourceArmSqlFirewallRule(),
		"azurerm_sql_server":                                                             resourceArmSqlServer(),
		"azurerm_sql_virtual_network_rule":                                               resourceArmSqlVirtualNetworkRule(),
		"azurerm_storage_account":                                                        resourceArmStorageAccount(),
		"azurerm_storage_blob":                                                           resourceArmStorageBlob(),
		"azurerm_storage_container":                                                      resourceArmStorageContainer(),
		"azurerm_storage_queue":                                                          resourceArmStorageQueue(),
		"azurerm_storage_share":                                                          resourceArmStorageShare(),
		"azurerm_storage_share_directory":                                                resourceArmStorageShareDirectory(),
		"azurerm_storage_table":                                                          resourceArmStorageTable(),
		"azurerm_storage_table_entity":                                                   resourceArmStorageTableEntity(),
		"azurerm_stream_analytics_job":                                                   resourceArmStreamAnalyticsJob(),
		"azurerm_stream_analytics_function_javascript_udf":                               resourceArmStreamAnalyticsFunctionUDF(),
		"azurerm_stream_analytics_output_blob":                                           resourceArmStreamAnalyticsOutputBlob(),
		"azurerm_stream_analytics_output_mssql":                                          resourceArmStreamAnalyticsOutputSql(),
		"azurerm_stream_analytics_output_eventhub":                                       resourceArmStreamAnalyticsOutputEventHub(),
		"azurerm_stream_analytics_output_servicebus_queue":                               resourceArmStreamAnalyticsOutputServiceBusQueue(),
		"azurerm_stream_analytics_stream_input_blob":                                     resourceArmStreamAnalyticsStreamInputBlob(),
		"azurerm_stream_analytics_stream_input_eventhub":                                 resourceArmStreamAnalyticsStreamInputEventHub(),
		"azurerm_stream_analytics_stream_input_iothub":                                   resourceArmStreamAnalyticsStreamInputIoTHub(),
		"azurerm_subnet_network_security_group_association":                              resourceArmSubnetNetworkSecurityGroupAssociation(),
		"azurerm_subnet_route_table_association":                                         resourceArmSubnetRouteTableAssociation(),
		"azurerm_subnet":                                                                 resourceArmSubnet(),
		"azurerm_template_deployment":                                                    resourceArmTemplateDeployment(),
		"azurerm_traffic_manager_endpoint":                                               resourceArmTrafficManagerEndpoint(),
		"azurerm_traffic_manager_profile":                                                resourceArmTrafficManagerProfile(),
		"azurerm_user_assigned_identity":                                                 resourceArmUserAssignedIdentity(),
		"azurerm_virtual_machine_data_disk_attachment":                                   resourceArmVirtualMachineDataDiskAttachment(),
		"azurerm_virtual_machine_extension":                                              resourceArmVirtualMachineExtensions(),
		"azurerm_virtual_machine_scale_set":                                              resourceArmVirtualMachineScaleSet(),
		"azurerm_virtual_machine":                                                        resourceArmVirtualMachine(),
		"azurerm_virtual_network_gateway_connection":                                     resourceArmVirtualNetworkGatewayConnection(),
		"azurerm_virtual_network_gateway":                                                resourceArmVirtualNetworkGateway(),
		"azurerm_virtual_network_peering":                                                resourceArmVirtualNetworkPeering(),
		"azurerm_virtual_network":                                                        resourceArmVirtualNetwork(),
	}

	for _, service := range supportedServices {
		log.Printf("[DEBUG] Registering Data Sources for %q..", service.Name())
		for k, v := range service.SupportedDataSources() {
			if existing := dataSources[k]; existing != nil {
				panic(fmt.Sprintf("An existing Data Source exists for %q", k))
			}

			dataSources[k] = v
		}

		log.Printf("[DEBUG] Registering Resources for %q..", service.Name())
		for k, v := range service.SupportedResources() {
			if existing := resources[k]; existing != nil {
				panic(fmt.Sprintf("An existing Resource exists for %q", k))
			}

			resources[k] = v
		}
	}

	p := &schema.Provider{
		Schema: map[string]*schema.Schema{
			"subscription_id": {
				Type:        schema.TypeString,
				Optional:    true,
				DefaultFunc: schema.EnvDefaultFunc("ARM_SUBSCRIPTION_ID", ""),
			},

			"client_id": {
				Type:        schema.TypeString,
				Optional:    true,
				DefaultFunc: schema.EnvDefaultFunc("ARM_CLIENT_ID", ""),
			},

			"tenant_id": {
				Type:        schema.TypeString,
				Optional:    true,
				DefaultFunc: schema.EnvDefaultFunc("ARM_TENANT_ID", ""),
			},

			"environment": {
				Type:        schema.TypeString,
				Required:    true,
				DefaultFunc: schema.EnvDefaultFunc("ARM_ENVIRONMENT", "public"),
			},

			// Client Certificate specific fields
			"client_certificate_password": {
				Type:        schema.TypeString,
				Optional:    true,
				DefaultFunc: schema.EnvDefaultFunc("ARM_CLIENT_CERTIFICATE_PASSWORD", ""),
			},

			"client_certificate_path": {
				Type:        schema.TypeString,
				Optional:    true,
				DefaultFunc: schema.EnvDefaultFunc("ARM_CLIENT_CERTIFICATE_PATH", ""),
			},

			// Client Secret specific fields
			"client_secret": {
				Type:        schema.TypeString,
				Optional:    true,
				DefaultFunc: schema.EnvDefaultFunc("ARM_CLIENT_SECRET", ""),
			},

			// Managed Service Identity specific fields
			"use_msi": {
				Type:        schema.TypeBool,
				Optional:    true,
				DefaultFunc: schema.EnvDefaultFunc("ARM_USE_MSI", false),
			},
			"msi_endpoint": {
				Type:        schema.TypeString,
				Optional:    true,
				DefaultFunc: schema.EnvDefaultFunc("ARM_MSI_ENDPOINT", ""),
			},

			// Managed Tracking GUID for User-agent
			"partner_id": {
				Type:         schema.TypeString,
				Optional:     true,
				DefaultFunc:  schema.EnvDefaultFunc("ARM_PARTNER_ID", ""),
				ValidateFunc: validate.UUIDOrEmpty,
			},

			"disable_correlation_request_id": {
				Type:        schema.TypeBool,
				Optional:    true,
				DefaultFunc: schema.EnvDefaultFunc("DISABLE_CORRELATION_REQUEST_ID", false),
			},

			// Advanced feature flags
			"skip_credentials_validation": {
				Type:        schema.TypeBool,
				Optional:    true,
				DefaultFunc: schema.EnvDefaultFunc("ARM_SKIP_CREDENTIALS_VALIDATION", false),
			},

			"skip_provider_registration": {
				Type:        schema.TypeBool,
				Optional:    true,
				DefaultFunc: schema.EnvDefaultFunc("ARM_SKIP_PROVIDER_REGISTRATION", false),
			},
		},

		DataSourcesMap: dataSources,
		ResourcesMap:   resources,
	}

	p.ConfigureFunc = providerConfigure(p)

	return p
}

func providerConfigure(p *schema.Provider) schema.ConfigureFunc {
	return func(d *schema.ResourceData) (interface{}, error) {
		builder := &authentication.Builder{
			SubscriptionID:     d.Get("subscription_id").(string),
			ClientID:           d.Get("client_id").(string),
			ClientSecret:       d.Get("client_secret").(string),
			TenantID:           d.Get("tenant_id").(string),
			Environment:        d.Get("environment").(string),
			MsiEndpoint:        d.Get("msi_endpoint").(string),
			ClientCertPassword: d.Get("client_certificate_password").(string),
			ClientCertPath:     d.Get("client_certificate_path").(string),

			// Feature Toggles
			SupportsClientCertAuth:         true,
			SupportsClientSecretAuth:       true,
			SupportsManagedServiceIdentity: d.Get("use_msi").(bool),
			SupportsAzureCliToken:          true,

			// Doc Links
			ClientSecretDocsLink: "https://www.terraform.io/docs/providers/azurerm/auth/service_principal_client_secret.html",
		}

		config, err := builder.Build()
		if err != nil {
			return nil, fmt.Errorf("Error building AzureRM Client: %s", err)
		}

		partnerId := d.Get("partner_id").(string)
		skipProviderRegistration := d.Get("skip_provider_registration").(bool)
		disableCorrelationRequestID := d.Get("disable_correlation_request_id").(bool)

		client, err := getArmClient(config, skipProviderRegistration, partnerId, disableCorrelationRequestID)
		if err != nil {
			return nil, err
		}

		client.StopContext = p.StopContext()

		// replaces the context between tests
		p.MetaReset = func() error {
			client.StopContext = p.StopContext()
			return nil
		}

		skipCredentialsValidation := d.Get("skip_credentials_validation").(bool)
		if !skipCredentialsValidation {
			// List all the available providers and their registration state to avoid unnecessary
			// requests. This also lets us check if the provider credentials are correct.
			ctx := client.StopContext
			providerList, err := client.providersClient.List(ctx, nil, "")
			if err != nil {
				return nil, fmt.Errorf("Unable to list provider registration status, it is possible that this is due to invalid "+
					"credentials or the service principal does not have permission to use the Resource Manager API, Azure "+
					"error: %s", err)
			}

			if !skipProviderRegistration {
				availableResourceProviders := providerList.Values()
				requiredResourceProviders := requiredResourceProviders()

				err := ensureResourceProvidersAreRegistered(ctx, client.providersClient, availableResourceProviders, requiredResourceProviders)
				if err != nil {
					return nil, fmt.Errorf("Error ensuring Resource Providers are registered: %s", err)
				}
			}
		}

		return client, nil
	}
}

// Deprecated: use `suppress.CaseDifference` instead
func ignoreCaseDiffSuppressFunc(k, old, new string, d *schema.ResourceData) bool {
	return suppress.CaseDifference(k, old, new, d)
}

// ignoreCaseStateFunc is a StateFunc from helper/schema that converts the
// supplied value to lower before saving to state for consistency.
func ignoreCaseStateFunc(val interface{}) string {
	return strings.ToLower(val.(string))
}

func userDataDiffSuppressFunc(_, old, new string, _ *schema.ResourceData) bool {
	return userDataStateFunc(old) == new
}

func userDataStateFunc(v interface{}) string {
	switch s := v.(type) {
	case string:
		s = base64Encode(s)
		hash := sha1.Sum([]byte(s))
		return hex.EncodeToString(hash[:])
	default:
		return ""
	}
}

func base64EncodedStateFunc(v interface{}) string {
	switch s := v.(type) {
	case string:
		return base64Encode(s)
	default:
		return ""
	}
}

// base64Encode encodes data if the input isn't already encoded using
// base64.StdEncoding.EncodeToString. If the input is already base64 encoded,
// return the original input unchanged.
func base64Encode(data string) string {
	// Check whether the data is already Base64 encoded; don't double-encode
	if isBase64Encoded(data) {
		return data
	}
	// data has not been encoded encode and return
	return base64.StdEncoding.EncodeToString([]byte(data))
}

func isBase64Encoded(data string) bool {
	_, err := base64.StdEncoding.DecodeString(data)
	return err == nil
}<|MERGE_RESOLUTION|>--- conflicted
+++ resolved
@@ -322,11 +322,8 @@
 		"azurerm_postgresql_virtual_network_rule":                                        resourceArmPostgreSQLVirtualNetworkRule(),
 		"azurerm_private_dns_zone":                                                       resourceArmPrivateDnsZone(),
 		"azurerm_private_dns_a_record":                                                   resourceArmPrivateDnsARecord(),
-<<<<<<< HEAD
 		"azurerm_proximity_placement_group":                                              resourceArmProximityPlacementGroup(),
-=======
 		"azurerm_private_dns_cname_record":                                               resourceArmPrivateDnsCNameRecord(),
->>>>>>> 93e9f57d
 		"azurerm_public_ip":                                                              resourceArmPublicIp(),
 		"azurerm_public_ip_prefix":                                                       resourceArmPublicIpPrefix(),
 		"azurerm_recovery_services_protected_vm":                                         resourceArmRecoveryServicesProtectedVm(),
