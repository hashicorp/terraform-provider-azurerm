package azurerm

import (
	"fmt"
	"log"
	"os"
	"strings"
	"time"

	"github.com/hashicorp/go-azure-helpers/authentication"
	"github.com/hashicorp/terraform-plugin-sdk/helper/schema"
	"github.com/hashicorp/terraform-plugin-sdk/terraform"
	"github.com/terraform-providers/terraform-provider-azurerm/azurerm/helpers/validate"
	"github.com/terraform-providers/terraform-provider-azurerm/azurerm/internal/features"
	"github.com/terraform-providers/terraform-provider-azurerm/azurerm/internal/services/common"
	"github.com/terraform-providers/terraform-provider-azurerm/azurerm/internal/services/compute"
	"github.com/terraform-providers/terraform-provider-azurerm/azurerm/utils"
)

// Provider returns a terraform.ResourceProvider.
func Provider() terraform.ResourceProvider {
	// NOTE: as part of migrating Data Sources/Resources into Packages - we should be able to use
	// the Service Registration interface to gradually migrate Data Sources/Resources over to the
	// new pattern.
	// However this requires that the following be done first:
	//  1. (DONE) Migrating the top level functions into the internal package
	//	2. (DONE) Finish migrating the SDK Clients into Packages
	//	3. (DONE) Switch the remaining resources over to the new Storage SDK
	//		(so we can remove `getBlobStorageClientForStorageAccount` from `config.go`)
	//  4. (DONE) Introducing a parent struct which becomes a nested field in `config.go`
	//  	for those properties, to ease migration (probably internal/common/clients.go)
	//	5. (DONE) Making the SDK Clients public in the ArmClient
	//
	//  6. Migrating the Fields from the `ArmClient` to the new base `Client`
	//		But leaving the referencing accessing the top-level field e.g.
	//			type Client struct { // ./azurerm/internal/common/client.go
	//				Example example.Client
	//			}
	//			type ArmClient struct { // ./azurerm/config.go
	//				common.Client
	//			}
	//		Then access the fields using: `meta.(*ArmClient).Example.Inner`
	//		Rather than `meta.(*ArmClient).Client.Example.Inner`
	//		This allows us to have less code changes in Step 7
	//	7. This should allow us to Find+Replace `(*ArmClient)` to `*common.Client`
	//		Unfortunately this'll need to be in a big-bang, due to the fact this is cast
	//		All over the place
	//
	// For the moment/until that's done, we'll have to continue defining these inline
	supportedServices := []common.ServiceRegistration{
		compute.Registration{},
	}

	dataSources := map[string]*schema.Resource{
		"azurerm_api_management":                          dataSourceApiManagementService(),
		"azurerm_api_management_api":                      dataSourceApiManagementApi(),
		"azurerm_api_management_group":                    dataSourceApiManagementGroup(),
		"azurerm_api_management_product":                  dataSourceApiManagementProduct(),
		"azurerm_api_management_user":                     dataSourceArmApiManagementUser(),
		"azurerm_app_service_plan":                        dataSourceAppServicePlan(),
		"azurerm_app_service_certificate":                 dataSourceAppServiceCertificate(),
		"azurerm_app_service":                             dataSourceArmAppService(),
		"azurerm_app_service_certificate_order":           dataSourceArmAppServiceCertificateOrder(),
		"azurerm_application_insights":                    dataSourceArmApplicationInsights(),
		"azurerm_application_security_group":              dataSourceArmApplicationSecurityGroup(),
		"azurerm_automation_account":                      dataSourceArmAutomationAccount(),
		"azurerm_automation_variable_bool":                dataSourceArmAutomationVariableBool(),
		"azurerm_automation_variable_datetime":            dataSourceArmAutomationVariableDateTime(),
		"azurerm_automation_variable_int":                 dataSourceArmAutomationVariableInt(),
		"azurerm_automation_variable_string":              dataSourceArmAutomationVariableString(),
		"azurerm_availability_set":                        dataSourceArmAvailabilitySet(),
		"azurerm_azuread_application":                     dataSourceArmAzureADApplication(),
		"azurerm_azuread_service_principal":               dataSourceArmActiveDirectoryServicePrincipal(),
		"azurerm_batch_account":                           dataSourceArmBatchAccount(),
		"azurerm_batch_certificate":                       dataSourceArmBatchCertificate(),
		"azurerm_batch_pool":                              dataSourceArmBatchPool(),
		"azurerm_builtin_role_definition":                 dataSourceArmBuiltInRoleDefinition(),
		"azurerm_cdn_profile":                             dataSourceArmCdnProfile(),
		"azurerm_client_config":                           dataSourceArmClientConfig(),
		"azurerm_kubernetes_service_versions":             dataSourceArmKubernetesServiceVersions(),
		"azurerm_container_registry":                      dataSourceArmContainerRegistry(),
		"azurerm_cosmosdb_account":                        dataSourceArmCosmosDbAccount(),
		"azurerm_data_factory":                            dataSourceArmDataFactory(),
		"azurerm_data_lake_store":                         dataSourceArmDataLakeStoreAccount(),
		"azurerm_dev_test_lab":                            dataSourceArmDevTestLab(),
		"azurerm_dev_test_virtual_network":                dataSourceArmDevTestVirtualNetwork(),
		"azurerm_dns_zone":                                dataSourceArmDnsZone(),
		"azurerm_eventhub_namespace":                      dataSourceEventHubNamespace(),
		"azurerm_express_route_circuit":                   dataSourceArmExpressRouteCircuit(),
		"azurerm_firewall":                                dataSourceArmFirewall(),
		"azurerm_image":                                   dataSourceArmImage(),
		"azurerm_hdinsight_cluster":                       dataSourceArmHDInsightSparkCluster(),
		"azurerm_healthcare_service":                      dataSourceArmHealthcareService(),
		"azurerm_maps_account":                            dataSourceArmMapsAccount(),
		"azurerm_key_vault_access_policy":                 dataSourceArmKeyVaultAccessPolicy(),
		"azurerm_key_vault_key":                           dataSourceArmKeyVaultKey(),
		"azurerm_key_vault_secret":                        dataSourceArmKeyVaultSecret(),
		"azurerm_key_vault":                               dataSourceArmKeyVault(),
		"azurerm_kubernetes_cluster":                      dataSourceArmKubernetesCluster(),
		"azurerm_lb":                                      dataSourceArmLoadBalancer(),
		"azurerm_lb_backend_address_pool":                 dataSourceArmLoadBalancerBackendAddressPool(),
		"azurerm_log_analytics_workspace":                 dataSourceLogAnalyticsWorkspace(),
		"azurerm_logic_app_workflow":                      dataSourceArmLogicAppWorkflow(),
		"azurerm_managed_disk":                            dataSourceArmManagedDisk(),
		"azurerm_management_group":                        dataSourceArmManagementGroup(),
		"azurerm_monitor_action_group":                    dataSourceArmMonitorActionGroup(),
		"azurerm_monitor_diagnostic_categories":           dataSourceArmMonitorDiagnosticCategories(),
		"azurerm_monitor_log_profile":                     dataSourceArmMonitorLogProfile(),
		"azurerm_mssql_elasticpool":                       dataSourceArmMsSqlElasticpool(),
		"azurerm_network_ddos_protection_plan":            dataSourceNetworkDDoSProtectionPlan(),
		"azurerm_network_interface":                       dataSourceArmNetworkInterface(),
		"azurerm_network_security_group":                  dataSourceArmNetworkSecurityGroup(),
		"azurerm_network_watcher":                         dataSourceArmNetworkWatcher(),
		"azurerm_notification_hub_namespace":              dataSourceNotificationHubNamespace(),
		"azurerm_notification_hub":                        dataSourceNotificationHub(),
		"azurerm_private_link_endpoint_connection_status": dataSourceArmPrivateLinkEndpointConnectionStatus(),
		"azurerm_private_link_endpoint":                   dataSourceArmPrivateLinkEndpoint(),
		"azurerm_platform_image":                          dataSourceArmPlatformImage(),
		"azurerm_policy_definition":                       dataSourceArmPolicyDefinition(),
		"azurerm_postgresql_server":                       dataSourcePostgreSqlServer(),
		"azurerm_proximity_placement_group":               dataSourceArmProximityPlacementGroup(),
		"azurerm_public_ip":                               dataSourceArmPublicIP(),
		"azurerm_public_ips":                              dataSourceArmPublicIPs(),
		"azurerm_public_ip_prefix":                        dataSourceArmPublicIpPrefix(),
		"azurerm_recovery_services_vault":                 dataSourceArmRecoveryServicesVault(),
		"azurerm_recovery_services_protection_policy_vm":  dataSourceArmRecoveryServicesProtectionPolicyVm(),
		"azurerm_redis_cache":                             dataSourceArmRedisCache(),
		"azurerm_resources":                               dataSourceArmResources(),
		"azurerm_resource_group":                          dataSourceArmResourceGroup(),
		"azurerm_role_definition":                         dataSourceArmRoleDefinition(),
		"azurerm_route_table":                             dataSourceArmRouteTable(),
		"azurerm_scheduler_job_collection":                dataSourceArmSchedulerJobCollection(),
		"azurerm_servicebus_namespace":                    dataSourceArmServiceBusNamespace(),
		"azurerm_servicebus_namespace_authorization_rule": dataSourceArmServiceBusNamespaceAuthorizationRule(),
		"azurerm_shared_image_gallery":                    dataSourceArmSharedImageGallery(),
		"azurerm_shared_image_version":                    dataSourceArmSharedImageVersion(),
		"azurerm_shared_image":                            dataSourceArmSharedImage(),
		"azurerm_snapshot":                                dataSourceArmSnapshot(),
		"azurerm_sql_server":                              dataSourceSqlServer(),
		"azurerm_sql_database":                            dataSourceSqlDatabase(),
		"azurerm_stream_analytics_job":                    dataSourceArmStreamAnalyticsJob(),
		"azurerm_storage_account_blob_container_sas":      dataSourceArmStorageAccountBlobContainerSharedAccessSignature(),
		"azurerm_storage_account_sas":                     dataSourceArmStorageAccountSharedAccessSignature(),
		"azurerm_storage_account":                         dataSourceArmStorageAccount(),
		"azurerm_storage_management_policy":               dataSourceArmStorageManagementPolicy(),
		"azurerm_subnet":                                  dataSourceArmSubnet(),
		"azurerm_subscription":                            dataSourceArmSubscription(),
		"azurerm_subscriptions":                           dataSourceArmSubscriptions(),
		"azurerm_traffic_manager_geographical_location":   dataSourceArmTrafficManagerGeographicalLocation(),
		"azurerm_user_assigned_identity":                  dataSourceArmUserAssignedIdentity(),
		"azurerm_virtual_machine":                         dataSourceArmVirtualMachine(),
		"azurerm_virtual_network_gateway":                 dataSourceArmVirtualNetworkGateway(),
		"azurerm_virtual_network_gateway_connection":      dataSourceArmVirtualNetworkGatewayConnection(),
		"azurerm_virtual_network":                         dataSourceArmVirtualNetwork(),
	}

	resources := map[string]*schema.Resource{
		"azurerm_analysis_services_server":                           resourceArmAnalysisServicesServer(),
		"azurerm_api_management":                                     resourceArmApiManagementService(),
		"azurerm_api_management_api":                                 resourceArmApiManagementApi(),
		"azurerm_api_management_api_operation":                       resourceArmApiManagementApiOperation(),
		"azurerm_api_management_api_operation_policy":                resourceArmApiManagementApiOperationPolicy(),
		"azurerm_api_management_api_policy":                          resourceArmApiManagementApiPolicy(),
		"azurerm_api_management_api_schema":                          resourceArmApiManagementApiSchema(),
		"azurerm_api_management_api_version_set":                     resourceArmApiManagementApiVersionSet(),
		"azurerm_api_management_authorization_server":                resourceArmApiManagementAuthorizationServer(),
		"azurerm_api_management_backend":                             resourceArmApiManagementBackend(),
		"azurerm_api_management_certificate":                         resourceArmApiManagementCertificate(),
		"azurerm_api_management_group":                               resourceArmApiManagementGroup(),
		"azurerm_api_management_group_user":                          resourceArmApiManagementGroupUser(),
		"azurerm_api_management_logger":                              resourceArmApiManagementLogger(),
		"azurerm_api_management_openid_connect_provider":             resourceArmApiManagementOpenIDConnectProvider(),
		"azurerm_api_management_product":                             resourceArmApiManagementProduct(),
		"azurerm_api_management_product_api":                         resourceArmApiManagementProductApi(),
		"azurerm_api_management_product_group":                       resourceArmApiManagementProductGroup(),
		"azurerm_api_management_product_policy":                      resourceArmApiManagementProductPolicy(),
		"azurerm_api_management_property":                            resourceArmApiManagementProperty(),
		"azurerm_api_management_subscription":                        resourceArmApiManagementSubscription(),
		"azurerm_api_management_user":                                resourceArmApiManagementUser(),
		"azurerm_app_service_active_slot":                            resourceArmAppServiceActiveSlot(),
		"azurerm_app_service_certificate":                            resourceArmAppServiceCertificate(),
		"azurerm_app_service_certificate_order":                      resourceArmAppServiceCertificateOrder(),
		"azurerm_app_service_custom_hostname_binding":                resourceArmAppServiceCustomHostnameBinding(),
		"azurerm_app_service_plan":                                   resourceArmAppServicePlan(),
		"azurerm_app_service_slot":                                   resourceArmAppServiceSlot(),
		"azurerm_app_service_source_control_token":                   resourceArmAppServiceSourceControlToken(),
		"azurerm_app_service":                                        resourceArmAppService(),
		"azurerm_application_gateway":                                resourceArmApplicationGateway(),
		"azurerm_application_insights_api_key":                       resourceArmApplicationInsightsAPIKey(),
		"azurerm_application_insights":                               resourceArmApplicationInsights(),
		"azurerm_application_insights_analytics_item":                resourceArmApplicationInsightsAnalyticsItem(),
		"azurerm_application_insights_web_test":                      resourceArmApplicationInsightsWebTests(),
		"azurerm_application_security_group":                         resourceArmApplicationSecurityGroup(),
		"azurerm_automation_account":                                 resourceArmAutomationAccount(),
		"azurerm_automation_credential":                              resourceArmAutomationCredential(),
		"azurerm_automation_dsc_configuration":                       resourceArmAutomationDscConfiguration(),
		"azurerm_automation_dsc_nodeconfiguration":                   resourceArmAutomationDscNodeConfiguration(),
		"azurerm_automation_job_schedule":                            resourceArmAutomationJobSchedule(),
		"azurerm_automation_module":                                  resourceArmAutomationModule(),
		"azurerm_automation_runbook":                                 resourceArmAutomationRunbook(),
		"azurerm_automation_schedule":                                resourceArmAutomationSchedule(),
		"azurerm_automation_variable_bool":                           resourceArmAutomationVariableBool(),
		"azurerm_automation_variable_datetime":                       resourceArmAutomationVariableDateTime(),
		"azurerm_automation_variable_int":                            resourceArmAutomationVariableInt(),
		"azurerm_automation_variable_string":                         resourceArmAutomationVariableString(),
		"azurerm_autoscale_setting":                                  resourceArmAutoScaleSetting(),
		"azurerm_availability_set":                                   resourceArmAvailabilitySet(),
		"azurerm_azuread_application":                                resourceArmActiveDirectoryApplication(),
		"azurerm_azuread_service_principal_password":                 resourceArmActiveDirectoryServicePrincipalPassword(),
		"azurerm_azuread_service_principal":                          resourceArmActiveDirectoryServicePrincipal(),
		"azurerm_bastion_host":                                       resourceArmBastionHost(),
		"azurerm_batch_account":                                      resourceArmBatchAccount(),
		"azurerm_batch_application":                                  resourceArmBatchApplication(),
		"azurerm_batch_certificate":                                  resourceArmBatchCertificate(),
		"azurerm_bot_channel_email":                                  resourceArmBotChannelEmail(),
		"azurerm_bot_channel_slack":                                  resourceArmBotChannelSlack(),
		"azurerm_bot_channels_registration":                          resourceArmBotChannelsRegistration(),
		"azurerm_bot_connection":                                     resourceArmBotConnection(),
		"azurerm_bot_web_app":                                        resourceArmBotWebApp(),
		"azurerm_batch_pool":                                         resourceArmBatchPool(),
		"azurerm_cdn_endpoint":                                       resourceArmCdnEndpoint(),
		"azurerm_cdn_profile":                                        resourceArmCdnProfile(),
		"azurerm_cognitive_account":                                  resourceArmCognitiveAccount(),
		"azurerm_connection_monitor":                                 resourceArmConnectionMonitor(),
		"azurerm_container_group":                                    resourceArmContainerGroup(),
		"azurerm_container_registry_webhook":                         resourceArmContainerRegistryWebhook(),
		"azurerm_container_registry":                                 resourceArmContainerRegistry(),
		"azurerm_container_service":                                  resourceArmContainerService(),
		"azurerm_cosmosdb_account":                                   resourceArmCosmosDbAccount(),
		"azurerm_cosmosdb_cassandra_keyspace":                        resourceArmCosmosDbCassandraKeyspace(),
		"azurerm_cosmosdb_mongo_collection":                          resourceArmCosmosDbMongoCollection(),
		"azurerm_cosmosdb_mongo_database":                            resourceArmCosmosDbMongoDatabase(),
		"azurerm_cosmosdb_sql_container":                             resourceArmCosmosDbSQLContainer(),
		"azurerm_cosmosdb_sql_database":                              resourceArmCosmosDbSQLDatabase(),
		"azurerm_cosmosdb_table":                                     resourceArmCosmosDbTable(),
		"azurerm_dashboard":                                          resourceArmDashboard(),
		"azurerm_data_factory":                                       resourceArmDataFactory(),
		"azurerm_data_factory_dataset_mysql":                         resourceArmDataFactoryDatasetMySQL(),
		"azurerm_data_factory_dataset_postgresql":                    resourceArmDataFactoryDatasetPostgreSQL(),
		"azurerm_data_factory_dataset_sql_server_table":              resourceArmDataFactoryDatasetSQLServerTable(),
		"azurerm_data_factory_integration_runtime_managed":           resourceArmDataFactoryIntegrationRuntimeManaged(),
		"azurerm_data_factory_linked_service_data_lake_storage_gen2": resourceArmDataFactoryLinkedServiceDataLakeStorageGen2(),
		"azurerm_data_factory_linked_service_mysql":                  resourceArmDataFactoryLinkedServiceMySQL(),
		"azurerm_data_factory_linked_service_postgresql":             resourceArmDataFactoryLinkedServicePostgreSQL(),
		"azurerm_data_factory_linked_service_sql_server":             resourceArmDataFactoryLinkedServiceSQLServer(),
		"azurerm_data_factory_pipeline":                              resourceArmDataFactoryPipeline(),
		"azurerm_data_lake_analytics_account":                        resourceArmDataLakeAnalyticsAccount(),
		"azurerm_data_lake_analytics_firewall_rule":                  resourceArmDataLakeAnalyticsFirewallRule(),
		"azurerm_data_lake_store_file":                               resourceArmDataLakeStoreFile(),
		"azurerm_data_lake_store_firewall_rule":                      resourceArmDataLakeStoreFirewallRule(),
		"azurerm_data_lake_store":                                    resourceArmDataLakeStore(),
		"azurerm_databricks_workspace":                               resourceArmDatabricksWorkspace(),
		"azurerm_ddos_protection_plan":                               resourceArmDDoSProtectionPlan(),
		"azurerm_dev_test_lab":                                       resourceArmDevTestLab(),
		"azurerm_dev_test_schedule":                                  resourceArmDevTestLabSchedules(),
		"azurerm_dev_test_linux_virtual_machine":                     resourceArmDevTestLinuxVirtualMachine(),
		"azurerm_dev_test_policy":                                    resourceArmDevTestPolicy(),
		"azurerm_dev_test_virtual_network":                           resourceArmDevTestVirtualNetwork(),
		"azurerm_dev_test_windows_virtual_machine":                   resourceArmDevTestWindowsVirtualMachine(),
		"azurerm_devspace_controller":                                resourceArmDevSpaceController(),
		"azurerm_dns_a_record":                                       resourceArmDnsARecord(),
		"azurerm_dns_aaaa_record":                                    resourceArmDnsAAAARecord(),
		"azurerm_dns_caa_record":                                     resourceArmDnsCaaRecord(),
		"azurerm_dns_cname_record":                                   resourceArmDnsCNameRecord(),
		"azurerm_dns_mx_record":                                      resourceArmDnsMxRecord(),
		"azurerm_dns_ns_record":                                      resourceArmDnsNsRecord(),
		"azurerm_dns_ptr_record":                                     resourceArmDnsPtrRecord(),
		"azurerm_dns_srv_record":                                     resourceArmDnsSrvRecord(),
		"azurerm_dns_txt_record":                                     resourceArmDnsTxtRecord(),
		"azurerm_dns_zone":                                           resourceArmDnsZone(),
		"azurerm_eventgrid_domain":                                   resourceArmEventGridDomain(),
		"azurerm_eventgrid_event_subscription":                       resourceArmEventGridEventSubscription(),
		"azurerm_eventgrid_topic":                                    resourceArmEventGridTopic(),
		"azurerm_eventhub_authorization_rule":                        resourceArmEventHubAuthorizationRule(),
		"azurerm_eventhub_consumer_group":                            resourceArmEventHubConsumerGroup(),
		"azurerm_eventhub_namespace_authorization_rule":              resourceArmEventHubNamespaceAuthorizationRule(),
		"azurerm_eventhub_namespace_disaster_recovery_config":        resourceArmEventHubNamespaceDisasterRecoveryConfig(),
		"azurerm_eventhub_namespace":                                 resourceArmEventHubNamespace(),
		"azurerm_eventhub":                                           resourceArmEventHub(),
		"azurerm_express_route_circuit_authorization":                resourceArmExpressRouteCircuitAuthorization(),
		"azurerm_express_route_circuit_peering":                      resourceArmExpressRouteCircuitPeering(),
		"azurerm_express_route_circuit":                              resourceArmExpressRouteCircuit(),
		"azurerm_firewall_application_rule_collection":               resourceArmFirewallApplicationRuleCollection(),
		"azurerm_firewall_nat_rule_collection":                       resourceArmFirewallNatRuleCollection(),
		"azurerm_firewall_network_rule_collection":                   resourceArmFirewallNetworkRuleCollection(),
		"azurerm_firewall":                                           resourceArmFirewall(),
		"azurerm_frontdoor":                                          resourceArmFrontDoor(),
		"azurerm_frontdoor_firewall_policy":                          resourceArmFrontDoorFirewallPolicy(),
		"azurerm_function_app":                                       resourceArmFunctionApp(),
		"azurerm_hdinsight_hadoop_cluster":                           resourceArmHDInsightHadoopCluster(),
		"azurerm_hdinsight_hbase_cluster":                            resourceArmHDInsightHBaseCluster(),
		"azurerm_hdinsight_interactive_query_cluster":                resourceArmHDInsightInteractiveQueryCluster(),
		"azurerm_hdinsight_kafka_cluster":                            resourceArmHDInsightKafkaCluster(),
		"azurerm_hdinsight_ml_services_cluster":                      resourceArmHDInsightMLServicesCluster(),
		"azurerm_hdinsight_rserver_cluster":                          resourceArmHDInsightRServerCluster(),
		"azurerm_hdinsight_spark_cluster":                            resourceArmHDInsightSparkCluster(),
		"azurerm_hdinsight_storm_cluster":                            resourceArmHDInsightStormCluster(),
		"azurerm_healthcare_service":                                 resourceArmHealthcareService(),
		"azurerm_image":                                              resourceArmImage(),
		"azurerm_iot_dps":                                            resourceArmIotDPS(),
		"azurerm_iot_dps_certificate":                                resourceArmIotDPSCertificate(),
		"azurerm_iothub_consumer_group":                              resourceArmIotHubConsumerGroup(),
		"azurerm_iothub":                                             resourceArmIotHub(),
		"azurerm_iothub_shared_access_policy":                        resourceArmIotHubSharedAccessPolicy(),
		"azurerm_key_vault_access_policy":                            resourceArmKeyVaultAccessPolicy(),
		"azurerm_key_vault_certificate":                              resourceArmKeyVaultCertificate(),
		"azurerm_key_vault_key":                                      resourceArmKeyVaultKey(),
		"azurerm_key_vault_secret":                                   resourceArmKeyVaultSecret(),
		"azurerm_key_vault":                                          resourceArmKeyVault(),
		"azurerm_kubernetes_cluster":                                 resourceArmKubernetesCluster(),
		"azurerm_kusto_cluster":                                      resourceArmKustoCluster(),
		"azurerm_kusto_database":                                     resourceArmKustoDatabase(),
		"azurerm_kusto_eventhub_data_connection":                     resourceArmKustoEventHubDataConnection(),
		"azurerm_lb_backend_address_pool":                            resourceArmLoadBalancerBackendAddressPool(),
		"azurerm_lb_nat_pool":                                        resourceArmLoadBalancerNatPool(),
		"azurerm_lb_nat_rule":                                        resourceArmLoadBalancerNatRule(),
		"azurerm_lb_probe":                                           resourceArmLoadBalancerProbe(),
		"azurerm_lb_outbound_rule":                                   resourceArmLoadBalancerOutboundRule(),
		"azurerm_lb_rule":                                            resourceArmLoadBalancerRule(),
		"azurerm_lb":                                                 resourceArmLoadBalancer(),
		"azurerm_local_network_gateway":                              resourceArmLocalNetworkGateway(),
		"azurerm_log_analytics_solution":                             resourceArmLogAnalyticsSolution(),
		"azurerm_log_analytics_linked_service":                       resourceArmLogAnalyticsLinkedService(),
		"azurerm_log_analytics_workspace_linked_service":             resourceArmLogAnalyticsWorkspaceLinkedService(),
		"azurerm_log_analytics_workspace":                            resourceArmLogAnalyticsWorkspace(),
		"azurerm_logic_app_action_custom":                            resourceArmLogicAppActionCustom(),
		"azurerm_logic_app_action_http":                              resourceArmLogicAppActionHTTP(),
		"azurerm_logic_app_trigger_custom":                           resourceArmLogicAppTriggerCustom(),
		"azurerm_logic_app_trigger_http_request":                     resourceArmLogicAppTriggerHttpRequest(),
		"azurerm_logic_app_trigger_recurrence":                       resourceArmLogicAppTriggerRecurrence(),
		"azurerm_logic_app_workflow":                                 resourceArmLogicAppWorkflow(),
		"azurerm_managed_disk":                                       resourceArmManagedDisk(),
		"azurerm_management_group":                                   resourceArmManagementGroup(),
		"azurerm_management_lock":                                    resourceArmManagementLock(),
		"azurerm_maps_account":                                       resourceArmMapsAccount(),
		"azurerm_mariadb_configuration":                              resourceArmMariaDbConfiguration(),
		"azurerm_mariadb_database":                                   resourceArmMariaDbDatabase(),
		"azurerm_mariadb_firewall_rule":                              resourceArmMariaDBFirewallRule(),
		"azurerm_mariadb_server":                                     resourceArmMariaDbServer(),
		"azurerm_mariadb_virtual_network_rule":                       resourceArmMariaDbVirtualNetworkRule(),
		"azurerm_marketplace_agreement":                              resourceArmMarketplaceAgreement(),
		"azurerm_media_services_account":                             resourceArmMediaServicesAccount(),
		"azurerm_metric_alertrule":                                   resourceArmMetricAlertRule(),
		"azurerm_monitor_autoscale_setting":                          resourceArmMonitorAutoScaleSetting(),
		"azurerm_monitor_action_group":                               resourceArmMonitorActionGroup(),
		"azurerm_monitor_activity_log_alert":                         resourceArmMonitorActivityLogAlert(),
		"azurerm_monitor_diagnostic_setting":                         resourceArmMonitorDiagnosticSetting(),
		"azurerm_monitor_log_profile":                                resourceArmMonitorLogProfile(),
		"azurerm_monitor_metric_alert":                               resourceArmMonitorMetricAlert(),
		"azurerm_monitor_metric_alertrule":                           resourceArmMonitorMetricAlertRule(),
		"azurerm_mssql_elasticpool":                                  resourceArmMsSqlElasticPool(),
		"azurerm_mysql_configuration":                                resourceArmMySQLConfiguration(),
		"azurerm_mysql_database":                                     resourceArmMySqlDatabase(),
		"azurerm_mysql_firewall_rule":                                resourceArmMySqlFirewallRule(),
		"azurerm_mysql_server":                                       resourceArmMySqlServer(),
		"azurerm_mysql_virtual_network_rule":                         resourceArmMySqlVirtualNetworkRule(),
		"azurerm_network_connection_monitor":                         resourceArmNetworkConnectionMonitor(),
		"azurerm_network_ddos_protection_plan":                       resourceArmNetworkDDoSProtectionPlan(),
		"azurerm_network_interface":                                  resourceArmNetworkInterface(),
		"azurerm_network_interface_application_gateway_backend_address_pool_association": resourceArmNetworkInterfaceApplicationGatewayBackendAddressPoolAssociation(),
		"azurerm_network_interface_application_security_group_association":               resourceArmNetworkInterfaceApplicationSecurityGroupAssociation(),
		"azurerm_network_interface_backend_address_pool_association":                     resourceArmNetworkInterfaceBackendAddressPoolAssociation(),
		"azurerm_network_interface_nat_rule_association":                                 resourceArmNetworkInterfaceNatRuleAssociation(),
		"azurerm_network_packet_capture":                                                 resourceArmNetworkPacketCapture(),
		"azurerm_network_profile":                                                        resourceArmNetworkProfile(),
		"azurerm_network_security_group":                                                 resourceArmNetworkSecurityGroup(),
		"azurerm_network_security_rule":                                                  resourceArmNetworkSecurityRule(),
		"azurerm_network_watcher":                                                        resourceArmNetworkWatcher(),
		"azurerm_notification_hub_authorization_rule":                                    resourceArmNotificationHubAuthorizationRule(),
		"azurerm_notification_hub_namespace":                                             resourceArmNotificationHubNamespace(),
		"azurerm_notification_hub":                                                       resourceArmNotificationHub(),
		"azurerm_packet_capture":                                                         resourceArmPacketCapture(),
		"azurerm_policy_assignment":                                                      resourceArmPolicyAssignment(),
		"azurerm_policy_definition":                                                      resourceArmPolicyDefinition(),
		"azurerm_policy_set_definition":                                                  resourceArmPolicySetDefinition(),
		"azurerm_postgresql_configuration":                                               resourceArmPostgreSQLConfiguration(),
		"azurerm_postgresql_database":                                                    resourceArmPostgreSQLDatabase(),
		"azurerm_postgresql_firewall_rule":                                               resourceArmPostgreSQLFirewallRule(),
		"azurerm_postgresql_server":                                                      resourceArmPostgreSQLServer(),
		"azurerm_postgresql_virtual_network_rule":                                        resourceArmPostgreSQLVirtualNetworkRule(),
		"azurerm_private_dns_zone":                                                       resourceArmPrivateDnsZone(),
		"azurerm_private_dns_a_record":                                                   resourceArmPrivateDnsARecord(),
		"azurerm_private_dns_cname_record":                                               resourceArmPrivateDnsCNameRecord(),
<<<<<<< HEAD
		"azurerm_private_link_endpoint":                                                  resourceArmPrivateLinkEndpoint(),
=======
		"azurerm_private_dns_ptr_record":                                                 resourceArmPrivateDnsPtrRecord(),
>>>>>>> 0506a201
		"azurerm_private_dns_zone_virtual_network_link":                                  resourceArmPrivateDnsZoneVirtualNetworkLink(),
		"azurerm_proximity_placement_group":                                              resourceArmProximityPlacementGroup(),
		"azurerm_public_ip":                                                              resourceArmPublicIp(),
		"azurerm_public_ip_prefix":                                                       resourceArmPublicIpPrefix(),
		"azurerm_recovery_network_mapping":                                               resourceArmRecoveryServicesNetworkMapping(),
		"azurerm_recovery_replicated_vm":                                                 resourceArmRecoveryServicesReplicatedVm(),
		"azurerm_recovery_services_fabric":                                               resourceArmRecoveryServicesFabric(),
		"azurerm_recovery_services_protected_vm":                                         resourceArmRecoveryServicesProtectedVm(),
		"azurerm_recovery_services_protection_container":                                 resourceArmRecoveryServicesProtectionContainer(),
		"azurerm_recovery_services_protection_container_mapping":                         resourceArmRecoveryServicesProtectionContainerMapping(),
		"azurerm_recovery_services_protection_policy_vm":                                 resourceArmRecoveryServicesProtectionPolicyVm(),
		"azurerm_recovery_services_replication_policy":                                   resourceArmRecoveryServicesReplicationPolicy(),
		"azurerm_recovery_services_vault":                                                resourceArmRecoveryServicesVault(),
		"azurerm_redis_cache":                                                            resourceArmRedisCache(),
		"azurerm_redis_firewall_rule":                                                    resourceArmRedisFirewallRule(),
		"azurerm_relay_namespace":                                                        resourceArmRelayNamespace(),
		"azurerm_resource_group":                                                         resourceArmResourceGroup(),
		"azurerm_role_assignment":                                                        resourceArmRoleAssignment(),
		"azurerm_role_definition":                                                        resourceArmRoleDefinition(),
		"azurerm_route_table":                                                            resourceArmRouteTable(),
		"azurerm_route":                                                                  resourceArmRoute(),
		"azurerm_scheduler_job_collection":                                               resourceArmSchedulerJobCollection(),
		"azurerm_scheduler_job":                                                          resourceArmSchedulerJob(),
		"azurerm_search_service":                                                         resourceArmSearchService(),
		"azurerm_security_center_contact":                                                resourceArmSecurityCenterContact(),
		"azurerm_security_center_subscription_pricing":                                   resourceArmSecurityCenterSubscriptionPricing(),
		"azurerm_security_center_workspace":                                              resourceArmSecurityCenterWorkspace(),
		"azurerm_service_fabric_cluster":                                                 resourceArmServiceFabricCluster(),
		"azurerm_servicebus_namespace_authorization_rule":                                resourceArmServiceBusNamespaceAuthorizationRule(),
		"azurerm_servicebus_namespace":                                                   resourceArmServiceBusNamespace(),
		"azurerm_servicebus_queue_authorization_rule":                                    resourceArmServiceBusQueueAuthorizationRule(),
		"azurerm_servicebus_queue":                                                       resourceArmServiceBusQueue(),
		"azurerm_servicebus_subscription_rule":                                           resourceArmServiceBusSubscriptionRule(),
		"azurerm_servicebus_subscription":                                                resourceArmServiceBusSubscription(),
		"azurerm_servicebus_topic_authorization_rule":                                    resourceArmServiceBusTopicAuthorizationRule(),
		"azurerm_servicebus_topic":                                                       resourceArmServiceBusTopic(),
		"azurerm_shared_image_gallery":                                                   resourceArmSharedImageGallery(),
		"azurerm_shared_image_version":                                                   resourceArmSharedImageVersion(),
		"azurerm_shared_image":                                                           resourceArmSharedImage(),
		"azurerm_signalr_service":                                                        resourceArmSignalRService(),
		"azurerm_snapshot":                                                               resourceArmSnapshot(),
		"azurerm_sql_active_directory_administrator":                                     resourceArmSqlAdministrator(),
		"azurerm_sql_database":                                                           resourceArmSqlDatabase(),
		"azurerm_sql_elasticpool":                                                        resourceArmSqlElasticPool(),
		"azurerm_sql_failover_group":                                                     resourceArmSqlFailoverGroup(),
		"azurerm_sql_firewall_rule":                                                      resourceArmSqlFirewallRule(),
		"azurerm_sql_server":                                                             resourceArmSqlServer(),
		"azurerm_sql_virtual_network_rule":                                               resourceArmSqlVirtualNetworkRule(),
		"azurerm_storage_account":                                                        resourceArmStorageAccount(),
		"azurerm_storage_blob":                                                           resourceArmStorageBlob(),
		"azurerm_storage_container":                                                      resourceArmStorageContainer(),
		"azurerm_storage_data_lake_gen2_filesystem":                                      resourceArmStorageDataLakeGen2FileSystem(),
		"azurerm_storage_management_policy":                                              resourceArmStorageManagementPolicy(),
		"azurerm_storage_queue":                                                          resourceArmStorageQueue(),
		"azurerm_storage_share":                                                          resourceArmStorageShare(),
		"azurerm_storage_share_directory":                                                resourceArmStorageShareDirectory(),
		"azurerm_storage_table":                                                          resourceArmStorageTable(),
		"azurerm_storage_table_entity":                                                   resourceArmStorageTableEntity(),
		"azurerm_stream_analytics_job":                                                   resourceArmStreamAnalyticsJob(),
		"azurerm_stream_analytics_function_javascript_udf":                               resourceArmStreamAnalyticsFunctionUDF(),
		"azurerm_stream_analytics_output_blob":                                           resourceArmStreamAnalyticsOutputBlob(),
		"azurerm_stream_analytics_output_mssql":                                          resourceArmStreamAnalyticsOutputSql(),
		"azurerm_stream_analytics_output_eventhub":                                       resourceArmStreamAnalyticsOutputEventHub(),
		"azurerm_stream_analytics_output_servicebus_queue":                               resourceArmStreamAnalyticsOutputServiceBusQueue(),
		"azurerm_stream_analytics_output_servicebus_topic":                               resourceArmStreamAnalyticsOutputServiceBusTopic(),
		"azurerm_stream_analytics_stream_input_blob":                                     resourceArmStreamAnalyticsStreamInputBlob(),
		"azurerm_stream_analytics_stream_input_eventhub":                                 resourceArmStreamAnalyticsStreamInputEventHub(),
		"azurerm_stream_analytics_stream_input_iothub":                                   resourceArmStreamAnalyticsStreamInputIoTHub(),
		"azurerm_subnet_network_security_group_association":                              resourceArmSubnetNetworkSecurityGroupAssociation(),
		"azurerm_subnet_route_table_association":                                         resourceArmSubnetRouteTableAssociation(),
		"azurerm_subnet":                                                                 resourceArmSubnet(),
		"azurerm_template_deployment":                                                    resourceArmTemplateDeployment(),
		"azurerm_traffic_manager_endpoint":                                               resourceArmTrafficManagerEndpoint(),
		"azurerm_traffic_manager_profile":                                                resourceArmTrafficManagerProfile(),
		"azurerm_user_assigned_identity":                                                 resourceArmUserAssignedIdentity(),
		"azurerm_virtual_machine_data_disk_attachment":                                   resourceArmVirtualMachineDataDiskAttachment(),
		"azurerm_virtual_machine_extension":                                              resourceArmVirtualMachineExtensions(),
		"azurerm_virtual_machine_scale_set":                                              resourceArmVirtualMachineScaleSet(),
		"azurerm_virtual_machine":                                                        resourceArmVirtualMachine(),
		"azurerm_virtual_network_gateway_connection":                                     resourceArmVirtualNetworkGatewayConnection(),
		"azurerm_virtual_network_gateway":                                                resourceArmVirtualNetworkGateway(),
		"azurerm_virtual_network_peering":                                                resourceArmVirtualNetworkPeering(),
		"azurerm_virtual_network":                                                        resourceArmVirtualNetwork(),
		"azurerm_virtual_wan":                                                            resourceArmVirtualWan(),
		"azurerm_web_application_firewall_policy":                                        resourceArmWebApplicationFirewallPolicy(),
	}

	// 2.0 resources
	if features.SupportsTwoPointZeroResources() {
		resources["azurerm_linux_virtual_machine_scale_set"] = resourceArmLinuxVirtualMachineScaleSet()
		resources["azurerm_windows_virtual_machine_scale_set"] = resourceArmWindowsVirtualMachineScaleSet()
	}

	// avoids this showing up in test output
	var debugLog = func(f string, v ...interface{}) {
		if os.Getenv("TF_LOG") == "" {
			return
		}

		log.Printf(f, v...)
	}
	for _, service := range supportedServices {
		debugLog("[DEBUG] Registering Data Sources for %q..", service.Name())
		for k, v := range service.SupportedDataSources() {
			if existing := dataSources[k]; existing != nil {
				panic(fmt.Sprintf("An existing Data Source exists for %q", k))
			}

			dataSources[k] = v
		}

		debugLog("[DEBUG] Registering Resources for %q..", service.Name())
		for k, v := range service.SupportedResources() {
			if existing := resources[k]; existing != nil {
				panic(fmt.Sprintf("An existing Resource exists for %q", k))
			}

			resources[k] = v
		}
	}

	// TODO: remove all of this in 2.0 once Custom Timeouts are supported
	if features.SupportsCustomTimeouts() {
		// default everything to 3 hours for now
		for _, v := range resources {
			if v.Timeouts == nil {
				v.Timeouts = &schema.ResourceTimeout{
					Create:  schema.DefaultTimeout(3 * time.Hour),
					Update:  schema.DefaultTimeout(3 * time.Hour),
					Delete:  schema.DefaultTimeout(3 * time.Hour),
					Default: schema.DefaultTimeout(3 * time.Hour),

					// Read is the only exception, since if it's taken more than 5 minutes something's seriously wrong
					Read: schema.DefaultTimeout(5 * time.Minute),
				}
			}
		}
	} else {
		// ensure any timeouts configured on the resources are removed until 2.0
		for _, v := range resources {
			v.Timeouts = nil
		}
	}

	p := &schema.Provider{
		Schema: map[string]*schema.Schema{
			"subscription_id": {
				Type:        schema.TypeString,
				Optional:    true,
				DefaultFunc: schema.EnvDefaultFunc("ARM_SUBSCRIPTION_ID", ""),
				Description: "The Subscription ID which should be used.",
			},

			"client_id": {
				Type:        schema.TypeString,
				Optional:    true,
				DefaultFunc: schema.EnvDefaultFunc("ARM_CLIENT_ID", ""),
				Description: "The Client ID which should be used.",
			},

			"tenant_id": {
				Type:        schema.TypeString,
				Optional:    true,
				DefaultFunc: schema.EnvDefaultFunc("ARM_TENANT_ID", ""),
				Description: "The Tenant ID which should be used.",
			},

			"auxiliary_tenant_ids": {
				Type:     schema.TypeList,
				Optional: true,
				MaxItems: 3,
				Elem: &schema.Schema{
					Type: schema.TypeString,
				},
			},

			"environment": {
				Type:        schema.TypeString,
				Required:    true,
				DefaultFunc: schema.EnvDefaultFunc("ARM_ENVIRONMENT", "public"),
				Description: "The Cloud Environment which should be used. Possible values are public, usgovernment, german, and china. Defaults to public.",
			},

			// Client Certificate specific fields
			"client_certificate_path": {
				Type:        schema.TypeString,
				Optional:    true,
				DefaultFunc: schema.EnvDefaultFunc("ARM_CLIENT_CERTIFICATE_PATH", ""),
				Description: "The path to the Client Certificate associated with the Service Principal for use when authenticating as a Service Principal using a Client Certificate.",
			},

			"client_certificate_password": {
				Type:        schema.TypeString,
				Optional:    true,
				DefaultFunc: schema.EnvDefaultFunc("ARM_CLIENT_CERTIFICATE_PASSWORD", ""),
				Description: "The password associated with the Client Certificate. For use when authenticating as a Service Principal using a Client Certificate",
			},

			// Client Secret specific fields
			"client_secret": {
				Type:        schema.TypeString,
				Optional:    true,
				DefaultFunc: schema.EnvDefaultFunc("ARM_CLIENT_SECRET", ""),
				Description: "The Client Secret which should be used. For use When authenticating as a Service Principal using a Client Secret.",
			},

			// Managed Service Identity specific fields
			"use_msi": {
				Type:        schema.TypeBool,
				Optional:    true,
				DefaultFunc: schema.EnvDefaultFunc("ARM_USE_MSI", false),
				Description: "Allowed Managed Service Identity be used for Authentication.",
			},
			"msi_endpoint": {
				Type:        schema.TypeString,
				Optional:    true,
				DefaultFunc: schema.EnvDefaultFunc("ARM_MSI_ENDPOINT", ""),
				Description: "The path to a custom endpoint for Managed Service Identity - in most circumstances this should be detected automatically. ",
			},

			// Managed Tracking GUID for User-agent
			"partner_id": {
				Type:         schema.TypeString,
				Optional:     true,
				ValidateFunc: validate.UUIDOrEmpty,
				DefaultFunc:  schema.EnvDefaultFunc("ARM_PARTNER_ID", ""),
				Description:  "A GUID/UUID that is registered with Microsoft to facilitate partner resource usage attribution.",
			},

			"disable_correlation_request_id": {
				Type:     schema.TypeBool,
				Optional: true,
				// TODO: add an ARM_ prefix in 2.0w
				DefaultFunc: schema.EnvDefaultFunc("DISABLE_CORRELATION_REQUEST_ID", false),
				Description: "This will disable the x-ms-correlation-request-id header.",
			},

			"disable_terraform_partner_id": {
				Type:        schema.TypeBool,
				Optional:    true,
				DefaultFunc: schema.EnvDefaultFunc("ARM_DISABLE_TERRAFORM_PARTNER_ID", false),
				Description: "This will disable the Terraform Partner ID which is used if a custom `partner_id` isn't specified.",
			},

			// Advanced feature flags
			"skip_credentials_validation": {
				Type:        schema.TypeBool,
				Optional:    true,
				DefaultFunc: schema.EnvDefaultFunc("ARM_SKIP_CREDENTIALS_VALIDATION", false),
				Description: "This will cause the AzureRM Provider to skip verifying the credentials being used are valid.",
			},

			"skip_provider_registration": {
				Type:        schema.TypeBool,
				Optional:    true,
				DefaultFunc: schema.EnvDefaultFunc("ARM_SKIP_PROVIDER_REGISTRATION", false),
				Description: "Should the AzureRM Provider skip registering all of the Resource Providers that it supports, if they're not already registered?",
			},
		},

		DataSourcesMap: dataSources,
		ResourcesMap:   resources,
	}

	p.ConfigureFunc = providerConfigure(p)

	return p
}

func providerConfigure(p *schema.Provider) schema.ConfigureFunc {
	return func(d *schema.ResourceData) (interface{}, error) {
		var auxTenants []string
		if v, ok := d.Get("auxiliary_tenant_ids").([]interface{}); ok && len(v) > 0 {
			auxTenants = *utils.ExpandStringSlice(v)
		} else {
			if v := os.Getenv("ARM_AUXILIARY_TENANT_IDS"); v != "" {
				auxTenants = strings.Split(v, ";")
			}
		}

		if len(auxTenants) > 3 {
			return nil, fmt.Errorf("The provider only supports 3 auxiliary tenant IDs")
		}

		builder := &authentication.Builder{
			SubscriptionID:     d.Get("subscription_id").(string),
			ClientID:           d.Get("client_id").(string),
			ClientSecret:       d.Get("client_secret").(string),
			TenantID:           d.Get("tenant_id").(string),
			AuxiliaryTenantIDs: auxTenants,
			Environment:        d.Get("environment").(string),
			MsiEndpoint:        d.Get("msi_endpoint").(string),
			ClientCertPassword: d.Get("client_certificate_password").(string),
			ClientCertPath:     d.Get("client_certificate_path").(string),

			// Feature Toggles
			SupportsClientCertAuth:         true,
			SupportsClientSecretAuth:       true,
			SupportsManagedServiceIdentity: d.Get("use_msi").(bool),
			SupportsAzureCliToken:          true,
			SupportsAuxiliaryTenants:       len(auxTenants) > 0,

			// Doc Links
			ClientSecretDocsLink: "https://www.terraform.io/docs/providers/azurerm/guides/service_principal_client_secret.html",
		}

		config, err := builder.Build()
		if err != nil {
			return nil, fmt.Errorf("Error building AzureRM Client: %s", err)
		}

		partnerId := d.Get("partner_id").(string)
		skipProviderRegistration := d.Get("skip_provider_registration").(bool)
		disableCorrelationRequestID := d.Get("disable_correlation_request_id").(bool)
		disableTerraformPartnerID := d.Get("disable_terraform_partner_id").(bool)

		terraformVersion := p.TerraformVersion
		if terraformVersion == "" {
			// Terraform 0.12 introduced this field to the protocol
			// We can therefore assume that if it's missing it's 0.10 or 0.11
			terraformVersion = "0.11+compatible"
		}

		// TODO: we should pass in an Object here
		client, err := getArmClient(config, skipProviderRegistration, terraformVersion, partnerId, disableCorrelationRequestID, disableTerraformPartnerID)
		if err != nil {
			return nil, err
		}

		// TODO: clean this up when ArmClient is removed
		client.StopContext = p.StopContext()
		client.Client.StopContext = p.StopContext()

		// replaces the context between tests
		p.MetaReset = func() error {
			// TODO: remove the old reference here
			client.StopContext = p.StopContext()
			client.Client.StopContext = p.StopContext()
			return nil
		}

		skipCredentialsValidation := d.Get("skip_credentials_validation").(bool)
		if !skipCredentialsValidation {
			// List all the available providers and their registration state to avoid unnecessary
			// requests. This also lets us check if the provider credentials are correct.
			ctx := client.StopContext
			providerList, err := client.Resource.ProvidersClient.List(ctx, nil, "")
			if err != nil {
				return nil, fmt.Errorf("Unable to list provider registration status, it is possible that this is due to invalid "+
					"credentials or the service principal does not have permission to use the Resource Manager API, Azure "+
					"error: %s", err)
			}

			if !skipProviderRegistration {
				availableResourceProviders := providerList.Values()
				requiredResourceProviders := requiredResourceProviders()

				err := ensureResourceProvidersAreRegistered(ctx, *client.Resource.ProvidersClient, availableResourceProviders, requiredResourceProviders)
				if err != nil {
					return nil, fmt.Errorf("Error ensuring Resource Providers are registered: %s", err)
				}
			}
		}

		return client, nil
	}
}<|MERGE_RESOLUTION|>--- conflicted
+++ resolved
@@ -381,11 +381,8 @@
 		"azurerm_private_dns_zone":                                                       resourceArmPrivateDnsZone(),
 		"azurerm_private_dns_a_record":                                                   resourceArmPrivateDnsARecord(),
 		"azurerm_private_dns_cname_record":                                               resourceArmPrivateDnsCNameRecord(),
-<<<<<<< HEAD
 		"azurerm_private_link_endpoint":                                                  resourceArmPrivateLinkEndpoint(),
-=======
 		"azurerm_private_dns_ptr_record":                                                 resourceArmPrivateDnsPtrRecord(),
->>>>>>> 0506a201
 		"azurerm_private_dns_zone_virtual_network_link":                                  resourceArmPrivateDnsZoneVirtualNetworkLink(),
 		"azurerm_proximity_placement_group":                                              resourceArmProximityPlacementGroup(),
 		"azurerm_public_ip":                                                              resourceArmPublicIp(),
