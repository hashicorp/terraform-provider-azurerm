--- conflicted
+++ resolved
@@ -296,12 +296,9 @@
 		"azurerm_key_vault_secret":                                   resourceArmKeyVaultSecret(),
 		"azurerm_key_vault":                                          resourceArmKeyVault(),
 		"azurerm_kubernetes_cluster":                                 resourceArmKubernetesCluster(),
-<<<<<<< HEAD
 		"azurerm_kubernetes_cluster_agent_pool":                      resourceArmKubernetesClusterAgentPool(),
-=======
 		"azurerm_kusto_cluster":                                      resourceArmKustoCluster(),
 		"azurerm_kusto_database":                                     resourceArmKustoDatabase(),
->>>>>>> 4b6a5b0c
 		"azurerm_lb_backend_address_pool":                            resourceArmLoadBalancerBackendAddressPool(),
 		"azurerm_lb_nat_pool":                                        resourceArmLoadBalancerNatPool(),
 		"azurerm_lb_nat_rule":                                        resourceArmLoadBalancerNatRule(),
