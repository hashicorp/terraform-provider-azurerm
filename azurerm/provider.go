--- conflicted
+++ resolved
@@ -70,15 +70,8 @@
 
 		ResourcesMap: map[string]*schema.Resource{
 			// These resources use the Azure ARM SDK
-<<<<<<< HEAD
-			"azurerm_autoscale_setting":  resourceArmAutoscaleSetting(),
-			"azurerm_availability_set":   resourceArmAvailabilitySet(),
-			"azurerm_cdn_endpoint":       resourceArmCdnEndpoint(),
-			"azurerm_cdn_profile":        resourceArmCdnProfile(),
-			"azurerm_container_registry": resourceArmContainerRegistry(),
-			"azurerm_container_service":  resourceArmContainerService(),
-=======
 			"azurerm_application_insights": resourceArmApplicationInsights(),
+			"azurerm_autoscale_setting":    resourceArmAutoscaleSetting(),
 			"azurerm_availability_set":     resourceArmAvailabilitySet(),
 			"azurerm_cdn_endpoint":         resourceArmCdnEndpoint(),
 			"azurerm_cdn_profile":          resourceArmCdnProfile(),
@@ -95,7 +88,6 @@
 			"azurerm_dns_srv_record":   resourceArmDnsSrvRecord(),
 			"azurerm_dns_txt_record":   resourceArmDnsTxtRecord(),
 			"azurerm_dns_zone":         resourceArmDnsZone(),
->>>>>>> 325f8e7a
 
 			"azurerm_eventhub":                    resourceArmEventHub(),
 			"azurerm_eventhub_authorization_rule": resourceArmEventHubAuthorizationRule(),
