--- conflicted
+++ resolved
@@ -66,7 +66,7 @@
 		},
 
 		ResourcesMap: map[string]*schema.Resource{
-<<<<<<< HEAD
+
 			// These resources use the Azure ARM SDK
 			"azurerm_application_insights": resourceArmApplicationInsights(),
 
@@ -92,7 +92,6 @@
 			"azurerm_dns_txt_record":   resourceArmDnsTxtRecord(),
 			"azurerm_dns_zone":         resourceArmDnsZone(),
 
-=======
 			"azurerm_application_insights":        resourceArmApplicationInsights(),
 			"azurerm_app_service_plan":            resourceArmAppServicePlan(),
 			"azurerm_availability_set":            resourceArmAvailabilitySet(),
@@ -110,7 +109,6 @@
 			"azurerm_dns_srv_record":              resourceArmDnsSrvRecord(),
 			"azurerm_dns_txt_record":              resourceArmDnsTxtRecord(),
 			"azurerm_dns_zone":                    resourceArmDnsZone(),
->>>>>>> b632e576
 			"azurerm_eventgrid_topic":             resourceArmEventGridTopic(),
 			"azurerm_eventhub":                    resourceArmEventHub(),
 			"azurerm_eventhub_authorization_rule": resourceArmEventHubAuthorizationRule(),
