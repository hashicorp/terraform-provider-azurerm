--- conflicted
+++ resolved
@@ -70,16 +70,7 @@
 
 		ResourcesMap: map[string]*schema.Resource{
 			// These resources use the Azure ARM SDK
-<<<<<<< HEAD
 			"azurerm_application_gateway": resourceArmApplicationGateway(),
-			"azurerm_availability_set":    resourceArmAvailabilitySet(),
-			"azurerm_cdn_endpoint":        resourceArmCdnEndpoint(),
-			"azurerm_cdn_profile":         resourceArmCdnProfile(),
-			"azurerm_container_registry":  resourceArmContainerRegistry(),
-			"azurerm_container_service":   resourceArmContainerService(),
-			"azurerm_cosmosdb_account":    resourceArmCosmosDBAccount(),
-			"azurerm_dns_ptr_record":      resourceArmDnsPtrRecord(),
-=======
 			"azurerm_application_insights": resourceArmApplicationInsights(),
 			"azurerm_availability_set":     resourceArmAvailabilitySet(),
 			"azurerm_cdn_endpoint":         resourceArmCdnEndpoint(),
@@ -97,8 +88,6 @@
 			"azurerm_dns_srv_record":   resourceArmDnsSrvRecord(),
 			"azurerm_dns_txt_record":   resourceArmDnsTxtRecord(),
 			"azurerm_dns_zone":         resourceArmDnsZone(),
->>>>>>> 832d4b5d
-
 			"azurerm_eventhub":                    resourceArmEventHub(),
 			"azurerm_eventhub_authorization_rule": resourceArmEventHubAuthorizationRule(),
 			"azurerm_eventhub_consumer_group":     resourceArmEventHubConsumerGroup(),
