package azurerm

import (
	"crypto/sha1"
	"encoding/base64"
	"encoding/hex"
	"fmt"
	"log"
	"strings"
	"sync"
	"time"

	"github.com/Azure/azure-sdk-for-go/arm/resources/resources"
	"github.com/Azure/go-autorest/autorest/adal"
	"github.com/Azure/go-autorest/autorest/azure/cli"
	"github.com/hashicorp/go-multierror"
	"github.com/hashicorp/terraform/helper/mutexkv"
	"github.com/hashicorp/terraform/helper/schema"
	"github.com/hashicorp/terraform/terraform"
)

// Provider returns a terraform.ResourceProvider.
func Provider() terraform.ResourceProvider {
	var p *schema.Provider
	p = &schema.Provider{
		Schema: map[string]*schema.Schema{
			"subscription_id": {
				Type:        schema.TypeString,
				Optional:    true,
				DefaultFunc: schema.EnvDefaultFunc("ARM_SUBSCRIPTION_ID", ""),
			},

			"client_id": {
				Type:        schema.TypeString,
				Optional:    true,
				DefaultFunc: schema.EnvDefaultFunc("ARM_CLIENT_ID", ""),
			},

			"client_secret": {
				Type:        schema.TypeString,
				Optional:    true,
				DefaultFunc: schema.EnvDefaultFunc("ARM_CLIENT_SECRET", ""),
			},

			"tenant_id": {
				Type:        schema.TypeString,
				Optional:    true,
				DefaultFunc: schema.EnvDefaultFunc("ARM_TENANT_ID", ""),
			},

			"environment": {
				Type:        schema.TypeString,
				Required:    true,
				DefaultFunc: schema.EnvDefaultFunc("ARM_ENVIRONMENT", "public"),
			},

			"skip_credentials_validation": {
				Type:        schema.TypeBool,
				Optional:    true,
				DefaultFunc: schema.EnvDefaultFunc("ARM_SKIP_CREDENTIALS_VALIDATION", false),
			},

			"skip_provider_registration": {
				Type:        schema.TypeBool,
				Optional:    true,
				DefaultFunc: schema.EnvDefaultFunc("ARM_SKIP_PROVIDER_REGISTRATION", false),
			},
		},

		DataSourcesMap: map[string]*schema.Resource{
<<<<<<< HEAD
			"azurerm_client_config":  dataSourceArmClientConfig(),
			"azurerm_resource_group": dataSourceArmResourceGroup(),
			"azurerm_public_ip":      dataSourceArmPublicIP(),
			"azurerm_managed_disk":   dataSourceArmManagedDisk(),
			"azurerm_subscription":   dataSourceArmSubscription(),
			"azurerm_scheduled_time": dataSourceArmScheduledTime(),
=======
			"azurerm_builtin_role_definition": dataSourceArmBuiltInRoleDefinition(),
			"azurerm_client_config":           dataSourceArmClientConfig(),
			"azurerm_image":                   dataSourceArmImage(),
			"azurerm_managed_disk":            dataSourceArmManagedDisk(),
			"azurerm_platform_image":          dataSourceArmPlatformImage(),
			"azurerm_public_ip":               dataSourceArmPublicIP(),
			"azurerm_resource_group":          dataSourceArmResourceGroup(),
			"azurerm_subscription":            dataSourceArmSubscription(),
>>>>>>> 3818d864
		},

		ResourcesMap: map[string]*schema.Resource{
			"azurerm_application_insights":        resourceArmApplicationInsights(),
			"azurerm_app_service":                 resourceArmAppService(),
			"azurerm_app_service_plan":            resourceArmAppServicePlan(),
			"azurerm_automation_account":          resourceArmAutomationAccount(),
			"azurerm_automation_credential":       resourceArmAutomationCredential(),
			"azurerm_automation_runbook":          resourceArmAutomationRunbook(),
			"azurerm_automation_schedule":         resourceArmAutomationSchedule(),
			"azurerm_availability_set":            resourceArmAvailabilitySet(),
			"azurerm_cdn_endpoint":                resourceArmCdnEndpoint(),
			"azurerm_cdn_profile":                 resourceArmCdnProfile(),
			"azurerm_container_registry":          resourceArmContainerRegistry(),
			"azurerm_container_service":           resourceArmContainerService(),
			"azurerm_container_group":             resourceArmContainerGroup(),
			"azurerm_cosmosdb_account":            resourceArmCosmosDBAccount(),
			"azurerm_dns_a_record":                resourceArmDnsARecord(),
			"azurerm_dns_aaaa_record":             resourceArmDnsAAAARecord(),
			"azurerm_dns_cname_record":            resourceArmDnsCNameRecord(),
			"azurerm_dns_mx_record":               resourceArmDnsMxRecord(),
			"azurerm_dns_ns_record":               resourceArmDnsNsRecord(),
			"azurerm_dns_ptr_record":              resourceArmDnsPtrRecord(),
			"azurerm_dns_srv_record":              resourceArmDnsSrvRecord(),
			"azurerm_dns_txt_record":              resourceArmDnsTxtRecord(),
			"azurerm_dns_zone":                    resourceArmDnsZone(),
			"azurerm_eventgrid_topic":             resourceArmEventGridTopic(),
			"azurerm_eventhub":                    resourceArmEventHub(),
			"azurerm_eventhub_authorization_rule": resourceArmEventHubAuthorizationRule(),
			"azurerm_eventhub_consumer_group":     resourceArmEventHubConsumerGroup(),
			"azurerm_eventhub_namespace":          resourceArmEventHubNamespace(),
			"azurerm_express_route_circuit":       resourceArmExpressRouteCircuit(),
			"azurerm_image":                       resourceArmImage(),
			"azurerm_key_vault":                   resourceArmKeyVault(),
			"azurerm_key_vault_key":               resourceArmKeyVaultKey(),
			"azurerm_key_vault_secret":            resourceArmKeyVaultSecret(),
			"azurerm_lb":                          resourceArmLoadBalancer(),
			"azurerm_lb_backend_address_pool":     resourceArmLoadBalancerBackendAddressPool(),
			"azurerm_lb_nat_rule":                 resourceArmLoadBalancerNatRule(),
			"azurerm_lb_nat_pool":                 resourceArmLoadBalancerNatPool(),
			"azurerm_lb_probe":                    resourceArmLoadBalancerProbe(),
			"azurerm_lb_rule":                     resourceArmLoadBalancerRule(),
			"azurerm_local_network_gateway":       resourceArmLocalNetworkGateway(),
			"azurerm_log_analytics_workspace":     resourceArmLogAnalyticsWorkspace(),
			"azurerm_managed_disk":                resourceArmManagedDisk(),
			"azurerm_mysql_configuration":         resourceArmMySQLConfiguration(),
			"azurerm_mysql_database":              resourceArmMySqlDatabase(),
			"azurerm_mysql_firewall_rule":         resourceArmMySqlFirewallRule(),
			"azurerm_mysql_server":                resourceArmMySqlServer(),
			"azurerm_network_interface":           resourceArmNetworkInterface(),
			"azurerm_network_security_group":      resourceArmNetworkSecurityGroup(),
			"azurerm_network_security_rule":       resourceArmNetworkSecurityRule(),
			"azurerm_postgresql_configuration":    resourceArmPostgreSQLConfiguration(),
			"azurerm_postgresql_database":         resourceArmPostgreSQLDatabase(),
			"azurerm_postgresql_firewall_rule":    resourceArmPostgreSQLFirewallRule(),
			"azurerm_postgresql_server":           resourceArmPostgreSQLServer(),
			"azurerm_public_ip":                   resourceArmPublicIp(),
			"azurerm_redis_cache":                 resourceArmRedisCache(),
			"azurerm_resource_group":              resourceArmResourceGroup(),
			"azurerm_route":                       resourceArmRoute(),
			"azurerm_route_table":                 resourceArmRouteTable(),
			"azurerm_search_service":              resourceArmSearchService(),
			"azurerm_servicebus_namespace":        resourceArmServiceBusNamespace(),
			"azurerm_servicebus_queue":            resourceArmServiceBusQueue(),
			"azurerm_servicebus_subscription":     resourceArmServiceBusSubscription(),
			"azurerm_servicebus_topic":            resourceArmServiceBusTopic(),
			"azurerm_sql_database":                resourceArmSqlDatabase(),
			"azurerm_sql_elasticpool":             resourceArmSqlElasticPool(),
			"azurerm_sql_firewall_rule":           resourceArmSqlFirewallRule(),
			"azurerm_sql_server":                  resourceArmSqlServer(),
			"azurerm_storage_account":             resourceArmStorageAccount(),
			"azurerm_storage_blob":                resourceArmStorageBlob(),
			"azurerm_storage_container":           resourceArmStorageContainer(),
			"azurerm_storage_share":               resourceArmStorageShare(),
			"azurerm_storage_queue":               resourceArmStorageQueue(),
			"azurerm_storage_table":               resourceArmStorageTable(),
			"azurerm_subnet":                      resourceArmSubnet(),
			"azurerm_template_deployment":         resourceArmTemplateDeployment(),
			"azurerm_traffic_manager_endpoint":    resourceArmTrafficManagerEndpoint(),
			"azurerm_traffic_manager_profile":     resourceArmTrafficManagerProfile(),
			"azurerm_virtual_machine_extension":   resourceArmVirtualMachineExtensions(),
			"azurerm_virtual_machine":             resourceArmVirtualMachine(),
			"azurerm_virtual_machine_scale_set":   resourceArmVirtualMachineScaleSet(),
			"azurerm_virtual_network":             resourceArmVirtualNetwork(),
			"azurerm_virtual_network_peering":     resourceArmVirtualNetworkPeering(),
		},
	}

	p.ConfigureFunc = providerConfigure(p)

	return p
}

// Config is the configuration structure used to instantiate a
// new Azure management client.
type Config struct {
	ManagementURL string

	// Core
	ClientID                  string
	SubscriptionID            string
	TenantID                  string
	Environment               string
	SkipCredentialsValidation bool
	SkipProviderRegistration  bool

	// Service Principal Auth
	ClientSecret string

	// Bearer Auth
	AccessToken  *adal.Token
	IsCloudShell bool
}

func (c *Config) validateServicePrincipal() error {
	var err *multierror.Error

	if c.SubscriptionID == "" {
		err = multierror.Append(err, fmt.Errorf("Subscription ID must be configured for the AzureRM provider"))
	}
	if c.ClientID == "" {
		err = multierror.Append(err, fmt.Errorf("Client ID must be configured for the AzureRM provider"))
	}
	if c.ClientSecret == "" {
		err = multierror.Append(err, fmt.Errorf("Client Secret must be configured for the AzureRM provider"))
	}
	if c.TenantID == "" {
		err = multierror.Append(err, fmt.Errorf("Tenant ID must be configured for the AzureRM provider"))
	}
	if c.Environment == "" {
		err = multierror.Append(err, fmt.Errorf("Environment must be configured for the AzureRM provider"))
	}

	return err.ErrorOrNil()
}

func (c *Config) validateBearerAuth() error {
	var err *multierror.Error

	if c.AccessToken == nil {
		err = multierror.Append(err, fmt.Errorf("Access Token was not found in your Azure CLI Credentials.\n\nPlease login to the Azure CLI again via `az login`"))
	}

	if c.ClientID == "" {
		err = multierror.Append(err, fmt.Errorf("Client ID was not found in your Azure CLI Credentials.\n\nPlease login to the Azure CLI again via `az login`"))
	}

	if c.SubscriptionID == "" {
		err = multierror.Append(err, fmt.Errorf("Subscription ID was not found in your Azure CLI Credentials.\n\nPlease login to the Azure CLI again via `az login`"))
	}

	if c.TenantID == "" {
		err = multierror.Append(err, fmt.Errorf("Tenant ID was not found in your Azure CLI Credentials.\n\nPlease login to the Azure CLI again via `az login`"))
	}

	return err.ErrorOrNil()
}

func (c *Config) LoadTokensFromAzureCLI() error {
	profilePath, err := cli.ProfilePath()
	if err != nil {
		return fmt.Errorf("Error loading the Profile Path from the Azure CLI: %+v", err)
	}

	profile, err := cli.LoadProfile(profilePath)
	if err != nil {
		return fmt.Errorf("Azure CLI Authorization Profile was not found. Please ensure the Azure CLI is installed and then log-in with `az login`.")
	}

	// pull out the TenantID and Subscription ID from the Azure Profile
	for _, subscription := range profile.Subscriptions {
		if subscription.IsDefault {
			c.SubscriptionID = subscription.ID
			c.TenantID = subscription.TenantID
			c.Environment = normalizeEnvironmentName(subscription.EnvironmentName)
			break
		}
	}

	foundToken := false
	if c.TenantID != "" {
		// pull out the ClientID and the AccessToken from the Azure Access Token
		tokensPath, err := cli.AccessTokensPath()
		if err != nil {
			return fmt.Errorf("Error loading the Tokens Path from the Azure CLI: %+v", err)
		}

		tokens, err := cli.LoadTokens(tokensPath)
		if err != nil {
			return fmt.Errorf("Azure CLI Authorization Tokens were not found. Please ensure the Azure CLI is installed and then log-in with `az login`.")
		}

		for _, accessToken := range tokens {
			token, err := accessToken.ToADALToken()
			if err != nil {
				return fmt.Errorf("[DEBUG] Error converting access token to token: %+v", err)
			}

			expirationDate, err := cli.ParseExpirationDate(accessToken.ExpiresOn)
			if err != nil {
				return fmt.Errorf("Error parsing expiration date: %q", accessToken.ExpiresOn)
			}

			if expirationDate.UTC().Before(time.Now().UTC()) {
				log.Printf("[DEBUG] Token '%s' has expired", token.AccessToken)
				continue
			}

			if !strings.Contains(accessToken.Resource, "management") {
				log.Printf("[DEBUG] Resource '%s' isn't a management domain", accessToken.Resource)
				continue
			}

			if !strings.HasSuffix(accessToken.Authority, c.TenantID) {
				log.Printf("[DEBUG] Resource '%s' isn't for the correct Tenant", accessToken.Resource)
				continue
			}

			c.ClientID = accessToken.ClientID
			c.AccessToken = &token
			c.IsCloudShell = accessToken.RefreshToken == ""
			foundToken = true
			break
		}
	}

	if !foundToken {
		return fmt.Errorf("No valid (unexpired) Azure CLI Auth Tokens found. Please run `az login`.")
	}

	return nil
}

func normalizeEnvironmentName(input string) string {
	// Environment is stored as `Azure{Environment}Cloud`
	output := strings.ToLower(input)
	output = strings.TrimPrefix(output, "azure")
	output = strings.TrimSuffix(output, "cloud")

	// however Azure Public is `AzureCloud` in the CLI Profile and not `AzurePublicCloud`.
	if output == "" {
		return "public"
	}
	return output
}

func providerConfigure(p *schema.Provider) schema.ConfigureFunc {
	return func(d *schema.ResourceData) (interface{}, error) {
		config := &Config{
			SubscriptionID:            d.Get("subscription_id").(string),
			ClientID:                  d.Get("client_id").(string),
			ClientSecret:              d.Get("client_secret").(string),
			TenantID:                  d.Get("tenant_id").(string),
			Environment:               d.Get("environment").(string),
			SkipCredentialsValidation: d.Get("skip_credentials_validation").(bool),
			SkipProviderRegistration:  d.Get("skip_provider_registration").(bool),
		}

		if config.ClientSecret != "" {
			log.Printf("[DEBUG] Client Secret specified - using Service Principal for Authentication")
			if err := config.validateServicePrincipal(); err != nil {
				return nil, err
			}
		} else {
			log.Printf("[DEBUG] No Client Secret specified - loading credentials from Azure CLI")
			if err := config.LoadTokensFromAzureCLI(); err != nil {
				return nil, err
			}

			if err := config.validateBearerAuth(); err != nil {
				return nil, fmt.Errorf("Please specify either a Service Principal, or log in with the Azure CLI (using `az login`)")
			}
		}

		client, err := config.getArmClient()
		if err != nil {
			return nil, err
		}

		client.StopContext = p.StopContext()

		// replaces the context between tests
		p.MetaReset = func() error {
			client.StopContext = p.StopContext()
			return nil
		}

		if !config.SkipCredentialsValidation {
			// List all the available providers and their registration state to avoid unnecessary
			// requests. This also lets us check if the provider credentials are correct.
			providerList, err := client.providers.List(nil, "")
			if err != nil {
				return nil, fmt.Errorf("Unable to list provider registration status, it is possible that this is due to invalid "+
					"credentials or the service principal does not have permission to use the Resource Manager API, Azure "+
					"error: %s", err)
			}

			if !config.SkipProviderRegistration {
				err = registerAzureResourceProvidersWithSubscription(*providerList.Value, client.providers)
				if err != nil {
					return nil, err
				}
			}
		}

		return client, nil
	}
}

func registerProviderWithSubscription(providerName string, client resources.ProvidersClient) error {
	_, err := client.Register(providerName)
	if err != nil {
		return fmt.Errorf("Cannot register provider %s with Azure Resource Manager: %s.", providerName, err)
	}

	return nil
}

func determineAzureResourceProvidersToRegister(providerList []resources.Provider) map[string]struct{} {
	providers := map[string]struct{}{
		"Microsoft.Authorization":       {},
		"Microsoft.Automation":          {},
		"Microsoft.Cache":               {},
		"Microsoft.Cdn":                 {},
		"Microsoft.Compute":             {},
		"Microsoft.ContainerInstance":   {},
		"Microsoft.ContainerRegistry":   {},
		"Microsoft.ContainerService":    {},
		"Microsoft.DBforMySQL":          {},
		"Microsoft.DBforPostgreSQL":     {},
		"Microsoft.DocumentDB":          {},
		"Microsoft.EventGrid":           {},
		"Microsoft.EventHub":            {},
		"Microsoft.KeyVault":            {},
		"microsoft.insights":            {},
		"Microsoft.Network":             {},
		"Microsoft.OperationalInsights": {},
		"Microsoft.Resources":           {},
		"Microsoft.Search":              {},
		"Microsoft.ServiceBus":          {},
		"Microsoft.Sql":                 {},
		"Microsoft.Storage":             {},
	}

	// filter out any providers already registered
	for _, p := range providerList {
		if _, ok := providers[*p.Namespace]; !ok {
			continue
		}

		if strings.ToLower(*p.RegistrationState) == "registered" {
			log.Printf("[DEBUG] Skipping provider registration for namespace %s\n", *p.Namespace)
			delete(providers, *p.Namespace)
		}
	}

	return providers
}

// registerAzureResourceProvidersWithSubscription uses the providers client to register
// all Azure resource providers which the Terraform provider may require (regardless of
// whether they are actually used by the configuration or not). It was confirmed by Microsoft
// that this is the approach their own internal tools also take.
func registerAzureResourceProvidersWithSubscription(providerList []resources.Provider, client resources.ProvidersClient) error {
	providers := determineAzureResourceProvidersToRegister(providerList)

	var err error
	var wg sync.WaitGroup
	wg.Add(len(providers))

	for providerName := range providers {
		go func(p string) {
			defer wg.Done()
			log.Printf("[DEBUG] Registering provider with namespace %s\n", p)
			if innerErr := registerProviderWithSubscription(p, client); err != nil {
				err = innerErr
			}
		}(providerName)
	}

	wg.Wait()

	return err
}

// armMutexKV is the instance of MutexKV for ARM resources
var armMutexKV = mutexkv.NewMutexKV()

// Resource group names can be capitalised, but we store them in lowercase.
// Use a custom diff function to avoid creation of new resources.
func resourceAzurermResourceGroupNameDiffSuppress(k, old, new string, d *schema.ResourceData) bool {
	return strings.ToLower(old) == strings.ToLower(new)
}

// ignoreCaseDiffSuppressFunc is a DiffSuppressFunc from helper/schema that is
// used to ignore any case-changes in a return value.
func ignoreCaseDiffSuppressFunc(k, old, new string, d *schema.ResourceData) bool {
	return strings.ToLower(old) == strings.ToLower(new)
}

// ignoreCaseStateFunc is a StateFunc from helper/schema that converts the
// supplied value to lower before saving to state for consistency.
func ignoreCaseStateFunc(val interface{}) string {
	return strings.ToLower(val.(string))
}

func userDataStateFunc(v interface{}) string {
	switch s := v.(type) {
	case string:
		s = base64Encode(s)
		hash := sha1.Sum([]byte(s))
		return hex.EncodeToString(hash[:])
	default:
		return ""
	}
}

// base64Encode encodes data if the input isn't already encoded using
// base64.StdEncoding.EncodeToString. If the input is already base64 encoded,
// return the original input unchanged.
func base64Encode(data string) string {
	// Check whether the data is already Base64 encoded; don't double-encode
	if isBase64Encoded(data) {
		return data
	}
	// data has not been encoded encode and return
	return base64.StdEncoding.EncodeToString([]byte(data))
}

func isBase64Encoded(data string) bool {
	_, err := base64.StdEncoding.DecodeString(data)
	return err == nil
}<|MERGE_RESOLUTION|>--- conflicted
+++ resolved
@@ -68,14 +68,6 @@
 		},
 
 		DataSourcesMap: map[string]*schema.Resource{
-<<<<<<< HEAD
-			"azurerm_client_config":  dataSourceArmClientConfig(),
-			"azurerm_resource_group": dataSourceArmResourceGroup(),
-			"azurerm_public_ip":      dataSourceArmPublicIP(),
-			"azurerm_managed_disk":   dataSourceArmManagedDisk(),
-			"azurerm_subscription":   dataSourceArmSubscription(),
-			"azurerm_scheduled_time": dataSourceArmScheduledTime(),
-=======
 			"azurerm_builtin_role_definition": dataSourceArmBuiltInRoleDefinition(),
 			"azurerm_client_config":           dataSourceArmClientConfig(),
 			"azurerm_image":                   dataSourceArmImage(),
@@ -83,8 +75,8 @@
 			"azurerm_platform_image":          dataSourceArmPlatformImage(),
 			"azurerm_public_ip":               dataSourceArmPublicIP(),
 			"azurerm_resource_group":          dataSourceArmResourceGroup(),
+      "azurerm_scheduled_time":          dataSourceArmScheduledTime(),
 			"azurerm_subscription":            dataSourceArmSubscription(),
->>>>>>> 3818d864
 		},
 
 		ResourcesMap: map[string]*schema.Resource{
