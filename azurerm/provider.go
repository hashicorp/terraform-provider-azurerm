package azurerm

import (
	"crypto/sha1"
	"encoding/base64"
	"encoding/hex"
	"fmt"
	"log"
	"strings"

	"github.com/hashicorp/go-azure-helpers/authentication"
	"github.com/hashicorp/terraform/helper/schema"
	"github.com/hashicorp/terraform/terraform"
	"github.com/terraform-providers/terraform-provider-azurerm/azurerm/helpers/validate"
	"github.com/terraform-providers/terraform-provider-azurerm/azurerm/internal/services/common"
)

// Provider returns a terraform.ResourceProvider.
func Provider() terraform.ResourceProvider {
	// NOTE: as part of migrating Data Sources/Resources into Packages - we should be able to use
	// the Service Registration interface to gradually migrate Data Sources/Resources over to the
	// new pattern.
	// However this requires that the following be done first:
	//  1. Migrating the top level functions into the internal package
	//		e.g. deprecated.go, locks.go
	//	2. Switch the remaining resources over to the new Storage SDK
	//		(so we can remove `getBlobStorageClientForStorageAccount` from `config.go`)
	//	3. Finish migrating the SDK Clients into Packages
	//	4. Making the SDK Clients public in the ArmClient prior to moving
	//	5. Migrating the `ArmClient` from `common.go` into internal/common/clients.go
	//
	// For the moment/until that's done, we'll have to continue defining these inline
	supportedServices := []common.ServiceRegistration{}

	dataSources := map[string]*schema.Resource{
		"azurerm_api_management":                         dataSourceApiManagementService(),
		"azurerm_api_management_api":                     dataSourceApiManagementApi(),
		"azurerm_api_management_group":                   dataSourceApiManagementGroup(),
		"azurerm_api_management_product":                 dataSourceApiManagementProduct(),
		"azurerm_api_management_user":                    dataSourceArmApiManagementUser(),
		"azurerm_app_service_plan":                       dataSourceAppServicePlan(),
		"azurerm_app_service":                            dataSourceArmAppService(),
		"azurerm_application_insights":                   dataSourceArmApplicationInsights(),
		"azurerm_application_security_group":             dataSourceArmApplicationSecurityGroup(),
		"azurerm_automation_variable_bool":               dataSourceArmAutomationVariableBool(),
		"azurerm_automation_variable_datetime":           dataSourceArmAutomationVariableDateTime(),
		"azurerm_automation_variable_int":                dataSourceArmAutomationVariableInt(),
		"azurerm_automation_variable_string":             dataSourceArmAutomationVariableString(),
		"azurerm_availability_set":                       dataSourceArmAvailabilitySet(),
		"azurerm_azuread_application":                    dataSourceArmAzureADApplication(),
		"azurerm_azuread_service_principal":              dataSourceArmActiveDirectoryServicePrincipal(),
		"azurerm_batch_account":                          dataSourceArmBatchAccount(),
		"azurerm_batch_certificate":                      dataSourceArmBatchCertificate(),
		"azurerm_batch_pool":                             dataSourceArmBatchPool(),
		"azurerm_builtin_role_definition":                dataSourceArmBuiltInRoleDefinition(),
		"azurerm_cdn_profile":                            dataSourceArmCdnProfile(),
		"azurerm_client_config":                          dataSourceArmClientConfig(),
		"azurerm_kubernetes_service_versions":            dataSourceArmKubernetesServiceVersions(),
		"azurerm_container_registry":                     dataSourceArmContainerRegistry(),
		"azurerm_cosmosdb_account":                       dataSourceArmCosmosDbAccount(),
		"azurerm_data_lake_store":                        dataSourceArmDataLakeStoreAccount(),
		"azurerm_dev_test_lab":                           dataSourceArmDevTestLab(),
		"azurerm_dev_test_virtual_network":               dataSourceArmDevTestVirtualNetwork(),
		"azurerm_dns_zone":                               dataSourceArmDnsZone(),
		"azurerm_eventhub_namespace":                     dataSourceEventHubNamespace(),
		"azurerm_express_route_circuit":                  dataSourceArmExpressRouteCircuit(),
		"azurerm_firewall":                               dataSourceArmFirewall(),
		"azurerm_image":                                  dataSourceArmImage(),
		"azurerm_hdinsight_cluster":                      dataSourceArmHDInsightSparkCluster(),
		"azurerm_maps_account":                           dataSourceArmMapsAccount(),
		"azurerm_key_vault_access_policy":                dataSourceArmKeyVaultAccessPolicy(),
		"azurerm_key_vault_key":                          dataSourceArmKeyVaultKey(),
		"azurerm_key_vault_secret":                       dataSourceArmKeyVaultSecret(),
		"azurerm_key_vault":                              dataSourceArmKeyVault(),
		"azurerm_kubernetes_cluster":                     dataSourceArmKubernetesCluster(),
		"azurerm_lb":                                     dataSourceArmLoadBalancer(),
		"azurerm_lb_backend_address_pool":                dataSourceArmLoadBalancerBackendAddressPool(),
		"azurerm_log_analytics_workspace":                dataSourceLogAnalyticsWorkspace(),
		"azurerm_logic_app_workflow":                     dataSourceArmLogicAppWorkflow(),
		"azurerm_managed_disk":                           dataSourceArmManagedDisk(),
		"azurerm_management_group":                       dataSourceArmManagementGroup(),
		"azurerm_monitor_action_group":                   dataSourceArmMonitorActionGroup(),
		"azurerm_monitor_diagnostic_categories":          dataSourceArmMonitorDiagnosticCategories(),
		"azurerm_monitor_log_profile":                    dataSourceArmMonitorLogProfile(),
		"azurerm_mssql_elasticpool":                      dataSourceArmMsSqlElasticpool(),
		"azurerm_network_interface":                      dataSourceArmNetworkInterface(),
		"azurerm_network_security_group":                 dataSourceArmNetworkSecurityGroup(),
		"azurerm_network_watcher":                        dataSourceArmNetworkWatcher(),
		"azurerm_notification_hub_namespace":             dataSourceNotificationHubNamespace(),
		"azurerm_notification_hub":                       dataSourceNotificationHub(),
		"azurerm_platform_image":                         dataSourceArmPlatformImage(),
		"azurerm_policy_definition":                      dataSourceArmPolicyDefinition(),
		"azurerm_public_ip":                              dataSourceArmPublicIP(),
		"azurerm_public_ips":                             dataSourceArmPublicIPs(),
		"azurerm_recovery_services_vault":                dataSourceArmRecoveryServicesVault(),
		"azurerm_recovery_services_protection_policy_vm": dataSourceArmRecoveryServicesProtectionPolicyVm(),
		"azurerm_redis_cache":                            dataSourceArmRedisCache(),
		"azurerm_resource_group":                         dataSourceArmResourceGroup(),
		"azurerm_role_definition":                        dataSourceArmRoleDefinition(),
		"azurerm_route_table":                            dataSourceArmRouteTable(),
		"azurerm_scheduler_job_collection":               dataSourceArmSchedulerJobCollection(),
		"azurerm_servicebus_namespace":                   dataSourceArmServiceBusNamespace(),
		"azurerm_shared_image_gallery":                   dataSourceArmSharedImageGallery(),
		"azurerm_shared_image_version":                   dataSourceArmSharedImageVersion(),
		"azurerm_shared_image":                           dataSourceArmSharedImage(),
		"azurerm_snapshot":                               dataSourceArmSnapshot(),
		"azurerm_sql_server":                             dataSourceSqlServer(),
		"azurerm_stream_analytics_job":                   dataSourceArmStreamAnalyticsJob(),
		"azurerm_storage_account_sas":                    dataSourceArmStorageAccountSharedAccessSignature(),
		"azurerm_storage_account":                        dataSourceArmStorageAccount(),
		"azurerm_subnet":                                 dataSourceArmSubnet(),
		"azurerm_subscription":                           dataSourceArmSubscription(),
		"azurerm_subscriptions":                          dataSourceArmSubscriptions(),
		"azurerm_traffic_manager_geographical_location":  dataSourceArmTrafficManagerGeographicalLocation(),
		"azurerm_user_assigned_identity":                 dataSourceArmUserAssignedIdentity(),
		"azurerm_virtual_machine":                        dataSourceArmVirtualMachine(),
		"azurerm_virtual_network_gateway":                dataSourceArmVirtualNetworkGateway(),
		"azurerm_virtual_network_gateway_connection":     dataSourceArmVirtualNetworkGatewayConnection(),
		"azurerm_virtual_network":                        dataSourceArmVirtualNetwork(),
	}

	resources := map[string]*schema.Resource{
		"azurerm_analysis_services_server":                           resourceArmAnalysisServicesServer(),
		"azurerm_api_management":                                     resourceArmApiManagementService(),
		"azurerm_api_management_api":                                 resourceArmApiManagementApi(),
		"azurerm_api_management_api_operation":                       resourceArmApiManagementApiOperation(),
		"azurerm_api_management_api_operation_policy":                resourceArmApiManagementApiOperationPolicy(),
		"azurerm_api_management_api_policy":                          resourceArmApiManagementApiPolicy(),
		"azurerm_api_management_api_schema":                          resourceArmApiManagementApiSchema(),
		"azurerm_api_management_api_version_set":                     resourceArmApiManagementApiVersionSet(),
		"azurerm_api_management_authorization_server":                resourceArmApiManagementAuthorizationServer(),
		"azurerm_api_management_backend":                             resourceArmApiManagementBackend(),
		"azurerm_api_management_certificate":                         resourceArmApiManagementCertificate(),
		"azurerm_api_management_group":                               resourceArmApiManagementGroup(),
		"azurerm_api_management_group_user":                          resourceArmApiManagementGroupUser(),
		"azurerm_api_management_logger":                              resourceArmApiManagementLogger(),
		"azurerm_api_management_openid_connect_provider":             resourceArmApiManagementOpenIDConnectProvider(),
		"azurerm_api_management_product":                             resourceArmApiManagementProduct(),
		"azurerm_api_management_product_api":                         resourceArmApiManagementProductApi(),
		"azurerm_api_management_product_group":                       resourceArmApiManagementProductGroup(),
		"azurerm_api_management_product_policy":                      resourceArmApiManagementProductPolicy(),
		"azurerm_api_management_property":                            resourceArmApiManagementProperty(),
		"azurerm_api_management_subscription":                        resourceArmApiManagementSubscription(),
		"azurerm_api_management_user":                                resourceArmApiManagementUser(),
		"azurerm_app_service_active_slot":                            resourceArmAppServiceActiveSlot(),
		"azurerm_app_service_custom_hostname_binding":                resourceArmAppServiceCustomHostnameBinding(),
		"azurerm_app_service_plan":                                   resourceArmAppServicePlan(),
		"azurerm_app_service_slot":                                   resourceArmAppServiceSlot(),
		"azurerm_app_service":                                        resourceArmAppService(),
		"azurerm_application_gateway":                                resourceArmApplicationGateway(),
		"azurerm_application_insights_api_key":                       resourceArmApplicationInsightsAPIKey(),
		"azurerm_application_insights":                               resourceArmApplicationInsights(),
		"azurerm_application_insights_web_test":                      resourceArmApplicationInsightsWebTests(),
		"azurerm_application_security_group":                         resourceArmApplicationSecurityGroup(),
		"azurerm_automation_account":                                 resourceArmAutomationAccount(),
		"azurerm_automation_credential":                              resourceArmAutomationCredential(),
		"azurerm_automation_dsc_configuration":                       resourceArmAutomationDscConfiguration(),
		"azurerm_automation_dsc_nodeconfiguration":                   resourceArmAutomationDscNodeConfiguration(),
		"azurerm_automation_module":                                  resourceArmAutomationModule(),
		"azurerm_automation_runbook":                                 resourceArmAutomationRunbook(),
		"azurerm_automation_schedule":                                resourceArmAutomationSchedule(),
		"azurerm_automation_variable_bool":                           resourceArmAutomationVariableBool(),
		"azurerm_automation_variable_datetime":                       resourceArmAutomationVariableDateTime(),
		"azurerm_automation_variable_int":                            resourceArmAutomationVariableInt(),
		"azurerm_automation_variable_string":                         resourceArmAutomationVariableString(),
		"azurerm_autoscale_setting":                                  resourceArmAutoScaleSetting(),
		"azurerm_availability_set":                                   resourceArmAvailabilitySet(),
		"azurerm_azuread_application":                                resourceArmActiveDirectoryApplication(),
		"azurerm_azuread_service_principal_password":                 resourceArmActiveDirectoryServicePrincipalPassword(),
		"azurerm_azuread_service_principal":                          resourceArmActiveDirectoryServicePrincipal(),
		"azurerm_batch_account":                                      resourceArmBatchAccount(),
		"azurerm_batch_application":                                  resourceArmBatchApplication(),
		"azurerm_batch_certificate":                                  resourceArmBatchCertificate(),
		"azurerm_batch_pool":                                         resourceArmBatchPool(),
		"azurerm_cdn_endpoint":                                       resourceArmCdnEndpoint(),
		"azurerm_cdn_profile":                                        resourceArmCdnProfile(),
		"azurerm_cognitive_account":                                  resourceArmCognitiveAccount(),
		"azurerm_connection_monitor":                                 resourceArmConnectionMonitor(),
		"azurerm_container_group":                                    resourceArmContainerGroup(),
		"azurerm_container_registry":                                 resourceArmContainerRegistry(),
		"azurerm_container_service":                                  resourceArmContainerService(),
		"azurerm_cosmosdb_account":                                   resourceArmCosmosDbAccount(),
		"azurerm_cosmosdb_cassandra_keyspace":                        resourceArmCosmosDbCassandraKeyspace(),
		"azurerm_cosmosdb_mongo_collection":                          resourceArmCosmosDbMongoCollection(),
		"azurerm_cosmosdb_mongo_database":                            resourceArmCosmosDbMongoDatabase(),
		"azurerm_cosmosdb_sql_database":                              resourceArmCosmosDbSQLDatabase(),
		"azurerm_cosmosdb_table":                                     resourceArmCosmosDbTable(),
		"azurerm_data_factory":                                       resourceArmDataFactory(),
		"azurerm_data_factory_dataset_mysql":                         resourceArmDataFactoryDatasetMySQL(),
		"azurerm_data_factory_dataset_postgresql":                    resourceArmDataFactoryDatasetPostgreSQL(),
		"azurerm_data_factory_dataset_sql_server_table":              resourceArmDataFactoryDatasetSQLServerTable(),
		"azurerm_data_factory_linked_service_data_lake_storage_gen2": resourceArmDataFactoryLinkedServiceDataLakeStorageGen2(),
		"azurerm_data_factory_linked_service_mysql":                  resourceArmDataFactoryLinkedServiceMySQL(),
		"azurerm_data_factory_linked_service_postgresql":             resourceArmDataFactoryLinkedServicePostgreSQL(),
		"azurerm_data_factory_linked_service_sql_server":             resourceArmDataFactoryLinkedServiceSQLServer(),
		"azurerm_data_factory_pipeline":                              resourceArmDataFactoryPipeline(),
		"azurerm_data_lake_analytics_account":                        resourceArmDataLakeAnalyticsAccount(),
		"azurerm_data_lake_analytics_firewall_rule":                  resourceArmDataLakeAnalyticsFirewallRule(),
		"azurerm_data_lake_store_file":                               resourceArmDataLakeStoreFile(),
		"azurerm_data_lake_store_firewall_rule":                      resourceArmDataLakeStoreFirewallRule(),
		"azurerm_data_lake_store":                                    resourceArmDataLakeStore(),
		"azurerm_databricks_workspace":                               resourceArmDatabricksWorkspace(),
		"azurerm_ddos_protection_plan":                               resourceArmDDoSProtectionPlan(),
		"azurerm_dev_test_lab":                                       resourceArmDevTestLab(),
		"azurerm_dev_test_schedule":                                  resourceArmDevTestLabSchedules(),
		"azurerm_dev_test_linux_virtual_machine":                     resourceArmDevTestLinuxVirtualMachine(),
		"azurerm_dev_test_policy":                                    resourceArmDevTestPolicy(),
		"azurerm_dev_test_virtual_network":                           resourceArmDevTestVirtualNetwork(),
		"azurerm_dev_test_windows_virtual_machine":                   resourceArmDevTestWindowsVirtualMachine(),
		"azurerm_devspace_controller":                                resourceArmDevSpaceController(),
		"azurerm_dns_a_record":                                       resourceArmDnsARecord(),
		"azurerm_dns_aaaa_record":                                    resourceArmDnsAAAARecord(),
		"azurerm_dns_caa_record":                                     resourceArmDnsCaaRecord(),
		"azurerm_dns_cname_record":                                   resourceArmDnsCNameRecord(),
		"azurerm_dns_mx_record":                                      resourceArmDnsMxRecord(),
		"azurerm_dns_ns_record":                                      resourceArmDnsNsRecord(),
		"azurerm_dns_ptr_record":                                     resourceArmDnsPtrRecord(),
		"azurerm_dns_srv_record":                                     resourceArmDnsSrvRecord(),
		"azurerm_dns_txt_record":                                     resourceArmDnsTxtRecord(),
		"azurerm_dns_zone":                                           resourceArmDnsZone(),
		"azurerm_eventgrid_domain":                                   resourceArmEventGridDomain(),
		"azurerm_eventgrid_event_subscription":                       resourceArmEventGridEventSubscription(),
		"azurerm_eventgrid_topic":                                    resourceArmEventGridTopic(),
		"azurerm_eventhub_authorization_rule":                        resourceArmEventHubAuthorizationRule(),
		"azurerm_eventhub_consumer_group":                            resourceArmEventHubConsumerGroup(),
		"azurerm_eventhub_namespace_authorization_rule":              resourceArmEventHubNamespaceAuthorizationRule(),
		"azurerm_eventhub_namespace":                                 resourceArmEventHubNamespace(),
		"azurerm_eventhub":                                           resourceArmEventHub(),
		"azurerm_express_route_circuit_authorization":                resourceArmExpressRouteCircuitAuthorization(),
		"azurerm_express_route_circuit_peering":                      resourceArmExpressRouteCircuitPeering(),
		"azurerm_express_route_circuit":                              resourceArmExpressRouteCircuit(),
		"azurerm_firewall_application_rule_collection":               resourceArmFirewallApplicationRuleCollection(),
		"azurerm_firewall_nat_rule_collection":                       resourceArmFirewallNatRuleCollection(),
		"azurerm_firewall_network_rule_collection":                   resourceArmFirewallNetworkRuleCollection(),
		"azurerm_firewall":                                           resourceArmFirewall(),
		"azurerm_function_app":                                       resourceArmFunctionApp(),
		"azurerm_hdinsight_hadoop_cluster":                           resourceArmHDInsightHadoopCluster(),
		"azurerm_hdinsight_hbase_cluster":                            resourceArmHDInsightHBaseCluster(),
		"azurerm_hdinsight_interactive_query_cluster":                resourceArmHDInsightInteractiveQueryCluster(),
		"azurerm_hdinsight_kafka_cluster":                            resourceArmHDInsightKafkaCluster(),
		"azurerm_hdinsight_ml_services_cluster":                      resourceArmHDInsightMLServicesCluster(),
		"azurerm_hdinsight_rserver_cluster":                          resourceArmHDInsightRServerCluster(),
		"azurerm_hdinsight_spark_cluster":                            resourceArmHDInsightSparkCluster(),
		"azurerm_hdinsight_storm_cluster":                            resourceArmHDInsightStormCluster(),
		"azurerm_image":                                              resourceArmImage(),
		"azurerm_iot_dps":                                            resourceArmIotDPS(),
		"azurerm_iot_dps_certificate":                                resourceArmIotDPSCertificate(),
		"azurerm_iothub_consumer_group":                              resourceArmIotHubConsumerGroup(),
		"azurerm_iothub":                                             resourceArmIotHub(),
		"azurerm_iothub_shared_access_policy":                        resourceArmIotHubSharedAccessPolicy(),
		"azurerm_key_vault_access_policy":                            resourceArmKeyVaultAccessPolicy(),
		"azurerm_key_vault_certificate":                              resourceArmKeyVaultCertificate(),
		"azurerm_key_vault_key":                                      resourceArmKeyVaultKey(),
		"azurerm_key_vault_secret":                                   resourceArmKeyVaultSecret(),
		"azurerm_key_vault":                                          resourceArmKeyVault(),
		"azurerm_kubernetes_cluster":                                 resourceArmKubernetesCluster(),
		"azurerm_lb_backend_address_pool":                            resourceArmLoadBalancerBackendAddressPool(),
		"azurerm_lb_nat_pool":                                        resourceArmLoadBalancerNatPool(),
		"azurerm_lb_nat_rule":                                        resourceArmLoadBalancerNatRule(),
		"azurerm_lb_probe":                                           resourceArmLoadBalancerProbe(),
		"azurerm_lb_outbound_rule":                                   resourceArmLoadBalancerOutboundRule(),
		"azurerm_lb_rule":                                            resourceArmLoadBalancerRule(),
		"azurerm_lb":                                                 resourceArmLoadBalancer(),
		"azurerm_local_network_gateway":                              resourceArmLocalNetworkGateway(),
		"azurerm_log_analytics_solution":                             resourceArmLogAnalyticsSolution(),
		"azurerm_log_analytics_linked_service":                       resourceArmLogAnalyticsLinkedService(),
		"azurerm_log_analytics_workspace_linked_service":             resourceArmLogAnalyticsWorkspaceLinkedService(),
		"azurerm_log_analytics_workspace":                            resourceArmLogAnalyticsWorkspace(),
		"azurerm_logic_app_action_custom":                            resourceArmLogicAppActionCustom(),
		"azurerm_logic_app_action_http":                              resourceArmLogicAppActionHTTP(),
		"azurerm_logic_app_trigger_custom":                           resourceArmLogicAppTriggerCustom(),
		"azurerm_logic_app_trigger_http_request":                     resourceArmLogicAppTriggerHttpRequest(),
		"azurerm_logic_app_trigger_recurrence":                       resourceArmLogicAppTriggerRecurrence(),
		"azurerm_logic_app_workflow":                                 resourceArmLogicAppWorkflow(),
		"azurerm_managed_disk":                                       resourceArmManagedDisk(),
		"azurerm_management_group":                                   resourceArmManagementGroup(),
		"azurerm_management_lock":                                    resourceArmManagementLock(),
		"azurerm_maps_account":                                       resourceArmMapsAccount(),
		"azurerm_mariadb_configuration":                              resourceArmMariaDbConfiguration(),
		"azurerm_mariadb_database":                                   resourceArmMariaDbDatabase(),
		"azurerm_mariadb_firewall_rule":                              resourceArmMariaDBFirewallRule(),
		"azurerm_mariadb_server":                                     resourceArmMariaDbServer(),
		"azurerm_media_services_account":                             resourceArmMediaServicesAccount(),
		"azurerm_metric_alertrule":                                   resourceArmMetricAlertRule(),
		"azurerm_monitor_autoscale_setting":                          resourceArmMonitorAutoScaleSetting(),
		"azurerm_monitor_action_group":                               resourceArmMonitorActionGroup(),
		"azurerm_monitor_activity_log_alert":                         resourceArmMonitorActivityLogAlert(),
		"azurerm_monitor_diagnostic_setting":                         resourceArmMonitorDiagnosticSetting(),
		"azurerm_monitor_log_profile":                                resourceArmMonitorLogProfile(),
		"azurerm_monitor_metric_alert":                               resourceArmMonitorMetricAlert(),
		"azurerm_monitor_metric_alertrule":                           resourceArmMonitorMetricAlertRule(),
		"azurerm_mssql_elasticpool":                                  resourceArmMsSqlElasticPool(),
		"azurerm_mysql_configuration":                                resourceArmMySQLConfiguration(),
		"azurerm_mysql_database":                                     resourceArmMySqlDatabase(),
		"azurerm_mysql_firewall_rule":                                resourceArmMySqlFirewallRule(),
		"azurerm_mysql_server":                                       resourceArmMySqlServer(),
		"azurerm_mysql_virtual_network_rule":                         resourceArmMySqlVirtualNetworkRule(),
		"azurerm_network_connection_monitor":                         resourceArmNetworkConnectionMonitor(),
		"azurerm_network_ddos_protection_plan":                       resourceArmNetworkDDoSProtectionPlan(),
		"azurerm_network_interface":                                  resourceArmNetworkInterface(),
		"azurerm_network_interface_application_gateway_backend_address_pool_association": resourceArmNetworkInterfaceApplicationGatewayBackendAddressPoolAssociation(),
		"azurerm_network_interface_application_security_group_association":               resourceArmNetworkInterfaceApplicationSecurityGroupAssociation(),
		"azurerm_network_interface_backend_address_pool_association":                     resourceArmNetworkInterfaceBackendAddressPoolAssociation(),
		"azurerm_network_interface_nat_rule_association":                                 resourceArmNetworkInterfaceNatRuleAssociation(),
		"azurerm_network_packet_capture":                                                 resourceArmNetworkPacketCapture(),
		"azurerm_network_profile":                                                        resourceArmNetworkProfile(),
		"azurerm_network_security_group":                                                 resourceArmNetworkSecurityGroup(),
		"azurerm_network_security_rule":                                                  resourceArmNetworkSecurityRule(),
		"azurerm_network_watcher":                                                        resourceArmNetworkWatcher(),
		"azurerm_notification_hub_authorization_rule":                                    resourceArmNotificationHubAuthorizationRule(),
		"azurerm_notification_hub_namespace":                                             resourceArmNotificationHubNamespace(),
		"azurerm_notification_hub":                                                       resourceArmNotificationHub(),
		"azurerm_packet_capture":                                                         resourceArmPacketCapture(),
		"azurerm_policy_assignment":                                                      resourceArmPolicyAssignment(),
		"azurerm_policy_definition":                                                      resourceArmPolicyDefinition(),
		"azurerm_policy_set_definition":                                                  resourceArmPolicySetDefinition(),
		"azurerm_postgresql_configuration":                                               resourceArmPostgreSQLConfiguration(),
		"azurerm_postgresql_database":                                                    resourceArmPostgreSQLDatabase(),
		"azurerm_postgresql_firewall_rule":                                               resourceArmPostgreSQLFirewallRule(),
		"azurerm_postgresql_server":                                                      resourceArmPostgreSQLServer(),
		"azurerm_postgresql_virtual_network_rule":                                        resourceArmPostgreSQLVirtualNetworkRule(),
		"azurerm_private_dns_zone":                                                       resourceArmPrivateDnsZone(),
		"azurerm_private_dns_a_record":                                                   resourceArmPrivateDnsARecord(),
		"azurerm_private_dns_cname_record":                                               resourceArmPrivateDnsCNameRecord(),
		"azurerm_public_ip":                                                              resourceArmPublicIp(),
		"azurerm_public_ip_prefix":                                                       resourceArmPublicIpPrefix(),
		"azurerm_recovery_services_protected_vm":                                         resourceArmRecoveryServicesProtectedVm(),
		"azurerm_recovery_services_protection_policy_vm":                                 resourceArmRecoveryServicesProtectionPolicyVm(),
		"azurerm_recovery_services_vault":                                                resourceArmRecoveryServicesVault(),
		"azurerm_redis_cache":                                                            resourceArmRedisCache(),
		"azurerm_redis_firewall_rule":                                                    resourceArmRedisFirewallRule(),
		"azurerm_relay_namespace":                                                        resourceArmRelayNamespace(),
		"azurerm_resource_group":                                                         resourceArmResourceGroup(),
		"azurerm_role_assignment":                                                        resourceArmRoleAssignment(),
		"azurerm_role_definition":                                                        resourceArmRoleDefinition(),
		"azurerm_route_table":                                                            resourceArmRouteTable(),
		"azurerm_route":                                                                  resourceArmRoute(),
		"azurerm_scheduler_job_collection":                                               resourceArmSchedulerJobCollection(),
		"azurerm_scheduler_job":                                                          resourceArmSchedulerJob(),
		"azurerm_search_service":                                                         resourceArmSearchService(),
		"azurerm_security_center_contact":                                                resourceArmSecurityCenterContact(),
		"azurerm_security_center_subscription_pricing":                                   resourceArmSecurityCenterSubscriptionPricing(),
		"azurerm_security_center_workspace":                                              resourceArmSecurityCenterWorkspace(),
		"azurerm_service_fabric_cluster":                                                 resourceArmServiceFabricCluster(),
		"azurerm_servicebus_namespace_authorization_rule":                                resourceArmServiceBusNamespaceAuthorizationRule(),
		"azurerm_servicebus_namespace":                                                   resourceArmServiceBusNamespace(),
		"azurerm_servicebus_queue_authorization_rule":                                    resourceArmServiceBusQueueAuthorizationRule(),
		"azurerm_servicebus_queue":                                                       resourceArmServiceBusQueue(),
		"azurerm_servicebus_subscription_rule":                                           resourceArmServiceBusSubscriptionRule(),
		"azurerm_servicebus_subscription":                                                resourceArmServiceBusSubscription(),
		"azurerm_servicebus_topic_authorization_rule":                                    resourceArmServiceBusTopicAuthorizationRule(),
		"azurerm_servicebus_topic":                                                       resourceArmServiceBusTopic(),
		"azurerm_shared_image_gallery":                                                   resourceArmSharedImageGallery(),
		"azurerm_shared_image_version":                                                   resourceArmSharedImageVersion(),
		"azurerm_shared_image":                                                           resourceArmSharedImage(),
		"azurerm_signalr_service":                                                        resourceArmSignalRService(),
		"azurerm_snapshot":                                                               resourceArmSnapshot(),
		"azurerm_sql_active_directory_administrator":                                     resourceArmSqlAdministrator(),
		"azurerm_sql_database":                                                           resourceArmSqlDatabase(),
		"azurerm_sql_elasticpool":                                                        resourceArmSqlElasticPool(),
		"azurerm_sql_firewall_rule":                                                      resourceArmSqlFirewallRule(),
		"azurerm_sql_server":                                                             resourceArmSqlServer(),
		"azurerm_sql_virtual_network_rule":                                               resourceArmSqlVirtualNetworkRule(),
		"azurerm_storage_account":                                                        resourceArmStorageAccount(),
		"azurerm_storage_blob":                                                           resourceArmStorageBlob(),
		"azurerm_storage_container":                                                      resourceArmStorageContainer(),
		"azurerm_storage_queue":                                                          resourceArmStorageQueue(),
		"azurerm_storage_share":                                                          resourceArmStorageShare(),
		"azurerm_storage_share_directory":                                                resourceArmStorageShareDirectory(),
		"azurerm_storage_table":                                                          resourceArmStorageTable(),
		"azurerm_storage_table_entity":                                                   resourceArmStorageTableEntity(),
		"azurerm_stream_analytics_job":                                                   resourceArmStreamAnalyticsJob(),
		"azurerm_stream_analytics_function_javascript_udf":                               resourceArmStreamAnalyticsFunctionUDF(),
		"azurerm_stream_analytics_output_blob":                                           resourceArmStreamAnalyticsOutputBlob(),
		"azurerm_stream_analytics_output_mssql":                                          resourceArmStreamAnalyticsOutputSql(),
		"azurerm_stream_analytics_output_eventhub":                                       resourceArmStreamAnalyticsOutputEventHub(),
		"azurerm_stream_analytics_output_servicebus_queue":                               resourceArmStreamAnalyticsOutputServiceBusQueue(),
		"azurerm_stream_analytics_stream_input_blob":                                     resourceArmStreamAnalyticsStreamInputBlob(),
		"azurerm_stream_analytics_stream_input_eventhub":                                 resourceArmStreamAnalyticsStreamInputEventHub(),
		"azurerm_stream_analytics_stream_input_iothub":                                   resourceArmStreamAnalyticsStreamInputIoTHub(),
		"azurerm_subnet_network_security_group_association":                              resourceArmSubnetNetworkSecurityGroupAssociation(),
		"azurerm_subnet_route_table_association":                                         resourceArmSubnetRouteTableAssociation(),
		"azurerm_subnet":                                                                 resourceArmSubnet(),
		"azurerm_template_deployment":                                                    resourceArmTemplateDeployment(),
		"azurerm_traffic_manager_endpoint":                                               resourceArmTrafficManagerEndpoint(),
		"azurerm_traffic_manager_profile":                                                resourceArmTrafficManagerProfile(),
		"azurerm_user_assigned_identity":                                                 resourceArmUserAssignedIdentity(),
		"azurerm_virtual_machine_data_disk_attachment":                                   resourceArmVirtualMachineDataDiskAttachment(),
		"azurerm_virtual_machine_extension":                                              resourceArmVirtualMachineExtensions(),
		"azurerm_virtual_machine_scale_set":                                              resourceArmVirtualMachineScaleSet(),
		"azurerm_virtual_machine":                                                        resourceArmVirtualMachine(),
		"azurerm_virtual_network_gateway_connection":                                     resourceArmVirtualNetworkGatewayConnection(),
		"azurerm_virtual_network_gateway":                                                resourceArmVirtualNetworkGateway(),
		"azurerm_virtual_network_peering":                                                resourceArmVirtualNetworkPeering(),
		"azurerm_virtual_network":                                                        resourceArmVirtualNetwork(),
<<<<<<< HEAD
		"azurerm_recovery_services_fabric":                                               resourceArmRecoveryServicesFabric(),
		"azurerm_recovery_services_protection_container":                                 resourceArmRecoveryServicesProtectionContainer(),
		"azurerm_recovery_services_replication_policy":                                   resourceArmRecoveryServicesReplicationPolicy(),
		"azurerm_recovery_services_protection_container_mapping":                         resourceArmRecoveryServicesProtectionContainerMapping(),
		"azurerm_recovery_network_mapping":                                               resourceArmRecoveryServicesNetworkMapping(),
		"azurerm_recovery_replicated_vm":                                                 resourceArmRecoveryServicesReplicatedVm(),
=======
		"azurerm_virtual_wan":                                                            resourceArmVirtualWan(),
>>>>>>> 311b5cf8
	}

	for _, service := range supportedServices {
		log.Printf("[DEBUG] Registering Data Sources for %q..", service.Name())
		for k, v := range service.SupportedDataSources() {
			if existing := dataSources[k]; existing != nil {
				panic(fmt.Sprintf("An existing Data Source exists for %q", k))
			}

			dataSources[k] = v
		}

		log.Printf("[DEBUG] Registering Resources for %q..", service.Name())
		for k, v := range service.SupportedResources() {
			if existing := resources[k]; existing != nil {
				panic(fmt.Sprintf("An existing Resource exists for %q", k))
			}

			resources[k] = v
		}
	}

	p := &schema.Provider{
		Schema: map[string]*schema.Schema{
			"subscription_id": {
				Type:        schema.TypeString,
				Optional:    true,
				DefaultFunc: schema.EnvDefaultFunc("ARM_SUBSCRIPTION_ID", ""),
				Description: "The Subscription ID which should be used.",
			},

			"client_id": {
				Type:        schema.TypeString,
				Optional:    true,
				DefaultFunc: schema.EnvDefaultFunc("ARM_CLIENT_ID", ""),
				Description: "The Client ID which should be used.",
			},

			"tenant_id": {
				Type:        schema.TypeString,
				Optional:    true,
				DefaultFunc: schema.EnvDefaultFunc("ARM_TENANT_ID", ""),
				Description: "The Tenant ID which should be used.",
			},

			"environment": {
				Type:        schema.TypeString,
				Required:    true,
				DefaultFunc: schema.EnvDefaultFunc("ARM_ENVIRONMENT", "public"),
				Description: "The Cloud Environment which should be used. Possible values are public, usgovernment, german, and china. Defaults to public.",
			},

			// Client Certificate specific fields
			"client_certificate_path": {
				Type:        schema.TypeString,
				Optional:    true,
				DefaultFunc: schema.EnvDefaultFunc("ARM_CLIENT_CERTIFICATE_PATH", ""),
				Description: "The path to the Client Certificate associated with the Service Principal for use when authenticating as a Service Principal using a Client Certificate.",
			},

			"client_certificate_password": {
				Type:        schema.TypeString,
				Optional:    true,
				DefaultFunc: schema.EnvDefaultFunc("ARM_CLIENT_CERTIFICATE_PASSWORD", ""),
				Description: "The password associated with the Client Certificate. For use when authenticating as a Service Principal using a Client Certificate",
			},

			// Client Secret specific fields
			"client_secret": {
				Type:        schema.TypeString,
				Optional:    true,
				DefaultFunc: schema.EnvDefaultFunc("ARM_CLIENT_SECRET", ""),
				Description: "The Client Secret which should be used. For use When authenticating as a Service Principal using a Client Secret.",
			},

			// Managed Service Identity specific fields
			"use_msi": {
				Type:        schema.TypeBool,
				Optional:    true,
				DefaultFunc: schema.EnvDefaultFunc("ARM_USE_MSI", false),
				Description: "Allowed Managed Service Identity be used for Authentication.",
			},
			"msi_endpoint": {
				Type:        schema.TypeString,
				Optional:    true,
				DefaultFunc: schema.EnvDefaultFunc("ARM_MSI_ENDPOINT", ""),
				Description: "The path to a custom endpoint for Managed Service Identity - in most circumstances this should be detected automatically. ",
			},

			// Managed Tracking GUID for User-agent
			"partner_id": {
				Type:         schema.TypeString,
				Optional:     true,
				ValidateFunc: validate.UUIDOrEmpty,
				DefaultFunc:  schema.EnvDefaultFunc("ARM_PARTNER_ID", ""),
				Description:  "A GUID/UUID that is registered with Microsoft to facilitate partner resource usage attribution.",
			},

			"disable_correlation_request_id": {
				Type:        schema.TypeBool,
				Optional:    true,
				DefaultFunc: schema.EnvDefaultFunc("DISABLE_CORRELATION_REQUEST_ID", false),
				Description: "This will disable the x-ms-correlation-request-id header.",
			},

			// Advanced feature flags
			"skip_credentials_validation": {
				Type:        schema.TypeBool,
				Optional:    true,
				DefaultFunc: schema.EnvDefaultFunc("ARM_SKIP_CREDENTIALS_VALIDATION", false),
				Description: "This will cause the AzureRM Provider to skip verifying the credentials being used are valid.",
			},

			"skip_provider_registration": {
				Type:        schema.TypeBool,
				Optional:    true,
				DefaultFunc: schema.EnvDefaultFunc("ARM_SKIP_PROVIDER_REGISTRATION", false),
				Description: "Should the AzureRM Provider skip registering all of the Resource Providers that it supports, if they're not already registered?",
			},
		},

		DataSourcesMap: dataSources,
		ResourcesMap:   resources,
	}

	p.ConfigureFunc = providerConfigure(p)

	return p
}

func providerConfigure(p *schema.Provider) schema.ConfigureFunc {
	return func(d *schema.ResourceData) (interface{}, error) {
		builder := &authentication.Builder{
			SubscriptionID:     d.Get("subscription_id").(string),
			ClientID:           d.Get("client_id").(string),
			ClientSecret:       d.Get("client_secret").(string),
			TenantID:           d.Get("tenant_id").(string),
			Environment:        d.Get("environment").(string),
			MsiEndpoint:        d.Get("msi_endpoint").(string),
			ClientCertPassword: d.Get("client_certificate_password").(string),
			ClientCertPath:     d.Get("client_certificate_path").(string),

			// Feature Toggles
			SupportsClientCertAuth:         true,
			SupportsClientSecretAuth:       true,
			SupportsManagedServiceIdentity: d.Get("use_msi").(bool),
			SupportsAzureCliToken:          true,

			// Doc Links
			ClientSecretDocsLink: "https://www.terraform.io/docs/providers/azurerm/auth/service_principal_client_secret.html",
		}

		config, err := builder.Build()
		if err != nil {
			return nil, fmt.Errorf("Error building AzureRM Client: %s", err)
		}

		partnerId := d.Get("partner_id").(string)
		skipProviderRegistration := d.Get("skip_provider_registration").(bool)
		disableCorrelationRequestID := d.Get("disable_correlation_request_id").(bool)

		client, err := getArmClient(config, skipProviderRegistration, partnerId, disableCorrelationRequestID)
		if err != nil {
			return nil, err
		}

		client.StopContext = p.StopContext()

		// replaces the context between tests
		p.MetaReset = func() error {
			client.StopContext = p.StopContext()
			return nil
		}

		skipCredentialsValidation := d.Get("skip_credentials_validation").(bool)
		if !skipCredentialsValidation {
			// List all the available providers and their registration state to avoid unnecessary
			// requests. This also lets us check if the provider credentials are correct.
			ctx := client.StopContext
			providerList, err := client.resource.ProvidersClient.List(ctx, nil, "")
			if err != nil {
				return nil, fmt.Errorf("Unable to list provider registration status, it is possible that this is due to invalid "+
					"credentials or the service principal does not have permission to use the Resource Manager API, Azure "+
					"error: %s", err)
			}

			if !skipProviderRegistration {
				availableResourceProviders := providerList.Values()
				requiredResourceProviders := requiredResourceProviders()

				err := ensureResourceProvidersAreRegistered(ctx, *client.resource.ProvidersClient, availableResourceProviders, requiredResourceProviders)
				if err != nil {
					return nil, fmt.Errorf("Error ensuring Resource Providers are registered: %s", err)
				}
			}
		}

		return client, nil
	}
}

// ignoreCaseStateFunc is a StateFunc from helper/schema that converts the
// supplied value to lower before saving to state for consistency.
func ignoreCaseStateFunc(val interface{}) string {
	return strings.ToLower(val.(string))
}

func userDataDiffSuppressFunc(_, old, new string, _ *schema.ResourceData) bool {
	return userDataStateFunc(old) == new
}

func userDataStateFunc(v interface{}) string {
	switch s := v.(type) {
	case string:
		s = base64Encode(s)
		hash := sha1.Sum([]byte(s))
		return hex.EncodeToString(hash[:])
	default:
		return ""
	}
}

func base64EncodedStateFunc(v interface{}) string {
	switch s := v.(type) {
	case string:
		return base64Encode(s)
	default:
		return ""
	}
}

// base64Encode encodes data if the input isn't already encoded using
// base64.StdEncoding.EncodeToString. If the input is already base64 encoded,
// return the original input unchanged.
func base64Encode(data string) string {
	// Check whether the data is already Base64 encoded; don't double-encode
	if isBase64Encoded(data) {
		return data
	}
	// data has not been encoded encode and return
	return base64.StdEncoding.EncodeToString([]byte(data))
}

func isBase64Encoded(data string) bool {
	_, err := base64.StdEncoding.DecodeString(data)
	return err == nil
}<|MERGE_RESOLUTION|>--- conflicted
+++ resolved
@@ -393,16 +393,13 @@
 		"azurerm_virtual_network_gateway":                                                resourceArmVirtualNetworkGateway(),
 		"azurerm_virtual_network_peering":                                                resourceArmVirtualNetworkPeering(),
 		"azurerm_virtual_network":                                                        resourceArmVirtualNetwork(),
-<<<<<<< HEAD
+		"azurerm_virtual_wan":                                                            resourceArmVirtualWan(),
 		"azurerm_recovery_services_fabric":                                               resourceArmRecoveryServicesFabric(),
 		"azurerm_recovery_services_protection_container":                                 resourceArmRecoveryServicesProtectionContainer(),
 		"azurerm_recovery_services_replication_policy":                                   resourceArmRecoveryServicesReplicationPolicy(),
 		"azurerm_recovery_services_protection_container_mapping":                         resourceArmRecoveryServicesProtectionContainerMapping(),
 		"azurerm_recovery_network_mapping":                                               resourceArmRecoveryServicesNetworkMapping(),
 		"azurerm_recovery_replicated_vm":                                                 resourceArmRecoveryServicesReplicatedVm(),
-=======
-		"azurerm_virtual_wan":                                                            resourceArmVirtualWan(),
->>>>>>> 311b5cf8
 	}
 
 	for _, service := range supportedServices {
