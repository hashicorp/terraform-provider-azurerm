--- conflicted
+++ resolved
@@ -24,7 +24,7 @@
 
 func possibleEventSubscriptionEndpointTypes() []string {
 	return []string{
-		string(AzureAlertMonitorEndpoint),
+		string(AzureAlertMonitor),
 		string(AzureFunctionEndpoint),
 		string(EventHubEndpointID),
 		string(HybridConnectionEndpointID),
@@ -89,14 +89,10 @@
 
 			"expiration_time_utc": eventSubscriptionSchemaExpirationTimeUTC(),
 
-<<<<<<< HEAD
 			"azure_alert_monitor": eventSubscriptionSchemaAzureAlertMonitorEndpoint(
-=======
-			"azure_alert_monitor_endpoint": eventSubscriptionSchemaAzureAlertMonitorEndpoint(
->>>>>>> fe63b25e
-				utils.RemoveFromStringArray(
-					possibleEventSubscriptionEndpointTypes(),
-					string(AzureAlertMonitorEndpoint),
+				utils.RemoveFromStringArray(
+					possibleEventSubscriptionEndpointTypes(),
+					string(AzureAlertMonitor),
 				),
 			),
 
@@ -334,13 +330,8 @@
 				return fmt.Errorf("setting `azure_function_endpoint` for %s: %+v", *id, err)
 			}
 
-<<<<<<< HEAD
 			if err := d.Set("azure_alert_monitor", flattenEventSubscriptionDestinationAzureAlertMonitor(destination)); err != nil {
 				return fmt.Errorf("setting `azure_alert_monitor` for %s: %+v", *id, err)
-=======
-			if err := d.Set("azure_alert_monitor_endpoint", flattenEventSubscriptionDestinationAzureAlertMonitor(destination)); err != nil {
-				return fmt.Errorf("setting `azure_alert_monitor_endpoint` for %s: %+v", *id, err)
->>>>>>> fe63b25e
 			}
 
 			d.Set("eventhub_endpoint_id", flattenEventSubscriptionDestinationEventHub(destination))
