--- conflicted
+++ resolved
@@ -24,7 +24,7 @@
 
 func possibleSystemTopicEventSubscriptionEndpointTypes() []string {
 	return []string{
-		string(AzureAlertMonitorEndpoint),
+		string(AzureAlertMonitor),
 		string(AzureFunctionEndpoint),
 		string(EventHubEndpointID),
 		string(HybridConnectionEndpointID),
@@ -70,14 +70,10 @@
 
 			"expiration_time_utc": eventSubscriptionSchemaExpirationTimeUTC(),
 
-<<<<<<< HEAD
 			"azure_alert_monitor": eventSubscriptionSchemaAzureAlertMonitorEndpoint(
-=======
-			"azure_alert_monitor_endpoint": eventSubscriptionSchemaAzureAlertMonitorEndpoint(
->>>>>>> fe63b25e
 				utils.RemoveFromStringArray(
 					possibleEventSubscriptionEndpointTypes(),
-					string(AzureAlertMonitorEndpoint),
+					string(AzureAlertMonitor),
 				),
 			),
 
@@ -309,13 +305,8 @@
 				return fmt.Errorf("setting `delivery_property` for %s: %+v", *id, err)
 			}
 
-<<<<<<< HEAD
 			if err := d.Set("azure_alert_monitor", flattenEventSubscriptionDestinationAzureAlertMonitor(destination)); err != nil {
 				return fmt.Errorf("setting `azure_alert_monitor` for %s: %+v", *id, err)
-=======
-			if err := d.Set("azure_alert_monitor_endpoint", flattenEventSubscriptionDestinationAzureAlertMonitor(destination)); err != nil {
-				return fmt.Errorf("setting `azure_alert_monitor_endpoint` for %s: %+v", *id, err)
->>>>>>> fe63b25e
 			}
 
 			if err := d.Set("azure_function_endpoint", flattenEventSubscriptionDestinationAzureFunction(destination)); err != nil {
