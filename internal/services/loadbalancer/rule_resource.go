package loadbalancer

import (
	"fmt"
	"log"
	"time"

	"github.com/Azure/azure-sdk-for-go/services/network/mgmt/2021-05-01/network"
	"github.com/hashicorp/terraform-provider-azurerm/helpers/azure"
	"github.com/hashicorp/terraform-provider-azurerm/helpers/tf"
	"github.com/hashicorp/terraform-provider-azurerm/helpers/validate"
	"github.com/hashicorp/terraform-provider-azurerm/internal/clients"
	"github.com/hashicorp/terraform-provider-azurerm/internal/features"
	"github.com/hashicorp/terraform-provider-azurerm/internal/locks"
	"github.com/hashicorp/terraform-provider-azurerm/internal/services/loadbalancer/parse"
	loadBalancerValidate "github.com/hashicorp/terraform-provider-azurerm/internal/services/loadbalancer/validate"
	"github.com/hashicorp/terraform-provider-azurerm/internal/tf/pluginsdk"
	"github.com/hashicorp/terraform-provider-azurerm/internal/tf/suppress"
	"github.com/hashicorp/terraform-provider-azurerm/internal/tf/validation"
	"github.com/hashicorp/terraform-provider-azurerm/internal/timeouts"
	"github.com/hashicorp/terraform-provider-azurerm/utils"
)

func resourceArmLoadBalancerRule() *pluginsdk.Resource {
	return &pluginsdk.Resource{
		Create: resourceArmLoadBalancerRuleCreateUpdate,
		Read:   resourceArmLoadBalancerRuleRead,
		Update: resourceArmLoadBalancerRuleCreateUpdate,
		Delete: resourceArmLoadBalancerRuleDelete,

		Importer: loadBalancerSubResourceImporter(func(input string) (*parse.LoadBalancerId, error) {
			id, err := parse.LoadBalancingRuleID(input)
			if err != nil {
				return nil, err
			}

			lbId := parse.NewLoadBalancerID(id.SubscriptionId, id.ResourceGroup, id.LoadBalancerName)
			return &lbId, nil
		}),

		Timeouts: &pluginsdk.ResourceTimeout{
			Create: pluginsdk.DefaultTimeout(30 * time.Minute),
			Read:   pluginsdk.DefaultTimeout(5 * time.Minute),
			Update: pluginsdk.DefaultTimeout(30 * time.Minute),
			Delete: pluginsdk.DefaultTimeout(30 * time.Minute),
		},

<<<<<<< HEAD
		Schema: map[string]*pluginsdk.Schema{
			"name": {
				Type:         pluginsdk.TypeString,
				Required:     true,
				ForceNew:     true,
				ValidateFunc: loadBalancerValidate.RuleName,
			},

			"resource_group_name": azure.SchemaResourceGroupName(),

			"loadbalancer_id": {
				Type:         pluginsdk.TypeString,
				Required:     true,
				ForceNew:     true,
				ValidateFunc: loadBalancerValidate.LoadBalancerID,
			},

			"frontend_ip_configuration_name": {
				Type:         pluginsdk.TypeString,
				Required:     true,
				ValidateFunc: validation.StringIsNotEmpty,
			},

			"frontend_ip_configuration_id": {
				Type:     pluginsdk.TypeString,
				Computed: true,
			},

			// TODO 3.0 - Remove this property
			"backend_address_pool_id": {
				Type:          pluginsdk.TypeString,
				Optional:      true,
				Computed:      true,
				Deprecated:    "This property has been deprecated by `backend_address_pool_ids` and will be removed in the next major version of the provider",
				ConflictsWith: []string{"backend_address_pool_ids"},
			},

			"backend_address_pool_ids": {
				Type:     pluginsdk.TypeList,
				Optional: true,
				Computed: true,
				MinItems: 1,
				MaxItems: 2, // Only Gateway SKU LB can have 2 backend address pools
				Elem: &pluginsdk.Schema{
					Type:         pluginsdk.TypeString,
					ValidateFunc: loadBalancerValidate.LoadBalancerBackendAddressPoolID,
				},
				ConflictsWith: []string{"backend_address_pool_id"},
			},

			"protocol": {
				Type:             pluginsdk.TypeString,
				Required:         true,
				DiffSuppressFunc: suppress.CaseDifference,
				ValidateFunc: validation.StringInSlice([]string{
					string(network.TransportProtocolAll),
					string(network.TransportProtocolTCP),
					string(network.TransportProtocolUDP),
				}, true),
			},

			"frontend_port": {
				Type:         pluginsdk.TypeInt,
				Required:     true,
				ValidateFunc: validate.PortNumberOrZero,
			},

			"backend_port": {
				Type:         pluginsdk.TypeInt,
				Required:     true,
				ValidateFunc: validate.PortNumberOrZero,
			},

			"probe_id": {
				Type:     pluginsdk.TypeString,
				Optional: true,
				Computed: true,
			},

			// TODO 4.0: change this from enable_* to *_enabled
			"enable_floating_ip": {
				Type:     pluginsdk.TypeBool,
				Optional: true,
				Default:  false,
			},

			// TODO 4.0: change this from enable_* to *_enabled
			"enable_tcp_reset": {
				Type:     pluginsdk.TypeBool,
				Optional: true,
			},

			"disable_outbound_snat": {
				Type:     pluginsdk.TypeBool,
				Optional: true,
				Default:  false,
			},

			"idle_timeout_in_minutes": {
				Type:         pluginsdk.TypeInt,
				Optional:     true,
				Computed:     true,
				ValidateFunc: validation.IntBetween(4, 30),
			},

			"load_distribution": {
				Type:     pluginsdk.TypeString,
				Optional: true,
				Computed: true,
			},
		},
=======
		Schema: resourceArmLoadBalancerRuleSchema(),
>>>>>>> be58a25a
	}
}

func resourceArmLoadBalancerRuleCreateUpdate(d *pluginsdk.ResourceData, meta interface{}) error {
	client := meta.(*clients.Client).LoadBalancers.LoadBalancersClient
	subscriptionId := meta.(*clients.Client).Account.SubscriptionId
	ctx, cancel := timeouts.ForCreateUpdate(meta.(*clients.Client).StopContext, d)
	defer cancel()

	loadBalancerId, err := parse.LoadBalancerID(d.Get("loadbalancer_id").(string))
	if err != nil {
		return err
	}

	id := parse.NewLoadBalancingRuleID(subscriptionId, loadBalancerId.ResourceGroup, loadBalancerId.Name, d.Get("name").(string))

	loadBalancerID := loadBalancerId.ID()
	locks.ByID(loadBalancerID)
	defer locks.UnlockByID(loadBalancerID)

	loadBalancer, err := client.Get(ctx, loadBalancerId.ResourceGroup, loadBalancerId.Name, "")
	if err != nil {
		if utils.ResponseWasNotFound(loadBalancer.Response) {
			d.SetId("")
			log.Printf("[INFO] Load Balancer %q not found. Removing from state", id.LoadBalancerName)
			return nil
		}
		return fmt.Errorf("failed to retrieve Load Balancer %q (resource group %q) for Rule %q: %+v", id.LoadBalancerName, id.ResourceGroup, id.Name, err)
	}

	newLbRule, err := expandAzureRmLoadBalancerRule(d, &loadBalancer)
	if err != nil {
		return fmt.Errorf("expanding Load Balancer Rule: %+v", err)
	}

	lbRules := append(*loadBalancer.LoadBalancerPropertiesFormat.LoadBalancingRules, *newLbRule)

	existingRule, existingRuleIndex, exists := FindLoadBalancerRuleByName(&loadBalancer, id.Name)
	if exists {
		if id.Name == *existingRule.Name {
			if d.IsNewResource() {
				return tf.ImportAsExistsError("azurerm_lb_rule", *existingRule.ID)
			}

			// this rule is being updated/reapplied remove old copy from the slice
			lbRules = append(lbRules[:existingRuleIndex], lbRules[existingRuleIndex+1:]...)
		}
	}

	loadBalancer.LoadBalancerPropertiesFormat.LoadBalancingRules = &lbRules

	future, err := client.CreateOrUpdate(ctx, loadBalancerId.ResourceGroup, loadBalancerId.Name, loadBalancer)
	if err != nil {
		return fmt.Errorf("updating Loadbalancer %q (resource group %q) for Rule %q: %+v", id.LoadBalancerName, id.ResourceGroup, id.Name, err)
	}

	if err = future.WaitForCompletionRef(ctx, client.Client); err != nil {
		return fmt.Errorf("waiting for update of Load Balancer %q (resource group %q) for Rule %q: %+v", id.LoadBalancerName, id.ResourceGroup, id.Name, err)
	}

	d.SetId(id.ID())

	return resourceArmLoadBalancerRuleRead(d, meta)
}

func resourceArmLoadBalancerRuleRead(d *pluginsdk.ResourceData, meta interface{}) error {
	client := meta.(*clients.Client).LoadBalancers.LoadBalancersClient
	ctx, cancel := timeouts.ForRead(meta.(*clients.Client).StopContext, d)
	defer cancel()

	id, err := parse.LoadBalancingRuleID(d.Id())
	if err != nil {
		return err
	}

	loadBalancer, err := client.Get(ctx, id.ResourceGroup, id.LoadBalancerName, "")
	if err != nil {
		if utils.ResponseWasNotFound(loadBalancer.Response) {
			d.SetId("")
			log.Printf("[INFO] Load Balancer %q not found. Removing from state", id.LoadBalancerName)
			return nil
		}
		return fmt.Errorf("failed to retrieve Load Balancer %q (resource group %q) for Rule %q: %+v", id.LoadBalancerName, id.ResourceGroup, id.Name, err)
	}

	config, _, exists := FindLoadBalancerRuleByName(&loadBalancer, id.Name)
	if !exists {
		d.SetId("")
		log.Printf("[INFO] Load Balancer Rule %q not found. Removing from state", id.Name)
		return nil
	}

	d.Set("name", config.Name)
	d.Set("resource_group_name", id.ResourceGroup)

	if props := config.LoadBalancingRulePropertiesFormat; props != nil {
		d.Set("disable_outbound_snat", props.DisableOutboundSnat)
		d.Set("enable_floating_ip", props.EnableFloatingIP)
		d.Set("enable_tcp_reset", props.EnableTCPReset)
		d.Set("protocol", string(props.Protocol))

		backendPort := 0
		if props.BackendPort != nil {
			backendPort = int(*props.BackendPort)
		}
		d.Set("backend_port", backendPort)

		// The backendAddressPools is designed for Gateway LB, while the backendAddressPool is designed for other skus.
		// Thought currently the API returns both, but for the sake of stability, we do use different fields here depending on the LB sku.
		var isGateway bool
		if loadBalancer.Sku != nil && loadBalancer.Sku.Name == network.LoadBalancerSkuNameGateway {
			isGateway = true
		}
		var (
			backendAddressPoolId  string
			backendAddressPoolIds []interface{}
		)
		if isGateway {
			// The gateway LB rule can have up to 2 backend address pools.
			// In case there is only one BAP, we set it to both "backendAddressPoolId" and "backendAddressPoolIds".
			// Otherwise, we leave the "backendAddressPoolId" as empty.
			if props.BackendAddressPools != nil {
				for _, p := range *props.BackendAddressPools {
					if p.ID != nil {
						backendAddressPoolIds = append(backendAddressPoolIds, *p.ID)
					}
				}
				if len(backendAddressPoolIds) == 1 {
					backendAddressPoolId = backendAddressPoolIds[0].(string)
				}
			}
		} else {
			if props.BackendAddressPool != nil && props.BackendAddressPool.ID != nil {
				backendAddressPoolId = *props.BackendAddressPool.ID
				backendAddressPoolIds = []interface{}{backendAddressPoolId}
			}
		}
		if !features.ThreePointOhBeta() {

			d.Set("backend_address_pool_id", backendAddressPoolId)
		}
		d.Set("backend_address_pool_ids", backendAddressPoolIds)

		frontendIPConfigName := ""
		frontendIPConfigID := ""
		if props.FrontendIPConfiguration != nil && props.FrontendIPConfiguration.ID != nil {
			feid, err := parse.LoadBalancerFrontendIpConfigurationID(*props.FrontendIPConfiguration.ID)
			if err != nil {
				return err
			}

			frontendIPConfigName = feid.FrontendIPConfigurationName
			frontendIPConfigID = feid.ID()
		}
		d.Set("frontend_ip_configuration_name", frontendIPConfigName)
		d.Set("frontend_ip_configuration_id", frontendIPConfigID)

		frontendPort := 0
		if props.FrontendPort != nil {
			frontendPort = int(*props.FrontendPort)
		}
		d.Set("frontend_port", frontendPort)

		idleTimeoutInMinutes := 0
		if props.IdleTimeoutInMinutes != nil {
			idleTimeoutInMinutes = int(*props.IdleTimeoutInMinutes)
		}
		d.Set("idle_timeout_in_minutes", idleTimeoutInMinutes)

		loadDistribution := ""
		if props.LoadDistribution != "" {
			loadDistribution = string(props.LoadDistribution)
		}
		d.Set("load_distribution", loadDistribution)

		probeId := ""
		if props.Probe != nil && props.Probe.ID != nil {
			probeId = *props.Probe.ID
		}
		d.Set("probe_id", probeId)
	}

	return nil
}

func resourceArmLoadBalancerRuleDelete(d *pluginsdk.ResourceData, meta interface{}) error {
	client := meta.(*clients.Client).LoadBalancers.LoadBalancersClient
	ctx, cancel := timeouts.ForDelete(meta.(*clients.Client).StopContext, d)
	defer cancel()

	id, err := parse.LoadBalancingRuleID(d.Id())
	if err != nil {
		return err
	}

	loadBalancerId := parse.NewLoadBalancerID(id.SubscriptionId, id.ResourceGroup, id.LoadBalancerName)
	loadBalancerIDRaw := loadBalancerId.ID()
	locks.ByID(loadBalancerIDRaw)
	defer locks.UnlockByID(loadBalancerIDRaw)

	loadBalancer, err := client.Get(ctx, loadBalancerId.ResourceGroup, loadBalancerId.Name, "")
	if err != nil {
		if utils.ResponseWasNotFound(loadBalancer.Response) {
			d.SetId("")
			return nil
		}
		return fmt.Errorf("failed to retrieve Load Balancer %q (resource group %q) for Rule %q: %+v", id.LoadBalancerName, id.ResourceGroup, id.Name, err)
	}

	_, index, exists := FindLoadBalancerRuleByName(&loadBalancer, d.Get("name").(string))
	if !exists {
		return nil
	}

	lbRules := *loadBalancer.LoadBalancerPropertiesFormat.LoadBalancingRules
	lbRules = append(lbRules[:index], lbRules[index+1:]...)
	loadBalancer.LoadBalancerPropertiesFormat.LoadBalancingRules = &lbRules

	future, err := client.CreateOrUpdate(ctx, id.ResourceGroup, id.LoadBalancerName, loadBalancer)
	if err != nil {
		return fmt.Errorf("Creating/Updating Load Balancer %q (Resource Group %q): %+v", id.LoadBalancerName, id.ResourceGroup, err)
	}

	if err = future.WaitForCompletionRef(ctx, client.Client); err != nil {
		return fmt.Errorf("waiting for completion of Load Balancer %q (Resource Group %q): %+v", id.LoadBalancerName, id.ResourceGroup, err)
	}

	return nil
}

func expandAzureRmLoadBalancerRule(d *pluginsdk.ResourceData, lb *network.LoadBalancer) (*network.LoadBalancingRule, error) {
	properties := network.LoadBalancingRulePropertiesFormat{
		Protocol:            network.TransportProtocol(d.Get("protocol").(string)),
		FrontendPort:        utils.Int32(int32(d.Get("frontend_port").(int))),
		BackendPort:         utils.Int32(int32(d.Get("backend_port").(int))),
		EnableFloatingIP:    utils.Bool(d.Get("enable_floating_ip").(bool)),
		EnableTCPReset:      utils.Bool(d.Get("enable_tcp_reset").(bool)),
		DisableOutboundSnat: utils.Bool(d.Get("disable_outbound_snat").(bool)),
	}

	if v, ok := d.GetOk("idle_timeout_in_minutes"); ok {
		properties.IdleTimeoutInMinutes = utils.Int32(int32(v.(int)))
	}

	if v := d.Get("load_distribution").(string); v != "" {
		properties.LoadDistribution = network.LoadDistribution(v)
	}

	// TODO: ensure these ID's are consistent
	if v := d.Get("frontend_ip_configuration_name").(string); v != "" {
		rule, exists := FindLoadBalancerFrontEndIpConfigurationByName(lb, v)
		if !exists {
			return nil, fmt.Errorf("[ERROR] Cannot find FrontEnd IP Configuration with the name %s", v)
		}

		properties.FrontendIPConfiguration = &network.SubResource{
			ID: rule.ID,
		}
	}

	var isGateway bool
	if lb.Sku != nil && lb.Sku.Name == network.LoadBalancerSkuNameGateway {
		isGateway = true
	}
	if !features.ThreePointOhBeta() {
		if v := d.Get("backend_address_pool_id").(string); v != "" {
			if isGateway {
				properties.BackendAddressPools = &[]network.SubResource{
					{
						ID: &v,
					},
				}
			} else {
				properties.BackendAddressPool = &network.SubResource{
					ID: &v,
				}
			}
		}
	}

	if l := d.Get("backend_address_pool_ids").([]interface{}); len(l) != 0 {
		if isGateway {
			var baps []network.SubResource
			for _, p := range l {
				p := p.(string)
				baps = append(baps, network.SubResource{
					ID: &p,
				})
			}
			properties.BackendAddressPools = &baps
		} else {
			if len(l) > 1 {
				return nil, fmt.Errorf(`only Gateway SKU Load Balancer can have more than one "backend_address_pool_ids"`)
			}
			properties.BackendAddressPool = &network.SubResource{
				ID: utils.String(l[0].(string)),
			}
		}
	}

	if v := d.Get("probe_id").(string); v != "" {
		properties.Probe = &network.SubResource{
			ID: &v,
		}
	}

	return &network.LoadBalancingRule{
		Name:                              utils.String(d.Get("name").(string)),
		LoadBalancingRulePropertiesFormat: &properties,
	}, nil
}

func resourceArmLoadBalancerRuleSchema() map[string]*pluginsdk.Schema {
	out := map[string]*pluginsdk.Schema{
		"name": {
			Type:         pluginsdk.TypeString,
			Required:     true,
			ForceNew:     true,
			ValidateFunc: loadBalancerValidate.RuleName,
		},

		"resource_group_name": azure.SchemaResourceGroupName(),

		"loadbalancer_id": {
			Type:         pluginsdk.TypeString,
			Required:     true,
			ForceNew:     true,
			ValidateFunc: loadBalancerValidate.LoadBalancerID,
		},

		"frontend_ip_configuration_name": {
			Type:         pluginsdk.TypeString,
			Required:     true,
			ValidateFunc: validation.StringIsNotEmpty,
		},

		"frontend_ip_configuration_id": {
			Type:     pluginsdk.TypeString,
			Computed: true,
		},

		"backend_address_pool_ids": {
			Type:     pluginsdk.TypeList,
			Optional: true,
			Computed: !features.ThreePointOhBeta(),
			MinItems: 1,
			MaxItems: 2, // Only Gateway SKU LB can have 2 backend address pools
			Elem: &pluginsdk.Schema{
				Type:         pluginsdk.TypeString,
				ValidateFunc: loadBalancerValidate.LoadBalancerBackendAddressPoolID,
			},
			ConflictsWith: func() []string {
				if !features.ThreePointOhBeta() {
					return []string{"backend_address_pool_id"}
				}
				return []string{}
			}(),
		},

		"protocol": {
			Type:             pluginsdk.TypeString,
			Required:         true,
			DiffSuppressFunc: suppress.CaseDifference,
			ValidateFunc: validation.StringInSlice([]string{
				string(network.TransportProtocolAll),
				string(network.TransportProtocolTCP),
				string(network.TransportProtocolUDP),
			}, !features.ThreePointOhBeta()),
		},

		"frontend_port": {
			Type:         pluginsdk.TypeInt,
			Required:     true,
			ValidateFunc: validate.PortNumberOrZero,
		},

		"backend_port": {
			Type:         pluginsdk.TypeInt,
			Required:     true,
			ValidateFunc: validate.PortNumberOrZero,
		},

		"probe_id": {
			Type:     pluginsdk.TypeString,
			Optional: true,
			Computed: true,
		},

		"enable_floating_ip": {
			Type:     pluginsdk.TypeBool,
			Optional: true,
			Default:  false,
		},

		"enable_tcp_reset": {
			Type:     pluginsdk.TypeBool,
			Optional: true,
		},

		"disable_outbound_snat": {
			Type:     pluginsdk.TypeBool,
			Optional: true,
			Default:  false,
		},

		"idle_timeout_in_minutes": {
			Type:         pluginsdk.TypeInt,
			Optional:     true,
			Computed:     true,
			ValidateFunc: validation.IntBetween(4, 30),
		},

		"load_distribution": {
			Type:     pluginsdk.TypeString,
			Optional: true,
			Computed: true,
		},
	}

	if !features.ThreePointOhBeta() {
		out["backend_address_pool_id"] = &pluginsdk.Schema{
			Type:          pluginsdk.TypeString,
			Optional:      true,
			Computed:      true,
			Deprecated:    "This property has been deprecated by `backend_address_pool_ids` and will be removed in the next major version of the provider",
			ConflictsWith: []string{"backend_address_pool_ids"},
		}

	}
	return out
}<|MERGE_RESOLUTION|>--- conflicted
+++ resolved
@@ -45,121 +45,7 @@
 			Delete: pluginsdk.DefaultTimeout(30 * time.Minute),
 		},
 
-<<<<<<< HEAD
-		Schema: map[string]*pluginsdk.Schema{
-			"name": {
-				Type:         pluginsdk.TypeString,
-				Required:     true,
-				ForceNew:     true,
-				ValidateFunc: loadBalancerValidate.RuleName,
-			},
-
-			"resource_group_name": azure.SchemaResourceGroupName(),
-
-			"loadbalancer_id": {
-				Type:         pluginsdk.TypeString,
-				Required:     true,
-				ForceNew:     true,
-				ValidateFunc: loadBalancerValidate.LoadBalancerID,
-			},
-
-			"frontend_ip_configuration_name": {
-				Type:         pluginsdk.TypeString,
-				Required:     true,
-				ValidateFunc: validation.StringIsNotEmpty,
-			},
-
-			"frontend_ip_configuration_id": {
-				Type:     pluginsdk.TypeString,
-				Computed: true,
-			},
-
-			// TODO 3.0 - Remove this property
-			"backend_address_pool_id": {
-				Type:          pluginsdk.TypeString,
-				Optional:      true,
-				Computed:      true,
-				Deprecated:    "This property has been deprecated by `backend_address_pool_ids` and will be removed in the next major version of the provider",
-				ConflictsWith: []string{"backend_address_pool_ids"},
-			},
-
-			"backend_address_pool_ids": {
-				Type:     pluginsdk.TypeList,
-				Optional: true,
-				Computed: true,
-				MinItems: 1,
-				MaxItems: 2, // Only Gateway SKU LB can have 2 backend address pools
-				Elem: &pluginsdk.Schema{
-					Type:         pluginsdk.TypeString,
-					ValidateFunc: loadBalancerValidate.LoadBalancerBackendAddressPoolID,
-				},
-				ConflictsWith: []string{"backend_address_pool_id"},
-			},
-
-			"protocol": {
-				Type:             pluginsdk.TypeString,
-				Required:         true,
-				DiffSuppressFunc: suppress.CaseDifference,
-				ValidateFunc: validation.StringInSlice([]string{
-					string(network.TransportProtocolAll),
-					string(network.TransportProtocolTCP),
-					string(network.TransportProtocolUDP),
-				}, true),
-			},
-
-			"frontend_port": {
-				Type:         pluginsdk.TypeInt,
-				Required:     true,
-				ValidateFunc: validate.PortNumberOrZero,
-			},
-
-			"backend_port": {
-				Type:         pluginsdk.TypeInt,
-				Required:     true,
-				ValidateFunc: validate.PortNumberOrZero,
-			},
-
-			"probe_id": {
-				Type:     pluginsdk.TypeString,
-				Optional: true,
-				Computed: true,
-			},
-
-			// TODO 4.0: change this from enable_* to *_enabled
-			"enable_floating_ip": {
-				Type:     pluginsdk.TypeBool,
-				Optional: true,
-				Default:  false,
-			},
-
-			// TODO 4.0: change this from enable_* to *_enabled
-			"enable_tcp_reset": {
-				Type:     pluginsdk.TypeBool,
-				Optional: true,
-			},
-
-			"disable_outbound_snat": {
-				Type:     pluginsdk.TypeBool,
-				Optional: true,
-				Default:  false,
-			},
-
-			"idle_timeout_in_minutes": {
-				Type:         pluginsdk.TypeInt,
-				Optional:     true,
-				Computed:     true,
-				ValidateFunc: validation.IntBetween(4, 30),
-			},
-
-			"load_distribution": {
-				Type:     pluginsdk.TypeString,
-				Optional: true,
-				Computed: true,
-			},
-		},
-=======
 		Schema: resourceArmLoadBalancerRuleSchema(),
->>>>>>> be58a25a
 	}
 }
 
