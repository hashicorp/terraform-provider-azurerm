// Copyright (c) HashiCorp, Inc.
// SPDX-License-Identifier: MPL-2.0

package logic

import (
	"context"
	"fmt"
	"log"
	"strconv"
	"strings"
	"time"

	"github.com/hashicorp/go-azure-helpers/lang/pointer"
	"github.com/hashicorp/go-azure-helpers/lang/response"
	"github.com/hashicorp/go-azure-helpers/resourcemanager/commonids"
	"github.com/hashicorp/go-azure-helpers/resourcemanager/commonschema"
	"github.com/hashicorp/go-azure-helpers/resourcemanager/identity"
	"github.com/hashicorp/go-azure-helpers/resourcemanager/location"
	"github.com/hashicorp/go-azure-sdk/resource-manager/web/2023-01-01/resourceproviders"
	"github.com/hashicorp/go-azure-sdk/resource-manager/web/2023-12-01/webapps"
	"github.com/hashicorp/terraform-provider-azurerm/helpers/tf"
	"github.com/hashicorp/terraform-provider-azurerm/internal/features"
	"github.com/hashicorp/terraform-provider-azurerm/internal/sdk"
	"github.com/hashicorp/terraform-provider-azurerm/internal/services/appservice/helpers"
	"github.com/hashicorp/terraform-provider-azurerm/internal/services/logic/validate"
	storageValidate "github.com/hashicorp/terraform-provider-azurerm/internal/services/storage/validate"
	"github.com/hashicorp/terraform-provider-azurerm/internal/tf/pluginsdk"
	"github.com/hashicorp/terraform-provider-azurerm/internal/tf/suppress"
	"github.com/hashicorp/terraform-provider-azurerm/internal/tf/validation"
)

type LogicAppResource struct{}

type LogicAppResourceModel struct {
	Name                       string                                     `tfschema:"name"`
	ResourceGroupName          string                                     `tfschema:"resource_group_name"`
	Location                   string                                     `tfschema:"location"`
	AppServicePlanId           string                                     `tfschema:"app_service_plan_id"`
	AppSettings                map[string]string                          `tfschema:"app_settings"`
	UseExtensionBundle         bool                                       `tfschema:"use_extension_bundle"`
	BundleVersion              string                                     `tfschema:"bundle_version"`
	ClientAffinityEnabled      bool                                       `tfschema:"client_affinity_enabled"`
	ClientCertificateMode      string                                     `tfschema:"client_certificate_mode"`
	Enabled                    bool                                       `tfschema:"enabled"`
	FtpPublishBasicAuthEnabled bool                                       `tfschema:"ftp_publish_basic_authentication_enabled"`
	HTTPSOnly                  bool                                       `tfschema:"https_only"`
	Identity                   []identity.ModelSystemAssignedUserAssigned `tfschema:"identity"`
	SCMPublishBasicAuthEnabled bool                                       `tfschema:"scm_publish_basic_authentication_enabled"`
	SiteConfig                 []helpers.LogicAppSiteConfig               `tfschema:"site_config"`
	ConnectionStrings          []helpers.ConnectionString                 `tfschema:"connection_string"`
	StorageAccountName         string                                     `tfschema:"storage_account_name"`
	StorageAccountAccessKey    string                                     `tfschema:"storage_account_access_key"`
	PublicNetworkAccess        string                                     `tfschema:"public_network_access"`
	StorageAccountShareName    string                                     `tfschema:"storage_account_share_name"`
	Version                    string                                     `tfschema:"version"`
	VNETContentShareEnabled    bool                                       `tfschema:"vnet_content_share_enabled"`
	VirtualNetworkSubnetId     string                                     `tfschema:"virtual_network_subnet_id"`
	Tags                       map[string]string                          `tfschema:"tags"`

	CustomDomainVerificationId  string                           `tfschema:"custom_domain_verification_id"`
	DefaultHostname             string                           `tfschema:"default_hostname"`
	Kind                        string                           `tfschema:"kind"`
	OutboundIpAddresses         string                           `tfschema:"outbound_ip_addresses"`
	PossibleOutboundIpAddresses string                           `tfschema:"possible_outbound_ip_addresses"`
	SiteCredential              []helpers.SiteCredentialLogicApp `tfschema:"site_credential"`
}

var (
	logicAppStdKind   = "functionapp,workflowapp"
	logicAppLinuxKind = "functionapp,linux,container,workflowapp"

	storageConnectionStringFmt           = "DefaultEndpointsProtocol=https;AccountName=%s;AccountKey=%s;EndpointSuffix=%s"
	storageAppSettingName                = "AzureWebJobsStorage"
	contentShareAppSettingName           = "WEBSITE_CONTENTSHARE"
	contentFileConnStringAppSettingName  = "WEBSITE_CONTENTAZUREFILECONNECTIONSTRING"
	functionVersionAppSettingName        = "FUNCTIONS_EXTENSION_VERSION"
	extensionBundleAppSettingName        = "AzureFunctionsJobHost__extensionBundle__id"
	extensionBundleAppSettingValue       = "Microsoft.Azure.Functions.ExtensionBundle.Workflows"
	extensionBundleVersionAppSettingName = "AzureFunctionsJobHost__extensionBundle__version"
)

func (r LogicAppResource) Arguments() map[string]*pluginsdk.Schema {
	s := map[string]*pluginsdk.Schema{
		"name": {
			Type:         pluginsdk.TypeString,
			Required:     true,
			ForceNew:     true,
			ValidateFunc: validate.LogicAppStandardName,
		},

		"resource_group_name": commonschema.ResourceGroupName(),

		"location": commonschema.Location(),

		"app_service_plan_id": {
			Type:     pluginsdk.TypeString,
			Required: true,
		},

		"app_settings": {
			Type:     pluginsdk.TypeMap,
			Optional: true,
			Computed: true,
			Elem: &pluginsdk.Schema{
				Type: pluginsdk.TypeString,
			},
		},

		"use_extension_bundle": {
			Type:     pluginsdk.TypeBool,
			Optional: true,
			Default:  true,
		},

		"bundle_version": {
			Type:     pluginsdk.TypeString,
			Optional: true,
			Default:  "[1.*, 2.0.0)",
		},

		"client_affinity_enabled": {
			Type:     pluginsdk.TypeBool,
			Optional: true,
			Computed: true,
		},

		"client_certificate_mode": {
			Type:         pluginsdk.TypeString,
			Optional:     true,
			Default:      webapps.ClientCertModeRequired,
			ValidateFunc: validation.StringInSlice(webapps.PossibleValuesForClientCertMode(), false),
		},

		"enabled": {
			Type:     pluginsdk.TypeBool,
			Optional: true,
			Default:  true,
		},

		"ftp_publish_basic_authentication_enabled": {
			Type:     pluginsdk.TypeBool,
			Optional: true,
			Default:  true,
		},

		"https_only": {
			Type:     pluginsdk.TypeBool,
			Optional: true,
			Default:  false,
		},

		"identity": commonschema.SystemAssignedUserAssignedIdentityOptional(),

		"scm_publish_basic_authentication_enabled": {
			Type:     pluginsdk.TypeBool,
			Optional: true,
			Default:  true,
		},

		"site_config": helpers.SchemaLogicAppStandardSiteConfig(),

		"connection_string": {
			Type:     pluginsdk.TypeSet,
			Optional: true,
			Computed: true,
			Elem: &pluginsdk.Resource{
				Schema: map[string]*pluginsdk.Schema{
					"name": {
						Type:     pluginsdk.TypeString,
						Required: true,
					},

					"type": {
						Type:     pluginsdk.TypeString,
						Required: true,
						ValidateFunc: validation.StringInSlice([]string{
							string(webapps.ConnectionStringTypeApiHub),
							string(webapps.ConnectionStringTypeCustom),
							string(webapps.ConnectionStringTypeDocDb),
							string(webapps.ConnectionStringTypeEventHub),
							string(webapps.ConnectionStringTypeMySql),
							string(webapps.ConnectionStringTypeNotificationHub),
							string(webapps.ConnectionStringTypePostgreSQL),
							string(webapps.ConnectionStringTypeRedisCache),
							string(webapps.ConnectionStringTypeServiceBus),
							string(webapps.ConnectionStringTypeSQLAzure),
							string(webapps.ConnectionStringTypeSQLServer),
						}, false),
					},

					"value": {
						Type:      pluginsdk.TypeString,
						Required:  true,
						Sensitive: true,
					},
				},
			},
		},

		"storage_account_name": {
			Type:         pluginsdk.TypeString,
			Required:     true,
			ForceNew:     true,
			ValidateFunc: storageValidate.StorageAccountName,
		},

		"storage_account_access_key": {
			Type:         pluginsdk.TypeString,
			Required:     true,
			Sensitive:    true,
			ValidateFunc: validation.NoZeroValues,
		},

<<<<<<< HEAD
			"key_vault_reference_identity_id": {
				Type:         pluginsdk.TypeString,
				Optional:     true,
				Computed:     true, // When the `identity` is specified as `SystemAssigned`, the service will add `SystemAssigned` to this `key_vault_reference_identity_id` property.
				ValidateFunc: commonids.ValidateUserAssignedIdentityID,
			},
			"public_network_access": {
				Type:     pluginsdk.TypeString,
				Optional: true,
				Default:  helpers.PublicNetworkAccessEnabled,
				ValidateFunc: validation.StringInSlice([]string{
					helpers.PublicNetworkAccessEnabled,
					helpers.PublicNetworkAccessDisabled,
				}, false),
			},
=======
		"public_network_access": {
			Type:     pluginsdk.TypeString,
			Optional: true,
			Default:  helpers.PublicNetworkAccessEnabled,
			ValidateFunc: validation.StringInSlice([]string{
				helpers.PublicNetworkAccessEnabled,
				helpers.PublicNetworkAccessDisabled,
			}, false),
		},
>>>>>>> d9132ec0

		"storage_account_share_name": {
			Type:     pluginsdk.TypeString,
			Optional: true,
			Computed: true,
		},

		"version": {
			Type:     pluginsdk.TypeString,
			Optional: true,
			Default:  "~4",
		},

		"vnet_content_share_enabled": {
			Type:     pluginsdk.TypeBool,
			Optional: true,
		},

		"virtual_network_subnet_id": {
			Type:         pluginsdk.TypeString,
			Optional:     true,
			ValidateFunc: commonids.ValidateSubnetID,
		},

		"tags": commonschema.Tags(),
	}

	if !features.FivePointOh() {
		s["client_certificate_mode"].Default = nil
		s["public_network_access"].Default = nil
		s["public_network_access"].Computed = true
		s["site_config"].Elem.(*pluginsdk.Resource).Schema["ip_restriction"].Elem.(*pluginsdk.Resource).Schema["headers"].Elem.(*pluginsdk.Resource).Schema["x_forwarded_host"].DiffSuppressFunc = suppress.ListOrder
		s["site_config"].Elem.(*pluginsdk.Resource).Schema["ip_restriction"].Elem.(*pluginsdk.Resource).Schema["headers"].Elem.(*pluginsdk.Resource).Schema["x_forwarded_for"].DiffSuppressFunc = suppress.ListOrder
		s["site_config"].Elem.(*pluginsdk.Resource).Schema["ip_restriction"].Elem.(*pluginsdk.Resource).Schema["headers"].Elem.(*pluginsdk.Resource).Schema["x_azure_fdid"].DiffSuppressFunc = suppress.ListOrder
		s["site_config"].Elem.(*pluginsdk.Resource).Schema["scm_ip_restriction"].Elem.(*pluginsdk.Resource).Schema["headers"].Elem.(*pluginsdk.Resource).Schema["x_forwarded_host"].DiffSuppressFunc = suppress.ListOrder
		s["site_config"].Elem.(*pluginsdk.Resource).Schema["scm_ip_restriction"].Elem.(*pluginsdk.Resource).Schema["headers"].Elem.(*pluginsdk.Resource).Schema["x_forwarded_for"].DiffSuppressFunc = suppress.ListOrder
		s["site_config"].Elem.(*pluginsdk.Resource).Schema["scm_ip_restriction"].Elem.(*pluginsdk.Resource).Schema["headers"].Elem.(*pluginsdk.Resource).Schema["x_azure_fdid"].DiffSuppressFunc = suppress.ListOrder
	}

	return s
}

func (r LogicAppResource) Attributes() map[string]*pluginsdk.Schema {
	return map[string]*pluginsdk.Schema{
		"custom_domain_verification_id": {
			Type:     pluginsdk.TypeString,
			Computed: true,
		},

		"default_hostname": {
			Type:     pluginsdk.TypeString,
			Computed: true,
		},

		"kind": {
			Type:     pluginsdk.TypeString,
			Computed: true,
		},

		"outbound_ip_addresses": {
			Type:     pluginsdk.TypeString,
			Computed: true,
		},

		"possible_outbound_ip_addresses": {
			Type:     pluginsdk.TypeString,
			Computed: true,
		},

		"site_credential": {
			Type:     pluginsdk.TypeList,
			Computed: true,
			Elem: &pluginsdk.Resource{
				Schema: map[string]*pluginsdk.Schema{
					"username": {
						Type:     pluginsdk.TypeString,
						Computed: true,
					},
					"password": {
						Type:      pluginsdk.TypeString,
						Computed:  true,
						Sensitive: true,
					},
				},
			},
		},
	}
}

func (r LogicAppResource) ModelObject() interface{} {
	return &LogicAppResourceModel{}
}

func (r LogicAppResource) ResourceType() string {
	return "azurerm_logic_app_standard"
}

func (r LogicAppResource) Create() sdk.ResourceFunc {
	return sdk.ResourceFunc{
		Timeout: 30 * time.Minute,
		Func: func(ctx context.Context, metadata sdk.ResourceMetaData) error {
			client := metadata.Client.AppService.WebAppsClient
			resourcesClient := metadata.Client.AppService.ResourceProvidersClient
			servicePlanClient := metadata.Client.AppService.ServicePlanClient
			aseClient := metadata.Client.AppService.AppServiceEnvironmentClient
			subscriptionId := metadata.Client.Account.SubscriptionId

			env := metadata.Client.Account.Environment
			storageAccountDomainSuffix, ok := env.Storage.DomainSuffix()
			if !ok {
				return fmt.Errorf("could not determine the domain suffix for storage accounts in environment %q: %+v", env.Name, env.Storage)
			}

			data := LogicAppResourceModel{}

			if err := metadata.Decode(&data); err != nil {
				return err
			}

			id := commonids.NewAppServiceID(subscriptionId, data.ResourceGroupName, data.Name)
			existing, err := client.Get(ctx, id)
			if err != nil {
				if !response.WasNotFound(existing.HttpResponse) {
					return fmt.Errorf("checking for presence of existing %s: %+v", id, err)
				}
			}

			if !response.WasNotFound(existing.HttpResponse) {
				return tf.ImportAsExistsError("azurerm_logic_app_standard", id.ID())
			}

			servicePlanId, err := commonids.ParseAppServicePlanID(data.AppServicePlanId)
			if err != nil {
				return err
			}

			servicePlan, err := servicePlanClient.Get(ctx, *servicePlanId)
			if err != nil {
				return fmt.Errorf("reading %s: %+v", servicePlanId, err)
			}

			availabilityRequest := resourceproviders.ResourceNameAvailabilityRequest{
				Name: data.Name,
				Type: resourceproviders.CheckNameResourceTypesMicrosoftPointWebSites,
			}
			if servicePlanModel := servicePlan.Model; servicePlanModel != nil {
				if ase := servicePlanModel.Properties.HostingEnvironmentProfile; ase != nil {
					// Attempt to check the ASE for the appropriate suffix for the name availability request.
					// This varies between internal and external ASE Types, and potentially has other names in other clouds
					// We use the "internal" as the fallback here, if we can read the ASE, we'll get the full one
					nameSuffix := "appserviceenvironment.net"
					if ase.Id != nil {
						aseId, err := commonids.ParseAppServiceEnvironmentIDInsensitively(*ase.Id)
						nameSuffix = fmt.Sprintf("%s.%s", aseId.HostingEnvironmentName, nameSuffix)
						if err != nil {
							metadata.Logger.Warnf("could not parse App Service Environment ID determine FQDN for name availability check, defaulting to `%s.%s.appserviceenvironment.net`", data.Name, servicePlanId)
						} else {
							existingASE, err := aseClient.Get(ctx, *aseId)
							if err != nil || existingASE.Model == nil {
								metadata.Logger.Warnf("could not read App Service Environment to determine FQDN for name availability check, defaulting to `%s.%s.appserviceenvironment.net`", data.Name, servicePlanId)
							} else if props := existingASE.Model.Properties; props != nil && props.DnsSuffix != nil && *props.DnsSuffix != "" {
								nameSuffix = *props.DnsSuffix
							}
						}
					}

					availabilityRequest.Name = fmt.Sprintf("%s.%s", data.Name, nameSuffix)
					availabilityRequest.IsFqdn = pointer.To(true)
				}
			}

			subId := commonids.NewSubscriptionID(subscriptionId)

			checkName, err := resourcesClient.CheckNameAvailability(ctx, subId, availabilityRequest)
			if err != nil {
				return fmt.Errorf("checking name availability for Linux %s: %+v", id, err)
			}
			if model := checkName.Model; model != nil && model.NameAvailable != nil && !*model.NameAvailable {
				return fmt.Errorf("the Site Name %q failed the availability check: %+v", id.SiteName, *model.Message)
			}

			basicAppSettings, err := getBasicLogicAppSettings(data, *storageAccountDomainSuffix)
			if err != nil {
				return err
			}

			siteConfig, err := expandLogicAppStandardSiteConfigForCreate(data.SiteConfig, metadata)
			if err != nil {
				return fmt.Errorf("expanding `site_config`: %+v", err)
			}

			kind := logicAppStdKind
			if siteConfig.LinuxFxVersion != nil && len(*siteConfig.LinuxFxVersion) > 0 {
				kind = logicAppLinuxKind
			}

			appSettings := expandAppSettings(data.AppSettings)
			appSettings = append(appSettings, basicAppSettings...)

			siteConfig.AppSettings = pointer.To(appSettings)

			if v, ok := data.AppSettings["WEBSITE_VNET_ROUTE_ALL"]; ok {
				// For compatibility between app_settings and site_config, we need to set the API property based on the presence of the app_setting map value if present.
				// a replacement of this resource should consider deprecating support for this.
				vnetRouteAll, _ := strconv.ParseBool(v)
				siteConfig.VnetRouteAllEnabled = pointer.To(vnetRouteAll)
			}

			expandedIdentity, err := identity.ExpandSystemAndUserAssignedMapFromModel(data.Identity)
			if err != nil {
				return fmt.Errorf("expanding `identity`: %+v", err)
			}

			siteEnvelope := webapps.Site{
				Identity: expandedIdentity,
				Kind:     pointer.To(kind),
				Location: location.Normalize(data.Location),
				Properties: &webapps.SiteProperties{
					ServerFarmId:            pointer.To(data.AppServicePlanId),
					Enabled:                 pointer.To(data.Enabled),
					ClientAffinityEnabled:   pointer.To(data.ClientAffinityEnabled),
					ClientCertEnabled:       pointer.To(data.ClientCertificateMode != ""),
					HTTPSOnly:               pointer.To(data.HTTPSOnly),
					SiteConfig:              siteConfig,
					VnetContentShareEnabled: pointer.To(data.VNETContentShareEnabled),
					PublicNetworkAccess:     pointer.To(data.PublicNetworkAccess),
				},
				Tags: pointer.To(data.Tags),
			}

			if !features.FivePointOh() {
				// if a user is still using `site_config.public_network_access_enabled` we should be setting `public_network_access` for them
				publicNetworkAccess := reconcilePNA(metadata)
				if v := siteEnvelope.Properties.SiteConfig.PublicNetworkAccess; v != nil && *v == helpers.PublicNetworkAccessDisabled {
					publicNetworkAccess = helpers.PublicNetworkAccessDisabled
				}
				// conversely if `public_network_access` has been set it should take precedence, and we should be propagating the value for that to `site_config.public_network_access_enabled`
				if publicNetworkAccess == helpers.PublicNetworkAccessDisabled {
					siteEnvelope.Properties.SiteConfig.PublicNetworkAccess = pointer.To(helpers.PublicNetworkAccessDisabled)
				} else if publicNetworkAccess == helpers.PublicNetworkAccessEnabled {
					siteEnvelope.Properties.SiteConfig.PublicNetworkAccess = pointer.To(helpers.PublicNetworkAccessEnabled)
				}
				siteEnvelope.Properties.PublicNetworkAccess = pointer.To(publicNetworkAccess)
			}

			if !features.FivePointOh() {
				if data.ClientCertificateMode != "" {
					siteEnvelope.Properties.ClientCertMode = pointer.ToEnum[webapps.ClientCertMode](data.ClientCertificateMode)
				}
			} else {
				siteEnvelope.Properties.ClientCertMode = pointer.ToEnum[webapps.ClientCertMode](data.ClientCertificateMode)
			}

<<<<<<< HEAD
	if v, ok := d.GetOk("key_vault_reference_identity_id"); ok && v.(string) != "" {
		siteEnvelope.Properties.KeyVaultReferenceIdentity = pointer.To(v.(string))
	}

	if err := client.CreateOrUpdateThenPoll(ctx, id, siteEnvelope); err != nil {
		return fmt.Errorf("creating %s: %+v", id, err)
	}
=======
			if data.VirtualNetworkSubnetId != "" {
				siteEnvelope.Properties.VirtualNetworkSubnetId = pointer.To(data.VirtualNetworkSubnetId)
			}
>>>>>>> d9132ec0

			if err = client.CreateOrUpdateThenPoll(ctx, id, siteEnvelope); err != nil {
				return fmt.Errorf("creating %s: %+v", id, err)
			}

			metadata.SetID(id)

			if !data.FtpPublishBasicAuthEnabled {
				policy := webapps.CsmPublishingCredentialsPoliciesEntity{
					Properties: &webapps.CsmPublishingCredentialsPoliciesEntityProperties{
						Allow: data.FtpPublishBasicAuthEnabled,
					},
				}

				if _, err := client.UpdateFtpAllowed(ctx, id, policy); err != nil {
					return fmt.Errorf("updating FTP publish basic authentication policy for %s: %+v", id, err)
				}
			}

			if !data.SCMPublishBasicAuthEnabled {
				policy := webapps.CsmPublishingCredentialsPoliciesEntity{
					Properties: &webapps.CsmPublishingCredentialsPoliciesEntityProperties{
						Allow: data.SCMPublishBasicAuthEnabled,
					},
				}

				if _, err := client.UpdateScmAllowed(ctx, id, policy); err != nil {
					return fmt.Errorf("updating FTP publish basic authentication policy for %s: %+v", id, err)
				}
			}

			connectionStrings := helpers.ExpandConnectionStrings(data.ConnectionStrings)
			if connectionStrings.Properties != nil {
				if _, err := client.UpdateConnectionStrings(ctx, id, *connectionStrings); err != nil {
					return fmt.Errorf("setting Connection Strings for Linux %s: %+v", id, err)
				}
			}

			return nil
		},
	}
}

func (r LogicAppResource) Read() sdk.ResourceFunc {
	return sdk.ResourceFunc{
		Timeout: 5 * time.Minute,
		Func: func(ctx context.Context, metadata sdk.ResourceMetaData) error {
			client := metadata.Client.AppService.WebAppsClient

			var state LogicAppResourceModel

			id, err := commonids.ParseLogicAppId(metadata.ResourceData.Id())
			if err != nil {
				return err
			}

			resp, err := client.Get(ctx, *id)
			if err != nil {
				if response.WasNotFound(resp.HttpResponse) {
					return metadata.MarkAsGone(id)
				}
				return fmt.Errorf("reading Linux %s: %+v", id, err)
			}

			state.Name = id.SiteName
			state.ResourceGroupName = id.ResourceGroupName

			if model := resp.Model; model != nil {
				state.Kind = pointer.From(model.Kind)
				state.Location = location.Normalize(model.Location)
				ident, err := identity.FlattenSystemAndUserAssignedMapToModel(model.Identity)
				if err != nil {
					return err
				}
				state.Identity = pointer.From(ident)
				state.Tags = pointer.From(model.Tags)
				if props := model.Properties; props != nil {
					servicePlanId, err := commonids.ParseAppServicePlanIDInsensitively(*props.ServerFarmId)
					if err != nil {
						return err
					}

					state.AppServicePlanId = servicePlanId.ID()
					state.Enabled = pointer.From(props.Enabled)
					state.DefaultHostname = pointer.From(props.DefaultHostName)
					state.HTTPSOnly = pointer.From(props.HTTPSOnly)
					state.OutboundIpAddresses = pointer.From(props.OutboundIPAddresses)
					state.PossibleOutboundIpAddresses = pointer.From(props.PossibleOutboundIPAddresses)
					state.ClientAffinityEnabled = pointer.From(props.ClientAffinityEnabled)
					state.CustomDomainVerificationId = pointer.From(props.CustomDomainVerificationId)
					state.VirtualNetworkSubnetId = pointer.From(props.VirtualNetworkSubnetId)
					state.VNETContentShareEnabled = pointer.From(props.VnetContentShareEnabled)
					state.PublicNetworkAccess = pointer.From(props.PublicNetworkAccess)
					// Note this is a bug - the Service defaults to `Required` regardless of the Enabled value
					if !features.FivePointOh() {
						if pointer.From(props.ClientCertEnabled) {
							state.ClientCertificateMode = pointer.FromEnum(props.ClientCertMode)
						}
					} else {
						state.ClientCertificateMode = pointer.FromEnum(props.ClientCertMode)
					}
				}
			}

			appSettingsResp, err := client.ListApplicationSettings(ctx, *id)
			if err != nil {
				return fmt.Errorf("listing application settings for %s: %+v", *id, err)
			}

			if model := appSettingsResp.Model; model != nil {
				appSettings := pointer.From(model.Properties)

				connectionString := appSettings[storageAppSettingName]

				for _, part := range strings.Split(connectionString, ";") {
					if strings.HasPrefix(part, "AccountName") {
						accountNameParts := strings.Split(part, "AccountName=")
						if len(accountNameParts) > 1 {
							state.StorageAccountName = accountNameParts[1]
						}
					}
					if strings.HasPrefix(part, "AccountKey") {
						accountKeyParts := strings.Split(part, "AccountKey=")
						if len(accountKeyParts) > 1 {
							state.StorageAccountAccessKey = accountKeyParts[1]
						}
					}
				}

				if v, ok := appSettings[functionVersionAppSettingName]; ok {
					state.Version = v
				}

				if _, ok := appSettings["AzureFunctionsJobHost__extensionBundle__id"]; ok {
					state.UseExtensionBundle = true

					if val, ok := appSettings["AzureFunctionsJobHost__extensionBundle__version"]; ok {
						state.BundleVersion = val
					}
				} else {
					state.UseExtensionBundle = false
					state.BundleVersion = "[1.*, 2.0.0)"
				}

				state.StorageAccountShareName = appSettings[contentShareAppSettingName]
				delete(appSettings, contentFileConnStringAppSettingName)
				delete(appSettings, "APP_KIND")
				delete(appSettings, "AzureFunctionsJobHost__extensionBundle__id")
				delete(appSettings, "AzureFunctionsJobHost__extensionBundle__version")
				delete(appSettings, "AzureWebJobsDashboard")
				delete(appSettings, storageAppSettingName)
				delete(appSettings, functionVersionAppSettingName)
				delete(appSettings, contentShareAppSettingName)

				state.AppSettings = appSettings
			}

			connectionStringsResp, err := client.ListConnectionStrings(ctx, *id)
			if err != nil {
				return fmt.Errorf("listing connection strings for %s: %+v", *id, err)
			}

			if model := connectionStringsResp.Model; model != nil {
				state.ConnectionStrings = helpers.FlattenConnectionStrings(model)
			}

<<<<<<< HEAD
	if d.HasChange("key_vault_reference_identity_id") {
		siteEnvelope.Properties.KeyVaultReferenceIdentity = pointer.To(d.Get("key_vault_reference_identity_id").(string))
	}

	if err := client.CreateOrUpdateThenPoll(ctx, *id, siteEnvelope); err != nil {
		return fmt.Errorf("updating %s: %+v", *id, err)
	}
=======
			ftpBasicAuth, err := client.GetFtpAllowed(ctx, *id)
			if err != nil || ftpBasicAuth.Model == nil {
				return fmt.Errorf("retrieving FTP publish basic authentication policy for %s: %+v", id, err)
			}
>>>>>>> d9132ec0

			if props := ftpBasicAuth.Model.Properties; props != nil {
				state.FtpPublishBasicAuthEnabled = props.Allow
			}

			scmBasicAuth, err := client.GetScmAllowed(ctx, *id)
			if err != nil || scmBasicAuth.Model == nil {
				return fmt.Errorf("retrieving SCM publish basic authentication policy for %s: %+v", id, err)
			}

			if props := scmBasicAuth.Model.Properties; props != nil {
				state.SCMPublishBasicAuthEnabled = props.Allow
			}

			siteCredentials, err := helpers.ListPublishingCredentials(ctx, client, *id)
			if err != nil {
				return fmt.Errorf("listing publishing credentials for %s: %+v", *id, err)
			}

			state.SiteCredential = helpers.FlattenSiteCredentialsLogicApp(siteCredentials)

			configResp, err := client.GetConfiguration(ctx, *id)
			if err != nil {
				return fmt.Errorf("retrieving the configuration for %s: %+v", *id, err)
			}

			if model := configResp.Model; model != nil {
				state.SiteConfig = flattenLogicAppStandardSiteConfig(model.Properties)
			}

			return metadata.Encode(&state)
		},
	}
}

func (r LogicAppResource) Delete() sdk.ResourceFunc {
	return sdk.ResourceFunc{
		Timeout: 30 * time.Minute,
		Func: func(ctx context.Context, metadata sdk.ResourceMetaData) error {
			client := metadata.Client.AppService.WebAppsClient
			id, err := commonids.ParseLogicAppId(metadata.ResourceData.Id())
			if err != nil {
				return err
			}

			metadata.Logger.Infof("deleting Linux %s", *id)

			delOptions := webapps.DeleteOperationOptions{
				DeleteMetrics:         pointer.To(true),
				DeleteEmptyServerFarm: pointer.To(false),
			}

			if _, err = client.Delete(ctx, *id, delOptions); err != nil {
				return fmt.Errorf("deleting %s: %+v", id, err)
			}
			return nil
		},
	}
}

func (r LogicAppResource) IDValidationFunc() pluginsdk.SchemaValidateFunc {
	return commonids.ValidateLogicAppId
}

func (r LogicAppResource) Update() sdk.ResourceFunc {
	return sdk.ResourceFunc{
		Timeout: 30 * time.Minute,
		Func: func(ctx context.Context, metadata sdk.ResourceMetaData) error {
			client := metadata.Client.AppService.WebAppsClient

			id, err := commonids.ParseLogicAppId(metadata.ResourceData.Id())
			if err != nil {
				return err
			}

			data := LogicAppResourceModel{}

			if err := metadata.Decode(&data); err != nil {
				return err
			}

			existing, err := client.Get(ctx, *id)
			if err != nil {
				return fmt.Errorf("retrieving %s: %v", *id, err)
			}
			if existing.Model == nil || existing.Model.Properties == nil {
				return fmt.Errorf("retrieving %s for update", id)
			}

			siteEnvelope := *existing.Model.Properties

			sc, err := client.GetConfiguration(ctx, *id)
			if err != nil || sc.Model == nil {
				return fmt.Errorf("reading site_config for %s: %v", *id, err)
			}

			existingSiteConfig := sc.Model.Properties
			siteEnvelope.SiteConfig = existingSiteConfig

			appSettingsResp, err := client.ListApplicationSettings(ctx, *id)
			if err != nil || appSettingsResp.Model == nil {
				return fmt.Errorf("reading App Settings for Linux %s: %+v", id, err)
			}
<<<<<<< HEAD
			d.Set("app_service_plan_id", servicePlanId.ID())
			d.Set("enabled", pointer.From(props.Enabled))
			d.Set("default_hostname", pointer.From(props.DefaultHostName))
			d.Set("https_only", pointer.From(props.HTTPSOnly))
			d.Set("outbound_ip_addresses", pointer.From(props.OutboundIPAddresses))
			d.Set("possible_outbound_ip_addresses", pointer.From(props.PossibleOutboundIPAddresses))
			d.Set("client_affinity_enabled", pointer.From(props.ClientAffinityEnabled))
			d.Set("custom_domain_verification_id", pointer.From(props.CustomDomainVerificationId))
			d.Set("virtual_network_subnet_id", pointer.From(props.VirtualNetworkSubnetId))
			d.Set("vnet_content_share_enabled", pointer.From(props.VnetContentShareEnabled))
			d.Set("public_network_access", pointer.From(props.PublicNetworkAccess))
			d.Set("key_vault_reference_identity_id", pointer.From(props.KeyVaultReferenceIdentity))

			clientCertMode := ""
			if props.ClientCertEnabled != nil && *props.ClientCertEnabled {
				clientCertMode = string(pointer.From(props.ClientCertMode))
			}
			d.Set("client_certificate_mode", clientCertMode)
		}
	}
=======
>>>>>>> d9132ec0

			currentAppSettings := make([]webapps.NameValuePair, 0)
			if appSettingsResp.Model.Properties != nil {
				currentAppSettings = expandAppSettings(*appSettingsResp.Model.Properties)
			}
			existingSiteConfig.AppSettings = pointer.To(currentAppSettings)

			if metadata.ResourceData.HasChanges("site_config", "app_settings", "version", "storage_account_name", "storage_account_access_key") {
				existingSiteConfig, err = expandLogicAppStandardSiteConfigForUpdate(data.SiteConfig, metadata, existingSiteConfig)
				if err != nil {
					return fmt.Errorf("expanding site_config update for %s: %v", *id, err)
				}

				siteEnvelope.SiteConfig = existingSiteConfig
			}

			if metadata.ResourceData.HasChange("site_config.0.linux_fx_version") {
				kind := "functionapp,workflowapp"
				if metadata.ResourceData.Get("site_config.0.linux_fx_version").(string) != "" {
					kind = "functionapp,linux,container,workflowapp"
				}
				existing.Model.Kind = pointer.To(kind)
			}

			if metadata.ResourceData.HasChange("app_service_plan_id") {
				planId, err := commonids.ParseLogicAppIdInsensitively(metadata.ResourceData.Id())
				if err != nil {
					return err
				}

				siteEnvelope.ServerFarmId = pointer.To(planId.ID())
			}

			if metadata.ResourceData.HasChange("enabled") {
				siteEnvelope.Enabled = pointer.To(data.Enabled)
			}

			if metadata.ResourceData.HasChange("client_affinity_enabled") {
				siteEnvelope.ClientAffinityEnabled = pointer.To(data.ClientAffinityEnabled)
			}

			if metadata.ResourceData.HasChange("client_certificate_mode") {
				siteEnvelope.ClientCertMode = pointer.ToEnum[webapps.ClientCertMode](data.ClientCertificateMode)
				siteEnvelope.ClientCertEnabled = pointer.To(data.ClientCertificateMode != "")
			}

			if metadata.ResourceData.HasChange("https_only") {
				siteEnvelope.HTTPSOnly = pointer.To(data.HTTPSOnly)
			}

			if metadata.ResourceData.HasChange("public_network_access") {
				if strings.EqualFold(data.PublicNetworkAccess, helpers.PublicNetworkAccessEnabled) {
					siteEnvelope.PublicNetworkAccess = pointer.To(helpers.PublicNetworkAccessEnabled)
					if !features.FivePointOh() {
						siteEnvelope.SiteConfig.PublicNetworkAccess = pointer.To(helpers.PublicNetworkAccessEnabled)
					}
				} else {
					siteEnvelope.PublicNetworkAccess = pointer.To(helpers.PublicNetworkAccessDisabled)
					if !features.FivePointOh() {
						siteEnvelope.SiteConfig.PublicNetworkAccess = pointer.To(helpers.PublicNetworkAccessDisabled)
					}
				}
			}

			if metadata.ResourceData.HasChange("vnet_content_share_enabled") {
				siteEnvelope.VnetContentShareEnabled = pointer.To(data.VNETContentShareEnabled)
			}

			if metadata.ResourceData.HasChange("virtual_network_subnet_id") {
				subnetId := data.VirtualNetworkSubnetId
				if subnetId == "" {
					if _, err := client.DeleteSwiftVirtualNetwork(ctx, *id); err != nil {
						return fmt.Errorf("removing `virtual_network_subnet_id` association for %s: %+v", *id, err)
					}
					var empty *string
					siteEnvelope.VirtualNetworkSubnetId = empty
				} else {
					siteEnvelope.VirtualNetworkSubnetId = pointer.To(subnetId)
				}
			}

			if metadata.ResourceData.HasChange("identity") {
				expandedIdentity, err := identity.ExpandSystemAndUserAssignedMapFromModel(data.Identity)
				if err != nil {
					return fmt.Errorf("expanding `identity`: %+v", err)
				}

				existing.Model.Identity = expandedIdentity
			}

			existing.Model.Properties = pointer.To(siteEnvelope)

			if metadata.ResourceData.HasChange("tags") {
				existing.Model.Tags = pointer.To(data.Tags)
			}

			if err := client.CreateOrUpdateThenPoll(ctx, *id, *existing.Model); err != nil {
				return fmt.Errorf("updating %s: %+v", *id, err)
			}

			if metadata.ResourceData.HasChange("connection_string") {
				connectionStrings := helpers.ExpandConnectionStrings(data.ConnectionStrings)
				if connectionStrings.Properties != nil {
					if _, err := client.UpdateConnectionStrings(ctx, *id, *connectionStrings); err != nil {
						return fmt.Errorf("setting Connection Strings for Linux %s: %+v", id, err)
					}
				}
			}

			if metadata.ResourceData.HasChange("ftp_publish_basic_authentication_enabled") {
				policy := webapps.CsmPublishingCredentialsPoliciesEntity{
					Properties: &webapps.CsmPublishingCredentialsPoliciesEntityProperties{
						Allow: data.FtpPublishBasicAuthEnabled,
					},
				}

				if _, err := client.UpdateFtpAllowed(ctx, *id, policy); err != nil {
					return fmt.Errorf("updating FTP publish basic authentication policy for %s: %+v", id, err)
				}
			}

			if metadata.ResourceData.HasChange("scm_publish_basic_authentication_enabled") {
				policy := webapps.CsmPublishingCredentialsPoliciesEntity{
					Properties: &webapps.CsmPublishingCredentialsPoliciesEntityProperties{
						Allow: data.SCMPublishBasicAuthEnabled,
					},
				}

				if _, err := client.UpdateScmAllowed(ctx, *id, policy); err != nil {
					return fmt.Errorf("updating SCM publish basic authentication policy for %s: %+v", id, err)
				}
			}

			return nil
		},
	}
}

var _ sdk.ResourceWithUpdate = &LogicAppResource{}

func getBasicLogicAppSettings(d LogicAppResourceModel, endpointSuffix string) ([]webapps.NameValuePair, error) {
	appKindPropName := "APP_KIND"
	appKindPropValue := "workflowApp"

	storageAccount := d.StorageAccountName
	accountKey := d.StorageAccountAccessKey
	storageConnection := fmt.Sprintf(
		"DefaultEndpointsProtocol=https;AccountName=%s;AccountKey=%s;EndpointSuffix=%s",
		storageAccount,
		accountKey,
		endpointSuffix,
	)
	functionVersion := d.Version

	contentShare := strings.ToLower(d.Name) + "-content"
	if d.StorageAccountShareName != "" {
		contentShare = d.StorageAccountShareName
	}

	basicSettings := []webapps.NameValuePair{
		{Name: &storageAppSettingName, Value: &storageConnection},
		{Name: &functionVersionAppSettingName, Value: &functionVersion},
		{Name: &appKindPropName, Value: &appKindPropValue},
		{Name: &contentShareAppSettingName, Value: &contentShare},
		{Name: &contentFileConnStringAppSettingName, Value: &storageConnection},
	}

	if d.UseExtensionBundle {
		extensionBundlePropName := "AzureFunctionsJobHost__extensionBundle__id"
		extensionBundleName := "Microsoft.Azure.Functions.ExtensionBundle.Workflows"
		extensionBundleVersionPropName := "AzureFunctionsJobHost__extensionBundle__version"
		extensionBundleVersion := d.BundleVersion

		if extensionBundleVersion == "" {
			return nil, fmt.Errorf(
				"when `use_extension_bundle` is true, `bundle_version` must be specified",
			)
		}

		bundleSettings := []webapps.NameValuePair{
			{Name: &extensionBundlePropName, Value: &extensionBundleName},
			{Name: &extensionBundleVersionPropName, Value: &extensionBundleVersion},
		}

		return append(basicSettings, bundleSettings...), nil
	}

	return basicSettings, nil
}

func flattenLogicAppStandardSiteConfig(input *webapps.SiteConfig) []helpers.LogicAppSiteConfig {
	results := make([]helpers.LogicAppSiteConfig, 0)
	result := helpers.LogicAppSiteConfig{}

	if input == nil {
		log.Printf("[DEBUG] SiteConfig is nil")
		return results
	}

	result.AlwaysOn = pointer.From(input.AlwaysOn)
	result.Use32BitWorkerProcess = pointer.From(input.Use32BitWorkerProcess)
	result.WebSocketsEnabled = pointer.From(input.WebSocketsEnabled)
	result.LinuxFxVersion = pointer.From(input.LinuxFxVersion)
	result.HTTP2Enabled = pointer.From(input.HTTP20Enabled)
	result.PreWarmedInstanceCount = pointer.From(input.PreWarmedInstanceCount)
	result.IpRestriction = helpers.FlattenIpRestrictions(input.IPSecurityRestrictions)
	result.SCMIPRestriction = helpers.FlattenIpRestrictions(input.ScmIPSecurityRestrictions)

	result.SCMUseMainIpRestriction = pointer.From(input.ScmIPSecurityRestrictionsUseMain)

	result.SCMType = pointer.FromEnum(input.ScmType)
	result.SCMMinTLSVersion = pointer.FromEnum(input.ScmMinTlsVersion)

	result.MinTLSVersion = pointer.FromEnum(input.MinTlsVersion)
	result.FTPSState = pointer.FromEnum(input.FtpsState)

	result.Cors = helpers.FlattenCorsSettings(input.Cors)

	result.AutoSwapSlotName = pointer.From(input.AutoSwapSlotName)

	result.HealthCheckPath = pointer.From(input.HealthCheckPath)

	result.ElasticInstanceMinimum = pointer.From(input.MinimumElasticInstanceCount)

	result.AppScaleLimit = pointer.From(input.FunctionAppScaleLimit)

	result.RuntimeScaleMonitoringEnabled = pointer.From(input.FunctionsRuntimeScaleMonitoringEnabled)

	result.DotnetFrameworkVersion = pointer.From(input.NetFrameworkVersion)

	result.VNETRouteAllEnabled = pointer.From(input.VnetRouteAllEnabled)

	if !features.FivePointOh() {
		result.PublicNetworkAccessEnabled = strings.EqualFold(pointer.From(input.PublicNetworkAccess), helpers.PublicNetworkAccessEnabled)
	}

	results = append(results, result)
	return results
}

func flattenLogicAppStandardIpRestriction(input *[]webapps.IPSecurityRestriction) []interface{} {
	restrictions := make([]interface{}, 0)

	if input == nil {
		return nil
	}

	for _, v := range *input {
		restriction := make(map[string]interface{})
		if ip := v.IPAddress; ip != nil {
			if *ip == "Any" {
				continue
			} else {
				switch pointer.From(v.Tag) {
				case webapps.IPFilterTagServiceTag:
					restriction["service_tag"] = *ip
				default:
					restriction["ip_address"] = *ip
				}
			}
		}

		subnetId := ""
		if subnetIdRaw := v.VnetSubnetResourceId; subnetIdRaw != nil {
			subnetId = *subnetIdRaw
		}
		restriction["virtual_network_subnet_id"] = subnetId

		name := ""
		if nameRaw := v.Name; nameRaw != nil {
			name = *nameRaw
		}
		restriction["name"] = name

		priority := 0
		if priorityRaw := v.Priority; priorityRaw != nil {
			priority = int(*priorityRaw)
		}
		restriction["priority"] = priority

		action := ""
		if actionRaw := v.Action; actionRaw != nil {
			action = *actionRaw
		}
		restriction["action"] = action

		if headers := v.Headers; headers != nil {
			restriction["headers"] = flattenHeaders(*headers)
		}

		restrictions = append(restrictions, restriction)
	}

	return restrictions
}

func expandLogicAppStandardSiteConfigForCreate(d []helpers.LogicAppSiteConfig, metadata sdk.ResourceMetaData) (*webapps.SiteConfig, error) {
	siteConfig := &webapps.SiteConfig{}
	if len(d) == 0 {
		return siteConfig, nil
	}

	config := d[0]

	siteConfig.AlwaysOn = pointer.To(config.AlwaysOn)
	siteConfig.HTTP20Enabled = pointer.To(config.HTTP2Enabled)
	siteConfig.FunctionsRuntimeScaleMonitoringEnabled = pointer.To(config.RuntimeScaleMonitoringEnabled)
	siteConfig.Use32BitWorkerProcess = pointer.To(config.Use32BitWorkerProcess)
	siteConfig.WebSocketsEnabled = pointer.To(config.WebSocketsEnabled)

	if config.LinuxFxVersion != "" {
		siteConfig.LinuxFxVersion = pointer.To(config.LinuxFxVersion)
	}

	if len(config.Cors) > 0 {
		siteConfig.Cors = helpers.ExpandCorsSettings(config.Cors)
	}

	ipr, err := helpers.ExpandIpRestrictions(config.IpRestriction)
	if err != nil {
		return nil, err
	}
	siteConfig.IPSecurityRestrictions = ipr

	ipr, err = helpers.ExpandIpRestrictions(config.SCMIPRestriction)
	if err != nil {
		return nil, err
	}
	siteConfig.ScmIPSecurityRestrictions = ipr

	siteConfig.ScmIPSecurityRestrictionsUseMain = pointer.To(config.SCMUseMainIpRestriction)

	siteConfig.ScmMinTlsVersion = pointer.ToEnum[webapps.SupportedTlsVersions](config.SCMMinTLSVersion)
	siteConfig.ScmType = pointer.ToEnum[webapps.ScmType](config.SCMType)
	siteConfig.MinTlsVersion = pointer.ToEnum[webapps.SupportedTlsVersions](config.MinTLSVersion)

	siteConfig.FtpsState = pointer.ToEnum[webapps.FtpsState](config.FTPSState)

	if metadata.ResourceData.GetRawConfig().AsValueMap()["site_config"].AsValueSlice()[0].AsValueMap()["pre_warmed_instance_count"].IsKnown() {
		siteConfig.PreWarmedInstanceCount = pointer.To(config.PreWarmedInstanceCount)
	}
	siteConfig.HealthCheckPath = pointer.To(config.HealthCheckPath)

	if metadata.ResourceData.GetRawConfig().AsValueMap()["site_config"].AsValueSlice()[0].AsValueMap()["elastic_instance_minimum"].IsKnown() && config.ElasticInstanceMinimum > 0 {
		siteConfig.MinimumElasticInstanceCount = pointer.To(config.ElasticInstanceMinimum)
	}

	if metadata.ResourceData.GetRawConfig().AsValueMap()["site_config"].AsValueSlice()[0].AsValueMap()["app_scale_limit"].IsKnown() {
		siteConfig.FunctionAppScaleLimit = pointer.To(config.AppScaleLimit)
	}

	siteConfig.NetFrameworkVersion = pointer.To(config.DotnetFrameworkVersion)
	siteConfig.VnetRouteAllEnabled = pointer.To(config.VNETRouteAllEnabled)

	siteConfig.PublicNetworkAccess = pointer.To(metadata.ResourceData.Get("public_network_access").(string))
	if !features.FivePointOh() {
		siteConfig.PublicNetworkAccess = pointer.To(reconcilePNA(metadata))
	}

	return siteConfig, nil
}

func expandLogicAppStandardSiteConfigForUpdate(d []helpers.LogicAppSiteConfig, metadata sdk.ResourceMetaData, existing *webapps.SiteConfig) (*webapps.SiteConfig, error) {
	siteConfig := &webapps.SiteConfig{}
	if len(d) == 0 {
		siteConfig.Cors = &webapps.CorsSettings{
			AllowedOrigins:     pointer.To(make([]string, 0)),
			SupportCredentials: pointer.To(false),
		}
		return siteConfig, nil
	}

	if existing != nil {
		siteConfig = existing
	}

	config := d[0]

	siteConfig.AlwaysOn = pointer.To(config.AlwaysOn)
	siteConfig.HTTP20Enabled = pointer.To(config.HTTP2Enabled)
	siteConfig.FunctionsRuntimeScaleMonitoringEnabled = pointer.To(config.RuntimeScaleMonitoringEnabled)
	siteConfig.Use32BitWorkerProcess = pointer.To(config.Use32BitWorkerProcess)
	siteConfig.ScmIPSecurityRestrictionsUseMain = pointer.To(config.SCMUseMainIpRestriction)
	siteConfig.WebSocketsEnabled = pointer.To(config.WebSocketsEnabled)
	siteConfig.VnetRouteAllEnabled = pointer.To(config.VNETRouteAllEnabled)

	if metadata.ResourceData.HasChange("site_config.0.linux_fx_version") {
		siteConfig.LinuxFxVersion = pointer.To(config.LinuxFxVersion)
	}

	if metadata.ResourceData.HasChange("site_config.0.cors") {
		siteConfig.Cors = helpers.ExpandCorsSettings(config.Cors)
	}

	if metadata.ResourceData.HasChange("site_config.0.ip_restriction") {
		ipr, err := helpers.ExpandIpRestrictions(config.IpRestriction)
		if err != nil {
			return nil, err
		}
		siteConfig.IPSecurityRestrictions = ipr
	}

	if metadata.ResourceData.HasChange("site_config.0.scm_ip_restriction") {
		ipr, err := helpers.ExpandIpRestrictions(config.SCMIPRestriction)
		if err != nil {
			return nil, err
		}
		siteConfig.ScmIPSecurityRestrictions = ipr
	}

	if metadata.ResourceData.HasChange("site_config.0.scm_min_tls_version") {
		siteConfig.ScmMinTlsVersion = pointer.ToEnum[webapps.SupportedTlsVersions](config.SCMMinTLSVersion)
	}

	if metadata.ResourceData.HasChange("site_config.0.scm_type") {
		siteConfig.ScmType = pointer.ToEnum[webapps.ScmType](config.SCMType)
	}

	if metadata.ResourceData.HasChange("site_config.0.min_tls_version") {
		siteConfig.MinTlsVersion = pointer.ToEnum[webapps.SupportedTlsVersions](config.MinTLSVersion)
	}

	if metadata.ResourceData.HasChange("site_config.0.ftps_state") {
		siteConfig.FtpsState = pointer.ToEnum[webapps.FtpsState](config.FTPSState)
	}

	if len(metadata.ResourceData.GetRawConfig().AsValueMap()["site_config"].AsValueSlice()) > 0 && metadata.ResourceData.GetRawConfig().AsValueMap()["site_config"].AsValueSlice()[0].AsValueMap()["pre_warmed_instance_count"].IsKnown() {
		siteConfig.PreWarmedInstanceCount = pointer.To(config.PreWarmedInstanceCount)
	}

	if metadata.ResourceData.HasChange("site_config.0.health_check_path") {
		siteConfig.HealthCheckPath = pointer.To(config.HealthCheckPath)
	}

	if len(metadata.ResourceData.GetRawConfig().AsValueMap()["site_config"].AsValueSlice()) > 0 && metadata.ResourceData.GetRawConfig().AsValueMap()["site_config"].AsValueSlice()[0].AsValueMap()["elastic_instance_minimum"].IsKnown() {
		siteConfig.MinimumElasticInstanceCount = pointer.To(config.ElasticInstanceMinimum)
	}

	if len(metadata.ResourceData.GetRawConfig().AsValueMap()["site_config"].AsValueSlice()) > 0 && metadata.ResourceData.GetRawConfig().AsValueMap()["site_config"].AsValueSlice()[0].AsValueMap()["app_scale_limit"].IsKnown() {
		siteConfig.FunctionAppScaleLimit = pointer.To(config.AppScaleLimit)
	}

	if metadata.ResourceData.HasChange("site_config.0.dotnet_framework_version") {
		siteConfig.NetFrameworkVersion = pointer.To(config.DotnetFrameworkVersion)
	}

	if !features.FivePointOh() && metadata.ResourceData.HasChanges("site_config.0.public_network_access_enabled") {
		siteConfig.PublicNetworkAccess = pointer.To(reconcilePNA(metadata))
	}

	if metadata.ResourceData.HasChanges("app_settings", "storage_account_name", "storage_account_share_name", "storage_account_access_key", "version") {
		o, n := metadata.ResourceData.GetChange("app_settings")

		appSettings := make([]webapps.NameValuePair, 0)
		if existing != nil {
			appSettings = *existing.AppSettings
		}

		siteConfig.AppSettings = mergeAppSettings(appSettings, o.(map[string]interface{}), n.(map[string]interface{}), metadata)
	}

	return siteConfig, nil
}

func expandAppSettings(input map[string]string) []webapps.NameValuePair {
	output := make([]webapps.NameValuePair, 0)

	for k, v := range input {
		nameValue := webapps.NameValuePair{
			Name:  pointer.To(k),
			Value: pointer.To(v),
		}
		output = append(output, nameValue)
	}

	return output
}

func mergeAppSettings(existing []webapps.NameValuePair, old, new map[string]interface{}, metadata sdk.ResourceMetaData) *[]webapps.NameValuePair {
	f := func(input map[string]interface{}) (result map[string]string) {
		result = make(map[string]string)
		for k, v := range input {
			result[k] = v.(string)
		}

		return
	}

	eMap := make(map[string]string)
	for _, i := range existing {
		n, v := pointer.From(i.Name), pointer.From(i.Value)
		eMap[n] = v
	}

	oMap := f(old)
	cMap := f(new)

	if metadata.ResourceData.HasChanges("storage_account_name", "storage_account_access_key") {
		accountName := metadata.ResourceData.Get("storage_account_name").(string)
		accountAccessKey := metadata.ResourceData.Get("storage_account_access_key").(string)
		suffix, _ := metadata.Client.Account.Environment.Storage.DomainSuffix()

		eMap[storageAppSettingName] = fmt.Sprintf(storageConnectionStringFmt, accountName, accountAccessKey, *suffix)
		eMap[contentFileConnStringAppSettingName] = fmt.Sprintf(storageConnectionStringFmt, accountName, accountAccessKey, *suffix)
	}

	if metadata.ResourceData.HasChange("storage_account_share_name") {
		n := metadata.ResourceData.Get("storage_account_share_name").(string)

		if n != "" {
			eMap[contentShareAppSettingName] = n
		} else {
			name := metadata.ResourceData.Get("name").(string)
			eMap[contentShareAppSettingName] = strings.ToLower(name) + "-content"
		}
	}

	if metadata.ResourceData.HasChange("version") {
		eMap[functionVersionAppSettingName] = metadata.ResourceData.Get("version").(string)
	}

	if metadata.ResourceData.HasChanges("bundle_version", "use_extension_bundle") {
		if bundleVersion := metadata.ResourceData.Get("bundle_version").(string); bundleVersion != "" {
			eMap[extensionBundleAppSettingName] = extensionBundleAppSettingValue
			eMap[extensionBundleVersionAppSettingName] = bundleVersion
		} else {
			delete(eMap, extensionBundleAppSettingName)
		}
	}

	remove := map[string]string{}
	addOrUpdate := map[string]string{}

	for k, v := range oMap {
		if _, ok := cMap[k]; !ok {
			remove[k] = v
			break
		}

		addOrUpdate[k] = v
	}

	for k, v := range cMap {
		addOrUpdate[k] = v
	}

	for k := range remove {
		delete(eMap, k)
	}

	for k, v := range addOrUpdate {
		eMap[k] = v
	}

	return pointer.To(expandAppSettings(eMap))
}

func reconcilePNA(d sdk.ResourceMetaData) string {
	pna := ""
	scPNASet := false
	d.ResourceData.GetRawConfig().AsValueMap()["public_network_access"].IsNull()
	if !d.ResourceData.GetRawConfig().AsValueMap()["public_network_access"].IsNull() { // is top level set, takes precedence
		pna = d.ResourceData.Get("public_network_access").(string)
	}
	if sc := d.ResourceData.GetRawConfig().AsValueMap()["site_config"]; !sc.IsNull() {
		if len(sc.AsValueSlice()) > 0 && !sc.AsValueSlice()[0].AsValueMap()["public_network_access_enabled"].IsNull() {
			scPNASet = true
		}
	}
	if pna == "" && scPNASet { // if not, or it's empty, is site_config value set
		pnaBool := d.ResourceData.Get("site_config.0.public_network_access_enabled").(bool)
		if pnaBool {
			pna = helpers.PublicNetworkAccessEnabled
		} else {
			pna = helpers.PublicNetworkAccessDisabled
		}
	}

	return pna
}<|MERGE_RESOLUTION|>--- conflicted
+++ resolved
@@ -212,23 +212,12 @@
 			ValidateFunc: validation.NoZeroValues,
 		},
 
-<<<<<<< HEAD
-			"key_vault_reference_identity_id": {
-				Type:         pluginsdk.TypeString,
-				Optional:     true,
-				Computed:     true, // When the `identity` is specified as `SystemAssigned`, the service will add `SystemAssigned` to this `key_vault_reference_identity_id` property.
-				ValidateFunc: commonids.ValidateUserAssignedIdentityID,
-			},
-			"public_network_access": {
-				Type:     pluginsdk.TypeString,
-				Optional: true,
-				Default:  helpers.PublicNetworkAccessEnabled,
-				ValidateFunc: validation.StringInSlice([]string{
-					helpers.PublicNetworkAccessEnabled,
-					helpers.PublicNetworkAccessDisabled,
-				}, false),
-			},
-=======
+		"key_vault_reference_identity_id": {
+			Type:         pluginsdk.TypeString,
+			Optional:     true,
+			Computed:     true, // When the `identity` is specified as `SystemAssigned`, the service will add `SystemAssigned` to this `key_vault_reference_identity_id` property.
+			ValidateFunc: commonids.ValidateUserAssignedIdentityID,
+		},
 		"public_network_access": {
 			Type:     pluginsdk.TypeString,
 			Optional: true,
@@ -238,7 +227,6 @@
 				helpers.PublicNetworkAccessDisabled,
 			}, false),
 		},
->>>>>>> d9132ec0
 
 		"storage_account_share_name": {
 			Type:     pluginsdk.TypeString,
@@ -492,19 +480,13 @@
 				siteEnvelope.Properties.ClientCertMode = pointer.ToEnum[webapps.ClientCertMode](data.ClientCertificateMode)
 			}
 
-<<<<<<< HEAD
-	if v, ok := d.GetOk("key_vault_reference_identity_id"); ok && v.(string) != "" {
-		siteEnvelope.Properties.KeyVaultReferenceIdentity = pointer.To(v.(string))
-	}
-
-	if err := client.CreateOrUpdateThenPoll(ctx, id, siteEnvelope); err != nil {
-		return fmt.Errorf("creating %s: %+v", id, err)
-	}
-=======
 			if data.VirtualNetworkSubnetId != "" {
 				siteEnvelope.Properties.VirtualNetworkSubnetId = pointer.To(data.VirtualNetworkSubnetId)
 			}
->>>>>>> d9132ec0
+
+			if v, ok := d.GetOk("key_vault_reference_identity_id"); ok && v.(string) != "" {
+				siteEnvelope.Properties.KeyVaultReferenceIdentity = pointer.To(v.(string))
+			}
 
 			if err = client.CreateOrUpdateThenPoll(ctx, id, siteEnvelope); err != nil {
 				return fmt.Errorf("creating %s: %+v", id, err)
@@ -671,20 +653,10 @@
 				state.ConnectionStrings = helpers.FlattenConnectionStrings(model)
 			}
 
-<<<<<<< HEAD
-	if d.HasChange("key_vault_reference_identity_id") {
-		siteEnvelope.Properties.KeyVaultReferenceIdentity = pointer.To(d.Get("key_vault_reference_identity_id").(string))
-	}
-
-	if err := client.CreateOrUpdateThenPoll(ctx, *id, siteEnvelope); err != nil {
-		return fmt.Errorf("updating %s: %+v", *id, err)
-	}
-=======
 			ftpBasicAuth, err := client.GetFtpAllowed(ctx, *id)
 			if err != nil || ftpBasicAuth.Model == nil {
 				return fmt.Errorf("retrieving FTP publish basic authentication policy for %s: %+v", id, err)
 			}
->>>>>>> d9132ec0
 
 			if props := ftpBasicAuth.Model.Properties; props != nil {
 				state.FtpPublishBasicAuthEnabled = props.Allow
@@ -788,29 +760,6 @@
 			if err != nil || appSettingsResp.Model == nil {
 				return fmt.Errorf("reading App Settings for Linux %s: %+v", id, err)
 			}
-<<<<<<< HEAD
-			d.Set("app_service_plan_id", servicePlanId.ID())
-			d.Set("enabled", pointer.From(props.Enabled))
-			d.Set("default_hostname", pointer.From(props.DefaultHostName))
-			d.Set("https_only", pointer.From(props.HTTPSOnly))
-			d.Set("outbound_ip_addresses", pointer.From(props.OutboundIPAddresses))
-			d.Set("possible_outbound_ip_addresses", pointer.From(props.PossibleOutboundIPAddresses))
-			d.Set("client_affinity_enabled", pointer.From(props.ClientAffinityEnabled))
-			d.Set("custom_domain_verification_id", pointer.From(props.CustomDomainVerificationId))
-			d.Set("virtual_network_subnet_id", pointer.From(props.VirtualNetworkSubnetId))
-			d.Set("vnet_content_share_enabled", pointer.From(props.VnetContentShareEnabled))
-			d.Set("public_network_access", pointer.From(props.PublicNetworkAccess))
-			d.Set("key_vault_reference_identity_id", pointer.From(props.KeyVaultReferenceIdentity))
-
-			clientCertMode := ""
-			if props.ClientCertEnabled != nil && *props.ClientCertEnabled {
-				clientCertMode = string(pointer.From(props.ClientCertMode))
-			}
-			d.Set("client_certificate_mode", clientCertMode)
-		}
-	}
-=======
->>>>>>> d9132ec0
 
 			currentAppSettings := make([]webapps.NameValuePair, 0)
 			if appSettingsResp.Model.Properties != nil {
