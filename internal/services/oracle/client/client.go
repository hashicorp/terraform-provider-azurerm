--- conflicted
+++ resolved
@@ -5,19 +5,13 @@
 import (
 	"fmt"
 
-<<<<<<< HEAD
-	oracle "github.com/hashicorp/go-azure-sdk/resource-manager/oracledatabase/2024-06-01"
-	oracle25 "github.com/hashicorp/go-azure-sdk/resource-manager/oracledatabase/2025-03-01"
-=======
 	oracle "github.com/hashicorp/go-azure-sdk/resource-manager/oracledatabase/2025-03-01"
->>>>>>> 858035eb
 	"github.com/hashicorp/go-azure-sdk/sdk/client/resourcemanager"
 	"github.com/hashicorp/terraform-provider-azurerm/internal/common"
 )
 
 type Client struct {
-	OracleClient   *oracle.Client
-	OracleClient25 *oracle25.Client
+	OracleClient *oracle.Client
 }
 
 func NewClient(o *common.ClientOptions) (*Client, error) {
@@ -29,18 +23,9 @@
 		o.Configure(c, o.Authorizers.ResourceManager)
 	})
 	if err != nil {
-		return nil, fmt.Errorf("building Oracle client: %+v", err)
+		return nil, fmt.Errorf("building Database client: %+v", err)
 	}
-
-	oracleClient25, err := oracle25.NewClientWithBaseURI(o.Environment.ResourceManager, func(c *resourcemanager.Client) {
-		o.Configure(c, o.Authorizers.ResourceManager)
-	})
-	if err != nil {
-		return nil, fmt.Errorf("building Database client v2025 : %+v", err)
-	}
-
 	return &Client{
-		OracleClient:   oracleClient,
-		OracleClient25: oracleClient25,
+		OracleClient: oracleClient,
 	}, nil
 }