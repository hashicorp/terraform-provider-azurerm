--- conflicted
+++ resolved
@@ -79,27 +79,33 @@
 	})
 }
 
-<<<<<<< HEAD
+func TestAdbsRegularResource_updateBackupSchedule(t *testing.T) {
+	data := acceptance.BuildTestData(t, oracle.AutonomousDatabaseRegularResource{}.ResourceType(), "test")
+	r := AdbsRegularResource{}
+	data.ResourceTest(t, r, []acceptance.TestStep{
+		{
+			Config: r.complete(data),
+			Check: acceptance.ComposeTestCheckFunc(
+				check.That(data.ResourceName).ExistsInAzure(r),
+			),
+		},
+		data.ImportStep("admin_password"),
+		{
+			Config: r.updateBackupSchedule(data),
+			Check: acceptance.ComposeTestCheckFunc(
+				check.That(data.ResourceName).ExistsInAzure(r),
+			),
+		},
+		data.ImportStep("admin_password"),
+	})
+}
+
 func TestAdbsRegularResource_publicAccess(t *testing.T) {
-=======
-func TestAdbsRegularResource_updateBackupSchedule(t *testing.T) {
->>>>>>> a9463d6f
-	data := acceptance.BuildTestData(t, oracle.AutonomousDatabaseRegularResource{}.ResourceType(), "test")
-	r := AdbsRegularResource{}
-	data.ResourceTest(t, r, []acceptance.TestStep{
-		{
-<<<<<<< HEAD
+	data := acceptance.BuildTestData(t, oracle.AutonomousDatabaseRegularResource{}.ResourceType(), "test")
+	r := AdbsRegularResource{}
+	data.ResourceTest(t, r, []acceptance.TestStep{
+		{
 			Config: r.publicAccess(data),
-=======
-			Config: r.complete(data),
-			Check: acceptance.ComposeTestCheckFunc(
-				check.That(data.ResourceName).ExistsInAzure(r),
-			),
-		},
-		data.ImportStep("admin_password"),
-		{
-			Config: r.updateBackupSchedule(data),
->>>>>>> a9463d6f
 			Check: acceptance.ComposeTestCheckFunc(
 				check.That(data.ResourceName).ExistsInAzure(r),
 			),
@@ -124,6 +130,8 @@
 
 func (a AdbsRegularResource) basic(data acceptance.TestData) string {
 	return fmt.Sprintf(`
+
+
 %s
 
 provider "azurerm" {
@@ -156,6 +164,7 @@
 
 func (a AdbsRegularResource) complete(data acceptance.TestData) string {
 	return fmt.Sprintf(`
+
 %s
 
 provider "azurerm" {
@@ -184,8 +193,6 @@
   customer_contacts                = ["test@test.com"]
   subnet_id                        = azurerm_subnet.test.id
   virtual_network_id               = azurerm_virtual_network.test.id
-<<<<<<< HEAD
-=======
   customer_contacts                = ["test@test.com"]
   long_term_backup_schedule {
     repeat_cadence           = "Monthly"
@@ -193,13 +200,13 @@
     retention_period_in_days = 200
     enabled                  = true
   }
->>>>>>> a9463d6f
 }
 `, a.template(data), data.RandomInteger, data.Locations.Primary)
 }
 
 func (a AdbsRegularResource) update(data acceptance.TestData) string {
 	return fmt.Sprintf(`
+
 %s
 
 provider "azurerm" {
