// Copyright © 2024, Oracle and/or its affiliates. All rights reserved

package oracle

import (
	"context"
	"fmt"
	"time"

	"github.com/hashicorp/go-azure-helpers/lang/pointer"
	"github.com/hashicorp/go-azure-helpers/lang/response"
	"github.com/hashicorp/go-azure-helpers/resourcemanager/commonids"
	"github.com/hashicorp/go-azure-helpers/resourcemanager/commonschema"
	"github.com/hashicorp/go-azure-helpers/resourcemanager/location"
	"github.com/hashicorp/go-azure-sdk/resource-manager/oracledatabase/2025-03-01/autonomousdatabases"
	"github.com/hashicorp/terraform-provider-azurerm/internal/sdk"
	"github.com/hashicorp/terraform-provider-azurerm/internal/services/oracle/validate"
	"github.com/hashicorp/terraform-provider-azurerm/internal/tf/pluginsdk"
	"github.com/hashicorp/terraform-provider-azurerm/internal/tf/validation"
)

var _ sdk.Resource = AutonomousDatabaseRegularResource{}

type AutonomousDatabaseRegularResource struct{}

type AutonomousDatabaseRegularResourceModel struct {
	Location          string            `tfschema:"location"`
	Name              string            `tfschema:"name"`
	ResourceGroupName string            `tfschema:"resource_group_name"`
	Tags              map[string]string `tfschema:"tags"`

	// Required
<<<<<<< HEAD
	AdminPassword                string   `tfschema:"admin_password"`
	BackupRetentionPeriodInDays  int64    `tfschema:"backup_retention_period_in_days"`
	CharacterSet                 string   `tfschema:"character_set"`
	ComputeCount                 float64  `tfschema:"compute_count"`
	ComputeModel                 string   `tfschema:"compute_model"`
	DataStorageSizeInTbs         int64    `tfschema:"data_storage_size_in_tbs"`
	DbVersion                    string   `tfschema:"db_version"`
	DbWorkload                   string   `tfschema:"db_workload"`
	DisplayName                  string   `tfschema:"display_name"`
	LicenseModel                 string   `tfschema:"license_model"`
	AutoScalingEnabled           bool     `tfschema:"auto_scaling_enabled"`
	AutoScalingForStorageEnabled bool     `tfschema:"auto_scaling_for_storage_enabled"`
	MtlsConnectionRequired       bool     `tfschema:"mtls_connection_required"`
	NationalCharacterSet         string   `tfschema:"national_character_set"`
	SubnetId                     string   `tfschema:"subnet_id"`
	VnetId                       string   `tfschema:"virtual_network_id"`
	AllowedIps                   []string `tfschema:"allowed_ips"`
=======
	AdminPassword                string                          `tfschema:"admin_password"`
	BackupRetentionPeriodInDays  int64                           `tfschema:"backup_retention_period_in_days"`
	CharacterSet                 string                          `tfschema:"character_set"`
	ComputeCount                 float64                         `tfschema:"compute_count"`
	ComputeModel                 string                          `tfschema:"compute_model"`
	DataStorageSizeInTbs         int64                           `tfschema:"data_storage_size_in_tbs"`
	DbVersion                    string                          `tfschema:"db_version"`
	DbWorkload                   string                          `tfschema:"db_workload"`
	DisplayName                  string                          `tfschema:"display_name"`
	LicenseModel                 string                          `tfschema:"license_model"`
	LongTermBackUpSchedule       []LongTermBackUpScheduleDetails `tfschema:"long_term_backup_schedule"`
	AutoScalingEnabled           bool                            `tfschema:"auto_scaling_enabled"`
	AutoScalingForStorageEnabled bool                            `tfschema:"auto_scaling_for_storage_enabled"`
	MtlsConnectionRequired       bool                            `tfschema:"mtls_connection_required"`
	NationalCharacterSet         string                          `tfschema:"national_character_set"`
	SubnetId                     string                          `tfschema:"subnet_id"`
	VnetId                       string                          `tfschema:"virtual_network_id"`
>>>>>>> a9463d6f

	// Optional
	CustomerContacts []string `tfschema:"customer_contacts"`
}

func (AutonomousDatabaseRegularResource) Arguments() map[string]*pluginsdk.Schema {
	return map[string]*pluginsdk.Schema{
		"location": commonschema.Location(),

		"name": {
			Type:         pluginsdk.TypeString,
			Required:     true,
			ValidateFunc: validate.AutonomousDatabaseName,
			ForceNew:     true,
		},

		"resource_group_name": commonschema.ResourceGroupName(),

		// Required
		"admin_password": {
			Type:         pluginsdk.TypeString,
			Required:     true,
			Sensitive:    true,
			ForceNew:     true,
			ValidateFunc: validate.AutonomousDatabasePassword,
		},

		"backup_retention_period_in_days": {
			Type:         pluginsdk.TypeInt,
			Required:     true,
			ValidateFunc: validation.IntBetween(1, 60),
		},

		"character_set": {
			Type:         pluginsdk.TypeString,
			Required:     true,
			ForceNew:     true,
			ValidateFunc: validation.StringIsNotEmpty,
		},

		"compute_count": {
			Type:         pluginsdk.TypeFloat,
			Required:     true,
			ValidateFunc: validation.FloatBetween(2.0, 512.0),
		},

		"compute_model": {
			Type:         pluginsdk.TypeString,
			Required:     true,
			ForceNew:     true,
			ValidateFunc: validate.AdbsComputeModel,
		},

		"data_storage_size_in_tbs": {
			Type:         pluginsdk.TypeInt,
			Required:     true,
			ValidateFunc: validation.IntBetween(1, 384),
		},

		"db_version": {
			Type:         pluginsdk.TypeString,
			Required:     true,
			ForceNew:     true,
			ValidateFunc: validation.StringIsNotEmpty,
		},

		"db_workload": {
			Type:     pluginsdk.TypeString,
			Required: true,
			ForceNew: true,
			ValidateFunc: validation.StringInSlice([]string{
				string(autonomousdatabases.WorkloadTypeDW),
				string(autonomousdatabases.WorkloadTypeOLTP),
			}, false),
		},

		"display_name": {
			Type:         pluginsdk.TypeString,
			Required:     true,
			ForceNew:     true,
			ValidateFunc: validate.AutonomousDatabaseName,
		},

		"auto_scaling_enabled": {
			Type:     pluginsdk.TypeBool,
			Required: true,
		},

		"auto_scaling_for_storage_enabled": {
			Type:     pluginsdk.TypeBool,
			Required: true,
		},

		"license_model": {
			Type:     pluginsdk.TypeString,
			Required: true,
			ForceNew: true,
			ValidateFunc: validation.StringInSlice([]string{
				string(autonomousdatabases.LicenseModelLicenseIncluded),
				string(autonomousdatabases.LicenseModelBringYourOwnLicense),
			}, false),
		},

		"long_term_backup_schedule": {
			Type:     pluginsdk.TypeList,
			MaxItems: 1,
			Optional: true,
			Elem: &pluginsdk.Resource{
				Schema: map[string]*pluginsdk.Schema{
					"repeat_cadence": {
						Type:         pluginsdk.TypeString,
						Required:     true,
						ValidateFunc: validation.StringInSlice(autonomousdatabases.PossibleValuesForRepeatCadenceType(), false),
					},
					"time_of_backup": {
						Type:         pluginsdk.TypeString,
						Required:     true,
						ValidateFunc: validation.IsRFC3339Time,
					},
					"retention_period_in_days": {
						Type:         pluginsdk.TypeInt,
						Required:     true,
						ValidateFunc: validation.IntBetween(90, 2558),
					},
					"enabled": {
						Type:     pluginsdk.TypeBool,
						Required: true,
					},
				},
			},
		},

		"national_character_set": {
			Type:         pluginsdk.TypeString,
			Required:     true,
			ForceNew:     true,
			ValidateFunc: validation.StringIsNotEmpty,
		},

		// Optional
		"customer_contacts": {
			Type:     pluginsdk.TypeList,
			Optional: true,
			Computed: true,
			ForceNew: true,
			Elem: &pluginsdk.Schema{
				Type:         pluginsdk.TypeString,
				ValidateFunc: validate.CustomerContactEmail,
			},
		},

		"mtls_connection_required": {
			Type:     pluginsdk.TypeBool,
			Optional: true,
			ForceNew: true,
		},

		"subnet_id": {
			Type:         pluginsdk.TypeString,
			Optional:     true,
			ForceNew:     true,
			ValidateFunc: commonids.ValidateSubnetID,
		},

		"virtual_network_id": {
			Type:         pluginsdk.TypeString,
			Optional:     true,
			ForceNew:     true,
			ValidateFunc: commonids.ValidateVirtualNetworkID,
		},

		"allowed_ips": {
			Type:     pluginsdk.TypeList,
			Optional: true,
			ForceNew: true,
			Elem: &pluginsdk.Schema{
				Type: pluginsdk.TypeString,
			},
		},

		"tags": commonschema.Tags(),
	}
}

func (AutonomousDatabaseRegularResource) Attributes() map[string]*pluginsdk.Schema {
	return map[string]*pluginsdk.Schema{}
}

func (AutonomousDatabaseRegularResource) ModelObject() interface{} {
	return &AutonomousDatabaseRegularResource{}
}

func (AutonomousDatabaseRegularResource) ResourceType() string {
	return "azurerm_oracle_autonomous_database"
}

func (r AutonomousDatabaseRegularResource) Create() sdk.ResourceFunc {
	return sdk.ResourceFunc{
		Timeout: 120 * time.Minute,
		Func: func(ctx context.Context, metadata sdk.ResourceMetaData) error {
			client := metadata.Client.Oracle.OracleClient.AutonomousDatabases
			subscriptionId := metadata.Client.Account.SubscriptionId

			var model AutonomousDatabaseRegularResourceModel
			if err := metadata.Decode(&model); err != nil {
				return err
			}

			id := autonomousdatabases.NewAutonomousDatabaseID(subscriptionId,
				model.ResourceGroupName,
				model.Name)

			existing, err := client.Get(ctx, id)
			if err != nil && !response.WasNotFound(existing.HttpResponse) {
				return fmt.Errorf("checking for presence of existing %s: %+v", id, err)
			}
			if !response.WasNotFound(existing.HttpResponse) {
				return metadata.ResourceRequiresImport(r.ResourceType(), id)
			}
			properties := &autonomousdatabases.AutonomousDatabaseProperties{
				AdminPassword:                  pointer.To(model.AdminPassword),
				BackupRetentionPeriodInDays:    pointer.To(model.BackupRetentionPeriodInDays),
				CharacterSet:                   pointer.To(model.CharacterSet),
				ComputeCount:                   pointer.To(model.ComputeCount),
				ComputeModel:                   pointer.To(autonomousdatabases.ComputeModel(model.ComputeModel)),
				DataBaseType:                   "Regular",
				DataStorageSizeInTbs:           pointer.To(model.DataStorageSizeInTbs),
				DbWorkload:                     pointer.To(autonomousdatabases.WorkloadType(model.DbWorkload)),
				DbVersion:                      pointer.To(model.DbVersion),
				DisplayName:                    pointer.To(model.DisplayName),
				IsAutoScalingEnabled:           pointer.To(model.AutoScalingEnabled),
				IsAutoScalingForStorageEnabled: pointer.To(model.AutoScalingForStorageEnabled),
				IsMtlsConnectionRequired:       pointer.To(model.MtlsConnectionRequired),
				LicenseModel:                   pointer.To(autonomousdatabases.LicenseModel(model.LicenseModel)),
				NcharacterSet:                  pointer.To(model.NationalCharacterSet),
				WhitelistedIPs:                 pointer.To(model.AllowedIps),
			}

			if len(model.AllowedIps) > 0 {
				if err := validate.ValidateAllowedIPsList(model.AllowedIps); err != nil {
					return err
				}
			}

			if len(model.CustomerContacts) > 0 {
				properties.CustomerContacts = pointer.To(expandAdbsCustomerContacts(model.CustomerContacts))
			}

			if model.SubnetId != "" {
				properties.SubnetId = pointer.To(model.SubnetId)
			}

			if model.VnetId != "" {
				properties.VnetId = pointer.To(model.VnetId)
			}

			param := autonomousdatabases.AutonomousDatabase{
				Name:       pointer.To(model.Name),
				Location:   location.Normalize(model.Location),
				Tags:       pointer.To(model.Tags),
				Properties: properties,
			}

			if err := client.CreateOrUpdateThenPoll(ctx, id, param); err != nil {
				return fmt.Errorf("creating %s: %+v", id, err)
			}
<<<<<<< HEAD
=======

			if len(model.LongTermBackUpSchedule) > 0 {
				backupUpdate := autonomousdatabases.AutonomousDatabaseUpdate{
					Properties: &autonomousdatabases.AutonomousDatabaseUpdateProperties{
						LongTermBackupSchedule: expandLongTermBackupSchedule(model.LongTermBackUpSchedule),
					},
				}
				if err := client.UpdateThenPoll(ctx, id, backupUpdate); err != nil {
					return fmt.Errorf("configuring backup schedule for %s: %+v", id, err)
				}
			}

>>>>>>> a9463d6f
			metadata.SetID(id)
			return nil
		},
	}
}

func (r AutonomousDatabaseRegularResource) Update() sdk.ResourceFunc {
	return sdk.ResourceFunc{
		Timeout: 30 * time.Minute,
		Func: func(ctx context.Context, metadata sdk.ResourceMetaData) error {
			client := metadata.Client.Oracle.OracleClient.AutonomousDatabases
			id, err := autonomousdatabases.ParseAutonomousDatabaseID(metadata.ResourceData.Id())
			if err != nil {
				return fmt.Errorf("retrieving %s: %+v", id, err)
			}

			var model AutonomousDatabaseRegularResourceModel
			if err = metadata.Decode(&model); err != nil {
				return fmt.Errorf("decoding err: %+v", err)
			}

			_, err = client.Get(ctx, *id)
			if err != nil {
				return fmt.Errorf("retrieving %s: %+v", *id, err)
			}

			// Check what needs to be updated
			needsGeneralUpdate := r.hasGeneralUpdates(metadata)
			needsBackupScheduleUpdate := metadata.ResourceData.HasChange("long_term_backup_schedule")

			// Step 1: Handle general updates (everything except backup schedule)
			if needsGeneralUpdate {
				generalUpdate := autonomousdatabases.AutonomousDatabaseUpdate{
					Properties: &autonomousdatabases.AutonomousDatabaseUpdateProperties{},
				}

				if metadata.ResourceData.HasChange("tags") {
					generalUpdate.Tags = pointer.To(model.Tags)
				}
				if metadata.ResourceData.HasChange("backup_retention_period_in_days") {
					generalUpdate.Properties.BackupRetentionPeriodInDays = pointer.To(model.BackupRetentionPeriodInDays)
				}
				if metadata.ResourceData.HasChange("data_storage_size_in_tbs") {
					generalUpdate.Properties.DataStorageSizeInTbs = pointer.To(model.DataStorageSizeInTbs)
				}
				if metadata.ResourceData.HasChange("compute_count") {
					generalUpdate.Properties.ComputeCount = pointer.To(model.ComputeCount)
				}
				if metadata.ResourceData.HasChange("auto_scaling_enabled") {
					generalUpdate.Properties.IsAutoScalingEnabled = pointer.To(model.AutoScalingEnabled)
				}
				if metadata.ResourceData.HasChange("auto_scaling_for_storage_enabled") {
					generalUpdate.Properties.IsAutoScalingForStorageEnabled = pointer.To(model.AutoScalingForStorageEnabled)
				}

				if err := client.UpdateThenPoll(ctx, *id, generalUpdate); err != nil {
					return fmt.Errorf("updating general properties for %s: %+v", *id, err)
				}
			}

			// Step 2: Handle backup schedule update separately
			if needsBackupScheduleUpdate {
				backupUpdate := autonomousdatabases.AutonomousDatabaseUpdate{
					Properties: &autonomousdatabases.AutonomousDatabaseUpdateProperties{
						LongTermBackupSchedule: expandLongTermBackupSchedule(model.LongTermBackUpSchedule),
					},
				}

				if err := client.UpdateThenPoll(ctx, *id, backupUpdate); err != nil {
					return fmt.Errorf("updating backup schedule for %s: %+v", *id, err)
				}
			}

			return nil
		},
	}
}

func (AutonomousDatabaseRegularResource) Read() sdk.ResourceFunc {
	return sdk.ResourceFunc{
		Timeout: 5 * time.Minute,
		Func: func(ctx context.Context, metadata sdk.ResourceMetaData) error {
			id, err := autonomousdatabases.ParseAutonomousDatabaseID(metadata.ResourceData.Id())
			if err != nil {
				return fmt.Errorf("retrieving %s: %+v", id, err)
			}

			client := metadata.Client.Oracle.OracleClient.AutonomousDatabases
			result, err := client.Get(ctx, *id)
			if err != nil {
				if response.WasNotFound(result.HttpResponse) {
					return metadata.MarkAsGone(id)
				}
				return fmt.Errorf("retrieving %s: %+v", id, err)
			}

			state := AutonomousDatabaseRegularResourceModel{
				Name:              id.AutonomousDatabaseName,
				ResourceGroupName: id.ResourceGroupName,
			}
			if model := result.Model; model != nil {
				props, ok := model.Properties.(autonomousdatabases.AutonomousDatabaseProperties)
				if !ok {
					return fmt.Errorf("%s was not of type `Regular`", id)
				}
				state.AdminPassword = metadata.ResourceData.Get("admin_password").(string)
				state.AutoScalingEnabled = pointer.From(props.IsAutoScalingEnabled)
				state.BackupRetentionPeriodInDays = pointer.From(props.BackupRetentionPeriodInDays)
				state.AutoScalingForStorageEnabled = pointer.From(props.IsAutoScalingForStorageEnabled)
				state.CharacterSet = pointer.From(props.CharacterSet)
				state.ComputeCount = pointer.From(props.ComputeCount)
				state.ComputeModel = string(pointer.From(props.ComputeModel))
				state.CustomerContacts = flattenAdbsCustomerContacts(props.CustomerContacts)
				state.DataStorageSizeInTbs = pointer.From(props.DataStorageSizeInTbs)
				state.DbWorkload = string(pointer.From(props.DbWorkload))
				state.DbVersion = pointer.From(props.DbVersion)
				state.DisplayName = pointer.From(props.DisplayName)
				state.LicenseModel = string(pointer.From(props.LicenseModel))
				state.Location = result.Model.Location
				state.MtlsConnectionRequired = pointer.From(props.IsMtlsConnectionRequired)
				state.Name = pointer.ToString(result.Model.Name)
				state.NationalCharacterSet = pointer.From(props.NcharacterSet)
				state.SubnetId = pointer.From(props.SubnetId)
				state.Tags = pointer.From(result.Model.Tags)
				state.VnetId = pointer.From(props.VnetId)
<<<<<<< HEAD
				state.AllowedIps = pointer.From(props.WhitelistedIPs)
=======
				state.LongTermBackUpSchedule = FlattenLongTermBackUpScheduleDetails(props.LongTermBackupSchedule)
>>>>>>> a9463d6f
			}

			return metadata.Encode(&state)
		},
	}
}

func (AutonomousDatabaseRegularResource) Delete() sdk.ResourceFunc {
	return sdk.ResourceFunc{
		Timeout: 30 * time.Minute,
		Func: func(ctx context.Context, metadata sdk.ResourceMetaData) error {
			client := metadata.Client.Oracle.OracleClient.AutonomousDatabases

			id, err := autonomousdatabases.ParseAutonomousDatabaseID(metadata.ResourceData.Id())
			if err != nil {
				return fmt.Errorf("retrieving %s: %+v", id, err)
			}

			if err = client.DeleteThenPoll(ctx, *id); err != nil {
				return fmt.Errorf("deleting %s: %+v", *id, err)
			}

			return nil
		},
	}
}

func (AutonomousDatabaseRegularResource) IDValidationFunc() pluginsdk.SchemaValidateFunc {
	return autonomousdatabases.ValidateAutonomousDatabaseID
}

func expandAdbsCustomerContacts(customerContactsList []string) []autonomousdatabases.CustomerContact {
	customerContacts := make([]autonomousdatabases.CustomerContact, 0, len(customerContactsList))
	for _, customerContact := range customerContactsList {
		customerContacts = append(customerContacts, autonomousdatabases.CustomerContact{
			Email: customerContact,
		})
	}
	return customerContacts
}

func flattenAdbsCustomerContacts(customerContactsList *[]autonomousdatabases.CustomerContact) []string {
	var customerContacts []string
	if customerContactsList != nil {
		for _, customerContact := range *customerContactsList {
			customerContacts = append(customerContacts, customerContact.Email)
		}
	}
	return customerContacts
}

func expandLongTermBackupSchedule(input []LongTermBackUpScheduleDetails) *autonomousdatabases.LongTermBackUpScheduleDetails {
	if len(input) == 0 {
		return nil
	}
	schedule := input[0]
	return &autonomousdatabases.LongTermBackUpScheduleDetails{
		RepeatCadence:         pointer.To(autonomousdatabases.RepeatCadenceType(schedule.RepeatCadence)),
		TimeOfBackup:          pointer.To(schedule.TimeOfBackup),
		RetentionPeriodInDays: pointer.To(schedule.RetentionPeriodInDays),
		IsDisabled:            pointer.To(!schedule.Enabled),
	}
}

func (r AutonomousDatabaseRegularResource) hasGeneralUpdates(metadata sdk.ResourceMetaData) bool {
	return metadata.ResourceData.HasChange("tags") ||
		metadata.ResourceData.HasChange("backup_retention_period_in_days") ||
		metadata.ResourceData.HasChange("data_storage_size_in_tbs") ||
		metadata.ResourceData.HasChange("compute_count") ||
		metadata.ResourceData.HasChange("auto_scaling_enabled") ||
		metadata.ResourceData.HasChange("auto_scaling_for_storage_enabled")
}<|MERGE_RESOLUTION|>--- conflicted
+++ resolved
@@ -30,7 +30,6 @@
 	Tags              map[string]string `tfschema:"tags"`
 
 	// Required
-<<<<<<< HEAD
 	AdminPassword                string   `tfschema:"admin_password"`
 	BackupRetentionPeriodInDays  int64    `tfschema:"backup_retention_period_in_days"`
 	CharacterSet                 string   `tfschema:"character_set"`
@@ -41,32 +40,13 @@
 	DbWorkload                   string   `tfschema:"db_workload"`
 	DisplayName                  string   `tfschema:"display_name"`
 	LicenseModel                 string   `tfschema:"license_model"`
-	AutoScalingEnabled           bool     `tfschema:"auto_scaling_enabled"`
+	LongTermBackUpSchedule       []LongTermBackUpScheduleDetails `tfschema:"long_term_backup_schedule"`AutoScalingEnabled           bool     `tfschema:"auto_scaling_enabled"`
 	AutoScalingForStorageEnabled bool     `tfschema:"auto_scaling_for_storage_enabled"`
 	MtlsConnectionRequired       bool     `tfschema:"mtls_connection_required"`
 	NationalCharacterSet         string   `tfschema:"national_character_set"`
 	SubnetId                     string   `tfschema:"subnet_id"`
 	VnetId                       string   `tfschema:"virtual_network_id"`
 	AllowedIps                   []string `tfschema:"allowed_ips"`
-=======
-	AdminPassword                string                          `tfschema:"admin_password"`
-	BackupRetentionPeriodInDays  int64                           `tfschema:"backup_retention_period_in_days"`
-	CharacterSet                 string                          `tfschema:"character_set"`
-	ComputeCount                 float64                         `tfschema:"compute_count"`
-	ComputeModel                 string                          `tfschema:"compute_model"`
-	DataStorageSizeInTbs         int64                           `tfschema:"data_storage_size_in_tbs"`
-	DbVersion                    string                          `tfschema:"db_version"`
-	DbWorkload                   string                          `tfschema:"db_workload"`
-	DisplayName                  string                          `tfschema:"display_name"`
-	LicenseModel                 string                          `tfschema:"license_model"`
-	LongTermBackUpSchedule       []LongTermBackUpScheduleDetails `tfschema:"long_term_backup_schedule"`
-	AutoScalingEnabled           bool                            `tfschema:"auto_scaling_enabled"`
-	AutoScalingForStorageEnabled bool                            `tfschema:"auto_scaling_for_storage_enabled"`
-	MtlsConnectionRequired       bool                            `tfschema:"mtls_connection_required"`
-	NationalCharacterSet         string                          `tfschema:"national_character_set"`
-	SubnetId                     string                          `tfschema:"subnet_id"`
-	VnetId                       string                          `tfschema:"virtual_network_id"`
->>>>>>> a9463d6f
 
 	// Optional
 	CustomerContacts []string `tfschema:"customer_contacts"`
@@ -333,8 +313,6 @@
 			if err := client.CreateOrUpdateThenPoll(ctx, id, param); err != nil {
 				return fmt.Errorf("creating %s: %+v", id, err)
 			}
-<<<<<<< HEAD
-=======
 
 			if len(model.LongTermBackUpSchedule) > 0 {
 				backupUpdate := autonomousdatabases.AutonomousDatabaseUpdate{
@@ -347,7 +325,6 @@
 				}
 			}
 
->>>>>>> a9463d6f
 			metadata.SetID(id)
 			return nil
 		},
@@ -473,13 +450,9 @@
 				state.SubnetId = pointer.From(props.SubnetId)
 				state.Tags = pointer.From(result.Model.Tags)
 				state.VnetId = pointer.From(props.VnetId)
-<<<<<<< HEAD
+				state.LongTermBackUpSchedule = FlattenLongTermBackUpScheduleDetails(props.LongTermBackupSchedule)
 				state.AllowedIps = pointer.From(props.WhitelistedIPs)
-=======
-				state.LongTermBackUpSchedule = FlattenLongTermBackUpScheduleDetails(props.LongTermBackupSchedule)
->>>>>>> a9463d6f
-			}
-
+			}
 			return metadata.Encode(&state)
 		},
 	}
