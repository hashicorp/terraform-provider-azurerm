--- conflicted
+++ resolved
@@ -7,13 +7,11 @@
 	"fmt"
 	"time"
 
-	"github.com/hashicorp/go-azure-helpers/lang/pointer"
 	"github.com/hashicorp/go-azure-helpers/lang/response"
 	"github.com/hashicorp/go-azure-helpers/resourcemanager/commonschema"
 	"github.com/hashicorp/go-azure-sdk/resource-manager/oracledatabase/2025-03-01/giversions"
 	"github.com/hashicorp/terraform-provider-azurerm/internal/sdk"
 	"github.com/hashicorp/terraform-provider-azurerm/internal/tf/pluginsdk"
-	"github.com/hashicorp/terraform-provider-azurerm/internal/tf/validation"
 )
 
 type GiVersionsDataSource struct{}
@@ -21,28 +19,11 @@
 type GiVersionsModel struct {
 	Versions []string `tfschema:"versions"`
 	Location string   `tfschema:"location"`
-	Shape    string   `tfschema:"shape"`
-	Zone     string   `tfschema:"zone"`
 }
 
 func (d GiVersionsDataSource) Arguments() map[string]*pluginsdk.Schema {
 	return map[string]*pluginsdk.Schema{
 		"location": commonschema.Location(),
-		"shape": {
-			Type:     pluginsdk.TypeString,
-			Optional: true,
-			ValidateFunc: validation.StringInSlice([]string{
-				string(giversions.SystemShapesExaDbXS),
-				string(giversions.SystemShapesExadataPointXNineM),
-				string(giversions.SystemShapesExadataPointXOneOneM),
-			}, false),
-			Description: "Filter the versions by system shape. Possible values are 'ExaDbXS', 'Exadata.X9M', and 'Exadata.X11M'.",
-		},
-		"zone": {
-			Type:        pluginsdk.TypeString,
-			Optional:    true,
-			Description: "Filter the versions by zone",
-		},
 	}
 }
 
@@ -85,19 +66,7 @@
 			id := giversions.NewLocationID(subscriptionId,
 				state.Location)
 
-<<<<<<< HEAD
-			options := giversions.ListByLocationOperationOptions{}
-			if state.Shape != "" {
-				options.Shape = pointer.To(giversions.SystemShapes(state.Shape))
-			}
-			if state.Zone != "" {
-				options.Zone = &state.Zone
-			}
-
-			resp, err := client.ListByLocation(ctx, id, options)
-=======
 			resp, err := client.ListByLocation(ctx, id, giversions.DefaultListByLocationOperationOptions())
->>>>>>> a9463d6f
 			if err != nil {
 				if response.WasNotFound(resp.HttpResponse) {
 					return fmt.Errorf("%s was not found", id)
