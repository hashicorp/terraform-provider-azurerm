--- conflicted
+++ resolved
@@ -66,13 +66,7 @@
 			id := giversions.NewLocationID(subscriptionId,
 				state.Location)
 
-<<<<<<< HEAD
-			options := giversions.ListByLocationOperationOptions{}
-
-			resp, err := client.ListByLocation(ctx, id, options)
-=======
 			resp, err := client.ListByLocation(ctx, id, giversions.DefaultListByLocationOperationOptions())
->>>>>>> 858035eb
 			if err != nil {
 				if response.WasNotFound(resp.HttpResponse) {
 					return fmt.Errorf("%s was not found", id)
