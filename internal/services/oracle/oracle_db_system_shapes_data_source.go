--- conflicted
+++ resolved
@@ -20,7 +20,6 @@
 type DbSystemShapesModel struct {
 	DbSystemShapes []DbSystemShapeModel `tfschema:"db_system_shapes"`
 	Location       string               `tfschema:"location"`
-	Zone           string               `tfschema:"zone"`
 }
 
 type DbSystemShapeModel struct {
@@ -49,11 +48,6 @@
 func (d DbSystemShapesDataSource) Arguments() map[string]*pluginsdk.Schema {
 	return map[string]*pluginsdk.Schema{
 		"location": commonschema.Location(),
-		"zone": {
-			Type:        pluginsdk.TypeString,
-			Optional:    true,
-			Description: "Filter the versions by zone",
-		},
 	}
 }
 
@@ -178,16 +172,7 @@
 
 			id := dbsystemshapes.NewLocationID(subscriptionId, state.Location)
 
-<<<<<<< HEAD
-			options := dbsystemshapes.ListByLocationOperationOptions{}
-			if state.Zone != "" {
-				options.Zone = &state.Zone
-			}
-
-			resp, err := client.ListByLocation(ctx, id, options)
-=======
 			resp, err := client.ListByLocation(ctx, id, dbsystemshapes.DefaultListByLocationOperationOptions())
->>>>>>> a9463d6f
 			if err != nil {
 				if response.WasNotFound(resp.HttpResponse) {
 					return fmt.Errorf("%s was not found", id)
