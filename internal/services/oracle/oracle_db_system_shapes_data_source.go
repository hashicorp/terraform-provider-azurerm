--- conflicted
+++ resolved
@@ -20,7 +20,6 @@
 type DbSystemShapesModel struct {
 	DbSystemShapes []DbSystemShapeModel `tfschema:"db_system_shapes"`
 	Location       string               `tfschema:"location"`
-	Zone           string               `tfschema:"zone"`
 }
 
 type DbSystemShapeModel struct {
@@ -52,11 +51,6 @@
 func (d DbSystemShapesDataSource) Arguments() map[string]*pluginsdk.Schema {
 	return map[string]*pluginsdk.Schema{
 		"location": commonschema.Location(),
-		"zone": {
-			Type:        pluginsdk.TypeString,
-			Optional:    true,
-			Description: "Filter the versions by zone",
-		},
 	}
 }
 
@@ -193,16 +187,7 @@
 
 			id := dbsystemshapes.NewLocationID(subscriptionId, state.Location)
 
-<<<<<<< HEAD
-			options := dbsystemshapes.ListByLocationOperationOptions{}
-			if state.Zone != "" {
-				options.Zone = &state.Zone
-			}
-
-			resp, err := client.ListByLocation(ctx, id, options)
-=======
 			resp, err := client.ListByLocation(ctx, id, dbsystemshapes.DefaultListByLocationOperationOptions())
->>>>>>> 858035eb
 			if err != nil {
 				if response.WasNotFound(resp.HttpResponse) {
 					return fmt.Errorf("%s was not found", id)
