--- conflicted
+++ resolved
@@ -39,11 +39,8 @@
 		AutonomousDatabaseRegularResource{},
 		CloudVmClusterResource{},
 		ExadataInfraResource{},
-<<<<<<< HEAD
 		ResourceAnchorResource{},
-=======
 		ExascaleDatabaseStorageVaultResource{},
->>>>>>> d062c64a
 	}
 }
 
