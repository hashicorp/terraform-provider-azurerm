--- conflicted
+++ resolved
@@ -14,12 +14,9 @@
 
 func (r Registration) DataSources() []sdk.DataSource {
 	return []sdk.DataSource{
-<<<<<<< HEAD
+		AutonomousDatabaseRegularDataSource{},
 		AdbsCharSetsDataSource{},
 		AdbsNCharSetsDataSource{},
-=======
-		AutonomousDatabaseRegularDataSource{},
->>>>>>> b72a3e4f
 		CloudVmClusterDataSource{},
 		DbSystemShapesDataSource{},
 		DBNodesDataSource{},
