--- conflicted
+++ resolved
@@ -195,37 +195,11 @@
 	port := d.Get("port").(int)
 	username := d.Get("username").(string)
 
-<<<<<<< HEAD
-	//passphrase := datafactory.SecureString{
-	//	Value: pointer.To(d.Get("private_key_passphrase").(string)),
-	//	Type:  datafactory.TypeSecureString,
-	//}
-=======
-	passwordSecureString := datafactory.SecureString{
-		Value: &password,
-		Type:  datafactory.TypeSecureString,
-	}
-
-	privateKeyContent := datafactory.SecureString{
-		Value: pointer.To(d.Get("private_key_content").(string)),
-		Type:  datafactory.TypeSecureString,
-	}
-
-	passphrase := datafactory.SecureString{
-		Value: pointer.To(d.Get("private_key_passphrase").(string)),
-		Type:  datafactory.TypeSecureString,
-	}
->>>>>>> 04c11c16
-
 	sftpProperties := &datafactory.SftpServerLinkedServiceTypeProperties{
 		Host:               pointer.To(host),
 		Port:               port,
 		AuthenticationType: datafactory.SftpAuthenticationType(authenticationType),
 		UserName:           pointer.To(username),
-		//Password:           &passwordSecureString,
-		//PrivateKeyContent:  &privateKeyContent,
-		//PrivateKeyPath:     d.Get("private_key_path").(string),
-		//PassPhrase:         &passphrase,
 	}
 
 	if v, ok := d.GetOk("password"); ok {
