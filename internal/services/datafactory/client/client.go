// Copyright (c) HashiCorp, Inc.
// SPDX-License-Identifier: MPL-2.0

package client

import (
	"fmt"

	"github.com/hashicorp/go-azure-sdk/resource-manager/datafactory/2018-06-01/credentials"
<<<<<<< HEAD
	"github.com/hashicorp/go-azure-sdk/resource-manager/datafactory/2018-06-01/datasets"
=======
	"github.com/hashicorp/go-azure-sdk/resource-manager/datafactory/2018-06-01/dataflows"
>>>>>>> 572bb4f3
	"github.com/hashicorp/go-azure-sdk/resource-manager/datafactory/2018-06-01/factories"
	"github.com/hashicorp/go-azure-sdk/resource-manager/datafactory/2018-06-01/integrationruntimes"
	"github.com/hashicorp/go-azure-sdk/resource-manager/datafactory/2018-06-01/managedprivateendpoints"
	"github.com/hashicorp/go-azure-sdk/resource-manager/datafactory/2018-06-01/managedvirtualnetworks"
	"github.com/hashicorp/go-azure-sdk/resource-manager/datafactory/2018-06-01/pipelines"
	"github.com/hashicorp/terraform-provider-azurerm/internal/common"
	"github.com/jackofallops/kermit/sdk/datafactory/2018-06-01/datafactory" // nolint: staticcheck
)

type Client struct {
<<<<<<< HEAD
	Factories               *factories.FactoriesClient
	Credentials             *credentials.CredentialsClient
	DatasetClientGoAzureSDK *datasets.DatasetsClient
	ManagedPrivateEndpoints *managedprivateendpoints.ManagedPrivateEndpointsClient
	ManagedVirtualNetworks  *managedvirtualnetworks.ManagedVirtualNetworksClient
=======
	Factories                 *factories.FactoriesClient
	Credentials               *credentials.CredentialsClient
	DataFlowClient            *dataflows.DataFlowsClient
	IntegrationRuntimesClient *integrationruntimes.IntegrationRuntimesClient
	ManagedPrivateEndpoints   *managedprivateendpoints.ManagedPrivateEndpointsClient
	ManagedVirtualNetworks    *managedvirtualnetworks.ManagedVirtualNetworksClient
	PipelinesClient           *pipelines.PipelinesClient
>>>>>>> 572bb4f3

	// TODO: convert to using hashicorp/go-azure-sdk
	DatasetClient       *datafactory.DatasetsClient
	LinkedServiceClient *datafactory.LinkedServicesClient
	TriggersClient      *datafactory.TriggersClient
}

func NewClient(o *common.ClientOptions) (*Client, error) {
	credentialsClient, err := credentials.NewCredentialsClientWithBaseURI(o.Environment.ResourceManager)
	if err != nil {
		return nil, fmt.Errorf("building Credentials client: %+v", err)
	}
	o.Configure(credentialsClient.Client, o.Authorizers.ResourceManager)

	dataFlowClient, err := dataflows.NewDataFlowsClientWithBaseURI(o.Environment.ResourceManager)
	if err != nil {
		return nil, fmt.Errorf("building Data Flows client: %+v", err)
	}
	o.Configure(dataFlowClient.Client, o.Authorizers.ResourceManager)

	factoriesClient, err := factories.NewFactoriesClientWithBaseURI(o.Environment.ResourceManager)
	if err != nil {
		return nil, fmt.Errorf("building Factories client: %+v", err)
	}
	o.Configure(factoriesClient.Client, o.Authorizers.ResourceManager)

	integrationRuntimesClient, err := integrationruntimes.NewIntegrationRuntimesClientWithBaseURI(o.Environment.ResourceManager)
	if err != nil {
		return nil, fmt.Errorf("building Integration Runtimes Client: %+v", err)
	}
	o.Configure(integrationRuntimesClient.Client, o.Authorizers.ResourceManager)

	datasetClientGoAzureSDK, err := datasets.NewDatasetsClientWithBaseURI(o.Environment.ResourceManager)
	if err != nil {
		return nil, fmt.Errorf("building Datasets client: %+v", err)
	}
	o.Configure(datasetClientGoAzureSDK.Client, o.Authorizers.ResourceManager)

	managedPrivateEndpointsClient, err := managedprivateendpoints.NewManagedPrivateEndpointsClientWithBaseURI(o.Environment.ResourceManager)
	if err != nil {
		return nil, fmt.Errorf("building ManagedPrivateEndpoints client: %+v", err)
	}
	o.Configure(managedPrivateEndpointsClient.Client, o.Authorizers.ResourceManager)

	managedVirtualNetworksClient, err := managedvirtualnetworks.NewManagedVirtualNetworksClientWithBaseURI(o.Environment.ResourceManager)
	if err != nil {
		return nil, fmt.Errorf("building ManagedVirtualNetworks client: %+v", err)
	}
	o.Configure(managedVirtualNetworksClient.Client, o.Authorizers.ResourceManager)

	// TODO: port the below operations to use `hashicorp/go-azure-sdk` in time
	DatasetClient := datafactory.NewDatasetsClientWithBaseURI(o.ResourceManagerEndpoint, o.SubscriptionId)
	o.ConfigureClient(&DatasetClient.Client, o.ResourceManagerAuthorizer)

	LinkedServiceClient := datafactory.NewLinkedServicesClientWithBaseURI(o.ResourceManagerEndpoint, o.SubscriptionId)
	o.ConfigureClient(&LinkedServiceClient.Client, o.ResourceManagerAuthorizer)

	PipelinesClient, err := pipelines.NewPipelinesClientWithBaseURI(o.Environment.ResourceManager)
	if err != nil {
		return nil, fmt.Errorf("building Pipelines client: %+v", err)
	}
	o.Configure(PipelinesClient.Client, o.Authorizers.ResourceManager)

	TriggersClient := datafactory.NewTriggersClientWithBaseURI(o.ResourceManagerEndpoint, o.SubscriptionId)
	o.ConfigureClient(&TriggersClient.Client, o.ResourceManagerAuthorizer)

	return &Client{
<<<<<<< HEAD
		Factories:               factoriesClient,
		Credentials:             credentialsClient,
		DatasetClientGoAzureSDK: datasetClientGoAzureSDK,
		ManagedPrivateEndpoints: managedPrivateEndpointsClient,
		ManagedVirtualNetworks:  managedVirtualNetworksClient,
=======
		Factories:                 factoriesClient,
		Credentials:               credentialsClient,
		DataFlowClient:            dataFlowClient,
		IntegrationRuntimesClient: integrationRuntimesClient,
		ManagedPrivateEndpoints:   managedPrivateEndpointsClient,
		ManagedVirtualNetworks:    managedVirtualNetworksClient,
		PipelinesClient:           PipelinesClient,
>>>>>>> 572bb4f3

		// TODO: port to `hashicorp/go-azure-sdk`
		DatasetClient:       &DatasetClient,
		LinkedServiceClient: &LinkedServiceClient,
		TriggersClient:      &TriggersClient,
	}, nil
}<|MERGE_RESOLUTION|>--- conflicted
+++ resolved
@@ -7,11 +7,8 @@
 	"fmt"
 
 	"github.com/hashicorp/go-azure-sdk/resource-manager/datafactory/2018-06-01/credentials"
-<<<<<<< HEAD
+	"github.com/hashicorp/go-azure-sdk/resource-manager/datafactory/2018-06-01/dataflows"
 	"github.com/hashicorp/go-azure-sdk/resource-manager/datafactory/2018-06-01/datasets"
-=======
-	"github.com/hashicorp/go-azure-sdk/resource-manager/datafactory/2018-06-01/dataflows"
->>>>>>> 572bb4f3
 	"github.com/hashicorp/go-azure-sdk/resource-manager/datafactory/2018-06-01/factories"
 	"github.com/hashicorp/go-azure-sdk/resource-manager/datafactory/2018-06-01/integrationruntimes"
 	"github.com/hashicorp/go-azure-sdk/resource-manager/datafactory/2018-06-01/managedprivateendpoints"
@@ -22,21 +19,14 @@
 )
 
 type Client struct {
-<<<<<<< HEAD
-	Factories               *factories.FactoriesClient
-	Credentials             *credentials.CredentialsClient
-	DatasetClientGoAzureSDK *datasets.DatasetsClient
-	ManagedPrivateEndpoints *managedprivateendpoints.ManagedPrivateEndpointsClient
-	ManagedVirtualNetworks  *managedvirtualnetworks.ManagedVirtualNetworksClient
-=======
 	Factories                 *factories.FactoriesClient
 	Credentials               *credentials.CredentialsClient
-	DataFlowClient            *dataflows.DataFlowsClient
-	IntegrationRuntimesClient *integrationruntimes.IntegrationRuntimesClient
 	ManagedPrivateEndpoints   *managedprivateendpoints.ManagedPrivateEndpointsClient
 	ManagedVirtualNetworks    *managedvirtualnetworks.ManagedVirtualNetworksClient
+	DataFlowClient            *dataflows.DataFlowsClient
+	DatasetClientGoAzureSDK   *datasets.DatasetsClient
+	IntegrationRuntimesClient *integrationruntimes.IntegrationRuntimesClient
 	PipelinesClient           *pipelines.PipelinesClient
->>>>>>> 572bb4f3
 
 	// TODO: convert to using hashicorp/go-azure-sdk
 	DatasetClient       *datafactory.DatasetsClient
@@ -104,21 +94,14 @@
 	o.ConfigureClient(&TriggersClient.Client, o.ResourceManagerAuthorizer)
 
 	return &Client{
-<<<<<<< HEAD
-		Factories:               factoriesClient,
-		Credentials:             credentialsClient,
-		DatasetClientGoAzureSDK: datasetClientGoAzureSDK,
-		ManagedPrivateEndpoints: managedPrivateEndpointsClient,
-		ManagedVirtualNetworks:  managedVirtualNetworksClient,
-=======
 		Factories:                 factoriesClient,
 		Credentials:               credentialsClient,
-		DataFlowClient:            dataFlowClient,
-		IntegrationRuntimesClient: integrationRuntimesClient,
 		ManagedPrivateEndpoints:   managedPrivateEndpointsClient,
 		ManagedVirtualNetworks:    managedVirtualNetworksClient,
+		DataFlowClient:            dataFlowClient,
+		DatasetClientGoAzureSDK:   datasetClientGoAzureSDK,
+		IntegrationRuntimesClient: integrationRuntimesClient,
 		PipelinesClient:           PipelinesClient,
->>>>>>> 572bb4f3
 
 		// TODO: port to `hashicorp/go-azure-sdk`
 		DatasetClient:       &DatasetClient,
