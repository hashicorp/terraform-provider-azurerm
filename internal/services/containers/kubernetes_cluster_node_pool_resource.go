--- conflicted
+++ resolved
@@ -444,17 +444,9 @@
 		return err
 	}
 
-<<<<<<< HEAD
-	var subnetID *commonids.SubnetId
-	if subnetIDValue, ok := d.GetOk("vnet_subnet_id"); ok {
-		subnetID, err = commonids.ParseSubnetIDInsensitively(subnetIDValue.(string))
-		if err != nil {
-			return err
-=======
 	parseOptionalSubnetID := func(d *pluginsdk.ResourceData, key string) (*commonids.SubnetId, error) {
 		if value, ok := d.GetOk(key); ok {
 			return commonids.ParseSubnetID(value.(string))
->>>>>>> 1e3079cc
 		}
 		return nil, nil
 	}
