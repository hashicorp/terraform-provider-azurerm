// Copyright (c) HashiCorp, Inc.
// SPDX-License-Identifier: MPL-2.0

package containers

import (
	"context"
	"fmt"
	"log"
	"regexp"
	"strconv"
	"strings"
	"time"

	"github.com/hashicorp/go-azure-helpers/lang/pointer"
	"github.com/hashicorp/go-azure-helpers/lang/response"
	"github.com/hashicorp/go-azure-helpers/resourcemanager/commonids"
	"github.com/hashicorp/go-azure-helpers/resourcemanager/commonschema"
	"github.com/hashicorp/go-azure-helpers/resourcemanager/tags"
	"github.com/hashicorp/go-azure-helpers/resourcemanager/zones"
	"github.com/hashicorp/go-azure-sdk/resource-manager/compute/2022-03-01/capacityreservationgroups"
	"github.com/hashicorp/go-azure-sdk/resource-manager/compute/2022-03-01/proximityplacementgroups"
	"github.com/hashicorp/go-azure-sdk/resource-manager/containerservice/2025-07-01/agentpools"
	"github.com/hashicorp/go-azure-sdk/resource-manager/containerservice/2025-07-01/managedclusters"
	"github.com/hashicorp/go-azure-sdk/resource-manager/containerservice/2025-07-01/snapshots"
	"github.com/hashicorp/terraform-plugin-sdk/v2/helper/schema"
	"github.com/hashicorp/terraform-provider-azurerm/helpers/tf"
	"github.com/hashicorp/terraform-provider-azurerm/internal/clients"
	"github.com/hashicorp/terraform-provider-azurerm/internal/features"
	"github.com/hashicorp/terraform-provider-azurerm/internal/locks"
	computeValidate "github.com/hashicorp/terraform-provider-azurerm/internal/services/compute/validate"
	"github.com/hashicorp/terraform-provider-azurerm/internal/services/containers/migration"
	"github.com/hashicorp/terraform-provider-azurerm/internal/services/containers/parse"
	containerValidate "github.com/hashicorp/terraform-provider-azurerm/internal/services/containers/validate"
	"github.com/hashicorp/terraform-provider-azurerm/internal/services/network"
	"github.com/hashicorp/terraform-provider-azurerm/internal/tf/pluginsdk"
	"github.com/hashicorp/terraform-provider-azurerm/internal/tf/validation"
	"github.com/hashicorp/terraform-provider-azurerm/internal/timeouts"
	"github.com/hashicorp/terraform-provider-azurerm/utils"
)

func resourceKubernetesClusterNodePool() *pluginsdk.Resource {
	resource := &pluginsdk.Resource{
		Create: resourceKubernetesClusterNodePoolCreate,
		Read:   resourceKubernetesClusterNodePoolRead,
		Update: resourceKubernetesClusterNodePoolUpdate,
		Delete: resourceKubernetesClusterNodePoolDelete,

		Importer: pluginsdk.ImporterValidatingResourceId(func(id string) error {
			_, err := parse.NodePoolID(id)
			return err
		}),

		Timeouts: &pluginsdk.ResourceTimeout{
			Create: pluginsdk.DefaultTimeout(60 * time.Minute),
			Read:   pluginsdk.DefaultTimeout(5 * time.Minute),
			Update: pluginsdk.DefaultTimeout(60 * time.Minute),
			Delete: pluginsdk.DefaultTimeout(60 * time.Minute),
		},

		SchemaVersion: 1,
		StateUpgraders: pluginsdk.StateUpgrades(map[int]pluginsdk.StateUpgrade{
			0: migration.KubernetesClusterNodePoolV0ToV1{},
		}),

		Schema: resourceKubernetesClusterNodePoolSchema(),

		CustomizeDiff: pluginsdk.CustomDiffInSequence(
			pluginsdk.ForceNewIfChange("os_sku", func(ctx context.Context, old, new, meta interface{}) bool {
				oldStr := old.(string)
				newStr := new.(string)

				// Ubuntu and AzureLinux are currently the only allowed Linux OSSKU Migration targets.
				if !strings.HasPrefix(oldStr, string(agentpools.OSSKUUbuntu)) && !strings.HasPrefix(oldStr, string(agentpools.OSSKUAzureLinux)) {
					return true
				}

				if !strings.HasPrefix(newStr, string(agentpools.OSSKUUbuntu)) && !strings.HasPrefix(newStr, string(agentpools.OSSKUAzureLinux)) {
					return true
				}

				return false
			}),
			// The behaviour of the API requires this, but this could be removed when https://github.com/Azure/azure-rest-api-specs/issues/27373 has been addressed
			pluginsdk.ForceNewIfChange("upgrade_settings.0.drain_timeout_in_minutes", func(ctx context.Context, old, new, meta interface{}) bool {
				return old != 0 && new == 0
			}),
		),
	}

	if !features.FivePointOh() {
		resource.Schema["linux_os_config"].Elem.(*pluginsdk.Resource).Schema["transparent_huge_page"] = &pluginsdk.Schema{
			Type:          pluginsdk.TypeString,
			Optional:      true,
			Computed:      true,
			ConflictsWith: []string{"linux_os_config.0.transparent_huge_page_enabled"},
			ValidateFunc: validation.StringInSlice([]string{
				"always",
				"madvise",
				"never",
			}, false),
		}
		resource.Schema["linux_os_config"].Elem.(*pluginsdk.Resource).Schema["transparent_huge_page_enabled"] = &pluginsdk.Schema{
			Type:          pluginsdk.TypeString,
			Optional:      true,
			Computed:      true,
			ConflictsWith: []string{"linux_os_config.0.transparent_huge_page"},
			Deprecated:    "this property has been deprecated in favour of `transparent_huge_page` and will be removed in version 5.0 of the Provider.",
			ValidateFunc: validation.StringInSlice([]string{
				"always",
				"madvise",
				"never",
			}, false),
		}
	}

	return resource
}

func resourceKubernetesClusterNodePoolSchema() map[string]*pluginsdk.Schema {
	s := map[string]*pluginsdk.Schema{
		"name": {
			Type:         pluginsdk.TypeString,
			Required:     true,
			ForceNew:     true,
			ValidateFunc: containerValidate.KubernetesAgentPoolName,
		},

		"kubernetes_cluster_id": {
			Type:         pluginsdk.TypeString,
			Required:     true,
			ForceNew:     true,
			ValidateFunc: containerValidate.ClusterID,
		},

		"node_count": {
			Type:         pluginsdk.TypeInt,
			Optional:     true,
			Computed:     true,
			ValidateFunc: validation.IntBetween(0, 1000),
		},

		"tags": commonschema.Tags(),

		"vm_size": {
			Type:     pluginsdk.TypeString,
			Optional: true,
			// NOTE: O+C AKS RP provides a new feature that will automatically select an available vm size when it's omitted.
			Computed:     true,
			ValidateFunc: validation.StringIsNotEmpty,
		},

		"host_group_id": {
			Type:         pluginsdk.TypeString,
			Optional:     true,
			ForceNew:     true,
			ValidateFunc: computeValidate.HostGroupID,
		},

		// Optional
		"capacity_reservation_group_id": {
			Type:         pluginsdk.TypeString,
			Optional:     true,
			ForceNew:     true,
			ValidateFunc: capacityreservationgroups.ValidateCapacityReservationGroupID,
		},

		"eviction_policy": {
			Type:     pluginsdk.TypeString,
			Optional: true,
			ForceNew: true,
			ValidateFunc: validation.StringInSlice([]string{
				string(agentpools.ScaleSetEvictionPolicyDelete),
				string(agentpools.ScaleSetEvictionPolicyDeallocate),
			}, false),
		},

		"kubelet_config": schemaNodePoolKubeletConfig(),

		"linux_os_config": schemaNodePoolLinuxOSConfig(),

		"fips_enabled": {
			Type:     pluginsdk.TypeBool,
			Optional: true,
		},

		"gpu_instance": {
			Type:     pluginsdk.TypeString,
			Optional: true,
			ForceNew: true,
			ValidateFunc: validation.StringInSlice([]string{
				string(agentpools.GPUInstanceProfileMIGOneg),
				string(managedclusters.GPUInstanceProfileMIGTwog),
				string(managedclusters.GPUInstanceProfileMIGThreeg),
				string(managedclusters.GPUInstanceProfileMIGFourg),
				string(managedclusters.GPUInstanceProfileMIGSeveng),
			}, false),
		},

		"gpu_driver": {
			Type:         pluginsdk.TypeString,
			Optional:     true,
			ForceNew:     true,
			ValidateFunc: validation.StringInSlice(agentpools.PossibleValuesForGPUDriver(), false),
		},

		"kubelet_disk_type": {
			Type:     pluginsdk.TypeString,
			Optional: true,
			Computed: true,
			ValidateFunc: validation.StringInSlice([]string{
				string(agentpools.KubeletDiskTypeOS),
				string(agentpools.KubeletDiskTypeTemporary),
			}, false),
		},

		"max_count": {
			Type:         pluginsdk.TypeInt,
			Optional:     true,
			ValidateFunc: validation.IntBetween(0, 1000),
		},

		"max_pods": {
			Type:     pluginsdk.TypeInt,
			Optional: true,
			Computed: true,
		},

		"mode": {
			Type:     pluginsdk.TypeString,
			Optional: true,
			Default:  string(agentpools.AgentPoolModeUser),
			ValidateFunc: validation.StringInSlice([]string{
				string(agentpools.AgentPoolModeSystem),
				string(agentpools.AgentPoolModeUser),
			}, false),
		},

		"min_count": {
			Type:     pluginsdk.TypeInt,
			Optional: true,
			// NOTE: rather than setting `0` users should instead pass `null` here
			ValidateFunc: validation.IntBetween(0, 1000),
		},

		"node_network_profile": schemaNodePoolNetworkProfile(),

		"node_labels": {
			Type:     pluginsdk.TypeMap,
			Optional: true,
			Computed: true,
			Elem: &pluginsdk.Schema{
				Type: pluginsdk.TypeString,
			},
		},

		"node_public_ip_prefix_id": {
			Type:         pluginsdk.TypeString,
			Optional:     true,
			ForceNew:     true,
			RequiredWith: []string{"node_public_ip_enabled"},
		},

		// Node Taints control the behaviour of the Node Pool, as such they should not be computed and
		// must be specified/reconciled as required
		"node_taints": {
			Type:     pluginsdk.TypeList,
			Optional: true,
			Elem: &pluginsdk.Schema{
				Type: pluginsdk.TypeString,
			},
		},

		"orchestrator_version": {
			Type:         pluginsdk.TypeString,
			Optional:     true,
			Computed:     true,
			ValidateFunc: validation.StringIsNotEmpty,
		},

		"os_disk_size_gb": {
			Type:         pluginsdk.TypeInt,
			Optional:     true,
			Computed:     true,
			ValidateFunc: validation.IntAtLeast(1),
		},

		"os_disk_type": {
			Type:     pluginsdk.TypeString,
			Optional: true,
			Default:  agentpools.OSDiskTypeManaged,
			ValidateFunc: validation.StringInSlice([]string{
				string(agentpools.OSDiskTypeEphemeral),
				string(agentpools.OSDiskTypeManaged),
			}, false),
		},

		"os_sku": {
			Type:     pluginsdk.TypeString,
			Optional: true,
			Computed: true, // defaults to Ubuntu if using Linux
			ValidateFunc: validation.StringInSlice([]string{
				string(agentpools.OSSKUAzureLinux),
				string(agentpools.OSSKUAzureLinuxThree),
				string(agentpools.OSSKUUbuntu),
				string(agentpools.OSSKUUbuntuTwoTwoZeroFour),
				string(agentpools.OSSKUWindowsTwoZeroOneNine),
				string(agentpools.OSSKUWindowsTwoZeroTwoTwo),
			}, false),
		},

		"os_type": {
			Type:     pluginsdk.TypeString,
			Optional: true,
			ForceNew: true,
			Default:  string(agentpools.OSTypeLinux),
			ValidateFunc: validation.StringInSlice([]string{
				string(agentpools.OSTypeLinux),
				string(agentpools.OSTypeWindows),
			}, false),
		},

		"pod_subnet_id": {
			Type:         pluginsdk.TypeString,
			Optional:     true,
			ValidateFunc: commonids.ValidateSubnetID,
		},

		"priority": {
			Type:     pluginsdk.TypeString,
			Optional: true,
			ForceNew: true,
			Default:  string(agentpools.ScaleSetPriorityRegular),
			ValidateFunc: validation.StringInSlice([]string{
				string(agentpools.ScaleSetPriorityRegular),
				string(agentpools.ScaleSetPrioritySpot),
			}, false),
		},

		"proximity_placement_group_id": {
			Type:         pluginsdk.TypeString,
			Optional:     true,
			ForceNew:     true,
			ValidateFunc: proximityplacementgroups.ValidateProximityPlacementGroupID,
		},

		"snapshot_id": {
			Type:         pluginsdk.TypeString,
			Optional:     true,
			ValidateFunc: snapshots.ValidateSnapshotID,
		},

		"spot_max_price": {
			Type:         pluginsdk.TypeFloat,
			Optional:     true,
			ForceNew:     true,
			Default:      -1.0,
			ValidateFunc: computeValidate.SpotMaxPrice,
		},

		"scale_down_mode": {
			Type:     pluginsdk.TypeString,
			Optional: true,
			Default:  string(agentpools.ScaleDownModeDelete),
			ValidateFunc: validation.StringInSlice([]string{
				string(agentpools.ScaleDownModeDeallocate),
				string(agentpools.ScaleDownModeDelete),
			}, false),
		},

		"temporary_name_for_rotation": {
			Type:         pluginsdk.TypeString,
			Optional:     true,
			ValidateFunc: containerValidate.KubernetesAgentPoolName,
		},

		"ultra_ssd_enabled": {
			Type:     pluginsdk.TypeBool,
			Default:  false,
			Optional: true,
		},

		"vnet_subnet_id": {
			Type:         pluginsdk.TypeString,
			Optional:     true,
			ValidateFunc: commonids.ValidateSubnetID,
		},

		"upgrade_settings": upgradeSettingsSchema(),

		"windows_profile": {
			Type:     pluginsdk.TypeList,
			Optional: true,
			ForceNew: true,
			MaxItems: 1,
			Elem: &pluginsdk.Resource{
				Schema: map[string]*pluginsdk.Schema{
					"outbound_nat_enabled": {
						Type:     pluginsdk.TypeBool,
						Optional: true,
						ForceNew: true,
						Default:  true,
					},
				},
			},
		},

		"workload_runtime": {
			Type:     pluginsdk.TypeString,
			Optional: true,
			ValidateFunc: validation.StringInSlice([]string{
				string(agentpools.WorkloadRuntimeOCIContainer),
				string(agentpools.WorkloadRuntimeWasmWasi),
			}, false),
		},

		"zones": commonschema.ZonesMultipleOptional(),

		"auto_scaling_enabled": {
			Type:     pluginsdk.TypeBool,
			Optional: true,
		},

		"node_public_ip_enabled": {
			Type:     pluginsdk.TypeBool,
			Optional: true,
		},

		"host_encryption_enabled": {
			Type:     pluginsdk.TypeBool,
			Optional: true,
		},

<<<<<<< HEAD
		"security_profile": schemaSecurityProfile(),
=======
		"virtual_machine_profile": schemaVirtualMachineProfile(),
>>>>>>> b1c30b9d
	}

	return s
}

func resourceKubernetesClusterNodePoolCreate(d *pluginsdk.ResourceData, meta interface{}) error {
	containersClient := meta.(*clients.Client).Containers
	clustersClient := containersClient.KubernetesClustersClient
	poolsClient := containersClient.AgentPoolsClient
	subnetClient := meta.(*clients.Client).Network.Subnets
	vnetClient := meta.(*clients.Client).Network.VirtualNetworks

	ctx, cancel := timeouts.ForCreate(meta.(*clients.Client).StopContext, d)
	defer cancel()

	clusterId, err := commonids.ParseKubernetesClusterID(d.Get("kubernetes_cluster_id").(string))
	if err != nil {
		return err
	}

	parseOptionalSubnetID := func(d *pluginsdk.ResourceData, key string) (*commonids.SubnetId, error) {
		if value, ok := d.GetOk(key); ok {
			return commonids.ParseSubnetID(value.(string))
		}
		return nil, nil
	}

	nodeSubnetID, err := parseOptionalSubnetID(d, "vnet_subnet_id")
	if err != nil {
		return err
	}

	podSubnetID, err := parseOptionalSubnetID(d, "pod_subnet_id")
	if err != nil {
		return err
	}

	id := agentpools.NewAgentPoolID(clusterId.SubscriptionId, clusterId.ResourceGroupName, clusterId.ManagedClusterName, d.Get("name").(string))

	log.Printf("[DEBUG] Retrieving %s...", *clusterId)
	cluster, err := clustersClient.Get(ctx, *clusterId)
	if err != nil {
		if response.WasNotFound(cluster.HttpResponse) {
			return fmt.Errorf("%s was not found", *clusterId)
		}

		return fmt.Errorf("retrieving %s: %+v", *clusterId, err)
	}

	// try to provide a more helpful error here
	defaultPoolIsVMSS := false
	if model := cluster.Model; model != nil && model.Properties != nil {
		props := model.Properties
		if pools := props.AgentPoolProfiles; pools != nil {
			for _, p := range *pools {
				if p.Type != nil && *p.Type == managedclusters.AgentPoolTypeVirtualMachineScaleSets {
					defaultPoolIsVMSS = true
					break
				}
			}
		}
	}
	if !defaultPoolIsVMSS {
		return fmt.Errorf("multiple node pools are only supported when the Default Node Pool uses a VMScaleSet (but %s doesn't)", *clusterId)
	}

	existing, err := poolsClient.Get(ctx, id)
	if err != nil {
		if !response.WasNotFound(existing.HttpResponse) {
			return fmt.Errorf("checking for presence of existing %s: %+v", id, err)
		}
	}

	if !response.WasNotFound(existing.HttpResponse) {
		return tf.ImportAsExistsError("azurerm_kubernetes_cluster_node_pool", id.ID())
	}

	count := d.Get("node_count").(int)

	enableAutoScaling := d.Get("auto_scaling_enabled").(bool)
	hostEncryption := d.Get("host_encryption_enabled").(bool)
	nodeIp := d.Get("node_public_ip_enabled").(bool)

	evictionPolicy := d.Get("eviction_policy").(string)
	mode := agentpools.AgentPoolMode(d.Get("mode").(string))
	osType := d.Get("os_type").(string)
	priority := d.Get("priority").(string)
	spotMaxPrice := d.Get("spot_max_price").(float64)
	t := d.Get("tags").(map[string]interface{})

	profile := agentpools.ManagedClusterAgentPoolProfileProperties{
		OsType:                 pointer.To(agentpools.OSType(osType)),
		EnableAutoScaling:      pointer.To(enableAutoScaling),
		EnableFIPS:             pointer.To(d.Get("fips_enabled").(bool)),
		EnableEncryptionAtHost: pointer.To(hostEncryption),
		EnableUltraSSD:         pointer.To(d.Get("ultra_ssd_enabled").(bool)),
		EnableNodePublicIP:     pointer.To(nodeIp),
		KubeletDiskType:        pointer.To(agentpools.KubeletDiskType(d.Get("kubelet_disk_type").(string))),
		Mode:                   pointer.To(mode),
		ScaleSetPriority:       pointer.To(agentpools.ScaleSetPriority(d.Get("priority").(string))),
		Tags:                   tags.Expand(t),
		Type:                   pointer.To(agentpools.AgentPoolTypeVirtualMachineScaleSets),
		VMSize:                 pointer.To(d.Get("vm_size").(string)),
		UpgradeSettings:        expandAgentPoolUpgradeSettings(d.Get("upgrade_settings").([]interface{})),
		WindowsProfile:         expandAgentPoolWindowsProfile(d.Get("windows_profile").([]interface{})),

		// this must always be sent during creation, but is optional for auto-scaled clusters during update
		Count: pointer.To(int64(count)),
	}

	if gpuInstanceProfile := d.Get("gpu_instance").(string); gpuInstanceProfile != "" {
		profile.GpuInstanceProfile = pointer.To(agentpools.GPUInstanceProfile(gpuInstanceProfile))
	}

	if gpuDriver := d.Get("gpu_driver").(string); gpuDriver != "" {
		profile.GpuProfile = &agentpools.GPUProfile{
			Driver: pointer.To(agentpools.GPUDriver(gpuDriver)),
		}
	}

	if osSku := d.Get("os_sku").(string); osSku != "" {
		profile.OsSKU = pointer.To(agentpools.OSSKU(osSku))
	}

	if scaleDownMode := d.Get("scale_down_mode").(string); scaleDownMode != "" {
		profile.ScaleDownMode = pointer.To(agentpools.ScaleDownMode(scaleDownMode))
	}

	if workloadRuntime := d.Get("workload_runtime").(string); workloadRuntime != "" {
		profile.WorkloadRuntime = pointer.To(agentpools.WorkloadRuntime(workloadRuntime))
	}

	if priority == string(managedclusters.ScaleSetPrioritySpot) {
		profile.ScaleSetEvictionPolicy = pointer.To(agentpools.ScaleSetEvictionPolicy(evictionPolicy))
		profile.SpotMaxPrice = pointer.To(spotMaxPrice)
	} else {
		if evictionPolicy != "" {
			return fmt.Errorf("`eviction_policy` can only be set when `priority` is set to `Spot`")
		}

		if spotMaxPrice != -1.0 {
			return fmt.Errorf("`spot_max_price` can only be set when `priority` is set to `Spot`")
		}
	}

	orchestratorVersion := d.Get("orchestrator_version").(string)
	if orchestratorVersion != "" {
		if err := validateNodePoolSupportsVersion(ctx, containersClient, "", id, orchestratorVersion); err != nil {
			return err
		}

		profile.OrchestratorVersion = pointer.To(orchestratorVersion)
	}

	zones := zones.ExpandUntyped(d.Get("zones").(*schema.Set).List())
	if len(zones) > 0 {
		profile.AvailabilityZones = &zones
	}

	if maxPods := int64(d.Get("max_pods").(int)); maxPods > 0 {
		profile.MaxPods = pointer.To(maxPods)
	}

	nodeLabelsRaw := d.Get("node_labels").(map[string]interface{})
	if nodeLabels := expandNodeLabels(nodeLabelsRaw); len(*nodeLabels) > 0 {
		profile.NodeLabels = nodeLabels
	}

	if nodePublicIPPrefixID := d.Get("node_public_ip_prefix_id").(string); nodePublicIPPrefixID != "" {
		profile.NodePublicIPPrefixID = pointer.To(nodePublicIPPrefixID)
	}

	nodeTaintsRaw := d.Get("node_taints").([]interface{})
	if nodeTaints := utils.ExpandStringSlice(nodeTaintsRaw); len(*nodeTaints) > 0 {
		profile.NodeTaints = nodeTaints
	}

	if osDiskSizeGB := d.Get("os_disk_size_gb").(int); osDiskSizeGB > 0 {
		profile.OsDiskSizeGB = pointer.To(int64(osDiskSizeGB))
	}

	proximityPlacementGroupId := d.Get("proximity_placement_group_id").(string)
	if proximityPlacementGroupId != "" {
		profile.ProximityPlacementGroupID = &proximityPlacementGroupId
	}

	if osDiskType := d.Get("os_disk_type").(string); osDiskType != "" {
		profile.OsDiskType = pointer.To(agentpools.OSDiskType(osDiskType))
	}

	subnetsToLock := make([]string, 0)
	if podSubnetID != nil {
		// Lock pod subnet to avoid race condition with AKS
		profile.PodSubnetID = pointer.To(podSubnetID.ID())
		subnetsToLock = append(subnetsToLock, podSubnetID.SubnetName)
	}

	if nodeSubnetID != nil {
		// Lock node subnet to avoid race condition with AKS
		profile.VnetSubnetID = pointer.To(nodeSubnetID.ID())
		subnetsToLock = append(subnetsToLock, nodeSubnetID.SubnetName)
	}
	locks.MultipleByName(&subnetsToLock, network.SubnetResourceName)
	defer locks.UnlockMultipleByName(&subnetsToLock, network.SubnetResourceName)

	if hostGroupID := d.Get("host_group_id").(string); hostGroupID != "" {
		profile.HostGroupID = pointer.To(hostGroupID)
	}

	if capacityReservationGroupId := d.Get("capacity_reservation_group_id").(string); capacityReservationGroupId != "" {
		profile.CapacityReservationGroupID = pointer.To(capacityReservationGroupId)
	}

	maxCount := d.Get("max_count").(int)
	minCount := d.Get("min_count").(int)

	if enableAutoScaling {
		// handle count being optional
		if count == 0 {
			profile.Count = pointer.To(int64(minCount))
		}

		if maxCount >= 0 {
			profile.MaxCount = pointer.To(int64(maxCount))
		} else {
			return fmt.Errorf("`max_count` must be configured when `auto_scaling_enabled` is set to `true`")
		}

		if minCount >= 0 {
			profile.MinCount = pointer.To(int64(minCount))
		} else {
			return fmt.Errorf("`min_count` must be configured when `auto_scaling_enabled` is set to `true`")
		}

		if minCount > maxCount {
			return fmt.Errorf("`max_count` must be >= `min_count`")
		}
	} else if minCount > 0 || maxCount > 0 {
		return fmt.Errorf("`max_count` and `min_count` must be set to `null` when auto_scaling_enabled is set to `false`")
	}

	if kubeletConfig := d.Get("kubelet_config").([]interface{}); len(kubeletConfig) > 0 {
		profile.KubeletConfig = expandAgentPoolKubeletConfig(kubeletConfig)
	}

	if linuxOSConfig := d.Get("linux_os_config").([]interface{}); len(linuxOSConfig) > 0 {
		if osType != string(managedclusters.OSTypeLinux) {
			return fmt.Errorf("`linux_os_config` can only be configured when `os_type` is set to `linux`")
		}
		linuxOSConfig, err := expandAgentPoolLinuxOSConfig(linuxOSConfig)
		if err != nil {
			return err
		}
		profile.LinuxOSConfig = linuxOSConfig
	}

	if networkProfile := d.Get("node_network_profile").([]interface{}); len(networkProfile) > 0 {
		profile.NetworkProfile = expandAgentPoolNetworkProfile(networkProfile)
	}

	if virtualMachineProfile := d.Get("virtual_machine_profile").([]interface{}); len(virtualMachineProfile) > 0 {
		profile.VirtualMachinesProfile = expandAgentPoolVirtualMachinesProfile(virtualMachineProfile)
	}

	if snapshotId := d.Get("snapshot_id").(string); snapshotId != "" {
		profile.CreationData = &agentpools.CreationData{
			SourceResourceId: pointer.To(snapshotId),
		}
	}
	parameters := agentpools.AgentPool{
		Name:       pointer.To(id.AgentPoolName),
		Properties: &profile,
	}

	err = poolsClient.CreateOrUpdateThenPoll(ctx, id, parameters, agentpools.DefaultCreateOrUpdateOperationOptions())
	if err != nil {
		return fmt.Errorf("creating %s: %+v", id, err)
	}

	// Wait for vnet and node subnet to come back to Succeeded before releasing any locks
	timeout, ok := ctx.Deadline()
	if !ok {
		return fmt.Errorf("internal-error: context had no deadline")
	}
	if nodeSubnetID != nil {
		// Wait for vnet and node subnet to come back to Succeeded before releasing any locks
		err = network.NewSubnetAndVnetPoller(subnetClient, vnetClient, nodeSubnetID, timeout).Poll(ctx)
		if err != nil {
			return fmt.Errorf("waiting for provisioning state of subnet for AKS Node Pool creation %s: %+v", *nodeSubnetID, err)
		}
	}

	if podSubnetID != nil {
		// Wait for vnet and pod subnet to come back to Succeeded before releasing any locks
		err = network.NewSubnetAndVnetPoller(subnetClient, vnetClient, podSubnetID, timeout).Poll(ctx)
		if err != nil {
			return fmt.Errorf("waiting for provisioning state of the pod subnet for AKS Node Pool creation %s: %+v", *podSubnetID, err)
		}
	}

	d.SetId(id.ID())
	return resourceKubernetesClusterNodePoolRead(d, meta)
}

func resourceKubernetesClusterNodePoolUpdate(d *pluginsdk.ResourceData, meta interface{}) error {
	containersClient := meta.(*clients.Client).Containers
	client := containersClient.AgentPoolsClient
	ctx, cancel := timeouts.ForUpdate(meta.(*clients.Client).StopContext, d)
	defer cancel()

	id, err := agentpools.ParseAgentPoolID(d.Id())
	if err != nil {
		return err
	}

	d.Partial(true)

	log.Printf("[DEBUG] Retrieving existing %s..", *id)
	existing, err := client.Get(ctx, *id)
	if err != nil {
		if response.WasNotFound(existing.HttpResponse) {
			return fmt.Errorf("%s was not found", *id)
		}

		return fmt.Errorf("retrieving %s: %+v", *id, err)
	}
	if existing.Model == nil || existing.Model.Properties == nil {
		return fmt.Errorf("retrieving %s: `properties` was nil", *id)
	}

	props := existing.Model.Properties

	// store the existing value should the user have opted to ignore it
	enableAutoScaling := false
	if props.EnableAutoScaling != nil {
		enableAutoScaling = *props.EnableAutoScaling
	}

	log.Printf("[DEBUG] Determining delta for existing %s..", *id)

	// delta patching
	if d.HasChange("auto_scaling_enabled") {
		enableAutoScaling = d.Get("auto_scaling_enabled").(bool)
		props.EnableAutoScaling = pointer.To(enableAutoScaling)
	}

	if d.HasChange("fips_enabled") {
		props.EnableFIPS = pointer.To(d.Get("fips_enabled").(bool))
	}

	if d.HasChange("host_encryption_enabled") {
		props.EnableEncryptionAtHost = pointer.To(d.Get("host_encryption_enabled").(bool))
	}

	if d.HasChange("kubelet_config") {
		kubeletConfigRaw := d.Get("kubelet_config").([]interface{})
		props.KubeletConfig = expandAgentPoolKubeletConfig(kubeletConfigRaw)
	}

	if d.HasChange("kubelet_disk_type") {
		props.KubeletDiskType = pointer.To(agentpools.KubeletDiskType(d.Get("kubelet_disk_type").(string)))
	}

	if d.HasChange("linux_os_config") {
		linuxOSConfigRaw := d.Get("linux_os_config").([]interface{})
		if d.Get("os_type").(string) != string(managedclusters.OSTypeLinux) {
			return fmt.Errorf("`linux_os_config` can only be configured when `os_type` is set to `linux`")
		}
		linuxOSConfig, err := expandAgentPoolLinuxOSConfig(linuxOSConfigRaw)
		if err != nil {
			return err
		}
		props.LinuxOSConfig = linuxOSConfig
	}

	if d.HasChange("max_count") || enableAutoScaling {
		props.MaxCount = pointer.To(int64(d.Get("max_count").(int)))
	}

	if d.HasChange("max_pods") {
		props.MaxPods = pointer.To(int64(d.Get("max_pods").(int)))
	}

	if d.HasChange("mode") {
		mode := agentpools.AgentPoolMode(d.Get("mode").(string))
		props.Mode = &mode
	}

	if d.HasChange("min_count") || enableAutoScaling {
		props.MinCount = pointer.To(int64(d.Get("min_count").(int)))
	}

	if d.HasChange("node_count") {
		props.Count = pointer.To(int64(d.Get("node_count").(int)))
	}

	if d.HasChange("node_public_ip_enabled") {
		props.EnableNodePublicIP = pointer.To(d.Get("node_public_ip_enabled").(bool))
	}

	if d.HasChange("node_public_ip_prefix_id") {
		props.NodePublicIPPrefixID = pointer.To(d.Get("node_public_ip_prefix_id").(string))
	}

	if d.HasChange("orchestrator_version") {
		existingNodePoolResp, err := client.Get(ctx, *id)
		if err != nil {
			return fmt.Errorf("retrieving Node Pool %s: %+v", *id, err)
		}
		if existingNodePool := existingNodePoolResp.Model; existingNodePool != nil && existingNodePool.Properties != nil {
			orchestratorVersion := d.Get("orchestrator_version").(string)
			currentOrchestratorVersion := ""
			if v := existingNodePool.Properties.CurrentOrchestratorVersion; v != nil {
				currentOrchestratorVersion = *v
			}
			if err := validateNodePoolSupportsVersion(ctx, containersClient, currentOrchestratorVersion, *id, orchestratorVersion); err != nil {
				return err
			}

			props.OrchestratorVersion = pointer.To(orchestratorVersion)
		}
	}

	if d.HasChange("tags") {
		t := d.Get("tags").(map[string]interface{})
		props.Tags = tags.Expand(t)
	}

	if d.HasChange("os_disk_type") {
		props.OsDiskType = pointer.To(agentpools.OSDiskType(d.Get("os_disk_type").(string)))
	}

	if d.HasChange("os_disk_size_gb") {
		props.OsDiskSizeGB = pointer.To(int64(d.Get("os_disk_size_gb").(int)))
	}

	if d.HasChange("os_sku") {
		props.OsSKU = pointer.To(agentpools.OSSKU(d.Get("os_sku").(string)))
	}

	if d.HasChange("pod_subnet_id") {
		props.PodSubnetID = pointer.To(d.Get("pod_subnet_id").(string))
	}

	if d.HasChange("ultra_ssd_enabled") {
		props.EnableUltraSSD = pointer.To(d.Get("ultra_ssd_enabled").(bool))
	}

	if d.HasChange("upgrade_settings") {
		upgradeSettingsRaw := d.Get("upgrade_settings").([]interface{})
		props.UpgradeSettings = expandAgentPoolUpgradeSettings(upgradeSettingsRaw)
	}

	if d.HasChange("scale_down_mode") {
		mode := agentpools.ScaleDownMode(d.Get("scale_down_mode").(string))
		props.ScaleDownMode = &mode
	}

	if d.HasChange("snapshot_id") {
		props.CreationData = &agentpools.CreationData{
			SourceResourceId: pointer.To(d.Get("snapshot_id").(string)),
		}
	}

	if d.HasChange("vm_size") {
		props.VMSize = pointer.To(d.Get("vm_size").(string))
	}

	if d.HasChange("vnet_subnet_id") {
		if subnetIDValue, ok := d.GetOk("vnet_subnet_id"); ok {
			subnetID, err := commonids.ParseSubnetID(subnetIDValue.(string))
			if err != nil {
				return err
			}
			props.VnetSubnetID = pointer.To(subnetID.ID())
		}
	}

	if d.HasChange("workload_runtime") {
		runtime := agentpools.WorkloadRuntime(d.Get("workload_runtime").(string))
		props.WorkloadRuntime = &runtime
	}

	if d.HasChange("node_labels") {
		props.NodeLabels = expandNodeLabels(d.Get("node_labels").(map[string]interface{}))
	}

	if d.HasChange("node_taints") {
		props.NodeTaints = utils.ExpandStringSlice(d.Get("node_taints").([]interface{}))
	}

	if d.HasChange("node_network_profile") {
		props.NetworkProfile = expandAgentPoolNetworkProfile(d.Get("node_network_profile").([]interface{}))
	}

	if d.HasChange("virtual_machine_profile") {
		props.VirtualMachinesProfile = expandAgentPoolVirtualMachinesProfile(d.Get("virtual_machine_profile").([]interface{}))
	}

	if d.HasChange("zones") {
		zones := zones.ExpandUntyped(d.Get("zones").(*schema.Set).List())
		props.AvailabilityZones = &zones
	}

	// validate the auto-scale fields are both set/unset to prevent a continual diff
	maxCount := 0
	if props.MaxCount != nil {
		maxCount = int(*props.MaxCount)
	}
	minCount := 0
	if props.MinCount != nil {
		minCount = int(*props.MinCount)
	}
	if enableAutoScaling {
		if maxCount == 0 {
			return fmt.Errorf("`max_count` must be configured when `auto_scaling_enabled` is set to `true`")
		}

		if minCount > maxCount {
			return fmt.Errorf("`max_count` must be >= `min_count`")
		}
	} else {
		if minCount > 0 || maxCount > 0 {
			return fmt.Errorf("`max_count` and `min_count` must be set to `nil` when `auto_scaling_enabled` is set to `false`")
		}

		// @tombuildsstuff: as of API version 2019-11-01 we need to explicitly nil these out
		props.MaxCount = nil
		props.MinCount = nil
	}

	// evaluate if the nodepool needs to be cycled
	cycleNodePoolProperties := []string{
		"fips_enabled",
		"host_encryption_enabled",
		"kubelet_config",
		"kubelet_disk_type",
		"linux_os_config",
		"max_pods",
		"node_public_ip_enabled",
		"os_disk_size_gb",
		"os_disk_type",
		"pod_subnet_id",
		"snapshot_id",
		"ultra_ssd_enabled",
		"vm_size",
		"vnet_subnet_id",
		"zones",
	}

	// if the node pool name has changed, it means the initial attempt at resizing failed
	cycleNodePool := d.HasChanges(cycleNodePoolProperties...)
	// os_sku can only be updated if the current and new os_sku are either Ubuntu or AzureLinux
	if d.HasChange("os_sku") {
		oldOsSkuRaw, newOsSkuRaw := d.GetChange("os_sku")
		oldOsSku := oldOsSkuRaw.(string)
		newOsSku := newOsSkuRaw.(string)
		if !strings.HasPrefix(oldOsSku, string(managedclusters.OSSKUUbuntu)) && !strings.HasPrefix(oldOsSku, string(managedclusters.OSSKUAzureLinux)) {
			cycleNodePool = true
		}
		if !strings.HasPrefix(newOsSku, string(managedclusters.OSSKUUbuntu)) && !strings.HasPrefix(newOsSku, string(managedclusters.OSSKUAzureLinux)) {
			cycleNodePool = true
		}
	}

	if cycleNodePool {
		log.Printf("[DEBUG] Cycling Node Pool..")
		// to provide a seamless updating experience for the node pool we need to cycle it by provisioning a temporary one,
		// tearing down the existing node pool and then bringing up the new one.

		if v := d.Get("temporary_name_for_rotation").(string); v == "" {
			return fmt.Errorf("`temporary_name_for_rotation` must be specified when updating any of the following properties %q", cycleNodePoolProperties)
		}

		temporaryNodePoolName := d.Get("temporary_name_for_rotation").(string)
		tempNodePoolId := agentpools.NewAgentPoolID(id.SubscriptionId, id.ResourceGroupName, id.ManagedClusterName, temporaryNodePoolName)

		tempExisting, err := client.Get(ctx, tempNodePoolId)
		if !response.WasNotFound(tempExisting.HttpResponse) && err != nil {
			return fmt.Errorf("checking for existing temporary node pool %s: %+v", tempNodePoolId, err)
		}

		tempAgentProfile := *existing.Model
		tempAgentProfile.Name = &temporaryNodePoolName

		if tempAgentProfile.Properties != nil {
			tempAgentProfile.Properties.NodeImageVersion = nil
		}
		if existing.Model != nil && existing.Model.Properties != nil {
			existing.Model.Properties.NodeImageVersion = nil
		}

		// if the temp node pool already exists due to a previous failure, don't bother spinning it up.
		// the temporary nodepool is created with the new values
		if tempExisting.Model == nil {
			if err := retryNodePoolCreation(ctx, client, tempNodePoolId, tempAgentProfile); err != nil {
				return fmt.Errorf("creating temporary %s: %+v", tempNodePoolId, err)
			}
		}

		// delete the old node pool if it exists
		if existing.Model != nil {
			if err := client.DeleteThenPoll(ctx, *id, agentpools.DefaultDeleteOperationOptions()); err != nil {
				return fmt.Errorf("deleting old %s: %+v", *id, err)
			}
		}

		// create the new node pool with the new data
		if err := retryNodePoolCreation(ctx, client, *id, *existing.Model); err != nil {
			log.Printf("[DEBUG] Creation of redefined node pool failed")
			return fmt.Errorf("creating default %s: %+v", *id, err)
		}

		if err := client.DeleteThenPoll(ctx, tempNodePoolId, agentpools.DefaultDeleteOperationOptions()); err != nil {
			return fmt.Errorf("deleting temporary %s: %+v", tempNodePoolId, err)
		}

		log.Printf("[DEBUG] Cycled Node Pool..")
	} else {
		log.Printf("[DEBUG] Updating existing %s..", *id)
		err = client.CreateOrUpdateThenPoll(ctx, *id, *existing.Model, agentpools.DefaultCreateOrUpdateOperationOptions())
		if err != nil {
			return fmt.Errorf("updating Node Pool %s: %+v", *id, err)
		}
	}

	d.Partial(false)

	return resourceKubernetesClusterNodePoolRead(d, meta)
}

func resourceKubernetesClusterNodePoolRead(d *pluginsdk.ResourceData, meta interface{}) error {
	poolsClient := meta.(*clients.Client).Containers.AgentPoolsClient
	ctx, cancel := timeouts.ForRead(meta.(*clients.Client).StopContext, d)
	defer cancel()

	id, err := agentpools.ParseAgentPoolID(d.Id())
	if err != nil {
		return err
	}

	clusterId := commonids.NewKubernetesClusterID(id.SubscriptionId, id.ResourceGroupName, id.ManagedClusterName)

	resp, err := poolsClient.Get(ctx, *id)
	if err != nil {
		if response.WasNotFound(resp.HttpResponse) {
			log.Printf("[DEBUG] %q was not found - removing from state!", *id)
			d.SetId("")
			return nil
		}

		return fmt.Errorf("retrieving %s: %+v", *id, err)
	}

	d.Set("name", id.AgentPoolName)
	d.Set("kubernetes_cluster_id", clusterId.ID())

	if model := resp.Model; model != nil && model.Properties != nil {
		props := model.Properties
		d.Set("zones", zones.FlattenUntyped(props.AvailabilityZones))

		d.Set("auto_scaling_enabled", props.EnableAutoScaling)
		d.Set("node_public_ip_enabled", props.EnableNodePublicIP)
		d.Set("host_encryption_enabled", props.EnableEncryptionAtHost)
		d.Set("fips_enabled", props.EnableFIPS)
		d.Set("ultra_ssd_enabled", props.EnableUltraSSD)

		if v := props.KubeletDiskType; v != nil {
			d.Set("kubelet_disk_type", string(*v))
		}

		if v := props.GpuInstanceProfile; v != nil {
			d.Set("gpu_instance", string(*v))
		}

		if v := props.GpuProfile; v != nil {
			d.Set("gpu_driver", string(pointer.From(v.Driver)))
		}

		if props.CreationData != nil {
			d.Set("snapshot_id", props.CreationData.SourceResourceId)
		}

		scaleDownMode := string(managedclusters.ScaleDownModeDelete)
		if v := props.ScaleDownMode; v != nil {
			scaleDownMode = string(*v)
		}
		d.Set("scale_down_mode", scaleDownMode)

		if v := props.WorkloadRuntime; v != nil {
			d.Set("workload_runtime", string(*v))
		}

		evictionPolicy := ""
		if v := props.ScaleSetEvictionPolicy; v != nil && *v != "" {
			evictionPolicy = string(*v)
		}
		d.Set("eviction_policy", evictionPolicy)

		if err := d.Set("kubelet_config", flattenAgentPoolKubeletConfig(props.KubeletConfig)); err != nil {
			return fmt.Errorf("setting `kubelet_config`: %+v", err)
		}

		linuxOSConfig, err := flattenAgentPoolLinuxOSConfig(props.LinuxOSConfig)
		if err != nil {
			return err
		}
		if err := d.Set("linux_os_config", linuxOSConfig); err != nil {
			return fmt.Errorf("setting `linux_os_config`: %+v", err)
		}

		maxCount := 0
		if props.MaxCount != nil {
			maxCount = int(*props.MaxCount)
		}
		d.Set("max_count", maxCount)

		maxPods := 0
		if props.MaxPods != nil {
			maxPods = int(*props.MaxPods)
		}
		d.Set("max_pods", maxPods)

		minCount := 0
		if props.MinCount != nil {
			minCount = int(*props.MinCount)
		}
		d.Set("min_count", minCount)

		mode := string(managedclusters.AgentPoolModeUser)
		if v := props.Mode; v != nil && *v != "" {
			mode = string(*props.Mode)
		}
		d.Set("mode", mode)

		count := 0
		if props.Count != nil {
			count = int(*props.Count)
		}
		d.Set("node_count", count)

		if err := d.Set("node_labels", props.NodeLabels); err != nil {
			return fmt.Errorf("setting `node_labels`: %+v", err)
		}

		d.Set("node_public_ip_prefix_id", props.NodePublicIPPrefixID)

		if err := d.Set("node_taints", utils.FlattenStringSlice(props.NodeTaints)); err != nil {
			return fmt.Errorf("setting `node_taints`: %+v", err)
		}

		// NOTE: workaround for migration from 2022-01-02-preview (<3.12.0) to 2022-03-02-preview (>=3.12.0). Before terraform apply is run against the new API, Azure will respond only with currentOrchestratorVersion, orchestratorVersion will be absent. More details: https://github.com/hashicorp/terraform-provider-azurerm/issues/17833#issuecomment-1227583353
		if props.OrchestratorVersion != nil {
			d.Set("orchestrator_version", props.OrchestratorVersion)
		} else {
			d.Set("orchestrator_version", props.CurrentOrchestratorVersion)
		}

		osDiskSizeGB := 0
		if props.OsDiskSizeGB != nil {
			osDiskSizeGB = int(*props.OsDiskSizeGB)
		}
		d.Set("os_disk_size_gb", osDiskSizeGB)

		osDiskType := agentpools.OSDiskTypeManaged
		if v := props.OsDiskType; v != nil && *v != "" {
			osDiskType = *v
		}
		d.Set("os_disk_type", osDiskType)

		if v := props.OsType; v != nil {
			d.Set("os_type", string(*v))
		}
		if v := props.OsSKU; v != nil {
			d.Set("os_sku", string(*v))
		}
		d.Set("pod_subnet_id", props.PodSubnetID)

		// not returned from the API if not Spot
		priority := string(managedclusters.ScaleSetPriorityRegular)
		if v := props.ScaleSetPriority; v != nil && *v != "" {
			priority = string(*v)
		}
		d.Set("priority", priority)

		d.Set("proximity_placement_group_id", props.ProximityPlacementGroupID)

		spotMaxPrice := -1.0
		if props.SpotMaxPrice != nil {
			spotMaxPrice = *props.SpotMaxPrice
		}
		d.Set("spot_max_price", spotMaxPrice)

		d.Set("vnet_subnet_id", props.VnetSubnetID)
		d.Set("vm_size", props.VMSize)
		d.Set("host_group_id", props.HostGroupID)
		d.Set("capacity_reservation_group_id", props.CapacityReservationGroupID)

		if err := d.Set("upgrade_settings", flattenAgentPoolUpgradeSettings(props.UpgradeSettings)); err != nil {
			return fmt.Errorf("setting `upgrade_settings`: %+v", err)
		}

		if err := d.Set("windows_profile", flattenAgentPoolWindowsProfile(props.WindowsProfile)); err != nil {
			return fmt.Errorf("setting `windows_profile`: %+v", err)
		}

		if err := d.Set("node_network_profile", flattenAgentPoolNetworkProfile(props.NetworkProfile)); err != nil {
			return fmt.Errorf("setting `node_network_profile`: %+v", err)
		}

		if err := d.Set("virtual_machine_profile", flattenAgentPoolVirtualMachinesProfile(props.VirtualMachinesProfile)); err != nil {
			return fmt.Errorf("setting `virtual_machine_profile`: %+v", err)
		}
	}

	return tags.FlattenAndSet(d, resp.Model.Properties.Tags)
}

func resourceKubernetesClusterNodePoolDelete(d *pluginsdk.ResourceData, meta interface{}) error {
	client := meta.(*clients.Client).Containers.AgentPoolsClient
	ctx, cancel := timeouts.ForDelete(meta.(*clients.Client).StopContext, d)
	defer cancel()

	id, err := agentpools.ParseAgentPoolID(d.Id())
	if err != nil {
		return err
	}

	err = client.DeleteThenPoll(ctx, *id, agentpools.DefaultDeleteOperationOptions())
	if err != nil {
		return fmt.Errorf("deleting %s: %+v", *id, err)
	}

	return nil
}

func upgradeSettingsSchema() *pluginsdk.Schema {
	return &pluginsdk.Schema{
		Type:     pluginsdk.TypeList,
		Optional: true,
		MaxItems: 1,
		Elem: &pluginsdk.Resource{
			Schema: map[string]*pluginsdk.Schema{
				"max_surge": {
					Type:     pluginsdk.TypeString,
					Required: true,
				},
				"drain_timeout_in_minutes": {
					Type:     pluginsdk.TypeInt,
					Optional: true,
				},
				"node_soak_duration_in_minutes": {
					Type:         pluginsdk.TypeInt,
					Optional:     true,
					ValidateFunc: validation.IntBetween(0, 30),
				},
			},
		},
	}
}

func upgradeSettingsForDataSourceSchema() *pluginsdk.Schema {
	return &pluginsdk.Schema{
		Type:     pluginsdk.TypeList,
		Computed: true,
		Elem: &pluginsdk.Resource{
			Schema: map[string]*pluginsdk.Schema{
				"max_surge": {
					Type:     pluginsdk.TypeString,
					Computed: true,
				},
				"drain_timeout_in_minutes": {
					Type:     pluginsdk.TypeInt,
					Computed: true,
				},
				"node_soak_duration_in_minutes": {
					Type:     pluginsdk.TypeInt,
					Computed: true,
				},
			},
		},
	}
}

func expandAgentPoolKubeletConfig(input []interface{}) *agentpools.KubeletConfig {
	if len(input) == 0 || input[0] == nil {
		return nil
	}

	raw := input[0].(map[string]interface{})
	result := &agentpools.KubeletConfig{
		CpuCfsQuota: pointer.To(raw["cpu_cfs_quota_enabled"].(bool)),
		// must be false, otherwise the backend will report error: CustomKubeletConfig.FailSwapOn must be set to false to enable swap file on nodes.
		FailSwapOn:           pointer.To(false),
		AllowedUnsafeSysctls: utils.ExpandStringSlice(raw["allowed_unsafe_sysctls"].(*pluginsdk.Set).List()),
	}

	if v := raw["cpu_manager_policy"].(string); v != "" {
		result.CpuManagerPolicy = pointer.To(v)
	}
	if v := raw["cpu_cfs_quota_period"].(string); v != "" {
		result.CpuCfsQuotaPeriod = pointer.To(v)
	}
	if v := raw["image_gc_high_threshold"].(int); v != 0 {
		result.ImageGcHighThreshold = pointer.To(int64(v))
	}
	if v := raw["image_gc_low_threshold"].(int); v != 0 {
		result.ImageGcLowThreshold = pointer.To(int64(v))
	}
	if v := raw["topology_manager_policy"].(string); v != "" {
		result.TopologyManagerPolicy = pointer.To(v)
	}
	if v := raw["container_log_max_size_mb"].(int); v != 0 {
		result.ContainerLogMaxSizeMB = pointer.To(int64(v))
	}
	if v := raw["container_log_max_line"].(int); v != 0 {
		result.ContainerLogMaxFiles = pointer.To(int64(v))
	}
	if v := raw["pod_max_pid"].(int); v != 0 {
		result.PodMaxPids = pointer.To(int64(v))
	}

	return result
}

func expandAgentPoolUpgradeSettings(input []interface{}) *agentpools.AgentPoolUpgradeSettings {
	setting := &agentpools.AgentPoolUpgradeSettings{}
	if len(input) == 0 || input[0] == nil {
		return nil
	}

	v := input[0].(map[string]interface{})
	if maxSurgeRaw := v["max_surge"].(string); maxSurgeRaw != "" {
		setting.MaxSurge = pointer.To(maxSurgeRaw)
	}
	if drainTimeoutInMinutesRaw, ok := v["drain_timeout_in_minutes"].(int); ok {
		setting.DrainTimeoutInMinutes = pointer.To(int64(drainTimeoutInMinutesRaw))
	}
	if nodeSoakDurationInMinutesRaw, ok := v["node_soak_duration_in_minutes"].(int); ok {
		setting.NodeSoakDurationInMinutes = pointer.To(int64(nodeSoakDurationInMinutesRaw))
	}
	return setting
}

func flattenAgentPoolUpgradeSettings(input *agentpools.AgentPoolUpgradeSettings) []interface{} {
	// The API returns an empty upgrade settings object for spot node pools, so we need to explicitly check whether there's anything in it
	if input == nil || (input.MaxSurge == nil && input.DrainTimeoutInMinutes == nil && input.NodeSoakDurationInMinutes == nil) {
		return []interface{}{}
	}

	values := make(map[string]interface{})

	if input.MaxSurge != nil && *input.MaxSurge != "" {
		values["max_surge"] = *input.MaxSurge
	}

	if input.DrainTimeoutInMinutes != nil {
		values["drain_timeout_in_minutes"] = *input.DrainTimeoutInMinutes
	}

	if input.NodeSoakDurationInMinutes != nil {
		values["node_soak_duration_in_minutes"] = *input.NodeSoakDurationInMinutes
	}

	return []interface{}{values}
}

func expandNodeLabels(input map[string]interface{}) *map[string]string {
	result := make(map[string]string)
	for k, v := range input {
		result[k] = v.(string)
	}
	return &result
}

func expandAgentPoolLinuxOSConfig(input []interface{}) (*agentpools.LinuxOSConfig, error) {
	if len(input) == 0 || input[0] == nil {
		return nil, nil
	}
	raw := input[0].(map[string]interface{})
	sysctlConfig, err := expandAgentPoolSysctlConfig(raw["sysctl_config"].([]interface{}))
	if err != nil {
		return nil, err
	}

	result := &agentpools.LinuxOSConfig{
		Sysctls: sysctlConfig,
	}
	if v := raw["transparent_huge_page"].(string); v != "" {
		result.TransparentHugePageEnabled = pointer.To(v)
	}
	if !features.FivePointOh() {
		if v := raw["transparent_huge_page_enabled"].(string); v != "" {
			result.TransparentHugePageEnabled = pointer.To(v)
		}
	}
	if v := raw["transparent_huge_page_defrag"].(string); v != "" {
		result.TransparentHugePageDefrag = pointer.To(v)
	}
	if v := raw["swap_file_size_mb"].(int); v != 0 {
		result.SwapFileSizeMB = pointer.To(int64(v))
	}
	return result, nil
}

func expandAgentPoolSysctlConfig(input []interface{}) (*agentpools.SysctlConfig, error) {
	if len(input) == 0 || input[0] == nil {
		return nil, nil
	}
	raw := input[0].(map[string]interface{})
	result := &agentpools.SysctlConfig{
		NetIPv4TcpTwReuse: pointer.To(raw["net_ipv4_tcp_tw_reuse"].(bool)),
	}
	if v := raw["net_core_somaxconn"].(int); v != 0 {
		result.NetCoreSomaxconn = pointer.To(int64(v))
	}
	if v := raw["net_core_netdev_max_backlog"].(int); v != 0 {
		result.NetCoreNetdevMaxBacklog = pointer.To(int64(v))
	}
	if v := raw["net_core_rmem_default"].(int); v != 0 {
		result.NetCoreRmemDefault = pointer.To(int64(v))
	}
	if v := raw["net_core_rmem_max"].(int); v != 0 {
		result.NetCoreRmemMax = pointer.To(int64(v))
	}
	if v := raw["net_core_wmem_default"].(int); v != 0 {
		result.NetCoreWmemDefault = pointer.To(int64(v))
	}
	if v := raw["net_core_wmem_max"].(int); v != 0 {
		result.NetCoreWmemMax = pointer.To(int64(v))
	}
	if v := raw["net_core_optmem_max"].(int); v != 0 {
		result.NetCoreOptmemMax = pointer.To(int64(v))
	}
	if v := raw["net_ipv4_tcp_max_syn_backlog"].(int); v != 0 {
		result.NetIPv4TcpMaxSynBacklog = pointer.To(int64(v))
	}
	if v := raw["net_ipv4_tcp_max_tw_buckets"].(int); v != 0 {
		result.NetIPv4TcpMaxTwBuckets = pointer.To(int64(v))
	}
	if v := raw["net_ipv4_tcp_fin_timeout"].(int); v != 0 {
		result.NetIPv4TcpFinTimeout = pointer.To(int64(v))
	}
	if v := raw["net_ipv4_tcp_keepalive_time"].(int); v != 0 {
		result.NetIPv4TcpKeepaliveTime = pointer.To(int64(v))
	}
	if v := raw["net_ipv4_tcp_keepalive_probes"].(int); v != 0 {
		result.NetIPv4TcpKeepaliveProbes = pointer.To(int64(v))
	}
	if v := raw["net_ipv4_tcp_keepalive_intvl"].(int); v != 0 {
		result.NetIPv4TcpkeepaliveIntvl = pointer.To(int64(v))
	}
	netIpv4IPLocalPortRangeMin := raw["net_ipv4_ip_local_port_range_min"].(int)
	netIpv4IPLocalPortRangeMax := raw["net_ipv4_ip_local_port_range_max"].(int)
	if (netIpv4IPLocalPortRangeMin != 0 && netIpv4IPLocalPortRangeMax == 0) || (netIpv4IPLocalPortRangeMin == 0 && netIpv4IPLocalPortRangeMax != 0) {
		return nil, fmt.Errorf("`net_ipv4_ip_local_port_range_min` and `net_ipv4_ip_local_port_range_max` should both be set or unset")
	}
	if netIpv4IPLocalPortRangeMin > netIpv4IPLocalPortRangeMax {
		return nil, fmt.Errorf("`net_ipv4_ip_local_port_range_min` should be no larger than `net_ipv4_ip_local_port_range_max`")
	}
	if netIpv4IPLocalPortRangeMin != 0 && netIpv4IPLocalPortRangeMax != 0 {
		result.NetIPv4IPLocalPortRange = pointer.To(fmt.Sprintf("%d %d", netIpv4IPLocalPortRangeMin, netIpv4IPLocalPortRangeMax))
	}
	if v := raw["net_ipv4_neigh_default_gc_thresh1"].(int); v != 0 {
		result.NetIPv4NeighDefaultGcThresh1 = pointer.To(int64(v))
	}
	if v := raw["net_ipv4_neigh_default_gc_thresh2"].(int); v != 0 {
		result.NetIPv4NeighDefaultGcThresh2 = pointer.To(int64(v))
	}
	if v := raw["net_ipv4_neigh_default_gc_thresh3"].(int); v != 0 {
		result.NetIPv4NeighDefaultGcThresh3 = pointer.To(int64(v))
	}
	if v := raw["net_netfilter_nf_conntrack_max"].(int); v != 0 {
		result.NetNetfilterNfConntrackMax = pointer.To(int64(v))
	}
	if v := raw["net_netfilter_nf_conntrack_buckets"].(int); v != 0 {
		result.NetNetfilterNfConntrackBuckets = pointer.To(int64(v))
	}
	if v := raw["fs_aio_max_nr"].(int); v != 0 {
		result.FsAioMaxNr = pointer.To(int64(v))
	}
	if v := raw["fs_inotify_max_user_watches"].(int); v != 0 {
		result.FsInotifyMaxUserWatches = pointer.To(int64(v))
	}
	if v := raw["fs_file_max"].(int); v != 0 {
		result.FsFileMax = pointer.To(int64(v))
	}
	if v := raw["fs_nr_open"].(int); v != 0 {
		result.FsNrOpen = pointer.To(int64(v))
	}
	if v := raw["kernel_threads_max"].(int); v != 0 {
		result.KernelThreadsMax = pointer.To(int64(v))
	}
	if v := raw["vm_max_map_count"].(int); v != 0 {
		result.VMMaxMapCount = pointer.To(int64(v))
	}
	if v := raw["vm_swappiness"].(int); v != 0 {
		result.VMSwappiness = pointer.To(int64(v))
	}
	if v := raw["vm_vfs_cache_pressure"].(int); v != 0 {
		result.VMVfsCachePressure = pointer.To(int64(v))
	}
	return result, nil
}

func flattenAgentPoolLinuxOSConfig(input *agentpools.LinuxOSConfig) ([]interface{}, error) {
	if input == nil {
		return make([]interface{}, 0), nil
	}

	var swapFileSizeMB int
	if input.SwapFileSizeMB != nil {
		swapFileSizeMB = int(*input.SwapFileSizeMB)
	}
	var transparentHugePageDefrag string
	if input.TransparentHugePageDefrag != nil {
		transparentHugePageDefrag = *input.TransparentHugePageDefrag
	}
	var transparentHugePageEnabled string
	if input.TransparentHugePageEnabled != nil {
		transparentHugePageEnabled = *input.TransparentHugePageEnabled
	}
	sysctlConfig, err := flattenAgentPoolSysctlConfig(input.Sysctls)
	if err != nil {
		return nil, err
	}
	config := []interface{}{
		map[string]interface{}{
			"swap_file_size_mb":            swapFileSizeMB,
			"sysctl_config":                sysctlConfig,
			"transparent_huge_page_defrag": transparentHugePageDefrag,
			"transparent_huge_page":        transparentHugePageEnabled,
		},
	}

	if !features.FivePointOh() {
		config[0].(map[string]interface{})["transparent_huge_page_enabled"] = transparentHugePageEnabled
	}

	return config, nil
}

func flattenAgentPoolSysctlConfig(input *agentpools.SysctlConfig) ([]interface{}, error) {
	if input == nil {
		return make([]interface{}, 0), nil
	}

	var fsAioMaxNr int
	if input.FsAioMaxNr != nil {
		fsAioMaxNr = int(*input.FsAioMaxNr)
	}
	var fsFileMax int
	if input.FsFileMax != nil {
		fsFileMax = int(*input.FsFileMax)
	}
	var fsInotifyMaxUserWatches int
	if input.FsInotifyMaxUserWatches != nil {
		fsInotifyMaxUserWatches = int(*input.FsInotifyMaxUserWatches)
	}
	var fsNrOpen int
	if input.FsNrOpen != nil {
		fsNrOpen = int(*input.FsNrOpen)
	}
	var kernelThreadsMax int
	if input.KernelThreadsMax != nil {
		kernelThreadsMax = int(*input.KernelThreadsMax)
	}
	var netCoreNetdevMaxBacklog int
	if input.NetCoreNetdevMaxBacklog != nil {
		netCoreNetdevMaxBacklog = int(*input.NetCoreNetdevMaxBacklog)
	}
	var netCoreOptmemMax int
	if input.NetCoreOptmemMax != nil {
		netCoreOptmemMax = int(*input.NetCoreOptmemMax)
	}
	var netCoreRmemDefault int
	if input.NetCoreRmemDefault != nil {
		netCoreRmemDefault = int(*input.NetCoreRmemDefault)
	}
	var netCoreRmemMax int
	if input.NetCoreRmemMax != nil {
		netCoreRmemMax = int(*input.NetCoreRmemMax)
	}
	var netCoreSomaxconn int
	if input.NetCoreSomaxconn != nil {
		netCoreSomaxconn = int(*input.NetCoreSomaxconn)
	}
	var netCoreWmemDefault int
	if input.NetCoreWmemDefault != nil {
		netCoreWmemDefault = int(*input.NetCoreWmemDefault)
	}
	var netCoreWmemMax int
	if input.NetCoreWmemMax != nil {
		netCoreWmemMax = int(*input.NetCoreWmemMax)
	}
	var netIpv4IpLocalPortRangeMin, netIpv4IpLocalPortRangeMax int
	if input.NetIPv4IPLocalPortRange != nil {
		arr := regexp.MustCompile("[ \t]+").Split(*input.NetIPv4IPLocalPortRange, -1)
		if len(arr) != 2 {
			return nil, fmt.Errorf("parsing `NetIPv4IPLocalPortRange` %s", *input.NetIPv4IPLocalPortRange)
		}
		var err error
		netIpv4IpLocalPortRangeMin, err = strconv.Atoi(arr[0])
		if err != nil {
			return nil, err
		}
		netIpv4IpLocalPortRangeMax, err = strconv.Atoi(arr[1])
		if err != nil {
			return nil, err
		}
	}
	var netIpv4NeighDefaultGcThresh1 int
	if input.NetIPv4NeighDefaultGcThresh1 != nil {
		netIpv4NeighDefaultGcThresh1 = int(*input.NetIPv4NeighDefaultGcThresh1)
	}
	var netIpv4NeighDefaultGcThresh2 int
	if input.NetIPv4NeighDefaultGcThresh2 != nil {
		netIpv4NeighDefaultGcThresh2 = int(*input.NetIPv4NeighDefaultGcThresh2)
	}
	var netIpv4NeighDefaultGcThresh3 int
	if input.NetIPv4NeighDefaultGcThresh3 != nil {
		netIpv4NeighDefaultGcThresh3 = int(*input.NetIPv4NeighDefaultGcThresh3)
	}
	var netIpv4TcpFinTimeout int
	if input.NetIPv4TcpFinTimeout != nil {
		netIpv4TcpFinTimeout = int(*input.NetIPv4TcpFinTimeout)
	}
	var netIpv4TcpkeepaliveIntvl int
	if input.NetIPv4TcpkeepaliveIntvl != nil {
		netIpv4TcpkeepaliveIntvl = int(*input.NetIPv4TcpkeepaliveIntvl)
	}
	var netIpv4TcpKeepaliveProbes int
	if input.NetIPv4TcpKeepaliveProbes != nil {
		netIpv4TcpKeepaliveProbes = int(*input.NetIPv4TcpKeepaliveProbes)
	}
	var netIpv4TcpKeepaliveTime int
	if input.NetIPv4TcpKeepaliveTime != nil {
		netIpv4TcpKeepaliveTime = int(*input.NetIPv4TcpKeepaliveTime)
	}
	var netIpv4TcpMaxSynBacklog int
	if input.NetIPv4TcpMaxSynBacklog != nil {
		netIpv4TcpMaxSynBacklog = int(*input.NetIPv4TcpMaxSynBacklog)
	}
	var netIpv4TcpMaxTwBuckets int
	if input.NetIPv4TcpMaxTwBuckets != nil {
		netIpv4TcpMaxTwBuckets = int(*input.NetIPv4TcpMaxTwBuckets)
	}
	var netIpv4TcpTwReuse bool
	if input.NetIPv4TcpTwReuse != nil {
		netIpv4TcpTwReuse = *input.NetIPv4TcpTwReuse
	}
	var netNetfilterNfConntrackBuckets int
	if input.NetNetfilterNfConntrackBuckets != nil {
		netNetfilterNfConntrackBuckets = int(*input.NetNetfilterNfConntrackBuckets)
	}
	var netNetfilterNfConntrackMax int
	if input.NetNetfilterNfConntrackMax != nil {
		netNetfilterNfConntrackMax = int(*input.NetNetfilterNfConntrackMax)
	}
	var vmMaxMapCount int
	if input.VMMaxMapCount != nil {
		vmMaxMapCount = int(*input.VMMaxMapCount)
	}
	var vmSwappiness int
	if input.VMSwappiness != nil {
		vmSwappiness = int(*input.VMSwappiness)
	}
	var vmVfsCachePressure int
	if input.VMVfsCachePressure != nil {
		vmVfsCachePressure = int(*input.VMVfsCachePressure)
	}
	return []interface{}{
		map[string]interface{}{
			"fs_aio_max_nr":                      fsAioMaxNr,
			"fs_file_max":                        fsFileMax,
			"fs_inotify_max_user_watches":        fsInotifyMaxUserWatches,
			"fs_nr_open":                         fsNrOpen,
			"kernel_threads_max":                 kernelThreadsMax,
			"net_core_netdev_max_backlog":        netCoreNetdevMaxBacklog,
			"net_core_optmem_max":                netCoreOptmemMax,
			"net_core_rmem_default":              netCoreRmemDefault,
			"net_core_rmem_max":                  netCoreRmemMax,
			"net_core_somaxconn":                 netCoreSomaxconn,
			"net_core_wmem_default":              netCoreWmemDefault,
			"net_core_wmem_max":                  netCoreWmemMax,
			"net_ipv4_ip_local_port_range_min":   netIpv4IpLocalPortRangeMin,
			"net_ipv4_ip_local_port_range_max":   netIpv4IpLocalPortRangeMax,
			"net_ipv4_neigh_default_gc_thresh1":  netIpv4NeighDefaultGcThresh1,
			"net_ipv4_neigh_default_gc_thresh2":  netIpv4NeighDefaultGcThresh2,
			"net_ipv4_neigh_default_gc_thresh3":  netIpv4NeighDefaultGcThresh3,
			"net_ipv4_tcp_fin_timeout":           netIpv4TcpFinTimeout,
			"net_ipv4_tcp_keepalive_intvl":       netIpv4TcpkeepaliveIntvl,
			"net_ipv4_tcp_keepalive_probes":      netIpv4TcpKeepaliveProbes,
			"net_ipv4_tcp_keepalive_time":        netIpv4TcpKeepaliveTime,
			"net_ipv4_tcp_max_syn_backlog":       netIpv4TcpMaxSynBacklog,
			"net_ipv4_tcp_max_tw_buckets":        netIpv4TcpMaxTwBuckets,
			"net_ipv4_tcp_tw_reuse":              netIpv4TcpTwReuse,
			"net_netfilter_nf_conntrack_buckets": netNetfilterNfConntrackBuckets,
			"net_netfilter_nf_conntrack_max":     netNetfilterNfConntrackMax,
			"vm_max_map_count":                   vmMaxMapCount,
			"vm_swappiness":                      vmSwappiness,
			"vm_vfs_cache_pressure":              vmVfsCachePressure,
		},
	}, nil
}

func expandAgentPoolWindowsProfile(input []interface{}) *agentpools.AgentPoolWindowsProfile {
	if len(input) == 0 || input[0] == nil {
		return nil
	}

	v := input[0].(map[string]interface{})
	outboundNatEnabled := v["outbound_nat_enabled"].(bool)
	return &agentpools.AgentPoolWindowsProfile{
		DisableOutboundNat: pointer.To(!outboundNatEnabled),
	}
}

func flattenAgentPoolWindowsProfile(input *agentpools.AgentPoolWindowsProfile) []interface{} {
	if input == nil || input.DisableOutboundNat == nil {
		return []interface{}{}
	}

	outboundNatEnabled := true
	if input.DisableOutboundNat != nil {
		outboundNatEnabled = !*input.DisableOutboundNat
	}

	return []interface{}{
		map[string]interface{}{
			"outbound_nat_enabled": outboundNatEnabled,
		},
	}
}

func expandAgentPoolNetworkProfile(input []interface{}) *agentpools.AgentPoolNetworkProfile {
	if len(input) == 0 || input[0] == nil {
		return nil
	}
	v := input[0].(map[string]interface{})
	return &agentpools.AgentPoolNetworkProfile{
		AllowedHostPorts:          expandAgentPoolNetworkProfileAllowedHostPorts(v["allowed_host_ports"].([]interface{})),
		ApplicationSecurityGroups: utils.ExpandStringSlice(v["application_security_group_ids"].([]interface{})),
		NodePublicIPTags:          expandAgentPoolNetworkProfileNodePublicIPTags(v["node_public_ip_tags"].(map[string]interface{})),
	}
}

func expandAgentPoolNetworkProfileAllowedHostPorts(input []interface{}) *[]agentpools.PortRange {
	if len(input) == 0 {
		return nil
	}
	out := make([]agentpools.PortRange, 0)
	for _, v := range input {
		raw := v.(map[string]interface{})
		var portEnd, portStart int64
		var protocol agentpools.Protocol
		if raw["port_end"] != nil {
			portEnd = int64(raw["port_end"].(int))
		}
		if raw["port_start"] != nil {
			portStart = int64(raw["port_start"].(int))
		}
		if raw["protocol"] != nil {
			protocol = agentpools.Protocol(raw["protocol"].(string))
		}
		out = append(out, agentpools.PortRange{
			PortEnd:   pointer.To(portEnd),
			PortStart: pointer.To(portStart),
			Protocol:  pointer.To(protocol),
		})
	}
	return &out
}

func expandAgentPoolNetworkProfileNodePublicIPTags(input map[string]interface{}) *[]agentpools.IPTag {
	if len(input) == 0 {
		return nil
	}
	out := make([]agentpools.IPTag, 0)

	for key, val := range input {
		ipTag := agentpools.IPTag{
			IPTagType: pointer.To(key),
			Tag:       pointer.To(val.(string)),
		}
		out = append(out, ipTag)
	}
	return &out
}

func flattenAgentPoolNetworkProfile(input *agentpools.AgentPoolNetworkProfile) []interface{} {
	if input == nil || input.NodePublicIPTags == nil && input.AllowedHostPorts == nil && input.ApplicationSecurityGroups == nil {
		return []interface{}{}
	}

	return []interface{}{
		map[string]interface{}{
			"allowed_host_ports":             flattenAgentPoolNetworkProfileAllowedHostPorts(input.AllowedHostPorts),
			"application_security_group_ids": utils.FlattenStringSlice(input.ApplicationSecurityGroups),
			"node_public_ip_tags":            flattenAgentPoolNetworkProfileNodePublicIPTags(input.NodePublicIPTags),
		},
	}
}

func flattenAgentPoolNetworkProfileAllowedHostPorts(input *[]agentpools.PortRange) []interface{} {
	if input == nil {
		return []interface{}{}
	}
	out := make([]interface{}, 0)
	for _, portRange := range *input {
		out = append(out, map[string]interface{}{
			"port_end":   pointer.From(portRange.PortEnd),
			"port_start": pointer.From(portRange.PortStart),
			"protocol":   pointer.From(portRange.Protocol),
		})
	}
	return out
}

func flattenAgentPoolNetworkProfileNodePublicIPTags(input *[]agentpools.IPTag) map[string]interface{} {
	if input == nil {
		return map[string]interface{}{}
	}
	out := make(map[string]interface{})

	for _, tag := range *input {
		if tag.IPTagType != nil {
			out[*tag.IPTagType] = tag.Tag
		}
	}

	return out
}

func expandAgentPoolVirtualMachinesProfile(input []interface{}) *agentpools.VirtualMachinesProfile {
	if len(input) == 0 || input[0] == nil {
		return nil
	}

	v := input[0].(map[string]interface{})
	result := &agentpools.VirtualMachinesProfile{}

<<<<<<< HEAD
	if vtpmEnabled, ok := v["vtpm_enabled"].(bool); ok {
		result.EnableVTPM = pointer.To(vtpmEnabled)
	}

	if secureBootEnabled, ok := v["secure_boot_enabled"].(bool); ok {
		result.EnableSecureBoot = pointer.To(secureBootEnabled)
=======
	if scale := v["scale"].([]interface{}); len(scale) > 0 {
		result.Scale = expandAgentPoolScaleProfile(scale)
	}

	return result
}

func expandAgentPoolScaleProfile(input []interface{}) *agentpools.ScaleProfile {
	if len(input) == 0 || input[0] == nil {
		return nil
	}

	v := input[0].(map[string]interface{})
	result := &agentpools.ScaleProfile{}

	if manual := v["manual"].([]interface{}); len(manual) > 0 {
		manualProfiles := make([]agentpools.ManualScaleProfile, 0)
		for _, item := range manual {
			itemMap := item.(map[string]interface{})
			manualProfiles = append(manualProfiles, agentpools.ManualScaleProfile{
				Size:  pointer.To(itemMap["size"].(string)),
				Count: pointer.To(int64(itemMap["count"].(int))),
			})
		}
		result.Manual = &manualProfiles
>>>>>>> b1c30b9d
	}

	return result
}

func flattenAgentPoolVirtualMachinesProfile(input *agentpools.VirtualMachinesProfile) []interface{} {
	if input == nil {
		return []interface{}{}
	}

<<<<<<< HEAD
	return []interface{}{
		map[string]interface{}{
			"vtpm_enabled":        pointer.From(input.EnableVTPM),
			"secure_boot_enabled": pointer.From(input.EnableSecureBoot),
=======
	scale := []interface{}{}
	if input.Scale != nil {
		scale = flattenAgentPoolScaleProfile(input.Scale)
	}

	return []interface{}{
		map[string]interface{}{
			"scale": scale,
		},
	}
}

func flattenAgentPoolScaleProfile(input *agentpools.ScaleProfile) []interface{} {
	if input == nil {
		return []interface{}{}
	}

	manual := []interface{}{}
	if input.Manual != nil {
		for _, item := range *input.Manual {
			manual = append(manual, map[string]interface{}{
				"size":  pointer.From(item.Size),
				"count": pointer.From(item.Count),
			})
		}
	}

	return []interface{}{
		map[string]interface{}{
			"manual": manual,
>>>>>>> b1c30b9d
		},
	}
}<|MERGE_RESOLUTION|>--- conflicted
+++ resolved
@@ -431,11 +431,7 @@
 			Optional: true,
 		},
 
-<<<<<<< HEAD
 		"security_profile": schemaSecurityProfile(),
-=======
-		"virtual_machine_profile": schemaVirtualMachineProfile(),
->>>>>>> b1c30b9d
 	}
 
 	return s
@@ -1870,95 +1866,34 @@
 	return out
 }
 
-func expandAgentPoolVirtualMachinesProfile(input []interface{}) *agentpools.VirtualMachinesProfile {
+func expandAgentPoolSecurityProfile(input []interface{}) *agentpools.AgentPoolSecurityProfile {
 	if len(input) == 0 || input[0] == nil {
 		return nil
 	}
 
 	v := input[0].(map[string]interface{})
-	result := &agentpools.VirtualMachinesProfile{}
-
-<<<<<<< HEAD
+	result := &agentpools.AgentPoolSecurityProfile{}
+
 	if vtpmEnabled, ok := v["vtpm_enabled"].(bool); ok {
 		result.EnableVTPM = pointer.To(vtpmEnabled)
 	}
 
 	if secureBootEnabled, ok := v["secure_boot_enabled"].(bool); ok {
 		result.EnableSecureBoot = pointer.To(secureBootEnabled)
-=======
-	if scale := v["scale"].([]interface{}); len(scale) > 0 {
-		result.Scale = expandAgentPoolScaleProfile(scale)
 	}
 
 	return result
 }
 
-func expandAgentPoolScaleProfile(input []interface{}) *agentpools.ScaleProfile {
-	if len(input) == 0 || input[0] == nil {
-		return nil
-	}
-
-	v := input[0].(map[string]interface{})
-	result := &agentpools.ScaleProfile{}
-
-	if manual := v["manual"].([]interface{}); len(manual) > 0 {
-		manualProfiles := make([]agentpools.ManualScaleProfile, 0)
-		for _, item := range manual {
-			itemMap := item.(map[string]interface{})
-			manualProfiles = append(manualProfiles, agentpools.ManualScaleProfile{
-				Size:  pointer.To(itemMap["size"].(string)),
-				Count: pointer.To(int64(itemMap["count"].(int))),
-			})
-		}
-		result.Manual = &manualProfiles
->>>>>>> b1c30b9d
-	}
-
-	return result
-}
-
-func flattenAgentPoolVirtualMachinesProfile(input *agentpools.VirtualMachinesProfile) []interface{} {
+func flattenAgentPoolSecurityProfile(input *agentpools.AgentPoolSecurityProfile) []interface{} {
 	if input == nil {
 		return []interface{}{}
 	}
 
-<<<<<<< HEAD
 	return []interface{}{
 		map[string]interface{}{
 			"vtpm_enabled":        pointer.From(input.EnableVTPM),
 			"secure_boot_enabled": pointer.From(input.EnableSecureBoot),
-=======
-	scale := []interface{}{}
-	if input.Scale != nil {
-		scale = flattenAgentPoolScaleProfile(input.Scale)
-	}
-
-	return []interface{}{
-		map[string]interface{}{
-			"scale": scale,
-		},
-	}
-}
-
-func flattenAgentPoolScaleProfile(input *agentpools.ScaleProfile) []interface{} {
-	if input == nil {
-		return []interface{}{}
-	}
-
-	manual := []interface{}{}
-	if input.Manual != nil {
-		for _, item := range *input.Manual {
-			manual = append(manual, map[string]interface{}{
-				"size":  pointer.From(item.Size),
-				"count": pointer.From(item.Count),
-			})
-		}
-	}
-
-	return []interface{}{
-		map[string]interface{}{
-			"manual": manual,
->>>>>>> b1c30b9d
 		},
 	}
 }