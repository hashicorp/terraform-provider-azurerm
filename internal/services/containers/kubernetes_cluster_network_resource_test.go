package containers_test

import (
	"fmt"
	"os"
	"regexp"
	"strings"
	"testing"

	"github.com/hashicorp/terraform-provider-azurerm/internal/acceptance"
	"github.com/hashicorp/terraform-provider-azurerm/internal/acceptance/check"
)

func TestAccKubernetesCluster_advancedNetworkingKubenet(t *testing.T) {
	data := acceptance.BuildTestData(t, "azurerm_kubernetes_cluster", "test")
	r := KubernetesClusterResource{}

	data.ResourceTest(t, r, []acceptance.TestStep{
		{
			Config: r.advancedNetworkingConfig(data, "kubenet"),
			Check: acceptance.ComposeTestCheckFunc(
				check.That(data.ResourceName).ExistsInAzure(r),
				check.That(data.ResourceName).Key("network_profile.0.network_plugin").HasValue("kubenet"),
			),
		},
		data.ImportStep(),
	})
}

func TestAccKubernetesCluster_advancedNetworkingIPVersionsIPv4(t *testing.T) {
	data := acceptance.BuildTestData(t, "azurerm_kubernetes_cluster", "test")
	r := KubernetesClusterResource{}
	data.ResourceTest(t, r, []acceptance.TestStep{
		{
			Config: r.advancedNetworkingConfigWithIPVersions(data, []string{"IPv4"}),
			Check: acceptance.ComposeTestCheckFunc(
				check.That(data.ResourceName).ExistsInAzure(r),
			),
		},
		data.ImportStep(),
	})
}

func TestAccKubernetesCluster_advancedNetworkingIPVersionsDualStack(t *testing.T) {
	data := acceptance.BuildTestData(t, "azurerm_kubernetes_cluster", "test")
	r := KubernetesClusterResource{}

	data.ResourceTest(t, r, []acceptance.TestStep{
		{
			Config: r.advancedNetworkingConfigWithIPVersions(data, []string{"IPv4", "IPv6"}),
			Check: acceptance.ComposeTestCheckFunc(
				check.That(data.ResourceName).ExistsInAzure(r),
			),
		},
		data.ImportStep(),
	})
}

func TestAccKubernetesCluster_advancedNetworkingKubenetComplete(t *testing.T) {
	data := acceptance.BuildTestData(t, "azurerm_kubernetes_cluster", "test")
	r := KubernetesClusterResource{}

	data.ResourceTest(t, r, []acceptance.TestStep{
		{
			Config: r.advancedNetworkingCompleteConfig(data, "kubenet"),
			Check: acceptance.ComposeTestCheckFunc(
				check.That(data.ResourceName).ExistsInAzure(r),
				check.That(data.ResourceName).Key("network_profile.0.network_plugin").HasValue("kubenet"),
			),
		},
		data.ImportStep(),
	})
}

func TestAccKubernetesCluster_advancedNetworkingAzure(t *testing.T) {
	data := acceptance.BuildTestData(t, "azurerm_kubernetes_cluster", "test")
	r := KubernetesClusterResource{}

	data.ResourceTest(t, r, []acceptance.TestStep{
		{
			Config: r.advancedNetworkingConfig(data, "azure"),
			Check: acceptance.ComposeTestCheckFunc(
				check.That(data.ResourceName).ExistsInAzure(r),
				check.That(data.ResourceName).Key("network_profile.0.network_plugin").HasValue("azure"),
			),
		},
		data.ImportStep(),
	})
}

func TestAccKubernetesCluster_advancedNetworkingNone(t *testing.T) {
	data := acceptance.BuildTestData(t, "azurerm_kubernetes_cluster", "test")
	r := KubernetesClusterResource{}

	data.ResourceTest(t, r, []acceptance.TestStep{
		{
			Config: r.advancedNetworkingConfig(data, "none"),
			Check: acceptance.ComposeTestCheckFunc(
				check.That(data.ResourceName).ExistsInAzure(r),
				check.That(data.ResourceName).Key("network_profile.0.network_plugin").HasValue("none"),
			),
		},
		data.ImportStep(),
	})
}

func TestAccKubernetesCluster_advancedNetworkingAzureComplete(t *testing.T) {
	data := acceptance.BuildTestData(t, "azurerm_kubernetes_cluster", "test")
	r := KubernetesClusterResource{}

	data.ResourceTest(t, r, []acceptance.TestStep{
		{
			Config: r.advancedNetworkingCompleteConfig(data, "azure"),
			Check: acceptance.ComposeTestCheckFunc(
				check.That(data.ResourceName).ExistsInAzure(r),
				check.That(data.ResourceName).Key("network_profile.0.network_plugin").HasValue("azure"),
			),
		},
		data.ImportStep(),
	})
}

func TestAccKubernetesCluster_advancedNetworkingAzureCalicoPolicy(t *testing.T) {
	data := acceptance.BuildTestData(t, "azurerm_kubernetes_cluster", "test")
	r := KubernetesClusterResource{}

	data.ResourceTest(t, r, []acceptance.TestStep{
		{
			Config: r.advancedNetworkingWithPolicyConfig(data, "azure", "calico"),
			Check: acceptance.ComposeTestCheckFunc(
				check.That(data.ResourceName).ExistsInAzure(r),
				check.That(data.ResourceName).Key("network_profile.0.network_plugin").HasValue("azure"),
				check.That(data.ResourceName).Key("network_profile.0.network_policy").HasValue("calico"),
			),
		},
		data.ImportStep(),
	})
}

func TestAccKubernetesCluster_advancedNetworkingAzureCalicoPolicyComplete(t *testing.T) {
	data := acceptance.BuildTestData(t, "azurerm_kubernetes_cluster", "test")
	r := KubernetesClusterResource{}

	data.ResourceTest(t, r, []acceptance.TestStep{
		{
			Config: r.advancedNetworkingWithPolicyCompleteConfig(data, "azure", "calico"),
			Check: acceptance.ComposeTestCheckFunc(
				check.That(data.ResourceName).ExistsInAzure(r),
				check.That(data.ResourceName).Key("network_profile.0.network_plugin").HasValue("azure"),
				check.That(data.ResourceName).Key("network_profile.0.network_policy").HasValue("calico"),
			),
		},
		data.ImportStep(),
	})
}

func TestAccKubernetesCluster_advancedNetworkingAzureCalicoPolicyNetworkModeTransparent(t *testing.T) {
	data := acceptance.BuildTestData(t, "azurerm_kubernetes_cluster", "test")
	r := KubernetesClusterResource{}

	data.ResourceTest(t, r, []acceptance.TestStep{
		{
			Config: r.advancedNetworkingWithPolicyNetworkMode(data, "azure", "calico", "transparent"),
			Check: acceptance.ComposeTestCheckFunc(
				check.That(data.ResourceName).ExistsInAzure(r),
				check.That(data.ResourceName).Key("network_profile.0.network_plugin").HasValue("azure"),
				check.That(data.ResourceName).Key("network_profile.0.network_policy").HasValue("calico"),
				check.That(data.ResourceName).Key("network_profile.0.network_mode").HasValue("transparent"),
			),
		},
		data.ImportStep(),
	})
}

func TestAccKubernetesCluster_advancedNetworkingAzureNPMPolicy(t *testing.T) {
	data := acceptance.BuildTestData(t, "azurerm_kubernetes_cluster", "test")
	r := KubernetesClusterResource{}

	data.ResourceTest(t, r, []acceptance.TestStep{
		{
			Config: r.advancedNetworkingWithPolicyConfig(data, "azure", "azure"),
			Check: acceptance.ComposeTestCheckFunc(
				check.That(data.ResourceName).ExistsInAzure(r),
				check.That(data.ResourceName).Key("network_profile.0.network_plugin").HasValue("azure"),
				check.That(data.ResourceName).Key("network_profile.0.network_policy").HasValue("azure"),
			),
		},
		data.ImportStep(),
	})
}

func TestAccKubernetesCluster_advancedNetworkingAzureNPMPolicyComplete(t *testing.T) {
	data := acceptance.BuildTestData(t, "azurerm_kubernetes_cluster", "test")
	r := KubernetesClusterResource{}

	data.ResourceTest(t, r, []acceptance.TestStep{
		{
			Config: r.advancedNetworkingWithPolicyCompleteConfig(data, "azure", "azure"),
			Check: acceptance.ComposeTestCheckFunc(
				check.That(data.ResourceName).ExistsInAzure(r),
				check.That(data.ResourceName).Key("network_profile.0.network_plugin").HasValue("azure"),
				check.That(data.ResourceName).Key("network_profile.0.network_policy").HasValue("azure"),
			),
		},
		data.ImportStep(),
	})
}

func TestAccKubernetesCluster_enableNodePublicIP(t *testing.T) {
	data := acceptance.BuildTestData(t, "azurerm_kubernetes_cluster", "test")
	r := KubernetesClusterResource{}

	data.ResourceTest(t, r, []acceptance.TestStep{
		{
			Config: r.enableNodePublicIPConfig(data),
			Check: acceptance.ComposeTestCheckFunc(
				check.That(data.ResourceName).ExistsInAzure(r),
				check.That(data.ResourceName).Key("default_node_pool.0.enable_node_public_ip").HasValue("true"),
			),
		},
		data.ImportStep(),
	})
}

func TestAccKubernetesCluster_internalNetwork(t *testing.T) {
	data := acceptance.BuildTestData(t, "azurerm_kubernetes_cluster", "test")
	r := KubernetesClusterResource{}

	data.ResourceTest(t, r, []acceptance.TestStep{
		{
			Config: r.internalNetworkConfig(data),
			Check: acceptance.ComposeTestCheckFunc(
				check.That(data.ResourceName).ExistsInAzure(r),
				check.That(data.ResourceName).Key("default_node_pool.0.max_pods").HasValue("60"),
			),
		},
		data.ImportStep(),
	})
}

func TestAccKubernetesCluster_nodePublicIPPrefix(t *testing.T) {
	data := acceptance.BuildTestData(t, "azurerm_kubernetes_cluster", "test")
	r := KubernetesClusterResource{}

	data.ResourceTest(t, r, []acceptance.TestStep{
		{
			Config: r.nodePublicIPPrefixConfig(data),
			Check: acceptance.ComposeTestCheckFunc(
				check.That(data.ResourceName).ExistsInAzure(r),
				check.That(data.ResourceName).Key("default_node_pool.0.enable_node_public_ip").HasValue("true"),
				check.That(data.ResourceName).Key("default_node_pool.0.node_public_ip_prefix_id").Exists(),
			),
		},
		data.ImportStep(),
	})
}

func TestAccKubernetesCluster_outboundTypeLoadBalancer(t *testing.T) {
	data := acceptance.BuildTestData(t, "azurerm_kubernetes_cluster", "test")
	r := KubernetesClusterResource{}

	data.ResourceTest(t, r, []acceptance.TestStep{
		{
			Config: r.outboundTypeLoadBalancerConfig(data),
			Check: acceptance.ComposeTestCheckFunc(
				check.That(data.ResourceName).ExistsInAzure(r),
			),
		},
		data.ImportStep(),
	})
}

func TestAccKubernetesCluster_natGatewayProfile(t *testing.T) {
	data := acceptance.BuildTestData(t, "azurerm_kubernetes_cluster", "test")
	r := KubernetesClusterResource{}

	data.ResourceTest(t, r, []acceptance.TestStep{
		{
			Config: r.natGatewayProfileConfig(data, 3, 10),
			Check: acceptance.ComposeTestCheckFunc(
				check.That(data.ResourceName).ExistsInAzure(r),
				check.That(data.ResourceName).Key("network_profile.0.nat_gateway_profile.0.managed_outbound_ip_count").HasValue("3"),
				check.That(data.ResourceName).Key("network_profile.0.nat_gateway_profile.0.effective_outbound_ips.#").HasValue("3"),
				check.That(data.ResourceName).Key("network_profile.0.nat_gateway_profile.0.idle_timeout_in_minutes").HasValue("10"),
			),
		},
		data.ImportStep(),

		{
			Config: r.natGatewayProfileConfig(data, 4, 5),
			Check: acceptance.ComposeTestCheckFunc(
				check.That(data.ResourceName).ExistsInAzure(r),
				check.That(data.ResourceName).Key("network_profile.0.nat_gateway_profile.0.managed_outbound_ip_count").HasValue("4"),
				check.That(data.ResourceName).Key("network_profile.0.nat_gateway_profile.0.idle_timeout_in_minutes").HasValue("5"),
			),
		},
		data.ImportStep(),
	})
}

func TestAccKubernetesCluster_managedNatGateway(t *testing.T) {
	data := acceptance.BuildTestData(t, "azurerm_kubernetes_cluster", "test")
	r := KubernetesClusterResource{}

	data.ResourceTest(t, r, []acceptance.TestStep{
		{
			Config: r.managedNatGatewayConfig(data),
			Check: acceptance.ComposeTestCheckFunc(
				check.That(data.ResourceName).ExistsInAzure(r),
				check.That(data.ResourceName).Key("network_profile.0.nat_gateway_profile.0.idle_timeout_in_minutes").HasValue("4"),
				check.That(data.ResourceName).Key("network_profile.0.nat_gateway_profile.0.managed_outbound_ip_count").HasValue("1"),
				check.That(data.ResourceName).Key("network_profile.0.nat_gateway_profile.0.effective_outbound_ips.#").HasValue("1"),
			),
		},
		data.ImportStep(),
	})
}

func TestAccKubernetesCluster_userAssignedNatGateway(t *testing.T) {
	data := acceptance.BuildTestData(t, "azurerm_kubernetes_cluster", "test")
	r := KubernetesClusterResource{}

	data.ResourceTest(t, r, []acceptance.TestStep{
		{
			Config: r.userAssignedNatGatewayConfig(data),
			Check: acceptance.ComposeTestCheckFunc(
				check.That(data.ResourceName).ExistsInAzure(r),
			),
		},
		data.ImportStep(),
	})
}

func TestAccKubernetesCluster_privateClusterOn(t *testing.T) {
	data := acceptance.BuildTestData(t, "azurerm_kubernetes_cluster", "test")
	r := KubernetesClusterResource{}

	data.ResourceTest(t, r, []acceptance.TestStep{
		{
			Config: r.privateClusterConfig(data, true),
			Check: acceptance.ComposeTestCheckFunc(
				check.That(data.ResourceName).ExistsInAzure(r),
				check.That(data.ResourceName).Key("private_fqdn").Exists(),
				check.That(data.ResourceName).Key("private_cluster_enabled").HasValue("true"),
			),
		},
		data.ImportStep(),
	})
}

func TestAccKubernetesCluster_privateClusterOnWithPrivateDNSZone(t *testing.T) {
	data := acceptance.BuildTestData(t, "azurerm_kubernetes_cluster", "test")
	r := KubernetesClusterResource{}

	data.ResourceTest(t, r, []acceptance.TestStep{
		{
			Config: r.privateClusterWithPrivateDNSZoneConfig(data, true),
			Check: acceptance.ComposeTestCheckFunc(
				check.That(data.ResourceName).ExistsInAzure(r),
				check.That(data.ResourceName).Key("private_cluster_enabled").HasValue("true"),
			),
		},
		data.ImportStep(),
	})
}

func TestAccKubernetesCluster_privateClusterOnWithPrivateDNSZoneAndServicePrincipal(t *testing.T) {
	data := acceptance.BuildTestData(t, "azurerm_kubernetes_cluster", "test")
	clientId := os.Getenv("ARM_CLIENT_ID")
	clientSecret := os.Getenv("ARM_CLIENT_SECRET")
	r := KubernetesClusterResource{}

	data.ResourceTest(t, r, []acceptance.TestStep{
		{
			Config: r.privateClusterWithPrivateDNSZoneAndServicePrincipalConfig(data, true, clientId, clientSecret),
			Check: acceptance.ComposeTestCheckFunc(
				check.That(data.ResourceName).ExistsInAzure(r),
				check.That(data.ResourceName).Key("private_cluster_enabled").HasValue("true"),
			),
		},
	})
}

func TestAccKubernetesCluster_privateClusterOnWithPrivateDNSZoneSubDomain(t *testing.T) {
	data := acceptance.BuildTestData(t, "azurerm_kubernetes_cluster", "test")
	r := KubernetesClusterResource{}

	data.ResourceTest(t, r, []acceptance.TestStep{
		{
			Config: r.privateClusterWithPrivateDNSZoneSubDomain(data),
			Check: acceptance.ComposeTestCheckFunc(
				check.That(data.ResourceName).ExistsInAzure(r),
			),
		},
	})
}

func TestAccKubernetesCluster_privateClusterOnWithPrivateDNSZoneSystem(t *testing.T) {
	data := acceptance.BuildTestData(t, "azurerm_kubernetes_cluster", "test")
	r := KubernetesClusterResource{}

	data.ResourceTest(t, r, []acceptance.TestStep{
		{
			Config: r.privateClusterWithPrivateDNSZoneSystemConfig(data, true),
			Check: acceptance.ComposeTestCheckFunc(
				check.That(data.ResourceName).ExistsInAzure(r),
				check.That(data.ResourceName).Key("private_cluster_enabled").HasValue("true"),
			),
		},
		data.ImportStep(),
	})
}

func TestAccKubernetesCluster_privateClusterOff(t *testing.T) {
	data := acceptance.BuildTestData(t, "azurerm_kubernetes_cluster", "test")
	r := KubernetesClusterResource{}

	data.ResourceTest(t, r, []acceptance.TestStep{
		{
			Config: r.privateClusterConfig(data, false),
			Check: acceptance.ComposeTestCheckFunc(
				check.That(data.ResourceName).ExistsInAzure(r),
				check.That(data.ResourceName).Key("private_cluster_enabled").HasValue("false"),
			),
		},
		data.ImportStep(),
	})
}

func TestAccKubernetesCluster_podCidrs(t *testing.T) {
	data := acceptance.BuildTestData(t, "azurerm_kubernetes_cluster", "test")
	r := KubernetesClusterResource{}

	data.ResourceTest(t, r, []acceptance.TestStep{
		{
			Config: r.podCidrs(data),
			Check: acceptance.ComposeTestCheckFunc(
				check.That(data.ResourceName).ExistsInAzure(r),
			),
		},
		data.ImportStep(),
	})
}

func TestAccKubernetesCluster_podCidrsDualStack(t *testing.T) {
	data := acceptance.BuildTestData(t, "azurerm_kubernetes_cluster", "test")
	r := KubernetesClusterResource{}

	data.ResourceTest(t, r, []acceptance.TestStep{
		{
			Config: r.podCidrsDualStack(data),
			Check: acceptance.ComposeTestCheckFunc(
				check.That(data.ResourceName).ExistsInAzure(r),
			),
		},
		data.ImportStep(),
	})
}

func TestAccKubernetesCluster_serviceCidrs(t *testing.T) {
	data := acceptance.BuildTestData(t, "azurerm_kubernetes_cluster", "test")
	r := KubernetesClusterResource{}

	data.ResourceTest(t, r, []acceptance.TestStep{
		{
			Config: r.serviceCidrs(data),
			Check: acceptance.ComposeTestCheckFunc(
				check.That(data.ResourceName).ExistsInAzure(r),
			),
		},
		data.ImportStep(),
	})
}

func TestAccKubernetesCluster_serviceCidrsDualStack(t *testing.T) {
	data := acceptance.BuildTestData(t, "azurerm_kubernetes_cluster", "test")
	r := KubernetesClusterResource{}

	data.ResourceTest(t, r, []acceptance.TestStep{
		{
			Config: r.serviceCidrsDualStack(data),
			Check: acceptance.ComposeTestCheckFunc(
				check.That(data.ResourceName).ExistsInAzure(r),
			),
		},
		data.ImportStep(),
	})
}

func TestAccKubernetesCluster_standardLoadBalancer(t *testing.T) {
	data := acceptance.BuildTestData(t, "azurerm_kubernetes_cluster", "test")
	r := KubernetesClusterResource{}

	data.ResourceTest(t, r, []acceptance.TestStep{
		{
			Config: r.standardLoadBalancerConfig(data),
			Check: acceptance.ComposeTestCheckFunc(
				check.That(data.ResourceName).ExistsInAzure(r),
				check.That(data.ResourceName).Key("network_profile.0.load_balancer_sku").HasValue("standard"),
			),
		},
		data.ImportStep(),
	})
}

func TestAccKubernetesCluster_standardLoadBalancerComplete(t *testing.T) {
	data := acceptance.BuildTestData(t, "azurerm_kubernetes_cluster", "test")
	r := KubernetesClusterResource{}

	data.ResourceTest(t, r, []acceptance.TestStep{
		{
			Config: r.standardLoadBalancerCompleteConfig(data),
			Check: acceptance.ComposeTestCheckFunc(
				check.That(data.ResourceName).ExistsInAzure(r),
				check.That(data.ResourceName).Key("network_profile.0.load_balancer_sku").HasValue("standard"),
			),
		},
		data.ImportStep(),
	})
}

func TestAccKubernetesCluster_standardLoadBalancerProfile(t *testing.T) {
	data := acceptance.BuildTestData(t, "azurerm_kubernetes_cluster", "test")
	r := KubernetesClusterResource{}

	data.ResourceTest(t, r, []acceptance.TestStep{
		{
			Config: r.standardLoadBalancerProfileConfig(data),
			Check: acceptance.ComposeTestCheckFunc(
				check.That(data.ResourceName).ExistsInAzure(r),
				check.That(data.ResourceName).Key("network_profile.0.load_balancer_sku").HasValue("standard"),
				check.That(data.ResourceName).Key("network_profile.0.load_balancer_profile.0.managed_outbound_ip_count").HasValue("3"),
				check.That(data.ResourceName).Key("network_profile.0.load_balancer_profile.0.effective_outbound_ips.#").HasValue("3"),
				check.That(data.ResourceName).Key("network_profile.0.load_balancer_profile.0.idle_timeout_in_minutes").HasValue("30"),
				check.That(data.ResourceName).Key("network_profile.0.load_balancer_profile.0.outbound_ports_allocated").HasValue("0"),
			),
		},
		data.ImportStep(),
	})
}

func TestAccKubernetesCluster_standardLoadBalancerProfileComplete(t *testing.T) {
	data := acceptance.BuildTestData(t, "azurerm_kubernetes_cluster", "test")
	r := KubernetesClusterResource{}

	data.ResourceTest(t, r, []acceptance.TestStep{
		{
			Config: r.standardLoadBalancerProfileCompleteConfig(data),
			Check: acceptance.ComposeTestCheckFunc(
				check.That(data.ResourceName).ExistsInAzure(r),
				check.That(data.ResourceName).Key("network_profile.0.load_balancer_sku").HasValue("standard"),
				check.That(data.ResourceName).Key("network_profile.0.load_balancer_profile.0.effective_outbound_ips.#").HasValue("1"),
			),
			PreventPostDestroyRefresh: true,
		},
		data.ImportStep(),
	})
}

func TestAccKubernetesCluster_standardLoadBalancerProfileWithPortAndTimeout(t *testing.T) {
	data := acceptance.BuildTestData(t, "azurerm_kubernetes_cluster", "test")
	r := KubernetesClusterResource{}
	clientId := os.Getenv("ARM_CLIENT_ID")
	clientSecret := os.Getenv("ARM_CLIENT_SECRET")

	data.ResourceTest(t, r, []acceptance.TestStep{
		{
			Config: r.standardLoadBalancerProfileWithPortAndTimeoutConfig(data, clientId, clientSecret),
			Check: acceptance.ComposeTestCheckFunc(
				check.That(data.ResourceName).ExistsInAzure(r),
				check.That(data.ResourceName).Key("network_profile.0.load_balancer_profile.0.outbound_ports_allocated").HasValue("8000"),
				check.That(data.ResourceName).Key("network_profile.0.load_balancer_profile.0.idle_timeout_in_minutes").HasValue("10"),
			),
			PreventPostDestroyRefresh: true,
		},
	})
}

func TestAccKubernetesCluster_basicLoadBalancerProfile(t *testing.T) {
	data := acceptance.BuildTestData(t, "azurerm_kubernetes_cluster", "test")
	r := KubernetesClusterResource{}

	data.ResourceTest(t, r, []acceptance.TestStep{
		{
			Config:      r.basicLoadBalancerProfileConfig(data),
			ExpectError: regexp.MustCompile("only load balancer SKU 'Standard' supports load balancer profiles. Provided load balancer type: basic"),
		},
	})
}

func TestAccKubernetesCluster_prefixedLoadBalancerProfile(t *testing.T) {
	data := acceptance.BuildTestData(t, "azurerm_kubernetes_cluster", "test")
	r := KubernetesClusterResource{}

	data.ResourceTest(t, r, []acceptance.TestStep{
		{
			Config: r.prefixedLoadBalancerProfileConfig(data),
			Check: acceptance.ComposeTestCheckFunc(
				check.That(data.ResourceName).ExistsInAzure(r),
				check.That(data.ResourceName).Key("network_profile.0.load_balancer_sku").HasValue("standard"),
				check.That(data.ResourceName).Key("network_profile.0.load_balancer_profile.0.outbound_ip_prefix_ids.#").HasValue("1"),
				check.That(data.ResourceName).Key("network_profile.0.load_balancer_profile.0.effective_outbound_ips.#").HasValue("1"),
			),
		},
		data.ImportStep(),
		{
			Config: r.unsetPrefixedLoadBalancerProfileConfig(data),
			Check: acceptance.ComposeTestCheckFunc(
				check.That(data.ResourceName).ExistsInAzure(r),
			),
		},
		data.ImportStep(),
	})
}

func TestAccKubernetesCluster_changingLoadBalancerProfile(t *testing.T) {
	data := acceptance.BuildTestData(t, "azurerm_kubernetes_cluster", "test")
	r := KubernetesClusterResource{}

	data.ResourceTest(t, r, []acceptance.TestStep{
		{
			Config: r.changingLoadBalancerProfileConfigIPPrefix(data),
			Check: acceptance.ComposeTestCheckFunc(
				check.That(data.ResourceName).ExistsInAzure(r),
				check.That(data.ResourceName).Key("network_profile.0.load_balancer_sku").HasValue("standard"),
				check.That(data.ResourceName).Key("network_profile.0.load_balancer_profile.0.outbound_ip_prefix_ids.#").HasValue("1"),
				check.That(data.ResourceName).Key("network_profile.0.load_balancer_profile.0.effective_outbound_ips.#").HasValue("1"),
			),
		},
		data.ImportStep(),
		{
			Config: r.changingLoadBalancerProfileConfigManagedIPs(data),
			Check: acceptance.ComposeTestCheckFunc(
				check.That(data.ResourceName).ExistsInAzure(r),
				check.That(data.ResourceName).Key("network_profile.0.load_balancer_sku").HasValue("standard"),
				check.That(data.ResourceName).Key("network_profile.0.load_balancer_profile.0.managed_outbound_ip_count").HasValue("1"),
				check.That(data.ResourceName).Key("network_profile.0.load_balancer_profile.0.effective_outbound_ips.#").HasValue("1"),
			),
		},
		data.ImportStep(),
		{
			Config: r.changingLoadBalancerProfileConfigIPIds(data),
			Check: acceptance.ComposeTestCheckFunc(
				check.That(data.ResourceName).ExistsInAzure(r),
				check.That(data.ResourceName).Key("network_profile.0.load_balancer_sku").HasValue("standard"),
				check.That(data.ResourceName).Key("network_profile.0.load_balancer_profile.0.outbound_ip_address_ids.#").HasValue("1"),
				check.That(data.ResourceName).Key("network_profile.0.load_balancer_profile.0.effective_outbound_ips.#").HasValue("1"),
			),
		},
		data.ImportStep(),
		{
			Config: r.changingLoadBalancerProfileConfigIPPrefix(data),
			Check: acceptance.ComposeTestCheckFunc(
				check.That(data.ResourceName).ExistsInAzure(r),
				check.That(data.ResourceName).Key("network_profile.0.load_balancer_profile.0.outbound_ip_prefix_ids.#").HasValue("1"),
				check.That(data.ResourceName).Key("network_profile.0.load_balancer_profile.0.effective_outbound_ips.#").HasValue("1"),
			),
		},
		data.ImportStep(),
	})
}

func TestAccKubernetesCluster_httpProxyConfig(t *testing.T) {
	data := acceptance.BuildTestData(t, "azurerm_kubernetes_cluster", "test")
	r := KubernetesClusterResource{}
	data.ResourceTest(t, r, []acceptance.TestStep{
		{
			Config: r.httpProxyConfig(data),
			Check: acceptance.ComposeTestCheckFunc(
				check.That(data.ResourceName).ExistsInAzure(r),
				check.That(data.ResourceName).Key("http_proxy_config.0.http_proxy").IsSet(),
				check.That(data.ResourceName).Key("http_proxy_config.0.https_proxy").IsSet(),
				check.That(data.ResourceName).Key("http_proxy_config.0.no_proxy.0").IsSet(),
			),
		},
		data.ImportStep(),
	})
}

func TestAccKubernetesCluster_httpProxyConfigWithTrustedCa(t *testing.T) {
	data := acceptance.BuildTestData(t, "azurerm_kubernetes_cluster", "test")
	r := KubernetesClusterResource{}
	data.ResourceTest(t, r, []acceptance.TestStep{
		{
			Config: r.httpProxyConfigWithTrustedCa(data),
			Check: acceptance.ComposeTestCheckFunc(
				check.That(data.ResourceName).ExistsInAzure(r),
				check.That(data.ResourceName).Key("http_proxy_config.0.http_proxy").IsSet(),
				check.That(data.ResourceName).Key("http_proxy_config.0.https_proxy").IsSet(),
				check.That(data.ResourceName).Key("http_proxy_config.0.trusted_ca").IsSet(),
				check.That(data.ResourceName).Key("http_proxy_config.0.no_proxy.0").IsSet(),
			),
		},
		data.ImportStep(),
	})
}

func TestAccKubernetesCluster_httpProxyConfigWithSubnet(t *testing.T) {
	data := acceptance.BuildTestData(t, "azurerm_kubernetes_cluster", "test")
	r := KubernetesClusterResource{}
	data.ResourceTest(t, r, []acceptance.TestStep{
		{
			Config: r.httpProxyConfigWithSubnet(data),
			Check: acceptance.ComposeTestCheckFunc(
				check.That(data.ResourceName).ExistsInAzure(r),
				check.That(data.ResourceName).Key("http_proxy_config.0.http_proxy").IsSet(),
				check.That(data.ResourceName).Key("http_proxy_config.0.https_proxy").IsSet(),
				check.That(data.ResourceName).Key("http_proxy_config.0.no_proxy.0").IsSet(),
			),
		},
		data.ImportStep(),
	})
}

func TestAccKubernetesCluster_publicNetworkAccess(t *testing.T) {
	data := acceptance.BuildTestData(t, "azurerm_kubernetes_cluster", "test")
	r := KubernetesClusterResource{}

	data.ResourceTest(t, r, []acceptance.TestStep{
		{
			Config: r.publicNetworkAccess(data, true),
			Check: acceptance.ComposeTestCheckFunc(
				check.That(data.ResourceName).ExistsInAzure(r),
			),
		},
		data.ImportStep(),
		{
			Config: r.publicNetworkAccess(data, false),
			Check: acceptance.ComposeTestCheckFunc(
				check.That(data.ResourceName).ExistsInAzure(r),
			),
		},
		data.ImportStep(),
	})
}

func TestAccKubernetesCluster_networkPluginMode(t *testing.T) {
	data := acceptance.BuildTestData(t, "azurerm_kubernetes_cluster", "test")
	r := KubernetesClusterResource{}

	data.ResourceTest(t, r, []acceptance.TestStep{
		{
			Config: r.networkPluginMode(data),
			Check: acceptance.ComposeTestCheckFunc(
				check.That(data.ResourceName).ExistsInAzure(r),
			),
		},
		data.ImportStep(),
	})
}

func TestAccKubernetesCluster_ebpfDataPlane(t *testing.T) {
	data := acceptance.BuildTestData(t, "azurerm_kubernetes_cluster", "test")
	r := KubernetesClusterResource{}

	data.ResourceTest(t, r, []acceptance.TestStep{
		{
			Config: r.ebpfDataPlane(data),
			Check: acceptance.ComposeTestCheckFunc(
				check.That(data.ResourceName).ExistsInAzure(r),
			),
		},
		data.ImportStep(),
	})
}

<<<<<<< HEAD
func TestAccKubernetesCluster_clusterPoolNodePublicIPTags(t *testing.T) {
=======
func TestAccKubernetesCluster_apiServerInManagedSubnet(t *testing.T) {
>>>>>>> 6c9bc614
	data := acceptance.BuildTestData(t, "azurerm_kubernetes_cluster", "test")
	r := KubernetesClusterResource{}

	data.ResourceTest(t, r, []acceptance.TestStep{
		{
<<<<<<< HEAD
			Config: r.clusterPoolNodePublicIPTags(data),
=======
			Config: r.apiServerInManagedSubnet(data),
>>>>>>> 6c9bc614
			Check: acceptance.ComposeTestCheckFunc(
				check.That(data.ResourceName).ExistsInAzure(r),
			),
		},
		data.ImportStep(),
	})
}

<<<<<<< HEAD
=======
func TestAccKubernetesCluster_apiServerInBYOSubnet(t *testing.T) {
	data := acceptance.BuildTestData(t, "azurerm_kubernetes_cluster", "test")
	r := KubernetesClusterResource{}

	data.ResourceTest(t, r, []acceptance.TestStep{
		{
			Config: r.apiServerInBYOSubnet(data),
			Check: acceptance.ComposeTestCheckFunc(
				check.That(data.ResourceName).ExistsInAzure(r),
			),
		},
		data.ImportStep(),
	})
}

func TestAccKubernetesCluster_kubeProxy(t *testing.T) {
	data := acceptance.BuildTestData(t, "azurerm_kubernetes_cluster", "test")
	r := KubernetesClusterResource{}

	data.ResourceTest(t, r, []acceptance.TestStep{
		{
			Config: r.kubeProxy(data),
			Check: acceptance.ComposeTestCheckFunc(
				check.That(data.ResourceName).ExistsInAzure(r),
			),
		},
		data.ImportStep(),
		{
			Config: r.kubeProxyDisabled(data),
			Check: acceptance.ComposeTestCheckFunc(
				check.That(data.ResourceName).ExistsInAzure(r),
			),
		},
		data.ImportStep(),
	})
}

func (KubernetesClusterResource) apiServerInBYOSubnet(data acceptance.TestData) string {
	return fmt.Sprintf(`
provider "azurerm" {
  features {}
}

resource "azurerm_resource_group" "test" {
  name     = "acctestRG-aks-%d"
  location = "%s"
}

resource "azurerm_virtual_network" "test" {
  name                = "acctestvirtnet%d"
  address_space       = ["10.0.0.0/8"]
  location            = azurerm_resource_group.test.location
  resource_group_name = azurerm_resource_group.test.name
}

resource "azurerm_subnet" "test" {
  name                 = "acctestsubnet%d"
  resource_group_name  = azurerm_resource_group.test.name
  virtual_network_name = azurerm_virtual_network.test.name
  address_prefixes     = ["10.1.0.0/16"]

  delegation {
    name = "aks-delegation"

    service_delegation {
      actions = ["Microsoft.Network/virtualNetworks/subnets/join/action"]
      name    = "Microsoft.ContainerService/managedClusters"
    }
  }
}

resource "azurerm_subnet" "test1" {
  name                 = "acctestsubnet1%d"
  resource_group_name  = azurerm_resource_group.test.name
  virtual_network_name = azurerm_virtual_network.test.name
  address_prefixes     = ["10.2.0.0/16"]
}

resource "azurerm_user_assigned_identity" "test" {
  name                = "acctestRG-aks-%d"
  resource_group_name = azurerm_resource_group.test.name
  location            = azurerm_resource_group.test.location
}

resource "azurerm_role_assignment" "test" {
  scope                = azurerm_subnet.test.id
  role_definition_name = "Network Contributor"
  principal_id         = azurerm_user_assigned_identity.test.principal_id
}

resource "azurerm_kubernetes_cluster" "test" {
  name                = "acctestaks%d"
  location            = azurerm_resource_group.test.location
  resource_group_name = azurerm_resource_group.test.name
  dns_prefix          = "acctestaks%d"

  api_server_access_profile {
    vnet_integration_enabled = true
    subnet_id                = azurerm_subnet.test.id
  }

  linux_profile {
    admin_username = "acctestuser%d"

    ssh_key {
      key_data = "ssh-rsa AAAAB3NzaC1yc2EAAAADAQABAAABAQCqaZoyiz1qbdOQ8xEf6uEu1cCwYowo5FHtsBhqLoDnnp7KUTEBN+L2NxRIfQ781rxV6Iq5jSav6b2Q8z5KiseOlvKA/RF2wqU0UPYqQviQhLmW6THTpmrv/YkUCuzxDpsH7DUDhZcwySLKVVe0Qm3+5N2Ta6UYH3lsDf9R9wTP2K/+vAnflKebuypNlmocIvakFWoZda18FOmsOoIVXQ8HWFNCuw9ZCunMSN62QGamCe3dL5cXlkgHYv7ekJE15IA9aOJcM7e90oeTqo+7HTcWfdu0qQqPWY5ujyMw/llas8tsXY85LFqRnr3gJ02bAscjc477+X+j/gkpFoN1QEmt terraform@demo.tld"
    }
  }

  default_node_pool {
    name           = "default"
    node_count     = 2
    vm_size        = "Standard_DS2_v2"
    vnet_subnet_id = azurerm_subnet.test1.id
  }

  identity {
    type         = "UserAssigned"
    identity_ids = [azurerm_user_assigned_identity.test.id]
  }

  network_profile {
    network_plugin = "azure"
  }

  depends_on = [
    azurerm_role_assignment.test,
  ]
}
`, data.RandomInteger, data.Locations.Primary, data.RandomInteger, data.RandomInteger, data.RandomInteger, data.RandomInteger, data.RandomInteger, data.RandomInteger, data.RandomInteger)
}

func (KubernetesClusterResource) apiServerInManagedSubnet(data acceptance.TestData) string {
	return fmt.Sprintf(`
provider "azurerm" {
  features {}
}

resource "azurerm_resource_group" "test" {
  name     = "acctestRG-aks-%d"
  location = "%s"
}

resource "azurerm_kubernetes_cluster" "test" {
  name                = "acctestaks%d"
  location            = azurerm_resource_group.test.location
  resource_group_name = azurerm_resource_group.test.name
  dns_prefix          = "acctestaks%d"

  api_server_access_profile {
    vnet_integration_enabled = true
  }

  linux_profile {
    admin_username = "acctestuser%d"

    ssh_key {
      key_data = "ssh-rsa AAAAB3NzaC1yc2EAAAADAQABAAABAQCqaZoyiz1qbdOQ8xEf6uEu1cCwYowo5FHtsBhqLoDnnp7KUTEBN+L2NxRIfQ781rxV6Iq5jSav6b2Q8z5KiseOlvKA/RF2wqU0UPYqQviQhLmW6THTpmrv/YkUCuzxDpsH7DUDhZcwySLKVVe0Qm3+5N2Ta6UYH3lsDf9R9wTP2K/+vAnflKebuypNlmocIvakFWoZda18FOmsOoIVXQ8HWFNCuw9ZCunMSN62QGamCe3dL5cXlkgHYv7ekJE15IA9aOJcM7e90oeTqo+7HTcWfdu0qQqPWY5ujyMw/llas8tsXY85LFqRnr3gJ02bAscjc477+X+j/gkpFoN1QEmt terraform@demo.tld"
    }
  }

  default_node_pool {
    name       = "default"
    node_count = 2
    vm_size    = "Standard_DS2_v2"
  }

  identity {
    type = "SystemAssigned"
  }

  network_profile {
    network_plugin = "azure"
  }
}
`, data.RandomInteger, data.Locations.Primary, data.RandomInteger, data.RandomInteger, data.RandomInteger)
}

>>>>>>> 6c9bc614
func (KubernetesClusterResource) advancedNetworkingConfig(data acceptance.TestData, networkPlugin string) string {
	return fmt.Sprintf(`
provider "azurerm" {
  features {}
}

resource "azurerm_resource_group" "test" {
  name     = "acctestRG-aks-%d"
  location = "%s"
}

resource "azurerm_virtual_network" "test" {
  name                = "acctestvirtnet%d"
  address_space       = ["10.0.0.0/8"]
  location            = azurerm_resource_group.test.location
  resource_group_name = azurerm_resource_group.test.name
}

resource "azurerm_subnet" "test" {
  name                 = "acctestsubnet%d"
  resource_group_name  = azurerm_resource_group.test.name
  virtual_network_name = azurerm_virtual_network.test.name
  address_prefixes     = ["10.1.0.0/16"]
}

resource "azurerm_kubernetes_cluster" "test" {
  name                = "acctestaks%d"
  location            = azurerm_resource_group.test.location
  resource_group_name = azurerm_resource_group.test.name
  dns_prefix          = "acctestaks%d"

  linux_profile {
    admin_username = "acctestuser%d"

    ssh_key {
      key_data = "ssh-rsa AAAAB3NzaC1yc2EAAAADAQABAAABAQCqaZoyiz1qbdOQ8xEf6uEu1cCwYowo5FHtsBhqLoDnnp7KUTEBN+L2NxRIfQ781rxV6Iq5jSav6b2Q8z5KiseOlvKA/RF2wqU0UPYqQviQhLmW6THTpmrv/YkUCuzxDpsH7DUDhZcwySLKVVe0Qm3+5N2Ta6UYH3lsDf9R9wTP2K/+vAnflKebuypNlmocIvakFWoZda18FOmsOoIVXQ8HWFNCuw9ZCunMSN62QGamCe3dL5cXlkgHYv7ekJE15IA9aOJcM7e90oeTqo+7HTcWfdu0qQqPWY5ujyMw/llas8tsXY85LFqRnr3gJ02bAscjc477+X+j/gkpFoN1QEmt terraform@demo.tld"
    }
  }

  default_node_pool {
    name           = "default"
    node_count     = 2
    vm_size        = "Standard_DS2_v2"
    vnet_subnet_id = azurerm_subnet.test.id
  }

  identity {
    type = "SystemAssigned"
  }

  network_profile {
    network_plugin = "%s"
  }
}
`, data.RandomInteger, data.Locations.Primary, data.RandomInteger, data.RandomInteger, data.RandomInteger, data.RandomInteger, data.RandomInteger, networkPlugin)
}

func (KubernetesClusterResource) advancedNetworkingConfigWithIPVersions(data acceptance.TestData, ipVersions []string) string {
	temp := make([]string, 0)
	for _, v := range ipVersions {
		temp = append(temp, fmt.Sprintf(`"%s"`, v))
	}
	ipv := strings.Join(temp, ",")

	return fmt.Sprintf(`
provider "azurerm" {
  features {}
}

resource "azurerm_resource_group" "test" {
  name     = "acctestRG-aks-%[1]d"
  location = "%[2]s"
}

resource "azurerm_virtual_network" "test" {
  name                = "acctestvirtnet%[1]d"
  address_space       = ["10.1.0.0/16", "fd00:db8:deca::/48"]
  location            = azurerm_resource_group.test.location
  resource_group_name = azurerm_resource_group.test.name
}

resource "azurerm_subnet" "test" {
  name                 = "acctestsubnet%[1]d"
  resource_group_name  = azurerm_resource_group.test.name
  virtual_network_name = azurerm_virtual_network.test.name
  address_prefixes     = ["10.1.0.0/24", "fd00:db8:deca:deed::/64"]
}

resource "azurerm_kubernetes_cluster" "test" {
  name                = "acctestaks%[1]d"
  location            = azurerm_resource_group.test.location
  resource_group_name = azurerm_resource_group.test.name
  dns_prefix          = "acctestaks%[1]d"

  linux_profile {
    admin_username = "acctestuser%[1]d"

    ssh_key {
      key_data = "ssh-rsa AAAAB3NzaC1yc2EAAAADAQABAAABAQCqaZoyiz1qbdOQ8xEf6uEu1cCwYowo5FHtsBhqLoDnnp7KUTEBN+L2NxRIfQ781rxV6Iq5jSav6b2Q8z5KiseOlvKA/RF2wqU0UPYqQviQhLmW6THTpmrv/YkUCuzxDpsH7DUDhZcwySLKVVe0Qm3+5N2Ta6UYH3lsDf9R9wTP2K/+vAnflKebuypNlmocIvakFWoZda18FOmsOoIVXQ8HWFNCuw9ZCunMSN62QGamCe3dL5cXlkgHYv7ekJE15IA9aOJcM7e90oeTqo+7HTcWfdu0qQqPWY5ujyMw/llas8tsXY85LFqRnr3gJ02bAscjc477+X+j/gkpFoN1QEmt terraform@demo.tld"
    }
  }

  default_node_pool {
    name           = "default"
    node_count     = 2
    vm_size        = "Standard_DS2_v2"
    vnet_subnet_id = azurerm_subnet.test.id
  }

  identity {
    type = "SystemAssigned"
  }

  network_profile {
    network_plugin     = "kubenet"
    dns_service_ip     = "10.10.0.10"
    docker_bridge_cidr = "172.18.0.1/16"
    service_cidr       = "10.10.0.0/16"
    ip_versions        = [%[3]s]
  }
}
`, data.RandomInteger, data.Locations.Primary, ipv)
}

func (KubernetesClusterResource) advancedNetworkingCompleteConfig(data acceptance.TestData, networkPlugin string) string {
	return fmt.Sprintf(`
provider "azurerm" {
  features {}
}

resource "azurerm_resource_group" "test" {
  name     = "acctestRG-aks-%d"
  location = "%s"
}

resource "azurerm_virtual_network" "test" {
  name                = "acctestvirtnet%d"
  address_space       = ["10.1.0.0/16"]
  location            = azurerm_resource_group.test.location
  resource_group_name = azurerm_resource_group.test.name
}

resource "azurerm_subnet" "test" {
  name                 = "acctestsubnet%d"
  resource_group_name  = azurerm_resource_group.test.name
  virtual_network_name = azurerm_virtual_network.test.name
  address_prefixes     = ["10.1.0.0/24"]
}

resource "azurerm_kubernetes_cluster" "test" {
  name                = "acctestaks%d"
  location            = azurerm_resource_group.test.location
  resource_group_name = azurerm_resource_group.test.name
  dns_prefix          = "acctestaks%d"

  linux_profile {
    admin_username = "acctestuser%d"

    ssh_key {
      key_data = "ssh-rsa AAAAB3NzaC1yc2EAAAADAQABAAABAQCqaZoyiz1qbdOQ8xEf6uEu1cCwYowo5FHtsBhqLoDnnp7KUTEBN+L2NxRIfQ781rxV6Iq5jSav6b2Q8z5KiseOlvKA/RF2wqU0UPYqQviQhLmW6THTpmrv/YkUCuzxDpsH7DUDhZcwySLKVVe0Qm3+5N2Ta6UYH3lsDf9R9wTP2K/+vAnflKebuypNlmocIvakFWoZda18FOmsOoIVXQ8HWFNCuw9ZCunMSN62QGamCe3dL5cXlkgHYv7ekJE15IA9aOJcM7e90oeTqo+7HTcWfdu0qQqPWY5ujyMw/llas8tsXY85LFqRnr3gJ02bAscjc477+X+j/gkpFoN1QEmt terraform@demo.tld"
    }
  }

  default_node_pool {
    name           = "default"
    node_count     = 2
    vm_size        = "Standard_DS2_v2"
    vnet_subnet_id = azurerm_subnet.test.id
  }

  identity {
    type = "SystemAssigned"
  }

  network_profile {
    network_plugin     = "%s"
    dns_service_ip     = "10.10.0.10"
    docker_bridge_cidr = "172.18.0.1/16"
    service_cidr       = "10.10.0.0/16"
  }
}
`, data.RandomInteger, data.Locations.Primary, data.RandomInteger, data.RandomInteger, data.RandomInteger, data.RandomInteger, data.RandomInteger, networkPlugin)
}

// nolint unparam
func (KubernetesClusterResource) advancedNetworkingWithPolicyConfig(data acceptance.TestData, networkPlugin string, networkPolicy string) string {
	return fmt.Sprintf(`
provider "azurerm" {
  features {}
}

resource "azurerm_resource_group" "test" {
  name     = "acctestRG-aks-%d"
  location = "%s"
}

resource "azurerm_virtual_network" "test" {
  name                = "acctestvirtnet%d"
  address_space       = ["10.1.0.0/16"]
  location            = azurerm_resource_group.test.location
  resource_group_name = azurerm_resource_group.test.name
}

resource "azurerm_subnet" "test" {
  name                 = "acctestsubnet%d"
  resource_group_name  = azurerm_resource_group.test.name
  virtual_network_name = azurerm_virtual_network.test.name
  address_prefixes     = ["10.1.0.0/24"]
}

resource "azurerm_kubernetes_cluster" "test" {
  name                = "acctestaks%d"
  location            = azurerm_resource_group.test.location
  resource_group_name = azurerm_resource_group.test.name
  dns_prefix          = "acctestaks%d"

  linux_profile {
    admin_username = "acctestuser%d"

    ssh_key {
      key_data = "ssh-rsa AAAAB3NzaC1yc2EAAAADAQABAAABAQCqaZoyiz1qbdOQ8xEf6uEu1cCwYowo5FHtsBhqLoDnnp7KUTEBN+L2NxRIfQ781rxV6Iq5jSav6b2Q8z5KiseOlvKA/RF2wqU0UPYqQviQhLmW6THTpmrv/YkUCuzxDpsH7DUDhZcwySLKVVe0Qm3+5N2Ta6UYH3lsDf9R9wTP2K/+vAnflKebuypNlmocIvakFWoZda18FOmsOoIVXQ8HWFNCuw9ZCunMSN62QGamCe3dL5cXlkgHYv7ekJE15IA9aOJcM7e90oeTqo+7HTcWfdu0qQqPWY5ujyMw/llas8tsXY85LFqRnr3gJ02bAscjc477+X+j/gkpFoN1QEmt terraform@demo.tld"
    }
  }

  default_node_pool {
    name           = "default"
    node_count     = 2
    vm_size        = "Standard_DS2_v2"
    vnet_subnet_id = azurerm_subnet.test.id
  }

  identity {
    type = "SystemAssigned"
  }

  network_profile {
    network_plugin = "%s"
    network_policy = "%s"
  }
}
`, data.RandomInteger, data.Locations.Primary, data.RandomInteger, data.RandomInteger, data.RandomInteger, data.RandomInteger, data.RandomInteger, networkPlugin, networkPolicy)
}

// nolint unparam
func (KubernetesClusterResource) advancedNetworkingWithPolicyCompleteConfig(data acceptance.TestData, networkPlugin string, networkPolicy string) string {
	return fmt.Sprintf(`
provider "azurerm" {
  features {}
}

resource "azurerm_resource_group" "test" {
  name     = "acctestRG-aks-%d"
  location = "%s"
}

resource "azurerm_route_table" "test" {
  name                = "akc-routetable-%d"
  location            = azurerm_resource_group.test.location
  resource_group_name = azurerm_resource_group.test.name

  route {
    name                   = "akc-route-%d"
    address_prefix         = "10.100.0.0/14"
    next_hop_type          = "VirtualAppliance"
    next_hop_in_ip_address = "10.10.1.1"
  }
}

resource "azurerm_virtual_network" "test" {
  name                = "acctestvirtnet%d"
  address_space       = ["10.1.0.0/16"]
  location            = azurerm_resource_group.test.location
  resource_group_name = azurerm_resource_group.test.name
}

resource "azurerm_subnet" "test" {
  name                 = "acctestsubnet%d"
  resource_group_name  = azurerm_resource_group.test.name
  virtual_network_name = azurerm_virtual_network.test.name
  address_prefixes     = ["10.1.0.0/24"]
}

resource "azurerm_subnet_route_table_association" "test" {
  subnet_id      = azurerm_subnet.test.id
  route_table_id = azurerm_route_table.test.id
}

resource "azurerm_kubernetes_cluster" "test" {
  name                = "acctestaks%d"
  location            = azurerm_resource_group.test.location
  resource_group_name = azurerm_resource_group.test.name
  dns_prefix          = "acctestaks%d"

  linux_profile {
    admin_username = "acctestuser%d"

    ssh_key {
      key_data = "ssh-rsa AAAAB3NzaC1yc2EAAAADAQABAAABAQCqaZoyiz1qbdOQ8xEf6uEu1cCwYowo5FHtsBhqLoDnnp7KUTEBN+L2NxRIfQ781rxV6Iq5jSav6b2Q8z5KiseOlvKA/RF2wqU0UPYqQviQhLmW6THTpmrv/YkUCuzxDpsH7DUDhZcwySLKVVe0Qm3+5N2Ta6UYH3lsDf9R9wTP2K/+vAnflKebuypNlmocIvakFWoZda18FOmsOoIVXQ8HWFNCuw9ZCunMSN62QGamCe3dL5cXlkgHYv7ekJE15IA9aOJcM7e90oeTqo+7HTcWfdu0qQqPWY5ujyMw/llas8tsXY85LFqRnr3gJ02bAscjc477+X+j/gkpFoN1QEmt terraform@demo.tld"
    }
  }

  default_node_pool {
    name           = "default"
    node_count     = 2
    vm_size        = "Standard_DS2_v2"
    vnet_subnet_id = azurerm_subnet.test.id
  }

  identity {
    type = "SystemAssigned"
  }

  network_profile {
    network_plugin     = "%s"
    network_policy     = "%s"
    dns_service_ip     = "10.10.0.10"
    docker_bridge_cidr = "172.18.0.1/16"
    service_cidr       = "10.10.0.0/16"
  }
}
`, data.RandomInteger, data.Locations.Primary, data.RandomInteger, data.RandomInteger, data.RandomInteger, data.RandomInteger, data.RandomInteger, data.RandomInteger, data.RandomInteger, networkPlugin, networkPolicy)
}

// nolint unparam
func (KubernetesClusterResource) advancedNetworkingWithPolicyNetworkMode(data acceptance.TestData, networkPlugin string, networkPolicy string, networkMode string) string {
	return fmt.Sprintf(`
provider "azurerm" {
  features {}
}

resource "azurerm_resource_group" "test" {
  name     = "acctestRG-aks-%d"
  location = "%s"
}

resource "azurerm_route_table" "test" {
  name                = "akc-routetable-%d"
  location            = azurerm_resource_group.test.location
  resource_group_name = azurerm_resource_group.test.name

  route {
    name                   = "akc-route-%d"
    address_prefix         = "10.100.0.0/14"
    next_hop_type          = "VirtualAppliance"
    next_hop_in_ip_address = "10.10.1.1"
  }
}

resource "azurerm_virtual_network" "test" {
  name                = "acctestvirtnet%d"
  address_space       = ["10.1.0.0/16"]
  location            = azurerm_resource_group.test.location
  resource_group_name = azurerm_resource_group.test.name
}

resource "azurerm_subnet" "test" {
  name                 = "acctestsubnet%d"
  resource_group_name  = azurerm_resource_group.test.name
  virtual_network_name = azurerm_virtual_network.test.name
  address_prefixes     = ["10.1.0.0/24"]
}

resource "azurerm_subnet_route_table_association" "test" {
  subnet_id      = azurerm_subnet.test.id
  route_table_id = azurerm_route_table.test.id
}

resource "azurerm_kubernetes_cluster" "test" {
  name                = "acctestaks%d"
  location            = azurerm_resource_group.test.location
  resource_group_name = azurerm_resource_group.test.name
  dns_prefix          = "acctestaks%d"

  linux_profile {
    admin_username = "acctestuser%d"

    ssh_key {
      key_data = "ssh-rsa AAAAB3NzaC1yc2EAAAADAQABAAABAQCqaZoyiz1qbdOQ8xEf6uEu1cCwYowo5FHtsBhqLoDnnp7KUTEBN+L2NxRIfQ781rxV6Iq5jSav6b2Q8z5KiseOlvKA/RF2wqU0UPYqQviQhLmW6THTpmrv/YkUCuzxDpsH7DUDhZcwySLKVVe0Qm3+5N2Ta6UYH3lsDf9R9wTP2K/+vAnflKebuypNlmocIvakFWoZda18FOmsOoIVXQ8HWFNCuw9ZCunMSN62QGamCe3dL5cXlkgHYv7ekJE15IA9aOJcM7e90oeTqo+7HTcWfdu0qQqPWY5ujyMw/llas8tsXY85LFqRnr3gJ02bAscjc477+X+j/gkpFoN1QEmt terraform@demo.tld"
    }
  }

  default_node_pool {
    name           = "default"
    node_count     = 2
    vm_size        = "Standard_DS2_v2"
    vnet_subnet_id = azurerm_subnet.test.id
  }

  identity {
    type = "SystemAssigned"
  }

  network_profile {
    network_mode       = "%s"
    network_plugin     = "%s"
    network_policy     = "%s"
    dns_service_ip     = "10.10.0.10"
    docker_bridge_cidr = "172.18.0.1/16"
    service_cidr       = "10.10.0.0/16"
  }
}
`, data.RandomInteger, data.Locations.Primary, data.RandomInteger, data.RandomInteger, data.RandomInteger, data.RandomInteger, data.RandomInteger, data.RandomInteger, data.RandomInteger, networkMode, networkPlugin, networkPolicy)
}

func (KubernetesClusterResource) enableNodePublicIPConfig(data acceptance.TestData) string {
	return fmt.Sprintf(`
provider "azurerm" {
  features {}
}

resource "azurerm_resource_group" "test" {
  name     = "acctestRG-aks-%d"
  location = "%s"
}

resource "azurerm_kubernetes_cluster" "test" {
  name                = "acctestaks%d"
  location            = azurerm_resource_group.test.location
  resource_group_name = azurerm_resource_group.test.name
  dns_prefix          = "acctestaks%d"

  default_node_pool {
    name                  = "default"
    node_count            = 1
    vm_size               = "Standard_DS2_v2"
    enable_node_public_ip = true
  }

  identity {
    type = "SystemAssigned"
  }
}
`, data.RandomInteger, data.Locations.Primary, data.RandomInteger, data.RandomInteger)
}

func (KubernetesClusterResource) internalNetworkConfig(data acceptance.TestData) string {
	return fmt.Sprintf(`
provider "azurerm" {
  features {}
}

resource "azurerm_resource_group" "test" {
  name     = "acctestRG-aks-%d"
  location = "%s"
}

resource "azurerm_virtual_network" "test" {
  name                = "acctestvirtnet%d"
  address_space       = ["172.0.0.0/16"]
  location            = azurerm_resource_group.test.location
  resource_group_name = azurerm_resource_group.test.name
}

resource "azurerm_subnet" "test" {
  name                 = "acctestsubnet%d"
  resource_group_name  = azurerm_resource_group.test.name
  virtual_network_name = azurerm_virtual_network.test.name
  address_prefixes     = ["172.0.2.0/24"]
}

resource "azurerm_kubernetes_cluster" "test" {
  name                = "acctestaks%d"
  location            = azurerm_resource_group.test.location
  resource_group_name = azurerm_resource_group.test.name
  dns_prefix          = "acctestaks%d"

  linux_profile {
    admin_username = "acctestuser%d"

    ssh_key {
      key_data = "ssh-rsa AAAAB3NzaC1yc2EAAAADAQABAAABAQCqaZoyiz1qbdOQ8xEf6uEu1cCwYowo5FHtsBhqLoDnnp7KUTEBN+L2NxRIfQ781rxV6Iq5jSav6b2Q8z5KiseOlvKA/RF2wqU0UPYqQviQhLmW6THTpmrv/YkUCuzxDpsH7DUDhZcwySLKVVe0Qm3+5N2Ta6UYH3lsDf9R9wTP2K/+vAnflKebuypNlmocIvakFWoZda18FOmsOoIVXQ8HWFNCuw9ZCunMSN62QGamCe3dL5cXlkgHYv7ekJE15IA9aOJcM7e90oeTqo+7HTcWfdu0qQqPWY5ujyMw/llas8tsXY85LFqRnr3gJ02bAscjc477+X+j/gkpFoN1QEmt terraform@demo.tld"
    }
  }

  default_node_pool {
    name           = "default"
    node_count     = 2
    vm_size        = "Standard_DS2_v2"
    vnet_subnet_id = azurerm_subnet.test.id
    max_pods       = 60
  }

  identity {
    type = "SystemAssigned"
  }
}
`, data.RandomInteger, data.Locations.Primary, data.RandomInteger, data.RandomInteger, data.RandomInteger, data.RandomInteger, data.RandomInteger)
}

func (KubernetesClusterResource) nodePublicIPPrefixConfig(data acceptance.TestData) string {
	return fmt.Sprintf(`
provider "azurerm" {
  features {}
}

resource "azurerm_resource_group" "test" {
  name     = "acctestRG-aks-%d"
  location = "%s"
}

resource "azurerm_public_ip_prefix" "test" {
  name                = "acctestpipprefix%d"
  location            = azurerm_resource_group.test.location
  resource_group_name = azurerm_resource_group.test.name
  prefix_length       = 31
}

resource "azurerm_kubernetes_cluster" "test" {
  name                = "acctestaks%d"
  location            = azurerm_resource_group.test.location
  resource_group_name = azurerm_resource_group.test.name
  dns_prefix          = "acctestaks%d"

  default_node_pool {
    name                     = "default"
    node_count               = 1
    vm_size                  = "Standard_DS2_v2"
    enable_node_public_ip    = true
    node_public_ip_prefix_id = azurerm_public_ip_prefix.test.id
  }

  identity {
    type = "SystemAssigned"
  }
}
`, data.RandomInteger, data.Locations.Primary, data.RandomInteger, data.RandomInteger, data.RandomInteger)
}

func (KubernetesClusterResource) managedNatGatewayConfig(data acceptance.TestData) string {
	return fmt.Sprintf(`
provider "azurerm" {
  features {}
}

resource "azurerm_resource_group" "test" {
  name     = "acctestRG-aks-%d"
  location = "%s"
}

resource "azurerm_kubernetes_cluster" "test" {
  name                = "acctestaks%d"
  location            = azurerm_resource_group.test.location
  resource_group_name = azurerm_resource_group.test.name
  dns_prefix          = "acctestaks%d"

  default_node_pool {
    name       = "default"
    node_count = 2
    vm_size    = "Standard_DS2_v2"
    max_pods   = 60
  }

  identity {
    type = "SystemAssigned"
  }

  network_profile {
    network_plugin     = "kubenet"
    load_balancer_sku  = "standard"
    pod_cidr           = "10.244.0.0/16"
    service_cidr       = "10.0.0.0/16"
    dns_service_ip     = "10.0.0.10"
    docker_bridge_cidr = "172.17.0.1/16"
    outbound_type      = "managedNATGateway"
  }
}
`, data.RandomInteger, data.Locations.Primary, data.RandomInteger, data.RandomInteger)
}

func (KubernetesClusterResource) natGatewayProfileConfig(data acceptance.TestData, ipCount int, idleTimeOut int) string {
	return fmt.Sprintf(`
provider "azurerm" {
  features {}
}

resource "azurerm_resource_group" "test" {
  name     = "acctestRG-aks-%d"
  location = "%s"
}

resource "azurerm_kubernetes_cluster" "test" {
  name                = "acctestaks%d"
  location            = azurerm_resource_group.test.location
  resource_group_name = azurerm_resource_group.test.name
  dns_prefix          = "acctestaks%d"

  default_node_pool {
    name       = "default"
    node_count = 2
    vm_size    = "Standard_DS2_v2"
    max_pods   = 60
  }

  identity {
    type = "SystemAssigned"
  }

  network_profile {
    network_plugin     = "kubenet"
    load_balancer_sku  = "standard"
    pod_cidr           = "10.244.0.0/16"
    service_cidr       = "10.0.0.0/16"
    dns_service_ip     = "10.0.0.10"
    docker_bridge_cidr = "172.17.0.1/16"
    outbound_type      = "managedNATGateway"
    nat_gateway_profile {
      managed_outbound_ip_count = %d
      idle_timeout_in_minutes   = %d
    }
  }
}
`, data.RandomInteger, data.Locations.Primary, data.RandomInteger, data.RandomInteger, ipCount, idleTimeOut)
}

func (KubernetesClusterResource) userAssignedNatGatewayConfig(data acceptance.TestData) string {
	return fmt.Sprintf(`
provider "azurerm" {
  features {}
}

resource "azurerm_resource_group" "test" {
  name     = "acctestRG-aks-%d"
  location = "%s"
}

resource "azurerm_virtual_network" "test" {
  name                = "acctestvn-%d"
  address_space       = ["172.16.0.0/20"]
  location            = azurerm_resource_group.test.location
  resource_group_name = azurerm_resource_group.test.name
}

resource "azurerm_nat_gateway" "test" {
  name                = "acctest-%d"
  location            = azurerm_resource_group.test.location
  resource_group_name = azurerm_resource_group.test.name
}

resource "azurerm_public_ip" "test" {
  name                = "acctest-PIP-%d"
  location            = azurerm_resource_group.test.location
  resource_group_name = azurerm_resource_group.test.name
  allocation_method   = "Static"
  sku                 = "Standard"
}

resource "azurerm_nat_gateway_public_ip_association" "test" {
  nat_gateway_id       = azurerm_nat_gateway.test.id
  public_ip_address_id = azurerm_public_ip.test.id
}

resource "azurerm_subnet" "test" {
  name                 = "internal"
  resource_group_name  = azurerm_resource_group.test.name
  virtual_network_name = azurerm_virtual_network.test.name
  address_prefixes     = ["172.16.0.0/22"]
}

resource "azurerm_subnet_nat_gateway_association" "test" {
  subnet_id      = azurerm_subnet.test.id
  nat_gateway_id = azurerm_nat_gateway.test.id
}

resource "azurerm_kubernetes_cluster" "test" {
  depends_on          = [azurerm_nat_gateway_public_ip_association.test]
  name                = "acctestaks%d"
  location            = azurerm_resource_group.test.location
  resource_group_name = azurerm_resource_group.test.name
  dns_prefix          = "acctestaks%d"

  default_node_pool {
    name           = "default"
    node_count     = 1
    vm_size        = "Standard_DS2_v2"
    max_pods       = 60
    vnet_subnet_id = azurerm_subnet.test.id
  }

  identity {
    type = "SystemAssigned"
  }

  network_profile {
    network_plugin     = "kubenet"
    load_balancer_sku  = "standard"
    pod_cidr           = "10.244.0.0/16"
    service_cidr       = "10.0.0.0/16"
    dns_service_ip     = "10.0.0.10"
    docker_bridge_cidr = "172.17.0.1/16"
    outbound_type      = "userAssignedNATGateway"
  }
}
`, data.RandomInteger, data.Locations.Primary, data.RandomInteger, data.RandomInteger, data.RandomInteger, data.RandomInteger, data.RandomInteger)
}

func (KubernetesClusterResource) outboundTypeLoadBalancerConfig(data acceptance.TestData) string {
	return fmt.Sprintf(`
provider "azurerm" {
  features {}
}

resource "azurerm_resource_group" "test" {
  name     = "acctestRG-aks-%d"
  location = "%s"
}

resource "azurerm_kubernetes_cluster" "test" {
  name                = "acctestaks%d"
  location            = azurerm_resource_group.test.location
  resource_group_name = azurerm_resource_group.test.name
  dns_prefix          = "acctestaks%d"

  default_node_pool {
    name       = "default"
    node_count = 2
    vm_size    = "Standard_DS2_v2"
    max_pods   = 60
  }

  identity {
    type = "SystemAssigned"
  }

  network_profile {
    network_plugin     = "kubenet"
    load_balancer_sku  = "basic"
    pod_cidr           = "10.244.0.0/16"
    service_cidr       = "10.0.0.0/16"
    dns_service_ip     = "10.0.0.10"
    docker_bridge_cidr = "172.17.0.1/16"
    outbound_type      = "loadBalancer"
  }
}
`, data.RandomInteger, data.Locations.Primary, data.RandomInteger, data.RandomInteger)
}

func (KubernetesClusterResource) privateClusterConfig(data acceptance.TestData, enablePrivateCluster bool) string {
	return fmt.Sprintf(`
provider "azurerm" {
  features {}
}

resource "azurerm_resource_group" "test" {
  name     = "acctestRG-aks-%d"
  location = "%s"
}

resource "azurerm_kubernetes_cluster" "test" {
  name                    = "acctestaks%d"
  location                = azurerm_resource_group.test.location
  resource_group_name     = azurerm_resource_group.test.name
  dns_prefix              = "acctestaks%d"
  private_cluster_enabled = %t

  linux_profile {
    admin_username = "acctestuser%d"

    ssh_key {
      key_data = "ssh-rsa AAAAB3NzaC1yc2EAAAADAQABAAABAQCqaZoyiz1qbdOQ8xEf6uEu1cCwYowo5FHtsBhqLoDnnp7KUTEBN+L2NxRIfQ781rxV6Iq5jSav6b2Q8z5KiseOlvKA/RF2wqU0UPYqQviQhLmW6THTpmrv/YkUCuzxDpsH7DUDhZcwySLKVVe0Qm3+5N2Ta6UYH3lsDf9R9wTP2K/+vAnflKebuypNlmocIvakFWoZda18FOmsOoIVXQ8HWFNCuw9ZCunMSN62QGamCe3dL5cXlkgHYv7ekJE15IA9aOJcM7e90oeTqo+7HTcWfdu0qQqPWY5ujyMw/llas8tsXY85LFqRnr3gJ02bAscjc477+X+j/gkpFoN1QEmt terraform@demo.tld"
    }
  }

  default_node_pool {
    name       = "default"
    node_count = 1
    vm_size    = "Standard_DS2_v2"
  }

  identity {
    type = "SystemAssigned"
  }

  network_profile {
    network_plugin    = "kubenet"
    load_balancer_sku = "standard"
  }
}
`, data.RandomInteger, data.Locations.Primary, data.RandomInteger, data.RandomInteger, enablePrivateCluster, data.RandomInteger)
}

func (KubernetesClusterResource) privateClusterWithPrivateDNSZoneConfig(data acceptance.TestData, enablePrivateCluster bool) string {
	return fmt.Sprintf(`
provider "azurerm" {
  features {}
}

resource "azurerm_resource_group" "test" {
  name     = "acctestRG-aks-%d"
  location = "%s"
}

resource "azurerm_private_dns_zone" "test" {
  name                = "privatelink.%s.azmk8s.io"
  resource_group_name = azurerm_resource_group.test.name
}

resource "azurerm_user_assigned_identity" "test" {
  name                = "acctestRG-aks-%d"
  resource_group_name = azurerm_resource_group.test.name
  location            = azurerm_resource_group.test.location
}

resource "azurerm_role_assignment" "test" {
  scope                = azurerm_private_dns_zone.test.id
  role_definition_name = "Private DNS Zone Contributor"
  principal_id         = azurerm_user_assigned_identity.test.principal_id
}

resource "azurerm_kubernetes_cluster" "test" {
  name                    = "acctestaks%d"
  location                = azurerm_resource_group.test.location
  resource_group_name     = azurerm_resource_group.test.name
  dns_prefix              = "acctestaks%d"
  private_cluster_enabled = %t
  private_dns_zone_id     = azurerm_private_dns_zone.test.id

  linux_profile {
    admin_username = "acctestuser%d"

    ssh_key {
      key_data = "ssh-rsa AAAAB3NzaC1yc2EAAAADAQABAAABAQCqaZoyiz1qbdOQ8xEf6uEu1cCwYowo5FHtsBhqLoDnnp7KUTEBN+L2NxRIfQ781rxV6Iq5jSav6b2Q8z5KiseOlvKA/RF2wqU0UPYqQviQhLmW6THTpmrv/YkUCuzxDpsH7DUDhZcwySLKVVe0Qm3+5N2Ta6UYH3lsDf9R9wTP2K/+vAnflKebuypNlmocIvakFWoZda18FOmsOoIVXQ8HWFNCuw9ZCunMSN62QGamCe3dL5cXlkgHYv7ekJE15IA9aOJcM7e90oeTqo+7HTcWfdu0qQqPWY5ujyMw/llas8tsXY85LFqRnr3gJ02bAscjc477+X+j/gkpFoN1QEmt terraform@demo.tld"
    }
  }

  default_node_pool {
    name       = "default"
    node_count = 1
    vm_size    = "Standard_DS2_v2"
  }

  identity {
    type         = "UserAssigned"
    identity_ids = [azurerm_user_assigned_identity.test.id]
  }

  network_profile {
    network_plugin    = "kubenet"
    load_balancer_sku = "standard"
  }

  depends_on = [
    azurerm_role_assignment.test,
  ]
}
`, data.RandomInteger, data.Locations.Primary, data.Locations.Primary, data.RandomInteger, data.RandomInteger, data.RandomInteger, enablePrivateCluster, data.RandomInteger)
}

func (KubernetesClusterResource) privateClusterWithPrivateDNSZoneAndServicePrincipalConfig(data acceptance.TestData, enablePrivateCluster bool, clientId string, clientSecret string) string {
	return fmt.Sprintf(`
provider "azurerm" {
  features {}
}

resource "azurerm_resource_group" "test" {
  name     = "acctestRG-aks-%d"
  location = "%s"
}

resource "azurerm_private_dns_zone" "test" {
  name                = "privatelink.%s.azmk8s.io"
  resource_group_name = azurerm_resource_group.test.name
}

resource "azurerm_kubernetes_cluster" "test" {
  name                    = "acctestaks%d"
  location                = azurerm_resource_group.test.location
  resource_group_name     = azurerm_resource_group.test.name
  dns_prefix              = "acctestaks%d"
  private_cluster_enabled = %t
  private_dns_zone_id     = azurerm_private_dns_zone.test.id

  service_principal {
    client_id     = "%s"
    client_secret = "%s"
  }

  linux_profile {
    admin_username = "acctestuser%d"

    ssh_key {
      key_data = "ssh-rsa AAAAB3NzaC1yc2EAAAADAQABAAABAQCqaZoyiz1qbdOQ8xEf6uEu1cCwYowo5FHtsBhqLoDnnp7KUTEBN+L2NxRIfQ781rxV6Iq5jSav6b2Q8z5KiseOlvKA/RF2wqU0UPYqQviQhLmW6THTpmrv/YkUCuzxDpsH7DUDhZcwySLKVVe0Qm3+5N2Ta6UYH3lsDf9R9wTP2K/+vAnflKebuypNlmocIvakFWoZda18FOmsOoIVXQ8HWFNCuw9ZCunMSN62QGamCe3dL5cXlkgHYv7ekJE15IA9aOJcM7e90oeTqo+7HTcWfdu0qQqPWY5ujyMw/llas8tsXY85LFqRnr3gJ02bAscjc477+X+j/gkpFoN1QEmt terraform@demo.tld"
    }
  }

  default_node_pool {
    name       = "default"
    node_count = 1
    vm_size    = "Standard_DS2_v2"
  }

  network_profile {
    network_plugin    = "kubenet"
    load_balancer_sku = "standard"
  }
}
`, data.RandomInteger, data.Locations.Primary, data.Locations.Primary, data.RandomInteger, data.RandomInteger, enablePrivateCluster, clientId, clientSecret, data.RandomInteger)
}

func (KubernetesClusterResource) privateClusterWithPrivateDNSZoneSubDomain(data acceptance.TestData) string {
	return fmt.Sprintf(`
provider "azurerm" {
  features {}
}

resource "azurerm_resource_group" "test" {
  name     = "acctestRG-aks-%d"
  location = "%s"
}

resource "azurerm_private_dns_zone" "test" {
  name                = "privatelink.%s.azmk8s.io"
  resource_group_name = azurerm_resource_group.test.name
}

resource "azurerm_user_assigned_identity" "test" {
  name                = "acctestRG-aks-%d"
  resource_group_name = azurerm_resource_group.test.name
  location            = azurerm_resource_group.test.location
}

resource "azurerm_role_assignment" "test" {
  scope                = azurerm_private_dns_zone.test.id
  role_definition_name = "Private DNS Zone Contributor"
  principal_id         = azurerm_user_assigned_identity.test.principal_id
}

resource "azurerm_kubernetes_cluster" "test" {
  name                       = "acctestaks%d"
  location                   = azurerm_resource_group.test.location
  resource_group_name        = azurerm_resource_group.test.name
  private_cluster_enabled    = true
  private_dns_zone_id        = azurerm_private_dns_zone.test.id
  dns_prefix_private_cluster = "prefix"

  linux_profile {
    admin_username = "acctestuser%d"
    ssh_key {
      key_data = "ssh-rsa AAAAB3NzaC1yc2EAAAADAQABAAABAQCqaZoyiz1qbdOQ8xEf6uEu1cCwYowo5FHtsBhqLoDnnp7KUTEBN+L2NxRIfQ781rxV6Iq5jSav6b2Q8z5KiseOlvKA/RF2wqU0UPYqQviQhLmW6THTpmrv/YkUCuzxDpsH7DUDhZcwySLKVVe0Qm3+5N2Ta6UYH3lsDf9R9wTP2K/+vAnflKebuypNlmocIvakFWoZda18FOmsOoIVXQ8HWFNCuw9ZCunMSN62QGamCe3dL5cXlkgHYv7ekJE15IA9aOJcM7e90oeTqo+7HTcWfdu0qQqPWY5ujyMw/llas8tsXY85LFqRnr3gJ02bAscjc477+X+j/gkpFoN1QEmt terraform@demo.tld"
    }
  }

  default_node_pool {
    name       = "default"
    node_count = 1
    vm_size    = "Standard_DS2_v2"
  }

  identity {
    type         = "UserAssigned"
    identity_ids = [azurerm_user_assigned_identity.test.id]
  }

  network_profile {
    network_plugin    = "kubenet"
    load_balancer_sku = "standard"
  }

  depends_on = [
    azurerm_role_assignment.test,
  ]
}
`, data.RandomInteger, data.Locations.Primary, data.Locations.Primary, data.RandomInteger, data.RandomInteger, data.RandomInteger)
}

func (KubernetesClusterResource) privateClusterWithPrivateDNSZoneSystemConfig(data acceptance.TestData, enablePrivateCluster bool) string {
	return fmt.Sprintf(`
provider "azurerm" {
  features {}
}

resource "azurerm_resource_group" "test" {
  name     = "acctestRG-aks-%d"
  location = "%s"
}

resource "azurerm_kubernetes_cluster" "test" {
  name                    = "acctestaks%d"
  location                = azurerm_resource_group.test.location
  resource_group_name     = azurerm_resource_group.test.name
  dns_prefix              = "acctestaks%d"
  private_cluster_enabled = %t
  private_dns_zone_id     = "System"

  linux_profile {
    admin_username = "acctestuser%d"

    ssh_key {
      key_data = "ssh-rsa AAAAB3NzaC1yc2EAAAADAQABAAABAQCqaZoyiz1qbdOQ8xEf6uEu1cCwYowo5FHtsBhqLoDnnp7KUTEBN+L2NxRIfQ781rxV6Iq5jSav6b2Q8z5KiseOlvKA/RF2wqU0UPYqQviQhLmW6THTpmrv/YkUCuzxDpsH7DUDhZcwySLKVVe0Qm3+5N2Ta6UYH3lsDf9R9wTP2K/+vAnflKebuypNlmocIvakFWoZda18FOmsOoIVXQ8HWFNCuw9ZCunMSN62QGamCe3dL5cXlkgHYv7ekJE15IA9aOJcM7e90oeTqo+7HTcWfdu0qQqPWY5ujyMw/llas8tsXY85LFqRnr3gJ02bAscjc477+X+j/gkpFoN1QEmt terraform@demo.tld"
    }
  }

  default_node_pool {
    name       = "default"
    node_count = 1
    vm_size    = "Standard_DS2_v2"
  }

  identity {
    type = "SystemAssigned"
  }

  network_profile {
    network_plugin    = "kubenet"
    load_balancer_sku = "standard"
  }
}
`, data.RandomInteger, data.Locations.Primary, data.RandomInteger, data.RandomInteger, enablePrivateCluster, data.RandomInteger)
}

func (KubernetesClusterResource) podCidrs(data acceptance.TestData) string {
	return fmt.Sprintf(`
resource "azurerm_resource_group" "test" {
  name     = "acctestRG-aks-%d"
  location = "%s"
}

resource "azurerm_kubernetes_cluster" "test" {
  name                = "acctestaks%d"
  location            = azurerm_resource_group.test.location
  resource_group_name = azurerm_resource_group.test.name
  dns_prefix          = "acctestaks%d"

  default_node_pool {
    name       = "default"
    node_count = 1
    vm_size    = "Standard_DS2_v2"
  }

  network_profile {
    network_plugin = "kubenet"
    pod_cidrs      = ["10.1.1.0/24"]
  }

  identity {
    type = "SystemAssigned"
  }
}
`, data.RandomInteger, data.Locations.Primary, data.RandomInteger, data.RandomInteger)
}

func (KubernetesClusterResource) podCidrsDualStack(data acceptance.TestData) string {
	return fmt.Sprintf(`
resource "azurerm_resource_group" "test" {
  name     = "acctestRG-aks-%d"
  location = "%s"
}

resource "azurerm_kubernetes_cluster" "test" {
  name                = "acctestaks%d"
  location            = azurerm_resource_group.test.location
  resource_group_name = azurerm_resource_group.test.name
  dns_prefix          = "acctestaks%d"

  default_node_pool {
    name       = "default"
    node_count = 1
    vm_size    = "Standard_DS2_v2"
  }

  network_profile {
    network_plugin = "kubenet"
    pod_cidrs      = ["10.1.1.0/24", "2002::1234:abcd:ffff:c0a8:101/120"]
    ip_versions    = ["IPv4", "IPv6"]
  }

  identity {
    type = "SystemAssigned"
  }
}
`, data.RandomInteger, data.Locations.Primary, data.RandomInteger, data.RandomInteger)
}

func (KubernetesClusterResource) serviceCidrs(data acceptance.TestData) string {
	return fmt.Sprintf(`
resource "azurerm_resource_group" "test" {
  name     = "acctestRG-aks-%d"
  location = "%s"
}

resource "azurerm_kubernetes_cluster" "test" {
  name                = "acctestaks%d"
  location            = azurerm_resource_group.test.location
  resource_group_name = azurerm_resource_group.test.name
  dns_prefix          = "acctestaks%d"

  default_node_pool {
    name       = "default"
    node_count = 1
    vm_size    = "Standard_DS2_v2"
  }

  network_profile {
    network_plugin     = "kubenet"
    dns_service_ip     = "10.1.1.10"
    docker_bridge_cidr = "172.18.0.1/16"
    service_cidrs      = ["10.1.1.0/24"]
  }

  identity {
    type = "SystemAssigned"
  }
}
`, data.RandomInteger, data.Locations.Primary, data.RandomInteger, data.RandomInteger)
}

func (KubernetesClusterResource) serviceCidrsDualStack(data acceptance.TestData) string {
	return fmt.Sprintf(`
resource "azurerm_resource_group" "test" {
  name     = "acctestRG-aks-%d"
  location = "%s"
}

resource "azurerm_kubernetes_cluster" "test" {
  name                = "acctestaks%d"
  location            = azurerm_resource_group.test.location
  resource_group_name = azurerm_resource_group.test.name
  dns_prefix          = "acctestaks%d"

  default_node_pool {
    name       = "default"
    node_count = 1
    vm_size    = "Standard_DS2_v2"
  }

  network_profile {
    network_plugin     = "kubenet"
    dns_service_ip     = "10.1.1.10"
    docker_bridge_cidr = "172.18.0.1/16"
    service_cidrs      = ["10.1.1.0/24", "2002::1234:abcd:ffff:c0a8:101/120"]
    ip_versions        = ["IPv4", "IPv6"]
  }

  identity {
    type = "SystemAssigned"
  }
}
`, data.RandomInteger, data.Locations.Primary, data.RandomInteger, data.RandomInteger)
}

func (KubernetesClusterResource) standardLoadBalancerConfig(data acceptance.TestData) string {
	return fmt.Sprintf(`
provider "azurerm" {
  features {}
}

resource "azurerm_resource_group" "test" {
  name     = "acctestRG-aks-%d"
  location = "%s"
}

resource "azurerm_virtual_network" "test" {
  name                = "acctestvirtnet%d"
  address_space       = ["10.1.0.0/16"]
  location            = azurerm_resource_group.test.location
  resource_group_name = azurerm_resource_group.test.name
}

resource "azurerm_subnet" "test" {
  name                 = "acctestsubnet%d"
  resource_group_name  = azurerm_resource_group.test.name
  virtual_network_name = azurerm_virtual_network.test.name
  address_prefixes     = ["10.1.0.0/24"]
}

resource "azurerm_kubernetes_cluster" "test" {
  name                = "acctestaks%d"
  location            = azurerm_resource_group.test.location
  resource_group_name = azurerm_resource_group.test.name
  dns_prefix          = "acctestaks%d"
  kubernetes_version  = "%s"

  linux_profile {
    admin_username = "acctestuser%d"

    ssh_key {
      key_data = "ssh-rsa AAAAB3NzaC1yc2EAAAADAQABAAABAQCqaZoyiz1qbdOQ8xEf6uEu1cCwYowo5FHtsBhqLoDnnp7KUTEBN+L2NxRIfQ781rxV6Iq5jSav6b2Q8z5KiseOlvKA/RF2wqU0UPYqQviQhLmW6THTpmrv/YkUCuzxDpsH7DUDhZcwySLKVVe0Qm3+5N2Ta6UYH3lsDf9R9wTP2K/+vAnflKebuypNlmocIvakFWoZda18FOmsOoIVXQ8HWFNCuw9ZCunMSN62QGamCe3dL5cXlkgHYv7ekJE15IA9aOJcM7e90oeTqo+7HTcWfdu0qQqPWY5ujyMw/llas8tsXY85LFqRnr3gJ02bAscjc477+X+j/gkpFoN1QEmt terraform@demo.tld"
    }
  }

  default_node_pool {
    name           = "default"
    node_count     = 2
    vm_size        = "Standard_DS2_v2"
    vnet_subnet_id = azurerm_subnet.test.id
  }

  identity {
    type = "SystemAssigned"
  }

  network_profile {
    network_plugin    = "azure"
    load_balancer_sku = "standard"
  }
}
`, data.RandomInteger, data.Locations.Primary, data.RandomInteger, data.RandomInteger, data.RandomInteger, data.RandomInteger, currentKubernetesVersion, data.RandomInteger)
}

func (KubernetesClusterResource) standardLoadBalancerCompleteConfig(data acceptance.TestData) string {
	return fmt.Sprintf(`
provider "azurerm" {
  features {}
}

resource "azurerm_resource_group" "test" {
  name     = "acctestRG-aks-%d"
  location = "%s"
}

resource "azurerm_route_table" "test" {
  name                = "akc-routetable-%d"
  location            = azurerm_resource_group.test.location
  resource_group_name = azurerm_resource_group.test.name

  route {
    name                   = "akc-route-%d"
    address_prefix         = "10.100.0.0/14"
    next_hop_type          = "VirtualAppliance"
    next_hop_in_ip_address = "10.10.1.1"
  }
}

resource "azurerm_virtual_network" "test" {
  name                = "acctestvirtnet%d"
  address_space       = ["10.1.0.0/16"]
  location            = azurerm_resource_group.test.location
  resource_group_name = azurerm_resource_group.test.name
}

resource "azurerm_subnet" "test" {
  name                 = "acctestsubnet%d"
  resource_group_name  = azurerm_resource_group.test.name
  virtual_network_name = azurerm_virtual_network.test.name
  address_prefixes     = ["10.1.0.0/24"]
}

resource "azurerm_subnet_route_table_association" "test" {
  subnet_id      = azurerm_subnet.test.id
  route_table_id = azurerm_route_table.test.id
}

resource "azurerm_kubernetes_cluster" "test" {
  name                = "acctestaks%d"
  location            = azurerm_resource_group.test.location
  resource_group_name = azurerm_resource_group.test.name
  dns_prefix          = "acctestaks%d"

  linux_profile {
    admin_username = "acctestuser%d"

    ssh_key {
      key_data = "ssh-rsa AAAAB3NzaC1yc2EAAAADAQABAAABAQCqaZoyiz1qbdOQ8xEf6uEu1cCwYowo5FHtsBhqLoDnnp7KUTEBN+L2NxRIfQ781rxV6Iq5jSav6b2Q8z5KiseOlvKA/RF2wqU0UPYqQviQhLmW6THTpmrv/YkUCuzxDpsH7DUDhZcwySLKVVe0Qm3+5N2Ta6UYH3lsDf9R9wTP2K/+vAnflKebuypNlmocIvakFWoZda18FOmsOoIVXQ8HWFNCuw9ZCunMSN62QGamCe3dL5cXlkgHYv7ekJE15IA9aOJcM7e90oeTqo+7HTcWfdu0qQqPWY5ujyMw/llas8tsXY85LFqRnr3gJ02bAscjc477+X+j/gkpFoN1QEmt terraform@demo.tld"
    }
  }

  default_node_pool {
    name           = "default"
    node_count     = 2
    vm_size        = "Standard_DS2_v2"
    vnet_subnet_id = azurerm_subnet.test.id
  }

  identity {
    type = "SystemAssigned"
  }

  network_profile {
    network_plugin     = "azure"
    dns_service_ip     = "10.10.0.10"
    docker_bridge_cidr = "172.18.0.1/16"
    service_cidr       = "10.10.0.0/16"
    load_balancer_sku  = "standard"
  }
}
`, data.RandomInteger, data.Locations.Primary, data.RandomInteger, data.RandomInteger, data.RandomInteger, data.RandomInteger, data.RandomInteger, data.RandomInteger, data.RandomInteger)
}

func (KubernetesClusterResource) standardLoadBalancerProfileConfig(data acceptance.TestData) string {
	return fmt.Sprintf(`
provider "azurerm" {
  features {}
}

resource "azurerm_resource_group" "test" {
  name     = "acctestRG-aks-%d"
  location = "%s"
}

resource "azurerm_virtual_network" "test" {
  name                = "acctestvirtnet%d"
  address_space       = ["10.1.0.0/16"]
  location            = azurerm_resource_group.test.location
  resource_group_name = azurerm_resource_group.test.name
}

resource "azurerm_subnet" "test" {
  name                 = "acctestsubnet%d"
  resource_group_name  = azurerm_resource_group.test.name
  virtual_network_name = azurerm_virtual_network.test.name
  address_prefixes     = ["10.1.0.0/24"]
}

resource "azurerm_kubernetes_cluster" "test" {
  name                = "acctestaks%d"
  location            = azurerm_resource_group.test.location
  resource_group_name = azurerm_resource_group.test.name
  dns_prefix          = "acctestaks%d"
  kubernetes_version  = "%s"

  linux_profile {
    admin_username = "acctestuser%d"

    ssh_key {
      key_data = "ssh-rsa AAAAB3NzaC1yc2EAAAADAQABAAABAQCqaZoyiz1qbdOQ8xEf6uEu1cCwYowo5FHtsBhqLoDnnp7KUTEBN+L2NxRIfQ781rxV6Iq5jSav6b2Q8z5KiseOlvKA/RF2wqU0UPYqQviQhLmW6THTpmrv/YkUCuzxDpsH7DUDhZcwySLKVVe0Qm3+5N2Ta6UYH3lsDf9R9wTP2K/+vAnflKebuypNlmocIvakFWoZda18FOmsOoIVXQ8HWFNCuw9ZCunMSN62QGamCe3dL5cXlkgHYv7ekJE15IA9aOJcM7e90oeTqo+7HTcWfdu0qQqPWY5ujyMw/llas8tsXY85LFqRnr3gJ02bAscjc477+X+j/gkpFoN1QEmt terraform@demo.tld"
    }
  }

  default_node_pool {
    name           = "default"
    node_count     = 2
    vm_size        = "Standard_DS2_v2"
    vnet_subnet_id = azurerm_subnet.test.id
  }

  identity {
    type = "SystemAssigned"
  }

  network_profile {
    network_plugin    = "azure"
    load_balancer_sku = "standard"
    load_balancer_profile {
      managed_outbound_ip_count = 3
    }
  }
}
`, data.RandomInteger, data.Locations.Primary, data.RandomInteger, data.RandomInteger, data.RandomInteger, data.RandomInteger, currentKubernetesVersion, data.RandomInteger)
}

func (KubernetesClusterResource) standardLoadBalancerProfileCompleteConfig(data acceptance.TestData) string {
	return fmt.Sprintf(`
provider "azurerm" {
  features {}
}

resource "azurerm_resource_group" "test" {
  name     = "acctestRG-aks-%d"
  location = "%s"
}

resource "azurerm_virtual_network" "test" {
  name                = "acctestvirtnet%d"
  address_space       = ["10.1.0.0/16"]
  location            = azurerm_resource_group.test.location
  resource_group_name = azurerm_resource_group.test.name
}

resource "azurerm_subnet" "test" {
  name                 = "acctestsubnet%d"
  resource_group_name  = azurerm_resource_group.test.name
  virtual_network_name = azurerm_virtual_network.test.name
  address_prefixes     = ["10.1.0.0/24"]
}

resource "azurerm_public_ip" "test" {
  name                = "acctestip%d"
  location            = azurerm_resource_group.test.location
  resource_group_name = azurerm_resource_group.test.name
  allocation_method   = "Static"
  sku                 = "Standard"
}

resource "azurerm_kubernetes_cluster" "test" {
  name                = "acctestaks%d"
  location            = azurerm_resource_group.test.location
  resource_group_name = azurerm_resource_group.test.name
  dns_prefix          = "acctestaks%d"
  kubernetes_version  = "%s"

  linux_profile {
    admin_username = "acctestuser%d"

    ssh_key {
      key_data = "ssh-rsa AAAAB3NzaC1yc2EAAAADAQABAAABAQCqaZoyiz1qbdOQ8xEf6uEu1cCwYowo5FHtsBhqLoDnnp7KUTEBN+L2NxRIfQ781rxV6Iq5jSav6b2Q8z5KiseOlvKA/RF2wqU0UPYqQviQhLmW6THTpmrv/YkUCuzxDpsH7DUDhZcwySLKVVe0Qm3+5N2Ta6UYH3lsDf9R9wTP2K/+vAnflKebuypNlmocIvakFWoZda18FOmsOoIVXQ8HWFNCuw9ZCunMSN62QGamCe3dL5cXlkgHYv7ekJE15IA9aOJcM7e90oeTqo+7HTcWfdu0qQqPWY5ujyMw/llas8tsXY85LFqRnr3gJ02bAscjc477+X+j/gkpFoN1QEmt terraform@demo.tld"
    }
  }

  default_node_pool {
    name           = "default"
    node_count     = 2
    vm_size        = "Standard_DS2_v2"
    vnet_subnet_id = azurerm_subnet.test.id
  }

  identity {
    type = "SystemAssigned"
  }

  network_profile {
    network_plugin    = "azure"
    load_balancer_sku = "standard"
    load_balancer_profile {
      outbound_ip_address_ids = [azurerm_public_ip.test.id]
    }
  }
}
`, data.RandomInteger, data.Locations.Primary, data.RandomInteger, data.RandomInteger, data.RandomInteger, data.RandomInteger, data.RandomInteger, currentKubernetesVersion, data.RandomInteger)
}

func (KubernetesClusterResource) standardLoadBalancerProfileWithPortAndTimeoutConfig(data acceptance.TestData, clientId string, clientSecret string) string {
	return fmt.Sprintf(`
provider "azurerm" {
  features {}
}

resource "azurerm_resource_group" "test" {
  name     = "acctestRG-aks-%d"
  location = "%s"
}

resource "azurerm_kubernetes_cluster" "test" {
  name                = "acctestaks%d"
  location            = azurerm_resource_group.test.location
  resource_group_name = azurerm_resource_group.test.name
  dns_prefix          = "acctestaks%d"
  kubernetes_version  = "%s"

  linux_profile {
    admin_username = "acctestuser%d"

    ssh_key {
      key_data = "ssh-rsa AAAAB3NzaC1yc2EAAAADAQABAAABAQCqaZoyiz1qbdOQ8xEf6uEu1cCwYowo5FHtsBhqLoDnnp7KUTEBN+L2NxRIfQ781rxV6Iq5jSav6b2Q8z5KiseOlvKA/RF2wqU0UPYqQviQhLmW6THTpmrv/YkUCuzxDpsH7DUDhZcwySLKVVe0Qm3+5N2Ta6UYH3lsDf9R9wTP2K/+vAnflKebuypNlmocIvakFWoZda18FOmsOoIVXQ8HWFNCuw9ZCunMSN62QGamCe3dL5cXlkgHYv7ekJE15IA9aOJcM7e90oeTqo+7HTcWfdu0qQqPWY5ujyMw/llas8tsXY85LFqRnr3gJ02bAscjc477+X+j/gkpFoN1QEmt terraform@demo.tld"
    }
  }

  default_node_pool {
    name       = "default"
    node_count = 1
    vm_size    = "Standard_DS2_v2"
  }

  service_principal {
    client_id     = "%s"
    client_secret = "%s"
  }

  network_profile {
    network_plugin    = "kubenet"
    load_balancer_sku = "standard"
    load_balancer_profile {
      managed_outbound_ip_count = 2
      outbound_ports_allocated  = 8000
      idle_timeout_in_minutes   = 10
    }
  }
}
`, data.RandomInteger, data.Locations.Primary, data.RandomInteger, data.RandomInteger, currentKubernetesVersion, data.RandomInteger, clientId, clientSecret)
}

func (KubernetesClusterResource) basicLoadBalancerProfileConfig(data acceptance.TestData) string {
	return fmt.Sprintf(`
provider "azurerm" {
  features {}
}

resource "azurerm_resource_group" "test" {
  name     = "acctestRG-aks-%d"
  location = "%s"
}

resource "azurerm_virtual_network" "test" {
  name                = "acctestvirtnet%d"
  address_space       = ["10.1.0.0/16"]
  location            = azurerm_resource_group.test.location
  resource_group_name = azurerm_resource_group.test.name
}

resource "azurerm_subnet" "test" {
  name                 = "acctestsubnet%d"
  resource_group_name  = azurerm_resource_group.test.name
  virtual_network_name = azurerm_virtual_network.test.name
  address_prefixes     = ["10.1.0.0/24"]
}

resource "azurerm_kubernetes_cluster" "test" {
  name                = "acctestaks%d"
  location            = azurerm_resource_group.test.location
  resource_group_name = azurerm_resource_group.test.name
  dns_prefix          = "acctestaks%d"
  kubernetes_version  = "%s"

  linux_profile {
    admin_username = "acctestuser%d"

    ssh_key {
      key_data = "ssh-rsa AAAAB3NzaC1yc2EAAAADAQABAAABAQCqaZoyiz1qbdOQ8xEf6uEu1cCwYowo5FHtsBhqLoDnnp7KUTEBN+L2NxRIfQ781rxV6Iq5jSav6b2Q8z5KiseOlvKA/RF2wqU0UPYqQviQhLmW6THTpmrv/YkUCuzxDpsH7DUDhZcwySLKVVe0Qm3+5N2Ta6UYH3lsDf9R9wTP2K/+vAnflKebuypNlmocIvakFWoZda18FOmsOoIVXQ8HWFNCuw9ZCunMSN62QGamCe3dL5cXlkgHYv7ekJE15IA9aOJcM7e90oeTqo+7HTcWfdu0qQqPWY5ujyMw/llas8tsXY85LFqRnr3gJ02bAscjc477+X+j/gkpFoN1QEmt terraform@demo.tld"
    }
  }

  default_node_pool {
    name           = "default"
    node_count     = 2
    vm_size        = "Standard_DS2_v2"
    vnet_subnet_id = azurerm_subnet.test.id
  }

  identity {
    type = "SystemAssigned"
  }

  network_profile {
    network_plugin    = "azure"
    load_balancer_sku = "basic"
    load_balancer_profile {
      managed_outbound_ip_count = 3
    }
  }
}
`, data.RandomInteger, data.Locations.Primary, data.RandomInteger, data.RandomInteger, data.RandomInteger, data.RandomInteger, currentKubernetesVersion, data.RandomInteger)
}

func (KubernetesClusterResource) prefixedLoadBalancerProfileConfig(data acceptance.TestData) string {
	return fmt.Sprintf(`
provider "azurerm" {
  features {}
}

resource "azurerm_resource_group" "test" {
  name     = "acctestRG-aks-%d"
  location = "%s"
}

resource "azurerm_virtual_network" "test" {
  name                = "acctestvirtnet%d"
  address_space       = ["10.1.0.0/16"]
  location            = azurerm_resource_group.test.location
  resource_group_name = azurerm_resource_group.test.name
}

resource "azurerm_subnet" "test" {
  name                 = "acctestsubnet%d"
  resource_group_name  = azurerm_resource_group.test.name
  virtual_network_name = azurerm_virtual_network.test.name
  address_prefixes     = ["10.1.0.0/24"]
}

resource "azurerm_public_ip_prefix" "test" {
  location            = azurerm_resource_group.test.location
  resource_group_name = azurerm_resource_group.test.name
  name                = "acctestipprefix%d"
  prefix_length       = 31
}

resource "azurerm_kubernetes_cluster" "test" {
  name                = "acctestaks%d"
  location            = azurerm_resource_group.test.location
  resource_group_name = azurerm_resource_group.test.name
  dns_prefix          = "acctestaks%d"
  kubernetes_version  = "%s"

  linux_profile {
    admin_username = "acctestuser%d"

    ssh_key {
      key_data = "ssh-rsa AAAAB3NzaC1yc2EAAAADAQABAAABAQCqaZoyiz1qbdOQ8xEf6uEu1cCwYowo5FHtsBhqLoDnnp7KUTEBN+L2NxRIfQ781rxV6Iq5jSav6b2Q8z5KiseOlvKA/RF2wqU0UPYqQviQhLmW6THTpmrv/YkUCuzxDpsH7DUDhZcwySLKVVe0Qm3+5N2Ta6UYH3lsDf9R9wTP2K/+vAnflKebuypNlmocIvakFWoZda18FOmsOoIVXQ8HWFNCuw9ZCunMSN62QGamCe3dL5cXlkgHYv7ekJE15IA9aOJcM7e90oeTqo+7HTcWfdu0qQqPWY5ujyMw/llas8tsXY85LFqRnr3gJ02bAscjc477+X+j/gkpFoN1QEmt terraform@demo.tld"
    }
  }

  default_node_pool {
    name           = "default"
    node_count     = 2
    vm_size        = "Standard_DS2_v2"
    vnet_subnet_id = azurerm_subnet.test.id
  }

  identity {
    type = "SystemAssigned"
  }

  network_profile {
    network_plugin    = "azure"
    load_balancer_sku = "standard"
    load_balancer_profile {
      outbound_ip_prefix_ids = [azurerm_public_ip_prefix.test.id]
    }
  }
}
`, data.RandomInteger, data.Locations.Primary, data.RandomInteger, data.RandomInteger, data.RandomInteger, data.RandomInteger, data.RandomInteger, currentKubernetesVersion, data.RandomInteger)
}

func (KubernetesClusterResource) unsetPrefixedLoadBalancerProfileConfig(data acceptance.TestData) string {
	return fmt.Sprintf(`
provider "azurerm" {
  features {}
}

resource "azurerm_resource_group" "test" {
  name     = "acctestRG-aks-%d"
  location = "%s"
}

resource "azurerm_virtual_network" "test" {
  name                = "acctestvirtnet%d"
  address_space       = ["10.1.0.0/16"]
  location            = azurerm_resource_group.test.location
  resource_group_name = azurerm_resource_group.test.name
}

resource "azurerm_subnet" "test" {
  name                 = "acctestsubnet%d"
  resource_group_name  = azurerm_resource_group.test.name
  virtual_network_name = azurerm_virtual_network.test.name
  address_prefixes     = ["10.1.0.0/24"]
}

resource "azurerm_public_ip_prefix" "test" {
  location            = azurerm_resource_group.test.location
  resource_group_name = azurerm_resource_group.test.name
  name                = "acctestipprefix%d"
  prefix_length       = 31
}

resource "azurerm_kubernetes_cluster" "test" {
  name                = "acctestaks%d"
  location            = azurerm_resource_group.test.location
  resource_group_name = azurerm_resource_group.test.name
  dns_prefix          = "acctestaks%d"
  kubernetes_version  = "%s"

  linux_profile {
    admin_username = "acctestuser%d"

    ssh_key {
      key_data = "ssh-rsa AAAAB3NzaC1yc2EAAAADAQABAAABAQCqaZoyiz1qbdOQ8xEf6uEu1cCwYowo5FHtsBhqLoDnnp7KUTEBN+L2NxRIfQ781rxV6Iq5jSav6b2Q8z5KiseOlvKA/RF2wqU0UPYqQviQhLmW6THTpmrv/YkUCuzxDpsH7DUDhZcwySLKVVe0Qm3+5N2Ta6UYH3lsDf9R9wTP2K/+vAnflKebuypNlmocIvakFWoZda18FOmsOoIVXQ8HWFNCuw9ZCunMSN62QGamCe3dL5cXlkgHYv7ekJE15IA9aOJcM7e90oeTqo+7HTcWfdu0qQqPWY5ujyMw/llas8tsXY85LFqRnr3gJ02bAscjc477+X+j/gkpFoN1QEmt terraform@demo.tld"
    }
  }

  default_node_pool {
    name           = "default"
    node_count     = 2
    vm_size        = "Standard_DS2_v2"
    vnet_subnet_id = azurerm_subnet.test.id
  }

  identity {
    type = "SystemAssigned"
  }

  network_profile {
    network_plugin    = "azure"
    load_balancer_sku = "standard"
    load_balancer_profile {
      outbound_ip_prefix_ids = []
    }
  }
}
`, data.RandomInteger, data.Locations.Primary, data.RandomInteger, data.RandomInteger, data.RandomInteger, data.RandomInteger, data.RandomInteger, currentKubernetesVersion, data.RandomInteger)
}

func (KubernetesClusterResource) changingLoadBalancerProfileConfigIPPrefix(data acceptance.TestData) string {
	return fmt.Sprintf(`
resource "azurerm_resource_group" "test" {
  name     = "acctestRG-%d"
  location = "%s"
}

resource "azurerm_virtual_network" "test" {
  name                = "acctestvirtnet%d"
  address_space       = ["10.1.0.0/16"]
  location            = azurerm_resource_group.test.location
  resource_group_name = azurerm_resource_group.test.name
}

resource "azurerm_subnet" "test" {
  name                 = "acctestsubnet%d"
  resource_group_name  = azurerm_resource_group.test.name
  virtual_network_name = azurerm_virtual_network.test.name
  address_prefixes     = ["10.1.0.0/24"]
}

resource "azurerm_public_ip_prefix" "test" {
  location            = azurerm_resource_group.test.location
  resource_group_name = azurerm_resource_group.test.name
  name                = "acctestipprefix%d"
  prefix_length       = 31
}

resource "azurerm_public_ip" "test" {
  name                = "acctestipone%d"
  location            = azurerm_resource_group.test.location
  resource_group_name = azurerm_resource_group.test.name
  allocation_method   = "Static"
  sku                 = "Standard"
}

resource "azurerm_kubernetes_cluster" "test" {
  name                = "acctestaks%d"
  location            = azurerm_resource_group.test.location
  resource_group_name = azurerm_resource_group.test.name
  dns_prefix          = "acctestaks%d"
  kubernetes_version  = "%s"

  linux_profile {
    admin_username = "acctestuser%d"
    ssh_key {
      key_data = "ssh-rsa AAAAB3NzaC1yc2EAAAADAQABAAABAQCqaZoyiz1qbdOQ8xEf6uEu1cCwYowo5FHtsBhqLoDnnp7KUTEBN+L2NxRIfQ781rxV6Iq5jSav6b2Q8z5KiseOlvKA/RF2wqU0UPYqQviQhLmW6THTpmrv/YkUCuzxDpsH7DUDhZcwySLKVVe0Qm3+5N2Ta6UYH3lsDf9R9wTP2K/+vAnflKebuypNlmocIvakFWoZda18FOmsOoIVXQ8HWFNCuw9ZCunMSN62QGamCe3dL5cXlkgHYv7ekJE15IA9aOJcM7e90oeTqo+7HTcWfdu0qQqPWY5ujyMw/llas8tsXY85LFqRnr3gJ02bAscjc477+X+j/gkpFoN1QEmt terraform@demo.tld"
    }
  }

  default_node_pool {
    name           = "default"
    node_count     = 2
    vm_size        = "Standard_DS2_v2"
    vnet_subnet_id = azurerm_subnet.test.id
  }

  identity {
    type = "SystemAssigned"
  }

  network_profile {
    network_plugin    = "azure"
    load_balancer_sku = "standard"
    load_balancer_profile {
      outbound_ip_prefix_ids = [azurerm_public_ip_prefix.test.id]
    }
  }
}
`, data.RandomInteger, data.Locations.Primary, data.RandomInteger, data.RandomInteger, data.RandomInteger, data.RandomInteger, data.RandomInteger, data.RandomInteger, currentKubernetesVersion, data.RandomInteger)
}

func (KubernetesClusterResource) changingLoadBalancerProfileConfigManagedIPs(data acceptance.TestData) string {
	return fmt.Sprintf(`
resource "azurerm_resource_group" "test" {
  name     = "acctestRG-%d"
  location = "%s"
}

resource "azurerm_virtual_network" "test" {
  name                = "acctestvirtnet%d"
  address_space       = ["10.1.0.0/16"]
  location            = azurerm_resource_group.test.location
  resource_group_name = azurerm_resource_group.test.name
}

resource "azurerm_subnet" "test" {
  name                 = "acctestsubnet%d"
  resource_group_name  = azurerm_resource_group.test.name
  virtual_network_name = azurerm_virtual_network.test.name
  address_prefixes     = ["10.1.0.0/24"]
}

resource "azurerm_public_ip_prefix" "test" {
  location            = azurerm_resource_group.test.location
  resource_group_name = azurerm_resource_group.test.name
  name                = "acctestipprefix%d"
  prefix_length       = 31
}

resource "azurerm_public_ip" "test" {
  name                = "acctestipone%d"
  location            = azurerm_resource_group.test.location
  resource_group_name = azurerm_resource_group.test.name
  allocation_method   = "Static"
  sku                 = "Standard"
}

resource "azurerm_kubernetes_cluster" "test" {
  name                = "acctestaks%d"
  location            = azurerm_resource_group.test.location
  resource_group_name = azurerm_resource_group.test.name
  dns_prefix          = "acctestaks%d"
  kubernetes_version  = "%s"

  linux_profile {
    admin_username = "acctestuser%d"
    ssh_key {
      key_data = "ssh-rsa AAAAB3NzaC1yc2EAAAADAQABAAABAQCqaZoyiz1qbdOQ8xEf6uEu1cCwYowo5FHtsBhqLoDnnp7KUTEBN+L2NxRIfQ781rxV6Iq5jSav6b2Q8z5KiseOlvKA/RF2wqU0UPYqQviQhLmW6THTpmrv/YkUCuzxDpsH7DUDhZcwySLKVVe0Qm3+5N2Ta6UYH3lsDf9R9wTP2K/+vAnflKebuypNlmocIvakFWoZda18FOmsOoIVXQ8HWFNCuw9ZCunMSN62QGamCe3dL5cXlkgHYv7ekJE15IA9aOJcM7e90oeTqo+7HTcWfdu0qQqPWY5ujyMw/llas8tsXY85LFqRnr3gJ02bAscjc477+X+j/gkpFoN1QEmt terraform@demo.tld"
    }
  }

  default_node_pool {
    name           = "default"
    node_count     = 2
    vm_size        = "Standard_DS2_v2"
    vnet_subnet_id = azurerm_subnet.test.id
  }

  identity {
    type = "SystemAssigned"
  }

  network_profile {
    network_plugin    = "azure"
    load_balancer_sku = "standard"
    load_balancer_profile {
      managed_outbound_ip_count = "1"
    }
  }
}
`, data.RandomInteger, data.Locations.Primary, data.RandomInteger, data.RandomInteger, data.RandomInteger, data.RandomInteger, data.RandomInteger, data.RandomInteger, currentKubernetesVersion, data.RandomInteger)
}

func (KubernetesClusterResource) changingLoadBalancerProfileConfigIPIds(data acceptance.TestData) string {
	return fmt.Sprintf(`
resource "azurerm_resource_group" "test" {
  name     = "acctestRG-%d"
  location = "%s"
}

resource "azurerm_virtual_network" "test" {
  name                = "acctestvirtnet%d"
  address_space       = ["10.1.0.0/16"]
  location            = azurerm_resource_group.test.location
  resource_group_name = azurerm_resource_group.test.name
}

resource "azurerm_subnet" "test" {
  name                 = "acctestsubnet%d"
  resource_group_name  = azurerm_resource_group.test.name
  virtual_network_name = azurerm_virtual_network.test.name
  address_prefixes     = ["10.1.0.0/24"]
}

resource "azurerm_public_ip_prefix" "test" {
  location            = azurerm_resource_group.test.location
  resource_group_name = azurerm_resource_group.test.name
  name                = "acctestipprefix%d"
  prefix_length       = 31
}

resource "azurerm_public_ip" "test" {
  name                = "acctestipone%d"
  location            = azurerm_resource_group.test.location
  resource_group_name = azurerm_resource_group.test.name
  allocation_method   = "Static"
  sku                 = "Standard"
}

resource "azurerm_kubernetes_cluster" "test" {
  name                = "acctestaks%d"
  location            = azurerm_resource_group.test.location
  resource_group_name = azurerm_resource_group.test.name
  dns_prefix          = "acctestaks%d"
  kubernetes_version  = "%s"

  linux_profile {
    admin_username = "acctestuser%d"
    ssh_key {
      key_data = "ssh-rsa AAAAB3NzaC1yc2EAAAADAQABAAABAQCqaZoyiz1qbdOQ8xEf6uEu1cCwYowo5FHtsBhqLoDnnp7KUTEBN+L2NxRIfQ781rxV6Iq5jSav6b2Q8z5KiseOlvKA/RF2wqU0UPYqQviQhLmW6THTpmrv/YkUCuzxDpsH7DUDhZcwySLKVVe0Qm3+5N2Ta6UYH3lsDf9R9wTP2K/+vAnflKebuypNlmocIvakFWoZda18FOmsOoIVXQ8HWFNCuw9ZCunMSN62QGamCe3dL5cXlkgHYv7ekJE15IA9aOJcM7e90oeTqo+7HTcWfdu0qQqPWY5ujyMw/llas8tsXY85LFqRnr3gJ02bAscjc477+X+j/gkpFoN1QEmt terraform@demo.tld"
    }
  }

  default_node_pool {
    name           = "default"
    node_count     = 2
    vm_size        = "Standard_DS2_v2"
    vnet_subnet_id = azurerm_subnet.test.id
  }

  identity {
    type = "SystemAssigned"
  }

  network_profile {
    network_plugin    = "azure"
    load_balancer_sku = "standard"
    load_balancer_profile {
      outbound_ip_address_ids = [azurerm_public_ip.test.id]
    }
  }
}
`, data.RandomInteger, data.Locations.Primary, data.RandomInteger, data.RandomInteger, data.RandomInteger, data.RandomInteger, data.RandomInteger, data.RandomInteger, currentKubernetesVersion, data.RandomInteger)
}

func (KubernetesClusterResource) httpProxyConfig(data acceptance.TestData) string {
	return fmt.Sprintf(`
provider "azurerm" {
  features {
    resource_group {
      prevent_deletion_if_contains_resources = false
    }
  }
}

resource "azurerm_resource_group" "test" {
  name     = "acctestRG-%d"
  location = "%s"
}

resource "azurerm_virtual_network" "test" {
  name                = "acctestvirtnet%d"
  address_space       = ["10.1.0.0/16"]
  location            = azurerm_resource_group.test.location
  resource_group_name = azurerm_resource_group.test.name
}

resource "azurerm_subnet" "test" {
  name                 = "acctestsubnet%d"
  resource_group_name  = azurerm_resource_group.test.name
  virtual_network_name = azurerm_virtual_network.test.name
  address_prefixes     = ["10.1.0.0/24"]
}

resource "azurerm_public_ip" "test_proxy" {
  name                = "acceptanceTestPublicIp1"
  resource_group_name = azurerm_resource_group.test.name
  location            = azurerm_resource_group.test.location
  allocation_method   = "Static"
  sku                 = "Standard"
}

resource "azurerm_public_ip" "test_aks" {
  name                = "acceptanceTestPublicIp2"
  resource_group_name = azurerm_resource_group.test.name
  location            = azurerm_resource_group.test.location
  allocation_method   = "Static"
  sku                 = "Standard"
}

resource "azurerm_network_security_group" "test" {
  name                = "acceptanceTestSecurityGroup1"
  location            = azurerm_resource_group.test.location
  resource_group_name = azurerm_resource_group.test.name

  security_rule {
    name                       = "AllowProxyAccessOn8888"
    priority                   = 100
    direction                  = "Inbound"
    access                     = "Allow"
    protocol                   = "Tcp"
    source_port_range          = "*"
    destination_port_range     = "8888"
    source_address_prefix      = "${azurerm_public_ip.test_aks.ip_address}/32"
    destination_address_prefix = "*"
  }
}

resource "azurerm_network_interface" "test" {
  name                = "test-nic%d"
  location            = azurerm_resource_group.test.location
  resource_group_name = azurerm_resource_group.test.name

  ip_configuration {
    name                          = "internal"
    subnet_id                     = azurerm_subnet.test.id
    private_ip_address_allocation = "Dynamic"
    public_ip_address_id          = azurerm_public_ip.test_proxy.id
  }
}

resource "azurerm_network_interface_security_group_association" "test" {
  network_interface_id      = azurerm_network_interface.test.id
  network_security_group_id = azurerm_network_security_group.test.id
}

locals {
  custom_data = <<CUSTOM_DATA
  #!/bin/sh
  echo 'debconf debconf/frontend select Noninteractive' | sudo debconf-set-selections
  sudo apt-get update
  sudo apt-get install tinyproxy -y
  sudo echo "Allow ${azurerm_public_ip.test_aks.ip_address}/32" >> /etc/tinyproxy/tinyproxy.conf
  systemctl restart tinyproxy
  CUSTOM_DATA
}

resource "azurerm_linux_virtual_machine" "test" {
  name                            = "vm-test-proxy%d"
  resource_group_name             = azurerm_resource_group.test.name
  location                        = azurerm_resource_group.test.location
  size                            = "Standard_B1s"
  admin_username                  = "adminuser"
  admin_password                  = "P@ssW0RD1234"
  custom_data                     = base64encode(local.custom_data)
  disable_password_authentication = false
  network_interface_ids = [
    azurerm_network_interface.test.id,
  ]

  os_disk {
    caching              = "ReadWrite"
    storage_account_type = "Standard_LRS"
  }

  source_image_reference {
    publisher = "Canonical"
    offer     = "0001-com-ubuntu-server-focal"
    sku       = "20_04-lts-gen2"
    version   = "latest"
  }
}

resource "azurerm_kubernetes_cluster" "test" {
  name                = "acctestaks%d"
  location            = azurerm_resource_group.test.location
  resource_group_name = azurerm_resource_group.test.name
  dns_prefix          = "acctestaks%d"
  kubernetes_version  = "%s"

  linux_profile {
    admin_username = "acctestuser%d"
    ssh_key {
      key_data = "ssh-rsa AAAAB3NzaC1yc2EAAAADAQABAAABAQCqaZoyiz1qbdOQ8xEf6uEu1cCwYowo5FHtsBhqLoDnnp7KUTEBN+L2NxRIfQ781rxV6Iq5jSav6b2Q8z5KiseOlvKA/RF2wqU0UPYqQviQhLmW6THTpmrv/YkUCuzxDpsH7DUDhZcwySLKVVe0Qm3+5N2Ta6UYH3lsDf9R9wTP2K/+vAnflKebuypNlmocIvakFWoZda18FOmsOoIVXQ8HWFNCuw9ZCunMSN62QGamCe3dL5cXlkgHYv7ekJE15IA9aOJcM7e90oeTqo+7HTcWfdu0qQqPWY5ujyMw/llas8tsXY85LFqRnr3gJ02bAscjc477+X+j/gkpFoN1QEmt terraform@demo.tld"
    }
  }

  default_node_pool {
    name       = "default"
    node_count = 2
    vm_size    = "Standard_DS2_v2"
  }

  identity {
    type = "SystemAssigned"
  }

  network_profile {
    network_plugin    = "azure"
    load_balancer_sku = "standard"
    load_balancer_profile {
      outbound_ip_address_ids = [azurerm_public_ip.test_aks.id]
    }
  }

  http_proxy_config {
    http_proxy  = "http://${azurerm_public_ip.test_proxy.ip_address}:8888/"
    https_proxy = "http://${azurerm_public_ip.test_proxy.ip_address}:8888/"
    no_proxy = [
      "localhost",
      "127.0.0.1",
      "mcr.microsoft.com"
    ]
  }

  lifecycle {
    ignore_changes = [
      http_proxy_config.0.no_proxy
    ]
  }
}

`, data.RandomInteger, data.Locations.Primary, data.RandomInteger, data.RandomInteger, data.RandomInteger, data.RandomInteger, data.RandomInteger, data.RandomInteger, currentKubernetesVersion, data.RandomInteger)
}

func (KubernetesClusterResource) httpProxyConfigWithTrustedCa(data acceptance.TestData) string {
	return fmt.Sprintf(`
provider "azurerm" {
  features {
    resource_group {
      prevent_deletion_if_contains_resources = false
    }
  }
}

resource "azurerm_resource_group" "test" {
  name     = "acctestRG-%d"
  location = "%s"
}

resource "azurerm_virtual_network" "test" {
  name                = "acctestvirtnet%d"
  address_space       = ["10.1.0.0/16"]
  location            = azurerm_resource_group.test.location
  resource_group_name = azurerm_resource_group.test.name
}

resource "azurerm_subnet" "test" {
  name                 = "acctestsubnet%d"
  resource_group_name  = azurerm_resource_group.test.name
  virtual_network_name = azurerm_virtual_network.test.name
  address_prefixes     = ["10.1.0.0/24"]
}

resource "azurerm_public_ip" "test_proxy" {
  name                = "acceptanceTestPublicIp1"
  resource_group_name = azurerm_resource_group.test.name
  location            = azurerm_resource_group.test.location
  allocation_method   = "Static"
  sku                 = "Standard"
}

resource "azurerm_public_ip" "test_aks" {
  name                = "acceptanceTestPublicIp2"
  resource_group_name = azurerm_resource_group.test.name
  location            = azurerm_resource_group.test.location
  allocation_method   = "Static"
  sku                 = "Standard"
}

resource "azurerm_network_security_group" "test" {
  name                = "acceptanceTestSecurityGroup1"
  location            = azurerm_resource_group.test.location
  resource_group_name = azurerm_resource_group.test.name

  security_rule {
    name                       = "AllowProxyAccessOn8888"
    priority                   = 100
    direction                  = "Inbound"
    access                     = "Allow"
    protocol                   = "Tcp"
    source_port_range          = "*"
    destination_port_range     = "8888"
    source_address_prefix      = "${azurerm_public_ip.test_aks.ip_address}/32"
    destination_address_prefix = "*"
  }
}

resource "azurerm_network_interface" "test" {
  name                = "test-nic%d"
  location            = azurerm_resource_group.test.location
  resource_group_name = azurerm_resource_group.test.name

  ip_configuration {
    name                          = "internal"
    subnet_id                     = azurerm_subnet.test.id
    private_ip_address_allocation = "Dynamic"
    public_ip_address_id          = azurerm_public_ip.test_proxy.id
  }
}

resource "azurerm_network_interface_security_group_association" "test" {
  network_interface_id      = azurerm_network_interface.test.id
  network_security_group_id = azurerm_network_security_group.test.id
}

locals {
  custom_data = <<CUSTOM_DATA
  #!/bin/sh
  echo 'debconf debconf/frontend select Noninteractive' | sudo debconf-set-selections
  sudo apt-get update
  sudo apt-get install tinyproxy -y
  sudo echo "Allow ${azurerm_public_ip.test_aks.ip_address}/32" >> /etc/tinyproxy/tinyproxy.conf
  systemctl restart tinyproxy
  CUSTOM_DATA
}

resource "azurerm_linux_virtual_machine" "test" {
  name                            = "vm-test-proxy%d"
  resource_group_name             = azurerm_resource_group.test.name
  location                        = azurerm_resource_group.test.location
  size                            = "Standard_B1s"
  admin_username                  = "adminuser"
  admin_password                  = "P@ssW0RD1234"
  custom_data                     = base64encode(local.custom_data)
  disable_password_authentication = false
  network_interface_ids = [
    azurerm_network_interface.test.id,
  ]

  os_disk {
    caching              = "ReadWrite"
    storage_account_type = "Standard_LRS"
  }

  source_image_reference {
    publisher = "Canonical"
    offer     = "0001-com-ubuntu-server-focal"
    sku       = "20_04-lts-gen2"
    version   = "latest"
  }
}

resource "azurerm_kubernetes_cluster" "test" {
  name                = "acctestaks%d"
  location            = azurerm_resource_group.test.location
  resource_group_name = azurerm_resource_group.test.name
  dns_prefix          = "acctestaks%d"
  kubernetes_version  = "%s"

  linux_profile {
    admin_username = "acctestuser%d"
    ssh_key {
      key_data = "ssh-rsa AAAAB3NzaC1yc2EAAAADAQABAAABAQCqaZoyiz1qbdOQ8xEf6uEu1cCwYowo5FHtsBhqLoDnnp7KUTEBN+L2NxRIfQ781rxV6Iq5jSav6b2Q8z5KiseOlvKA/RF2wqU0UPYqQviQhLmW6THTpmrv/YkUCuzxDpsH7DUDhZcwySLKVVe0Qm3+5N2Ta6UYH3lsDf9R9wTP2K/+vAnflKebuypNlmocIvakFWoZda18FOmsOoIVXQ8HWFNCuw9ZCunMSN62QGamCe3dL5cXlkgHYv7ekJE15IA9aOJcM7e90oeTqo+7HTcWfdu0qQqPWY5ujyMw/llas8tsXY85LFqRnr3gJ02bAscjc477+X+j/gkpFoN1QEmt terraform@demo.tld"
    }
  }

  default_node_pool {
    name       = "default"
    node_count = 2
    vm_size    = "Standard_DS2_v2"
  }

  identity {
    type = "SystemAssigned"
  }

  network_profile {
    network_plugin    = "azure"
    load_balancer_sku = "standard"
    load_balancer_profile {
      outbound_ip_address_ids = [azurerm_public_ip.test_aks.id]
    }
  }

  http_proxy_config {
    http_proxy  = "http://${azurerm_public_ip.test_proxy.ip_address}:8888/"
    https_proxy = "http://${azurerm_public_ip.test_proxy.ip_address}:8888/"
    no_proxy = [
      "localhost",
      "127.0.0.1",
      "mcr.microsoft.com"
    ]
    trusted_ca = "LS0tLS1CRUdJTiBDRVJUSUZJQ0FURS0tLS0tCk1JSUJ6RENDQVMyZ0F3SUJBZ0lCQVRBS0JnZ3Foa2pPUFFRREJEQVFNUTR3REFZRFZRUUtFd1ZGVGtOUFRUQWUKRncwd09URXhNVEF5TXpBd01EQmFGdzB4TURBMU1Ea3lNekF3TURCYU1CQXhEakFNQmdOVkJBb1RCVVZPUTA5TgpNSUdiTUJBR0J5cUdTTTQ5QWdFR0JTdUJCQUFqQTRHR0FBUUJBcUN1Um94NU4zTVRVOHdUdUllSUJYRjdpTW5oCm50cW1HVktRMGhmUUZEUUd2K0x5ZHVvN0pQcUZwL1kyamxYU2ROckFkejVXeGJyWStrRHhJcGtCUXRJQWtJREQKWlZtVHVlcTNaREFmY0dkRU5uek5KVkNhUGxIWEpMdkVFSU5jb0prVU8rK2NWeXl3ZHJlVkpjNjd2aE54MVRkWApWM3BwN2YrUmJPbU5LYm5WUkJ5ak5UQXpNQTRHQTFVZER3RUIvd1FFQXdJSGdEQVRCZ05WSFNVRUREQUtCZ2dyCkJnRUZCUWNEQVRBTUJnTlZIUk1CQWY4RUFqQUFNQW9HQ0NxR1NNNDlCQU1FQTRHTUFEQ0JpQUpDQWJiYjdzdkkKNXR1aEN5QTNqUVRTZ0E4enB2azBZV05Ya1owN3h6ZFY4amRNTXVtQ2FXOXljRUlxSjVLU3F1dVBoVXc5b2VregpCNTFkYXliVjFWUVhWVmRWQWtJQStrTU1TSnp3dHpIcU5BVVRtaVpQY2c3SDh2MUFTbDR0UjZscEtUcFVQWTJYCmxYT0N0MllmNGRzRnNpanV2emJKQmR4NzVkNEVmNVRSSFBjZytQSE5aZ2c9Ci0tLS0tRU5EIENFUlRJRklDQVRFLS0tLS0K"
  }

  lifecycle {
    ignore_changes = [
      http_proxy_config.0.no_proxy
    ]
  }
}

`, data.RandomInteger, data.Locations.Primary, data.RandomInteger, data.RandomInteger, data.RandomInteger, data.RandomInteger, data.RandomInteger, data.RandomInteger, currentKubernetesVersion, data.RandomInteger)
}

func (KubernetesClusterResource) httpProxyConfigWithSubnet(data acceptance.TestData) string {
	return fmt.Sprintf(`
resource "azurerm_resource_group" "test" {
  name     = "acctestRG-%d"
  location = "%s"
}

resource "azurerm_virtual_network" "test" {
  name                = "acctestvirtnet%d"
  address_space       = ["10.1.0.0/16"]
  location            = azurerm_resource_group.test.location
  resource_group_name = azurerm_resource_group.test.name
}

resource "azurerm_subnet" "test" {
  name                 = "acctestsubnet%d"
  resource_group_name  = azurerm_resource_group.test.name
  virtual_network_name = azurerm_virtual_network.test.name
  address_prefixes     = ["10.1.0.0/24"]
}

resource "azurerm_network_interface" "test" {
  name                = "test-nic%d"
  location            = azurerm_resource_group.test.location
  resource_group_name = azurerm_resource_group.test.name

  ip_configuration {
    name                          = "internal"
    subnet_id                     = azurerm_subnet.test.id
    private_ip_address_allocation = "Dynamic"
  }
}

resource "azurerm_linux_virtual_machine" "test" {
  name                            = "vm-test-proxy%d"
  resource_group_name             = azurerm_resource_group.test.name
  location                        = azurerm_resource_group.test.location
  size                            = "Standard_B1s"
  admin_username                  = "adminuser"
  admin_password                  = "P@ssW0RD1234"
  custom_data                     = base64encode("#!/bin/bash\nsudo apt-get update\nsudo apt-get install tinyproxy -y\nsudo echo \"Allow 10.0.0.0/8\" \u003e\u003e /etc/tinyproxy/tinyproxy.conf\nsystemctl restart tinyproxy")
  disable_password_authentication = false
  network_interface_ids = [
    azurerm_network_interface.test.id,
  ]

  os_disk {
    caching              = "ReadWrite"
    storage_account_type = "Standard_LRS"
  }

  source_image_reference {
    publisher = "Canonical"
    offer     = "0001-com-ubuntu-server-focal"
    sku       = "20_04-lts-gen2"
    version   = "latest"
  }
}

resource "azurerm_kubernetes_cluster" "test" {
  name                = "acctestaks%d"
  location            = azurerm_resource_group.test.location
  resource_group_name = azurerm_resource_group.test.name
  dns_prefix          = "acctestaks%d"
  kubernetes_version  = "%s"

  linux_profile {
    admin_username = "acctestuser%d"
    ssh_key {
      key_data = "ssh-rsa AAAAB3NzaC1yc2EAAAADAQABAAABAQCqaZoyiz1qbdOQ8xEf6uEu1cCwYowo5FHtsBhqLoDnnp7KUTEBN+L2NxRIfQ781rxV6Iq5jSav6b2Q8z5KiseOlvKA/RF2wqU0UPYqQviQhLmW6THTpmrv/YkUCuzxDpsH7DUDhZcwySLKVVe0Qm3+5N2Ta6UYH3lsDf9R9wTP2K/+vAnflKebuypNlmocIvakFWoZda18FOmsOoIVXQ8HWFNCuw9ZCunMSN62QGamCe3dL5cXlkgHYv7ekJE15IA9aOJcM7e90oeTqo+7HTcWfdu0qQqPWY5ujyMw/llas8tsXY85LFqRnr3gJ02bAscjc477+X+j/gkpFoN1QEmt terraform@demo.tld"
    }
  }

  default_node_pool {
    name           = "default"
    node_count     = 2
    vm_size        = "Standard_DS2_v2"
    vnet_subnet_id = azurerm_subnet.test.id
  }

  identity {
    type = "SystemAssigned"
  }

  network_profile {
    network_plugin = "azure"
  }

  http_proxy_config {
    http_proxy  = "http://${azurerm_network_interface.test.private_ip_address}:8888/"
    https_proxy = "http://${azurerm_network_interface.test.private_ip_address}:8888/"
    no_proxy = [
      "10.1.0.0/24"
    ]
  }

  lifecycle {
    ignore_changes = [
      http_proxy_config.0.no_proxy
    ]
  }
}

`, data.RandomInteger, data.Locations.Primary, data.RandomInteger, data.RandomInteger, data.RandomInteger, data.RandomInteger, data.RandomInteger, data.RandomInteger, currentKubernetesVersion, data.RandomInteger)
}

func (KubernetesClusterResource) publicNetworkAccess(data acceptance.TestData, enabled bool) string {
	authorizedIPConfig := ""
	if !enabled {
		authorizedIPConfig = `api_server_access_profile {
	authorized_ip_ranges = ["0.0.0.0/32"]
  }`
	}
	return fmt.Sprintf(`
provider "azurerm" {
  features {}
}
resource "azurerm_resource_group" "test" {
  name     = "acctestRG-aks-%d"
  location = "%s"
}
resource "azurerm_kubernetes_cluster" "test" {
  name                = "acctestaks%d"
  location            = azurerm_resource_group.test.location
  resource_group_name = azurerm_resource_group.test.name
  dns_prefix          = "acctestaks%d"
  default_node_pool {
    name       = "default"
    node_count = 1
    vm_size    = "Standard_D2s_v3"
  }
  identity {
    type = "SystemAssigned"
  }
  public_network_access_enabled = %t
  %s
}
`, data.RandomInteger, data.Locations.Primary, data.RandomInteger, data.RandomInteger, enabled, authorizedIPConfig)
}

func (KubernetesClusterResource) ebpfDataPlane(data acceptance.TestData) string {
	return fmt.Sprintf(`
provider "azurerm" {
  features {}
}
resource "azurerm_resource_group" "test" {
  name     = "acctestRG-aks-%[2]d"
  location = "%[1]s"
}

resource "azurerm_virtual_network" "test" {
  name                = "acctestRG-vnet-%[2]d"
  address_space       = ["10.0.0.0/8"]
  location            = azurerm_resource_group.test.location
  resource_group_name = azurerm_resource_group.test.name
}

resource "azurerm_subnet" "test" {
  name                 = "acctestRG-subnet-%[2]d"
  resource_group_name  = azurerm_resource_group.test.name
  virtual_network_name = azurerm_virtual_network.test.name
  address_prefixes     = ["10.10.0.0/16"]

}

resource "azurerm_kubernetes_cluster" "test" {
  name                = "acctestaks%[2]d"
  location            = azurerm_resource_group.test.location
  resource_group_name = azurerm_resource_group.test.name
  dns_prefix          = "acctestaks%[2]d"
  default_node_pool {
    name           = "default"
    node_count     = 1
    vm_size        = "Standard_DS2_v2"
    vnet_subnet_id = azurerm_subnet.test.id
  }
  identity {
    type = "SystemAssigned"
  }
  network_profile {
    pod_cidr            = "192.168.0.0/16"
    network_plugin      = "azure"
    ebpf_data_plane     = "cilium"
    network_plugin_mode = "Overlay"
  }
}
`, "westcentralus", data.RandomInteger)
}

func (KubernetesClusterResource) networkPluginMode(data acceptance.TestData) string {
	return fmt.Sprintf(`
provider "azurerm" {
  features {}
}
resource "azurerm_resource_group" "test" {
  name     = "acctestRG-aks-%[2]d"
  location = "%[1]s"
}

resource "azurerm_virtual_network" "test" {
  name                = "acctestRG-vnet-%[2]d"
  address_space       = ["10.0.0.0/8"]
  location            = azurerm_resource_group.test.location
  resource_group_name = azurerm_resource_group.test.name
}

resource "azurerm_subnet" "test" {
  name                 = "acctestRG-subnet-%[2]d"
  resource_group_name  = azurerm_resource_group.test.name
  virtual_network_name = azurerm_virtual_network.test.name
  address_prefixes     = ["10.10.0.0/16"]

}

resource "azurerm_kubernetes_cluster" "test" {
  name                = "acctestaks%[2]d"
  location            = azurerm_resource_group.test.location
  resource_group_name = azurerm_resource_group.test.name
  dns_prefix          = "acctestaks%[2]d"
  default_node_pool {
    name           = "default"
    node_count     = 1
    vm_size        = "Standard_DS2_v2"
    vnet_subnet_id = azurerm_subnet.test.id
  }
  identity {
    type = "SystemAssigned"
  }
  network_profile {
    pod_cidr            = "192.168.0.0/16"
    network_plugin      = "azure"
    network_plugin_mode = "Overlay"
  }
}
`, "westcentralus", data.RandomInteger)
}

<<<<<<< HEAD
func (KubernetesClusterResource) clusterPoolNodePublicIPTags(data acceptance.TestData) string {
	return fmt.Sprintf(`
provider "azurerm" {
  features {}
}

resource "azurerm_resource_group" "test" {
  name     = "acctestRG-aks-%[2]d"
  location = "%[1]s"
}

resource "azurerm_kubernetes_cluster" "test" {
  name                = "acctestaks%[2]d"
  location            = azurerm_resource_group.test.location
  resource_group_name = azurerm_resource_group.test.name
  dns_prefix          = "acctestaks%[2]d"
  default_node_pool {
    name                  = "default"
    node_count            = 1
    vm_size               = "Standard_DS2_v2"
    enable_node_public_ip = true
    node_network_profile {
      node_public_ip_tags = {
        RoutingPreference = "Internet"
      }
    }
  }
  identity {
    type = "SystemAssigned"
  }
}
`, data.Locations.Primary, data.RandomInteger)
=======
func (KubernetesClusterResource) kubeProxy(data acceptance.TestData) string {
	return fmt.Sprintf(`
 provider "azurerm" {
   features {}
 }
 resource "azurerm_resource_group" "test" {
   name     = "acctestRG-aks-%d"
   location = "%s"
 }
 resource "azurerm_kubernetes_cluster" "test" {
   name                = "acctestaks%d"
   location            = azurerm_resource_group.test.location
   resource_group_name = azurerm_resource_group.test.name
   dns_prefix          = "acctestaks%d"
   default_node_pool {
     name       = "default"
     node_count = 1
     vm_size    = "Standard_D2s_v3"
   }
   identity {
     type = "SystemAssigned"
   }

   network_profile {
     network_plugin = "none"
     kube_proxy {
       mode = "IPVS"
       ipvs {
         scheduler                  = "LeastConnection"
         tcp_fin_timeout_in_seconds = 1000
         tcp_timeout_in_seconds     = 1000
         udp_timeout_in_seconds     = 1000
       }
     }
   }
 }
  `, data.RandomInteger, data.Locations.Primary, data.RandomInteger, data.RandomInteger)
}

func (KubernetesClusterResource) kubeProxyDisabled(data acceptance.TestData) string {
	return fmt.Sprintf(`
 provider "azurerm" {
   features {}
 }
 resource "azurerm_resource_group" "test" {
   name     = "acctestRG-aks-%d"
   location = "%s"
 }
 resource "azurerm_kubernetes_cluster" "test" {
   name                = "acctestaks%d"
   location            = azurerm_resource_group.test.location
   resource_group_name = azurerm_resource_group.test.name
   dns_prefix          = "acctestaks%d"
   default_node_pool {
     name       = "default"
     node_count = 1
     vm_size    = "Standard_D2s_v3"
   }
   identity {
     type = "SystemAssigned"
   }

   network_profile {
     network_plugin = "none"
   }
 }
  `, data.RandomInteger, data.Locations.Primary, data.RandomInteger, data.RandomInteger)
>>>>>>> 6c9bc614
}<|MERGE_RESOLUTION|>--- conflicted
+++ resolved
@@ -764,68 +764,73 @@
 	})
 }
 
-<<<<<<< HEAD
+func TestAccKubernetesCluster_apiServerInManagedSubnet(t *testing.T) {
+	data := acceptance.BuildTestData(t, "azurerm_kubernetes_cluster", "test")
+	r := KubernetesClusterResource{}
+
+	data.ResourceTest(t, r, []acceptance.TestStep{
+		{
+			Config: r.apiServerInManagedSubnet(data),
+			Check: acceptance.ComposeTestCheckFunc(
+				check.That(data.ResourceName).ExistsInAzure(r),
+			),
+		},
+		data.ImportStep(),
+	})
+}
+
+func TestAccKubernetesCluster_apiServerInBYOSubnet(t *testing.T) {
+	data := acceptance.BuildTestData(t, "azurerm_kubernetes_cluster", "test")
+	r := KubernetesClusterResource{}
+
+	data.ResourceTest(t, r, []acceptance.TestStep{
+		{
+			Config: r.apiServerInBYOSubnet(data),
+			Check: acceptance.ComposeTestCheckFunc(
+				check.That(data.ResourceName).ExistsInAzure(r),
+			),
+		},
+		data.ImportStep(),
+	})
+}
+
+func TestAccKubernetesCluster_kubeProxy(t *testing.T) {
+	data := acceptance.BuildTestData(t, "azurerm_kubernetes_cluster", "test")
+	r := KubernetesClusterResource{}
+
+	data.ResourceTest(t, r, []acceptance.TestStep{
+		{
+			Config: r.kubeProxy(data),
+			Check: acceptance.ComposeTestCheckFunc(
+				check.That(data.ResourceName).ExistsInAzure(r),
+			),
+		},
+		data.ImportStep(),
+		{
+			Config: r.kubeProxyDisabled(data),
+			Check: acceptance.ComposeTestCheckFunc(
+				check.That(data.ResourceName).ExistsInAzure(r),
+			),
+		},
+		data.ImportStep(),
+	})
+}
+
 func TestAccKubernetesCluster_clusterPoolNodePublicIPTags(t *testing.T) {
-=======
-func TestAccKubernetesCluster_apiServerInManagedSubnet(t *testing.T) {
->>>>>>> 6c9bc614
-	data := acceptance.BuildTestData(t, "azurerm_kubernetes_cluster", "test")
-	r := KubernetesClusterResource{}
-
-	data.ResourceTest(t, r, []acceptance.TestStep{
-		{
-<<<<<<< HEAD
-			Config: r.clusterPoolNodePublicIPTags(data),
-=======
-			Config: r.apiServerInManagedSubnet(data),
->>>>>>> 6c9bc614
-			Check: acceptance.ComposeTestCheckFunc(
-				check.That(data.ResourceName).ExistsInAzure(r),
-			),
-		},
-		data.ImportStep(),
-	})
-}
-
-<<<<<<< HEAD
-=======
-func TestAccKubernetesCluster_apiServerInBYOSubnet(t *testing.T) {
-	data := acceptance.BuildTestData(t, "azurerm_kubernetes_cluster", "test")
-	r := KubernetesClusterResource{}
-
-	data.ResourceTest(t, r, []acceptance.TestStep{
-		{
-			Config: r.apiServerInBYOSubnet(data),
-			Check: acceptance.ComposeTestCheckFunc(
-				check.That(data.ResourceName).ExistsInAzure(r),
-			),
-		},
-		data.ImportStep(),
-	})
-}
-
-func TestAccKubernetesCluster_kubeProxy(t *testing.T) {
-	data := acceptance.BuildTestData(t, "azurerm_kubernetes_cluster", "test")
-	r := KubernetesClusterResource{}
-
-	data.ResourceTest(t, r, []acceptance.TestStep{
-		{
-			Config: r.kubeProxy(data),
-			Check: acceptance.ComposeTestCheckFunc(
-				check.That(data.ResourceName).ExistsInAzure(r),
-			),
-		},
-		data.ImportStep(),
-		{
-			Config: r.kubeProxyDisabled(data),
-			Check: acceptance.ComposeTestCheckFunc(
-				check.That(data.ResourceName).ExistsInAzure(r),
-			),
-		},
-		data.ImportStep(),
-	})
-}
-
+ 	data := acceptance.BuildTestData(t, "azurerm_kubernetes_cluster", "test")
+ 	r := KubernetesClusterResource{}
+
+ 	data.ResourceTest(t, r, []acceptance.TestStep{
+ 		{
+ 			Config: r.clusterPoolNodePublicIPTags(data),
+ 			Check: acceptance.ComposeTestCheckFunc(
+ 				check.That(data.ResourceName).ExistsInAzure(r),
+ 			),
+ 		},
+ 		data.ImportStep(),
+ 	})
+ }
+ 
 func (KubernetesClusterResource) apiServerInBYOSubnet(data acceptance.TestData) string {
 	return fmt.Sprintf(`
 provider "azurerm" {
@@ -967,7 +972,6 @@
 `, data.RandomInteger, data.Locations.Primary, data.RandomInteger, data.RandomInteger, data.RandomInteger)
 }
 
->>>>>>> 6c9bc614
 func (KubernetesClusterResource) advancedNetworkingConfig(data acceptance.TestData, networkPlugin string) string {
 	return fmt.Sprintf(`
 provider "azurerm" {
@@ -3421,40 +3425,6 @@
 `, "westcentralus", data.RandomInteger)
 }
 
-<<<<<<< HEAD
-func (KubernetesClusterResource) clusterPoolNodePublicIPTags(data acceptance.TestData) string {
-	return fmt.Sprintf(`
-provider "azurerm" {
-  features {}
-}
-
-resource "azurerm_resource_group" "test" {
-  name     = "acctestRG-aks-%[2]d"
-  location = "%[1]s"
-}
-
-resource "azurerm_kubernetes_cluster" "test" {
-  name                = "acctestaks%[2]d"
-  location            = azurerm_resource_group.test.location
-  resource_group_name = azurerm_resource_group.test.name
-  dns_prefix          = "acctestaks%[2]d"
-  default_node_pool {
-    name                  = "default"
-    node_count            = 1
-    vm_size               = "Standard_DS2_v2"
-    enable_node_public_ip = true
-    node_network_profile {
-      node_public_ip_tags = {
-        RoutingPreference = "Internet"
-      }
-    }
-  }
-  identity {
-    type = "SystemAssigned"
-  }
-}
-`, data.Locations.Primary, data.RandomInteger)
-=======
 func (KubernetesClusterResource) kubeProxy(data acceptance.TestData) string {
 	return fmt.Sprintf(`
  provider "azurerm" {
@@ -3522,5 +3492,39 @@
    }
  }
   `, data.RandomInteger, data.Locations.Primary, data.RandomInteger, data.RandomInteger)
->>>>>>> 6c9bc614
-}+}
+
+
+ func (KubernetesClusterResource) clusterPoolNodePublicIPTags(data acceptance.TestData) string {
+ 	return fmt.Sprintf(`
+ provider "azurerm" {
+   features {}
+ }
+
+ resource "azurerm_resource_group" "test" {
+   name     = "acctestRG-aks-%[2]d"
+   location = "%[1]s"
+ }
+
+ resource "azurerm_kubernetes_cluster" "test" {
+   name                = "acctestaks%[2]d"
+   location            = azurerm_resource_group.test.location
+   resource_group_name = azurerm_resource_group.test.name
+   dns_prefix          = "acctestaks%[2]d"
+   default_node_pool {
+     name                  = "default"
+     node_count            = 1
+     vm_size               = "Standard_DS2_v2"
+     enable_node_public_ip = true
+     node_network_profile {
+       node_public_ip_tags = {
+         RoutingPreference = "Internet"
+       }
+     }
+   }
+   identity {
+     type = "SystemAssigned"
+   }
+ }
+ `, data.Locations.Primary, data.RandomInteger)
+ }