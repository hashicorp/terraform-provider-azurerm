--- conflicted
+++ resolved
@@ -94,25 +94,6 @@
 				Optional:   true,
 				ConfigMode: pluginsdk.SchemaConfigModeAuto,
 				Elem: &pluginsdk.Resource{
-<<<<<<< HEAD
-					Schema: map[string]*pluginsdk.Schema{
-						"location": commonschema.LocationWithoutForceNew(),
-
-						"zone_redundancy_enabled": {
-							Type:     pluginsdk.TypeBool,
-							Optional: true,
-							Default:  false,
-						},
-
-						"regional_endpoint_enabled": {
-							Type:     pluginsdk.TypeBool,
-							Optional: true,
-							Default:  true,
-						},
-
-						"tags": commonschema.Tags(),
-					},
-=======
 					Schema: func() map[string]*pluginsdk.Schema {
 						schema := map[string]*pluginsdk.Schema{
 							"location": commonschema.LocationWithoutForceNew(),
@@ -132,7 +113,6 @@
 						}
 						return schema
 					}(),
->>>>>>> 97d467e1
 				},
 			},
 
