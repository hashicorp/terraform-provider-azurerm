// Copyright (c) HashiCorp, Inc.
// SPDX-License-Identifier: MPL-2.0

package containers

import (
	"context"
	"fmt"
	"log"
	"sort"
	"strings"
	"time"

	"github.com/hashicorp/go-azure-helpers/lang/pointer"
	"github.com/hashicorp/go-azure-helpers/lang/response"
	"github.com/hashicorp/go-azure-helpers/resourcemanager/commonids"
	"github.com/hashicorp/go-azure-helpers/resourcemanager/commonschema"
	"github.com/hashicorp/go-azure-helpers/resourcemanager/identity"
	"github.com/hashicorp/go-azure-helpers/resourcemanager/location"
	"github.com/hashicorp/go-azure-helpers/resourcemanager/tags"
	"github.com/hashicorp/go-azure-sdk/resource-manager/containerregistry/2023-06-01-preview/operation"
	"github.com/hashicorp/go-azure-sdk/resource-manager/containerregistry/2023-06-01-preview/registries"
	"github.com/hashicorp/go-azure-sdk/resource-manager/containerregistry/2023-06-01-preview/replications"
	"github.com/hashicorp/terraform-provider-azurerm/helpers/azure"
	"github.com/hashicorp/terraform-provider-azurerm/helpers/tf"
	"github.com/hashicorp/terraform-provider-azurerm/helpers/validate"
	"github.com/hashicorp/terraform-provider-azurerm/internal/clients"
	"github.com/hashicorp/terraform-provider-azurerm/internal/services/containers/migration"
	containerValidate "github.com/hashicorp/terraform-provider-azurerm/internal/services/containers/validate"
	keyVaultValidate "github.com/hashicorp/terraform-provider-azurerm/internal/services/keyvault/validate"
	"github.com/hashicorp/terraform-provider-azurerm/internal/tf/pluginsdk"
	"github.com/hashicorp/terraform-provider-azurerm/internal/tf/validation"
	"github.com/hashicorp/terraform-provider-azurerm/internal/timeouts"
)

func resourceContainerRegistry() *pluginsdk.Resource {
	return &pluginsdk.Resource{
		Create: resourceContainerRegistryCreate,
		Read:   resourceContainerRegistryRead,
		Update: resourceContainerRegistryUpdate,
		Delete: resourceContainerRegistryDelete,

		SchemaVersion: 2,
		StateUpgraders: pluginsdk.StateUpgrades(map[int]pluginsdk.StateUpgrade{
			0: migration.RegistryV0ToV1{},
			1: migration.RegistryV1ToV2{},
		}),

		Importer: pluginsdk.ImporterValidatingResourceId(func(id string) error {
			_, err := registries.ParseRegistryID(id)
			return err
		}),

		Timeouts: &pluginsdk.ResourceTimeout{
			Create: pluginsdk.DefaultTimeout(30 * time.Minute),
			Read:   pluginsdk.DefaultTimeout(5 * time.Minute),
			Update: pluginsdk.DefaultTimeout(30 * time.Minute),
			Delete: pluginsdk.DefaultTimeout(30 * time.Minute),
		},

		Schema: resourceContainerRegistrySchema(),

		CustomizeDiff: pluginsdk.CustomizeDiffShim(func(ctx context.Context, d *pluginsdk.ResourceDiff, v interface{}) error {
			sku := d.Get("sku").(string)

			geoReplications := d.Get("georeplications").([]interface{})
			// if locations have been specified for geo-replication then, the SKU has to be Premium
			if len(geoReplications) > 0 && !strings.EqualFold(sku, string(registries.SkuNamePremium)) {
				return fmt.Errorf("ACR geo-replication can only be applied when using the Premium Sku.")
			}

			// ensure location is different than any location of the geo-replication
			var geoReplicationLocations []string
			for _, v := range geoReplications {
				v := v.(map[string]interface{})
				geoReplicationLocations = append(geoReplicationLocations, azure.NormalizeLocation(v["location"]))
			}
			location := location.Normalize(d.Get("location").(string))
			for _, loc := range geoReplicationLocations {
				if loc == location {
					return fmt.Errorf("The `georeplications` list cannot contain the location where the Container Registry exists.")
				}
			}

			quarantinePolicyEnabled := d.Get("quarantine_policy_enabled").(bool)
			if quarantinePolicyEnabled && !strings.EqualFold(sku, string(registries.SkuNamePremium)) {
				return fmt.Errorf("ACR quarantine policy can only be applied when using the Premium Sku. If you are downgrading from a Premium SKU please unset quarantine_policy_enabled")
			}

			retentionPolicyEnabled, ok := d.GetOk("retention_policy_in_days")
			if ok && retentionPolicyEnabled.(int) > 0 && !strings.EqualFold(sku, string(registries.SkuNamePremium)) {
				return fmt.Errorf("ACR retention policy can only be applied when using the Premium Sku. If you are downgrading from a Premium SKU please unset `retention_policy_in_days`")
			}

			trustPolicyEnabled, ok := d.GetOk("trust_policy_enabled")
			if ok && trustPolicyEnabled.(bool) && !strings.EqualFold(sku, string(registries.SkuNamePremium)) {
				return fmt.Errorf("ACR trust policy can only be applied when using the Premium Sku. If you are downgrading from a Premium SKU please unset `trust_policy_enabled` or set `trust_policy_enabled = false`")
			}

			exportPolicyEnabled := d.Get("export_policy_enabled").(bool)
			if !exportPolicyEnabled {
				if !strings.EqualFold(sku, string(registries.SkuNamePremium)) {
					return fmt.Errorf("ACR export policy can only be disabled when using the Premium Sku. If you are downgrading from a Premium SKU please unset `export_policy_enabled` or set `export_policy_enabled = true`")
				}
				if d.Get("public_network_access_enabled").(bool) {
					return fmt.Errorf("To disable export of artifacts, `public_network_access_enabled` must also be `false`")
				}
			}

			encryptionEnabled, ok := d.GetOk("encryption")
			if ok && len(encryptionEnabled.([]interface{})) > 0 && !strings.EqualFold(sku, string(registries.SkuNamePremium)) {
				return fmt.Errorf("ACR encryption can only be applied when using the Premium Sku.")
			}

			// zone redundancy is only available for Premium Sku.
			zoneRedundancyEnabled, ok := d.GetOk("zone_redundancy_enabled")
			if ok && zoneRedundancyEnabled.(bool) && !strings.EqualFold(sku, string(registries.SkuNamePremium)) {
				return fmt.Errorf("ACR zone redundancy can only be applied when using the Premium Sku")
			}
			for _, loc := range geoReplications {
				loc := loc.(map[string]interface{})
				zoneRedundancyEnabled, ok := loc["zone_redundancy_enabled"]
				if ok && zoneRedundancyEnabled.(bool) && !strings.EqualFold(sku, string(registries.SkuNamePremium)) {
					return fmt.Errorf("ACR zone redundancy can only be applied when using the Premium Sku")
				}
			}

			// anonymous pull is only available for Standard/Premium Sku.
			if d.Get("anonymous_pull_enabled").(bool) && (!strings.EqualFold(sku, string(registries.SkuNameStandard)) && !strings.EqualFold(sku, string(registries.SkuNamePremium))) {
				return fmt.Errorf("`anonymous_pull_enabled` can only be applied when using the Standard/Premium Sku")
			}

			// data endpoint is only available for Premium Sku.
			if d.Get("data_endpoint_enabled").(bool) && !strings.EqualFold(sku, string(registries.SkuNamePremium)) {
				return fmt.Errorf("`data_endpoint_enabled` can only be applied when using the Premium Sku")
			}

			return nil
		}),
	}
}

func resourceContainerRegistryCreate(d *pluginsdk.ResourceData, meta interface{}) error {
	client := meta.(*clients.Client).Containers.ContainerRegistryClient_v2023_06_01_preview.Registries
	operationClient := meta.(*clients.Client).Containers.ContainerRegistryClient_v2023_06_01_preview.Operation
	subscriptionId := meta.(*clients.Client).Account.SubscriptionId
	ctx, cancel := timeouts.ForCreate(meta.(*clients.Client).StopContext, d)
	defer cancel()
	log.Printf("[INFO] preparing arguments for  Container Registry creation.")

	id := registries.NewRegistryID(subscriptionId, d.Get("resource_group_name").(string), d.Get("name").(string))

	if d.IsNewResource() {
		existing, err := client.Get(ctx, id)
		if err != nil {
			if !response.WasNotFound(existing.HttpResponse) {
				return fmt.Errorf("checking for presence of existing %s: %s", id, err)
			}
		}

		if !response.WasNotFound(existing.HttpResponse) {
			return tf.ImportAsExistsError("azurerm_container_registry", id.ID())
		}
	}

	sId := commonids.NewSubscriptionID(subscriptionId)
	availabilityRequest := operation.RegistryNameCheckRequest{
		Name: id.RegistryName,
		Type: "Microsoft.ContainerRegistry/registries",
	}
	resp, err := operationClient.RegistriesCheckNameAvailability(ctx, sId, availabilityRequest)
	if err != nil {
		return fmt.Errorf("checking if the name %q was available: %+v", id.RegistryName, err)
	}

	if resp.Model == nil && resp.Model.NameAvailable == nil {
		return fmt.Errorf("checking name availability for %s: model was nil", id)
	}

	if available := *resp.Model.NameAvailable; !available {
		return fmt.Errorf("the name %q used for the Container Registry needs to be globally unique and isn't available: %s", id.RegistryName, *resp.Model.Message)
	}

	sku := d.Get("sku").(string)

	networkRuleSet := expandNetworkRuleSet(d.Get("network_rule_set").([]interface{}))
	if networkRuleSet != nil && !strings.EqualFold(sku, string(registries.SkuNamePremium)) {
		return fmt.Errorf("`network_rule_set_set` can only be specified for a Premium Sku. If you are reverting from a Premium to Basic SKU plese set network_rule_set = []")
	}

	identity, err := identity.ExpandSystemAndUserAssignedMap(d.Get("identity").([]interface{}))
	if err != nil {
		return fmt.Errorf("expanding `identity`: %+v", err)
	}

	publicNetworkAccess := registries.PublicNetworkAccessEnabled
	if !d.Get("public_network_access_enabled").(bool) {
		if !strings.EqualFold(sku, string(registries.SkuNamePremium)) {
			return fmt.Errorf("`public_network_access_enabled` can only be disabled for a Premium Sku.")
		}

		publicNetworkAccess = registries.PublicNetworkAccessDisabled
	}

	zoneRedundancy := registries.ZoneRedundancyDisabled
	if d.Get("zone_redundancy_enabled").(bool) {
		zoneRedundancy = registries.ZoneRedundancyEnabled
	}

	retentionPolicy := &registries.RetentionPolicy{}
	if v, ok := d.GetOk("retention_policy_in_days"); ok && v.(int) > 0 {
		retentionPolicy.Days = pointer.To(int64(v.(int)))
		retentionPolicy.Status = pointer.To(registries.PolicyStatusEnabled)
	}

	trustPolicy := &registries.TrustPolicy{}
	if v, ok := d.GetOk("trust_policy_enabled"); ok && v.(bool) {
		trustPolicy.Status = pointer.To(registries.PolicyStatusEnabled)
	}

	parameters := registries.Registry{
		Location: location.Normalize(d.Get("location").(string)),
		Sku: registries.Sku{
			Name: registries.SkuName(sku),
			Tier: pointer.To(registries.SkuTier(sku)),
		},
		Identity: identity,
		Properties: &registries.RegistryProperties{
			AdminUserEnabled: pointer.To(d.Get("admin_enabled").(bool)),
			Encryption:       expandEncryption(d.Get("encryption").([]interface{})),
			NetworkRuleSet:   networkRuleSet,
			Policies: &registries.Policies{
				QuarantinePolicy: expandQuarantinePolicy(d.Get("quarantine_policy_enabled").(bool)),
				RetentionPolicy:  retentionPolicy,
				TrustPolicy:      trustPolicy,
				ExportPolicy:     expandExportPolicy(d.Get("export_policy_enabled").(bool)),
			},
			PublicNetworkAccess:      &publicNetworkAccess,
			ZoneRedundancy:           &zoneRedundancy,
			AnonymousPullEnabled:     pointer.To(d.Get("anonymous_pull_enabled").(bool)),
			DataEndpointEnabled:      pointer.To(d.Get("data_endpoint_enabled").(bool)),
			NetworkRuleBypassOptions: pointer.To(registries.NetworkRuleBypassOptions(d.Get("network_rule_bypass_option").(string))),
		},

		Tags: tags.Expand(d.Get("tags").(map[string]interface{})),
	}

	if err := client.CreateThenPoll(ctx, id, parameters); err != nil {
		return fmt.Errorf("creating %s: %+v", id, err)
	}

	// the ACR is being created so no previous geo-replication locations
	var oldGeoReplicationLocations, newGeoReplicationLocations []replications.Replication
	newGeoReplicationLocations = expandReplications(d.Get("georeplications").([]interface{}))
	// geo replications have been specified
	if len(newGeoReplicationLocations) > 0 {
		err = applyGeoReplicationLocations(ctx, meta, id, oldGeoReplicationLocations, newGeoReplicationLocations)
		if err != nil {
			return fmt.Errorf("applying geo replications for %s: %+v", id, err)
		}
	}

	d.SetId(id.ID())

	return resourceContainerRegistryRead(d, meta)
}

func resourceContainerRegistryUpdate(d *pluginsdk.ResourceData, meta interface{}) error {
	client := meta.(*clients.Client).Containers.ContainerRegistryClient_v2023_06_01_preview.Registries
	ctx, cancel := timeouts.ForUpdate(meta.(*clients.Client).StopContext, d)
	defer cancel()

	id, err := registries.ParseRegistryID(d.Id())
	if err != nil {
		return err
	}

	sku := d.Get("sku").(string)
	skuChange := d.HasChange("sku")
	isBasicSku := strings.EqualFold(sku, string(registries.SkuNameBasic))
	isPremiumSku := strings.EqualFold(sku, string(registries.SkuNamePremium))
	isStandardSku := strings.EqualFold(sku, string(registries.SkuNameStandard))

	oldReplicationsRaw, newReplicationsRaw := d.GetChange("georeplications")
	hasGeoReplicationsChanges := d.HasChange("georeplications")
	oldReplications := oldReplicationsRaw.([]interface{})
	newReplications := newReplicationsRaw.([]interface{})

	// handle upgrade to Premium SKU first
	if skuChange && isPremiumSku {
		if err := applyContainerRegistrySku(d, meta, sku, *id); err != nil {
			return fmt.Errorf("applying sku %q for %s: %+v", sku, id, err)
		}
	}

	payload := &registries.RegistryUpdateParameters{
		Properties: &registries.RegistryPropertiesUpdateParameters{},
	}

	if d.HasChange("network_rule_set") {
		networkRuleSet := expandNetworkRuleSet(d.Get("network_rule_set").([]interface{}))
		if networkRuleSet != nil && isBasicSku {
			return fmt.Errorf("`network_rule_set_set` can only be specified for a Premium Sku. If you are reverting from a Premium to Basic SKU plese set network_rule_set = []")
		}

		payload.Properties.NetworkRuleSet = networkRuleSet
	}

	if d.HasChange("public_network_access_enabled") {
		publicNetworkAccess := registries.PublicNetworkAccessEnabled
		if !d.Get("public_network_access_enabled").(bool) {
			if !isPremiumSku {
				return fmt.Errorf("`public_network_access_enabled` can only be disabled for a Premium Sku.")
			}

			publicNetworkAccess = registries.PublicNetworkAccessDisabled
		}

		payload.Properties.PublicNetworkAccess = pointer.To(publicNetworkAccess)
	}

	if d.HasChange("identity") {
		identity, err := identity.ExpandSystemAndUserAssignedMap(d.Get("identity").([]interface{}))
		if err != nil {
			return fmt.Errorf("expanding `identity`: %+v", err)
		}

		payload.Identity = identity
	}

	policyKeys := []string{
		"quarantine_policy_enabled",
		"export_policy_enabled",
	}

	policyKeys = append(policyKeys, []string{"retention_policy_in_days", "trust_policy_enabled"}...)

	if d.HasChanges(policyKeys...) {
		payload.Properties.Policies = &registries.Policies{}
	}

	if d.HasChange("retention_policy_in_days") {
		payload.Properties.Policies.RetentionPolicy = &registries.RetentionPolicy{
			Status: pointer.To(registries.PolicyStatusDisabled),
		}

		if v := d.Get("retention_policy_in_days").(int); v != 0 {
			payload.Properties.Policies.RetentionPolicy = &registries.RetentionPolicy{
				Status: pointer.To(registries.PolicyStatusEnabled),
				Days:   pointer.To(int64(v)),
			}
		}
	}

	if d.HasChange("trust_policy_enabled") {
		payload.Properties.Policies.TrustPolicy = &registries.TrustPolicy{
			Status: pointer.To(registries.PolicyStatusDisabled),
		}

		if v := d.Get("trust_policy_enabled").(bool); v {
			payload.Properties.Policies.TrustPolicy = &registries.TrustPolicy{
				Status: pointer.To(registries.PolicyStatusEnabled),
			}
		}
	}

	if d.HasChange("quarantine_policy_enabled") {
		payload.Properties.Policies.QuarantinePolicy = &registries.QuarantinePolicy{
			Status: pointer.To(registries.PolicyStatusDisabled),
		}

		if v := d.Get("quarantine_policy_enabled").(bool); v {
			payload.Properties.Policies.QuarantinePolicy = &registries.QuarantinePolicy{
				Status: pointer.To(registries.PolicyStatusEnabled),
			}
		}
	}

	if d.HasChange("export_policy_enabled") {
		payload.Properties.Policies.ExportPolicy = &registries.ExportPolicy{
			Status: pointer.To(registries.ExportPolicyStatusDisabled),
		}

		if v := d.Get("export_policy_enabled").(bool); v {
			payload.Properties.Policies.ExportPolicy = &registries.ExportPolicy{
				Status: pointer.To(registries.ExportPolicyStatusEnabled),
			}
		}
	}

	if d.HasChange("admin_enabled") {
		payload.Properties.AdminUserEnabled = pointer.To(d.Get("admin_enabled").(bool))
	}

	if d.HasChange("encryption") {
		payload.Properties.Encryption = expandEncryption(d.Get("encryption").([]interface{}))
	}

	if d.HasChange("anonymous_pull_enabled") {
		payload.Properties.AnonymousPullEnabled = pointer.To(d.Get("anonymous_pull_enabled").(bool))
	}

	if d.HasChange("data_endpoint_enabled") {
		payload.Properties.DataEndpointEnabled = pointer.To(d.Get("data_endpoint_enabled").(bool))
	}

	if d.HasChange("network_rule_bypass_option") {
		payload.Properties.NetworkRuleBypassOptions = pointer.To(registries.NetworkRuleBypassOptions(d.Get("network_rule_bypass_option").(string)))
	}

	if d.HasChange("tags") {
		payload.Tags = tags.Expand(d.Get("tags").(map[string]interface{}))
	}

	// geo replication is only supported by Premium Sku
	if len(newReplications) > 0 && !strings.EqualFold(sku, string(registries.SkuNamePremium)) {
		return fmt.Errorf("ACR geo-replication can only be applied when using the Premium Sku.")
	}

	if hasGeoReplicationsChanges {
		err := applyGeoReplicationLocations(ctx, meta, *id, expandReplications(oldReplications), expandReplications(newReplications))
		if err != nil {
			return fmt.Errorf("applying geo replications for %s: %+v", id, err)
		}
	}

	if err := client.UpdateThenPoll(ctx, *id, *payload); err != nil {
		return fmt.Errorf("updating %s: %+v", id, err)
	}

	// downgrade to Basic or Standard SKU
	if skuChange && (isBasicSku || isStandardSku) {
		if err := applyContainerRegistrySku(d, meta, sku, *id); err != nil {
			return fmt.Errorf("applying sku %q for %s: %+v", sku, id, err)
		}
	}

	d.SetId(id.ID())

	return resourceContainerRegistryRead(d, meta)
}

func applyContainerRegistrySku(d *pluginsdk.ResourceData, meta interface{}, sku string, id registries.RegistryId) error {
	client := meta.(*clients.Client).Containers.ContainerRegistryClient_v2023_06_01_preview.Registries
	ctx, cancel := timeouts.ForUpdate(meta.(*clients.Client).StopContext, d)
	defer cancel()

	parameters := registries.RegistryUpdateParameters{
		Sku: &registries.Sku{
			Name: registries.SkuName(sku),
			Tier: pointer.To(registries.SkuTier(sku)),
		},
	}

	if err := client.UpdateThenPoll(ctx, id, parameters); err != nil {
		return fmt.Errorf("updating %s: %+v", id, err)
	}

	return nil
}

func applyGeoReplicationLocations(ctx context.Context, meta interface{}, registryId registries.RegistryId, oldGeoReplications []replications.Replication, newGeoReplications []replications.Replication) error {
	replicationClient := meta.(*clients.Client).Containers.ContainerRegistryClient_v2023_06_01_preview.Replications
	log.Printf("[INFO] preparing to apply geo-replications for Container Registry.")

	oldReplications := map[string]replications.Replication{}
	for _, replication := range oldGeoReplications {
		loc := location.Normalize(replication.Location)
		oldReplications[loc] = replication
	}

	newReplications := map[string]replications.Replication{}
	for _, replication := range newGeoReplications {
		loc := location.Normalize(replication.Location)
		newReplications[loc] = replication
	}

	// Delete replications that only appear in the old locations.
	for loc := range oldReplications {
		if _, ok := newReplications[loc]; ok {
			continue
		}
		id := replications.NewReplicationID(registryId.SubscriptionId, registryId.ResourceGroupName, registryId.RegistryName, loc)
		if err := replicationClient.DeleteThenPoll(ctx, id); err != nil {
			return fmt.Errorf("deleting %s: %+v", id, err)
		}
	}

	// Create replications that only exists in the new locations.
	for loc, repl := range newReplications {
		if _, ok := oldReplications[loc]; ok {
			continue
		}
		id := replications.NewReplicationID(registryId.SubscriptionId, registryId.ResourceGroupName, registryId.RegistryName, loc)
		if err := replicationClient.CreateThenPoll(ctx, id, repl); err != nil {
			return fmt.Errorf("creating %s: %+v", id, err)
		}
	}

	// Update (potentially replace) replications that exists at both side.
	for loc, newRepl := range newReplications {
		oldRepl, ok := oldReplications[loc]
		if !ok {
			continue
		}
		// Compare old and new replication parameters to see whether it has updated.
		// If there no update, then skip it. Otherwise, need to check whether the update
		// can happen in place, or need a recreation.

		var (
			needUpdate  bool
			needReplace bool
		)
		// Since the replications here are all derived from expand function, where we guaranteed
		// each properties are non-nil. Whilst we are still doing nil check here in case.
		if oprop, nprop := oldRepl.Properties, newRepl.Properties; oprop != nil && nprop != nil {
			// zoneRedundency can't be updated in place
			if ov, nv := oprop.ZoneRedundancy, nprop.ZoneRedundancy; ov != nil && nv != nil && *ov != *nv {
				needUpdate = true
				needReplace = true
			}
			if ov, nv := oprop.RegionEndpointEnabled, nprop.RegionEndpointEnabled; ov != nil && nv != nil && *ov != *nv {
				needUpdate = true
			}
		}
		otag, ntag := *oldRepl.Tags, *newRepl.Tags
		if len(otag) != len(ntag) {
			needUpdate = true
		} else {
			for k, ov := range otag {
				nv, ok := ntag[k]
				if !ok {
					needUpdate = true
					break
				}
				if ov != nv {
					needUpdate = true
					break
				}
			}
		}

		if !needUpdate {
			continue
		}

		if needReplace {
			id := replications.NewReplicationID(registryId.SubscriptionId, registryId.ResourceGroupName, registryId.RegistryName, loc)
			if err := replicationClient.DeleteThenPoll(ctx, id); err != nil {
				return fmt.Errorf("deleting %s: %+v", id, err)
			}

			// Following can be removed once https://github.com/Azure/azure-rest-api-specs/issues/18934 is resolved. Otherwise, the create right after delete will always fail.
			deadline, ok := ctx.Deadline()
			if !ok {
				return fmt.Errorf("context is missing a timeout")
			}
			stateConf := &pluginsdk.StateChangeConf{
				Pending: []string{"InProgress"},
				Target:  []string{"NotFound"},
				Refresh: func() (interface{}, string, error) {
					resp, err := replicationClient.Get(ctx, id)
					if err != nil {
						if response.WasNotFound(resp.HttpResponse) {
							return resp, "NotFound", nil
						}

						return nil, "Error", err
					}

					return resp, "InProgress", nil
				},
				ContinuousTargetOccurence: 5,
				PollInterval:              5 * time.Second,
				Timeout:                   time.Until(deadline),
			}
			if _, err := stateConf.WaitForStateContext(ctx); err != nil {
				return fmt.Errorf("additional waiting for deletion of %s: %+v", id, err)
			}
		}

		id := replications.NewReplicationID(registryId.SubscriptionId, registryId.ResourceGroupName, registryId.RegistryName, loc)
		if err := replicationClient.CreateThenPoll(ctx, id, newRepl); err != nil {
			return fmt.Errorf("creating/updating %s: %+v", id, err)
		}
	}

	return nil
}

func resourceContainerRegistryRead(d *pluginsdk.ResourceData, meta interface{}) error {
	client := meta.(*clients.Client).Containers.ContainerRegistryClient_v2023_06_01_preview.Registries
	replicationClient := meta.(*clients.Client).Containers.ContainerRegistryClient_v2023_06_01_preview.Replications
	ctx, cancel := timeouts.ForRead(meta.(*clients.Client).StopContext, d)
	defer cancel()

	id, err := registries.ParseRegistryID(d.Id())
	if err != nil {
		return err
	}

	resp, err := client.Get(ctx, *id)
	if err != nil {
		if response.WasNotFound(resp.HttpResponse) {
			log.Printf("[DEBUG] %s was not found", *id)
			d.SetId("")
			return nil
		}

		return fmt.Errorf("retrieving %s: %+v", *id, err)
	}

	d.Set("name", id.RegistryName)
	d.Set("resource_group_name", id.ResourceGroupName)

	// this must be set to filter out the georeplication for the container registry's current location
	loc := ""

	if model := resp.Model; model != nil {
		loc = location.Normalize(model.Location)
		d.Set("location", loc)

		identity, err := identity.FlattenSystemAndUserAssignedMap(model.Identity)
		if err != nil {
			return fmt.Errorf("flattening `identity`: %+v", err)
		}
		if err := d.Set("identity", identity); err != nil {
			return fmt.Errorf("setting `identity`: %+v", err)
		}

		d.Set("sku", string(pointer.From(model.Sku.Tier)))

		if props := model.Properties; props != nil {
			d.Set("admin_enabled", props.AdminUserEnabled)
			d.Set("login_server", props.LoginServer)
			d.Set("public_network_access_enabled", *props.PublicNetworkAccess == registries.PublicNetworkAccessEnabled)

			networkRuleSet := flattenNetworkRuleSet(props.NetworkRuleSet)
			if err := d.Set("network_rule_set", networkRuleSet); err != nil {
				return fmt.Errorf("setting `network_rule_set`: %+v", err)
			}

			if err := d.Set("encryption", flattenEncryption(props.Encryption)); err != nil {
				return fmt.Errorf("setting `encryption`: %+v", err)
			}
			d.Set("zone_redundancy_enabled", *props.ZoneRedundancy == registries.ZoneRedundancyEnabled)
			d.Set("anonymous_pull_enabled", props.AnonymousPullEnabled)
			d.Set("data_endpoint_enabled", props.DataEndpointEnabled)
			d.Set("network_rule_bypass_option", string(pointer.From(props.NetworkRuleBypassOptions)))

			if policies := props.Policies; policies != nil {
				var retentionInDays int64
				if policies.RetentionPolicy != nil && policies.RetentionPolicy.Status != nil && *policies.RetentionPolicy.Status == registries.PolicyStatusEnabled {
					retentionInDays = pointer.From(policies.RetentionPolicy.Days)
				}
				d.Set("retention_policy_in_days", retentionInDays)

				if policies.TrustPolicy != nil && policies.TrustPolicy.Status != nil {
					policyEnabled := *policies.TrustPolicy.Status == registries.PolicyStatusEnabled
					d.Set("trust_policy_enabled", policyEnabled)
				}
				d.Set("quarantine_policy_enabled", flattenQuarantinePolicy(props.Policies))
				d.Set("export_policy_enabled", flattenExportPolicy(props.Policies))
<<<<<<< HEAD
			}

			if !features.FourPointOhBeta() {
				if err := d.Set("retention_policy", flattenRetentionPolicy(props.Policies)); err != nil {
					return fmt.Errorf("setting `retention_policy`: %+v", err)
				}
				if err := d.Set("trust_policy", flattenTrustPolicy(props.Policies)); err != nil {
					return fmt.Errorf("setting `trust_policy`: %+v", err)
				}
=======
>>>>>>> 4bba5919
			}

			if *props.AdminUserEnabled {
				credsResp, errList := client.ListCredentials(ctx, *id)
				if errList != nil {
					return fmt.Errorf("retrieving credentials for %s: %s", *id, errList)
				}

				if credsModel := credsResp.Model; credsModel != nil {
					d.Set("admin_username", credsModel.Username)
					for _, v := range *credsModel.Passwords {
						d.Set("admin_password", v.Value)
						break
					}
				}
			} else {
				d.Set("admin_username", "")
				d.Set("admin_password", "")
			}
		}

		if err := tags.FlattenAndSet(d, model.Tags); err != nil {
			return fmt.Errorf("flattening `tags`: %+v", err)
		}
	}

	rId, err := replications.ParseRegistryID(id.ID())
	if err != nil {
		return err
	}
	replicationsResp, err := replicationClient.List(ctx, *rId)
	if err != nil {
		return fmt.Errorf("retrieving replications for %s: %s", *id, err)
	}

	geoReplications := make([]interface{}, 0)
	if replicationsModel := replicationsResp.Model; replicationsModel != nil {
		for _, value := range *replicationsModel {
			valueLocation := location.Normalize(value.Location)
			if valueLocation != loc {
				replication := make(map[string]interface{})
				replication["location"] = valueLocation
				replication["tags"] = tags.Flatten(value.Tags)
				replication["zone_redundancy_enabled"] = *value.Properties.ZoneRedundancy == replications.ZoneRedundancyEnabled
				replication["regional_endpoint_enabled"] = value.Properties.RegionEndpointEnabled != nil && *value.Properties.RegionEndpointEnabled
				geoReplications = append(geoReplications, replication)
			}
		}
	}

	// The order of the georeplications returned from the list API is not consistent. We simply order it alphabetically to be consistent.
	sort.Slice(geoReplications, func(i, j int) bool {
		return geoReplications[i].(map[string]interface{})["location"].(string) < geoReplications[j].(map[string]interface{})["location"].(string)
	})

	d.Set("georeplications", geoReplications)

	return nil
}

func resourceContainerRegistryDelete(d *pluginsdk.ResourceData, meta interface{}) error {
	client := meta.(*clients.Client).Containers.ContainerRegistryClient_v2023_06_01_preview.Registries
	ctx, cancel := timeouts.ForDelete(meta.(*clients.Client).StopContext, d)
	defer cancel()

	id, err := registries.ParseRegistryID(d.Id())
	if err != nil {
		return err
	}

	if err := client.DeleteThenPoll(ctx, *id); err != nil {
		return fmt.Errorf("deleting %s: %+v", *id, err)
	}

	return nil
}

func expandNetworkRuleSet(profiles []interface{}) *registries.NetworkRuleSet {
	if len(profiles) == 0 {
		return nil
	}

	profile := profiles[0].(map[string]interface{})

	ipRuleConfigs := profile["ip_rule"].(*pluginsdk.Set).List()
	ipRules := make([]registries.IPRule, 0)
	for _, ipRuleInterface := range ipRuleConfigs {
		config := ipRuleInterface.(map[string]interface{})
		newIpRule := registries.IPRule{
			Action: pointer.To(registries.Action(config["action"].(string))),
			Value:  config["ip_range"].(string),
		}
		ipRules = append(ipRules, newIpRule)
	}

	return &registries.NetworkRuleSet{
		DefaultAction: registries.DefaultAction(profile["default_action"].(string)),
		IPRules:       &ipRules,
	}
}

func expandQuarantinePolicy(enabled bool) *registries.QuarantinePolicy {
	quarantinePolicy := registries.QuarantinePolicy{
		Status: pointer.To(registries.PolicyStatusDisabled),
	}

	if enabled {
		quarantinePolicy.Status = pointer.To(registries.PolicyStatusEnabled)
	}

	return &quarantinePolicy
}

func expandExportPolicy(enabled bool) *registries.ExportPolicy {
	exportPolicy := registries.ExportPolicy{
		Status: pointer.To(registries.ExportPolicyStatusDisabled),
	}

	if enabled {
		exportPolicy.Status = pointer.To(registries.ExportPolicyStatusEnabled)
	}

	return &exportPolicy
}

func expandReplications(p []interface{}) []replications.Replication {
	reps := make([]replications.Replication, 0)
	if p == nil {
		return reps
	}
	for _, v := range p {
		value := v.(map[string]interface{})
		location := azure.NormalizeLocation(value["location"])
		tags := tags.Expand(value["tags"].(map[string]interface{}))
		zoneRedundancy := replications.ZoneRedundancyDisabled
		if value["zone_redundancy_enabled"].(bool) {
			zoneRedundancy = replications.ZoneRedundancyEnabled
		}
		reps = append(reps, replications.Replication{
			Location: location,
			Name:     &location,
			Tags:     tags,
			Properties: &replications.ReplicationProperties{
				ZoneRedundancy:        &zoneRedundancy,
				RegionEndpointEnabled: pointer.To(value["regional_endpoint_enabled"].(bool)),
			},
		})
	}
	return reps
}

func expandEncryption(input []interface{}) *registries.EncryptionProperty {
	if len(input) == 0 {
		return nil
	}
	v := input[0].(map[string]interface{})
	return &registries.EncryptionProperty{
		KeyVaultProperties: &registries.KeyVaultProperties{
			Identity:      pointer.To(v["identity_client_id"].(string)),
			KeyIdentifier: pointer.To(v["key_vault_key_id"].(string)),
		},
		Status: pointer.To(registries.EncryptionStatusEnabled),
	}
}

func flattenEncryption(input *registries.EncryptionProperty) []interface{} {
	if input == nil || input.KeyVaultProperties == nil || input.Status == nil || *input.Status == registries.EncryptionStatusDisabled {
		return []interface{}{}
	}

	return []interface{}{
		map[string]interface{}{
			"key_vault_key_id":   pointer.From(input.KeyVaultProperties.KeyIdentifier),
			"identity_client_id": pointer.From(input.KeyVaultProperties.Identity),
		},
	}
}

func flattenNetworkRuleSet(networkRuleSet *registries.NetworkRuleSet) []interface{} {
	if networkRuleSet == nil {
		return []interface{}{}
	}

	values := make(map[string]interface{})

	values["default_action"] = string(networkRuleSet.DefaultAction)

	ipRules := make([]interface{}, 0)
	for _, ipRule := range *networkRuleSet.IPRules {
		value := make(map[string]interface{})
		value["action"] = string(*ipRule.Action)

		// When a /32 CIDR is passed as an ip rule, Azure will drop the /32 leading to the resource wanting to be re-created next run
		if !strings.Contains(ipRule.Value, "/") {
			ipRule.Value += "/32"
		}

		value["ip_range"] = ipRule.Value
		ipRules = append(ipRules, value)
	}

	values["ip_rule"] = ipRules

	return []interface{}{values}
}

func flattenQuarantinePolicy(p *registries.Policies) bool {
	if p.QuarantinePolicy == nil {
		return false
	}

	return *p.QuarantinePolicy.Status == registries.PolicyStatusEnabled
}

func flattenExportPolicy(p *registries.Policies) bool {
	if p.ExportPolicy == nil {
		return false
	}

	return *p.ExportPolicy.Status == registries.ExportPolicyStatusEnabled
}

func resourceContainerRegistrySchema() map[string]*pluginsdk.Schema {
	return map[string]*pluginsdk.Schema{
		"name": {
			Type:         pluginsdk.TypeString,
			Required:     true,
			ForceNew:     true,
			ValidateFunc: containerValidate.ContainerRegistryName,
		},

		"resource_group_name": commonschema.ResourceGroupName(),

		"location": commonschema.Location(),

		"sku": {
			Type:     pluginsdk.TypeString,
			Required: true,
			ValidateFunc: validation.StringInSlice([]string{
				string(registries.SkuNameBasic),
				string(registries.SkuNameStandard),
				string(registries.SkuNamePremium),
			}, false),
		},

		"admin_enabled": {
			Type:     pluginsdk.TypeBool,
			Optional: true,
			Default:  false,
		},

		"georeplications": {
			// Don't make this a TypeSet since TypeSet has bugs when there is a nested property using `StateFunc`.
			// See: https://github.com/hashicorp/terraform-plugin-sdk/issues/160
			Type:       pluginsdk.TypeList,
			Optional:   true,
			ConfigMode: pluginsdk.SchemaConfigModeAuto,
			Elem: &pluginsdk.Resource{
				Schema: map[string]*pluginsdk.Schema{
					"location": commonschema.LocationWithoutForceNew(),

					"zone_redundancy_enabled": {
						Type:     pluginsdk.TypeBool,
						Optional: true,
						Default:  false,
					},

					"regional_endpoint_enabled": {
						Type:     pluginsdk.TypeBool,
						Optional: true,
					},

					"tags": commonschema.Tags(),
				},
			},
		},

		"public_network_access_enabled": {
			Type:     pluginsdk.TypeBool,
			Optional: true,
			Default:  true,
		},

		"login_server": {
			Type:     pluginsdk.TypeString,
			Computed: true,
		},

		"admin_username": {
			Type:     pluginsdk.TypeString,
			Computed: true,
		},

		"admin_password": {
			Type:      pluginsdk.TypeString,
			Computed:  true,
			Sensitive: true,
		},

		"identity": commonschema.SystemAssignedUserAssignedIdentityOptional(),

		"encryption": {
			Type:       pluginsdk.TypeList,
			Optional:   true,
			Computed:   true,
			ConfigMode: pluginsdk.SchemaConfigModeAttr,
			MaxItems:   1,
			Elem: &pluginsdk.Resource{
				Schema: map[string]*pluginsdk.Schema{
					"identity_client_id": {
						Type:         pluginsdk.TypeString,
						Required:     true,
						ValidateFunc: validation.IsUUID,
					},
					"key_vault_key_id": {
						Type:         pluginsdk.TypeString,
						Required:     true,
						ValidateFunc: keyVaultValidate.NestedItemIdWithOptionalVersion,
					},
				},
			},
		},

		"network_rule_set": {
			Type:     pluginsdk.TypeList,
			Optional: true,
			Computed: true,
			// ConfigModeAttr ensures we can set this to an empty array for Premium -> Basic
			ConfigMode: pluginsdk.SchemaConfigModeAttr,
			MaxItems:   1,
			Elem: &pluginsdk.Resource{
				Schema: map[string]*pluginsdk.Schema{
					"default_action": {
						Type:     pluginsdk.TypeString,
						Optional: true,
						Default:  registries.DefaultActionAllow,
						ValidateFunc: validation.StringInSlice([]string{
							string(registries.DefaultActionAllow),
							string(registries.DefaultActionDeny),
						}, false),
					},

					"ip_rule": {
						Type:       pluginsdk.TypeSet,
						Optional:   true,
						Computed:   true,
						ConfigMode: pluginsdk.SchemaConfigModeAttr,
						Elem: &pluginsdk.Resource{
							Schema: map[string]*pluginsdk.Schema{
								"action": {
									Type:     pluginsdk.TypeString,
									Required: true,
									ValidateFunc: validation.StringInSlice([]string{
										string(registries.ActionAllow),
									}, false),
								},
								"ip_range": {
									Type:         pluginsdk.TypeString,
									Required:     true,
									ValidateFunc: validate.CIDR,
								},
							},
						},
					},
				},
			},
		},

		"quarantine_policy_enabled": {
			Type:     pluginsdk.TypeBool,
			Optional: true,
		},

		"retention_policy_in_days": {
			Type:         pluginsdk.TypeInt,
			Optional:     true,
			ValidateFunc: validation.IntBetween(0, 365),
		},

		"trust_policy_enabled": {
			Type:     pluginsdk.TypeBool,
			Optional: true,
			Default:  false,
		},

		"export_policy_enabled": {
			Type:     pluginsdk.TypeBool,
			Optional: true,
			Default:  true,
		},

		"zone_redundancy_enabled": {
			Type:     pluginsdk.TypeBool,
			ForceNew: true,
			Optional: true,
			Default:  false,
		},

		"anonymous_pull_enabled": {
			Type:     pluginsdk.TypeBool,
			Optional: true,
		},

		"data_endpoint_enabled": {
			Type:     pluginsdk.TypeBool,
			Optional: true,
		},

		"network_rule_bypass_option": {
			Type:     pluginsdk.TypeString,
			Optional: true,
			ValidateFunc: validation.StringInSlice([]string{
				string(registries.NetworkRuleBypassOptionsAzureServices),
				string(registries.NetworkRuleBypassOptionsNone),
			}, false),
			Default: string(registries.NetworkRuleBypassOptionsAzureServices),
		},

		"tags": commonschema.Tags(),
	}
}<|MERGE_RESOLUTION|>--- conflicted
+++ resolved
@@ -661,18 +661,6 @@
 				}
 				d.Set("quarantine_policy_enabled", flattenQuarantinePolicy(props.Policies))
 				d.Set("export_policy_enabled", flattenExportPolicy(props.Policies))
-<<<<<<< HEAD
-			}
-
-			if !features.FourPointOhBeta() {
-				if err := d.Set("retention_policy", flattenRetentionPolicy(props.Policies)); err != nil {
-					return fmt.Errorf("setting `retention_policy`: %+v", err)
-				}
-				if err := d.Set("trust_policy", flattenTrustPolicy(props.Policies)); err != nil {
-					return fmt.Errorf("setting `trust_policy`: %+v", err)
-				}
-=======
->>>>>>> 4bba5919
 			}
 
 			if *props.AdminUserEnabled {
