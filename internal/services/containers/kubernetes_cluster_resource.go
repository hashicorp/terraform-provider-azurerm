// Copyright (c) HashiCorp, Inc.
// SPDX-License-Identifier: MPL-2.0

package containers

import (
	"context"
	"encoding/base64"
	"fmt"
	"log"
	"strconv"
	"strings"
	"time"

	"github.com/hashicorp/go-azure-helpers/lang/pointer"
	"github.com/hashicorp/go-azure-helpers/lang/response"
	"github.com/hashicorp/go-azure-helpers/resourcemanager/commonids"
	"github.com/hashicorp/go-azure-helpers/resourcemanager/commonschema"
	"github.com/hashicorp/go-azure-helpers/resourcemanager/edgezones"
	"github.com/hashicorp/go-azure-helpers/resourcemanager/identity"
	"github.com/hashicorp/go-azure-helpers/resourcemanager/location"
	"github.com/hashicorp/go-azure-helpers/resourcemanager/tags"
	"github.com/hashicorp/go-azure-sdk/resource-manager/containerservice/2024-05-01/agentpools"
	"github.com/hashicorp/go-azure-sdk/resource-manager/containerservice/2024-05-01/maintenanceconfigurations"
	"github.com/hashicorp/go-azure-sdk/resource-manager/containerservice/2024-05-01/managedclusters"
	dnsValidate "github.com/hashicorp/go-azure-sdk/resource-manager/dns/2018-05-01/zones"
	"github.com/hashicorp/go-azure-sdk/resource-manager/operationalinsights/2020-08-01/workspaces"
	"github.com/hashicorp/go-azure-sdk/resource-manager/privatedns/2020-06-01/privatezones"
	"github.com/hashicorp/terraform-plugin-sdk/v2/helper/schema"
	"github.com/hashicorp/terraform-provider-azurerm/helpers/azure"
	"github.com/hashicorp/terraform-provider-azurerm/helpers/tf"
	"github.com/hashicorp/terraform-provider-azurerm/helpers/validate"
	"github.com/hashicorp/terraform-provider-azurerm/internal/clients"
	computeValidate "github.com/hashicorp/terraform-provider-azurerm/internal/services/compute/validate"
	"github.com/hashicorp/terraform-provider-azurerm/internal/services/containers/migration"
	containerValidate "github.com/hashicorp/terraform-provider-azurerm/internal/services/containers/validate"
	keyVaultClient "github.com/hashicorp/terraform-provider-azurerm/internal/services/keyvault/client"
	keyVaultParse "github.com/hashicorp/terraform-provider-azurerm/internal/services/keyvault/parse"
	keyVaultValidate "github.com/hashicorp/terraform-provider-azurerm/internal/services/keyvault/validate"
	"github.com/hashicorp/terraform-provider-azurerm/internal/tf/pluginsdk"
	"github.com/hashicorp/terraform-provider-azurerm/internal/tf/suppress"
	"github.com/hashicorp/terraform-provider-azurerm/internal/tf/validation"
	"github.com/hashicorp/terraform-provider-azurerm/internal/timeouts"
	"github.com/hashicorp/terraform-provider-azurerm/utils"
)

func resourceKubernetesCluster() *pluginsdk.Resource {
	resource := &pluginsdk.Resource{
		Create: resourceKubernetesClusterCreate,
		Read:   resourceKubernetesClusterRead,
		Update: resourceKubernetesClusterUpdate,
		Delete: resourceKubernetesClusterDelete,

		Importer: pluginsdk.ImporterValidatingResourceId(
			func(id string) error {
				_, err := commonids.ParseKubernetesClusterID(id)
				return err
			}),

		CustomizeDiff: pluginsdk.CustomDiffInSequence(
			// The behaviour of the API requires this, but this could be removed when https://github.com/Azure/azure-rest-api-specs/issues/27373 has been addressed
			pluginsdk.ForceNewIfChange("default_node_pool.0.upgrade_settings.0.drain_timeout_in_minutes", func(ctx context.Context, old, new, meta interface{}) bool {
				return old != 0 && new == 0
			}),
			// Migration of `identity` to `service_principal` is not allowed, the other way around is
			pluginsdk.ForceNewIfChange("service_principal.0.client_id", func(ctx context.Context, old, new, meta interface{}) bool {
				return old == "msi" || old == ""
			}),
			pluginsdk.ForceNewIfChange("windows_profile.0.gmsa", func(ctx context.Context, old, new, meta interface{}) bool {
				return len(old.([]interface{})) != 0 && len(new.([]interface{})) == 0
			}),
			pluginsdk.ForceNewIfChange("windows_profile.0.gmsa.0.dns_server", func(ctx context.Context, old, new, meta interface{}) bool {
				return old != "" && new == ""
			}),
			pluginsdk.ForceNewIfChange("windows_profile.0.gmsa.0.root_domain", func(ctx context.Context, old, new, meta interface{}) bool {
				return old != "" && new == ""
			}),
			pluginsdk.ForceNewIfChange("api_server_access_profile.0.subnet_id", func(ctx context.Context, old, new, meta interface{}) bool {
				return old != "" && new == ""
			}),
			pluginsdk.ForceNewIf("default_node_pool.0.name", func(ctx context.Context, d *schema.ResourceDiff, meta interface{}) bool {
				old, new := d.GetChange("default_node_pool.0.name")
				defaultName := d.Get("default_node_pool.0.name")
				tempName := d.Get("default_node_pool.0.temporary_name_for_rotation")

				// if the default node pool name has been set to temporary_name_for_rotation it means resizing failed
				// we should not try to recreate the cluster, another apply will attempt the resize again
				if old != "" && old == tempName {
					return new != defaultName
				}
				return true
			}),
			pluginsdk.ForceNewIfChange("network_profile.0.network_data_plane", func(ctx context.Context, old, new, meta interface{}) bool {
				return old != ""
			}),
			func(ctx context.Context, d *schema.ResourceDiff, meta interface{}) error {
				if d.HasChange("oidc_issuer_enabled") {
					d.SetNewComputed("oidc_issuer_url")
				}
				return nil
			},
			pluginsdk.ForceNewIfChange("network_profile.0.network_plugin_mode", func(ctx context.Context, _, new, meta interface{}) bool {
				return !strings.EqualFold(new.(string), string(managedclusters.NetworkPluginModeOverlay))
			}),
			pluginsdk.ForceNewIfChange("network_profile.0.network_policy", func(ctx context.Context, old, new, meta interface{}) bool {
				// Following scenarios are not supported as in-place update:
				// * Updating from Cilium, Azure or Calico
				// * Removing network policy if it has been set
				//
				// Omit network_policy does not uninstall the network policy, since it requires an explicit 'none' value.
				// And an uninstallation of network policy engine is not GA yet.
				// Once it is GA, an additional logic is needed to handle the uninstallation of network policy.
				return old.(string) != ""
			}),
<<<<<<< HEAD
			pluginsdk.ForceNewIfChange("network_profile.0.pod_cidr", func(ctx context.Context, old, new, meta interface{}) bool {
				return old.(string) != ""
			}),
			pluginsdk.ForceNewIfChange("network_profile.0.pod_cidrs", func(ctx context.Context, old, new, meta interface{}) bool {
				return len(old.([]interface{})) > 0
			}),
			pluginsdk.ForceNewIfChange("custom_ca_trust_certificates_base64", func(ctx context.Context, old, new, meta interface{}) bool {
				return !features.FourPointOhBeta() && len(old.([]interface{})) > 0 && len(new.([]interface{})) == 0
			}),
=======
>>>>>>> e85a546f
		),

		Timeouts: &pluginsdk.ResourceTimeout{
			Create: pluginsdk.DefaultTimeout(90 * time.Minute),
			Read:   pluginsdk.DefaultTimeout(5 * time.Minute),
			Update: pluginsdk.DefaultTimeout(90 * time.Minute),
			Delete: pluginsdk.DefaultTimeout(90 * time.Minute),
		},

		SchemaVersion: 2,
		StateUpgraders: pluginsdk.StateUpgrades(map[int]pluginsdk.StateUpgrade{
			0: migration.KubernetesClusterV0ToV1{},
			1: migration.KubernetesClusterV1ToV2{},
		}),

		Schema: map[string]*pluginsdk.Schema{
			"name": {
				Type:         pluginsdk.TypeString,
				Required:     true,
				ForceNew:     true,
				ValidateFunc: validation.StringIsNotEmpty,
			},

			"location": commonschema.Location(),

			"resource_group_name": commonschema.ResourceGroupName(),

			"api_server_access_profile": {
				Type:     pluginsdk.TypeList,
				Optional: true,
				MaxItems: 1,
				Elem: &pluginsdk.Resource{
					Schema: map[string]*pluginsdk.Schema{
						"authorized_ip_ranges": {
							Type:     pluginsdk.TypeSet,
							Optional: true,
							Elem: &pluginsdk.Schema{
								Type:         pluginsdk.TypeString,
								ValidateFunc: validate.CIDR,
							},
						},
					},
				},
			},

			"automatic_upgrade_channel": {
				Type:     pluginsdk.TypeString,
				Optional: true,
				ValidateFunc: validation.StringInSlice([]string{
					string(managedclusters.UpgradeChannelPatch),
					string(managedclusters.UpgradeChannelRapid),
					string(managedclusters.UpgradeChannelStable),
					string(managedclusters.UpgradeChannelNodeNegativeimage),
				}, false),
			},

			"auto_scaler_profile": {
				Type:     pluginsdk.TypeList,
				Optional: true,
				Computed: true,
				MaxItems: 1,
				Elem: &pluginsdk.Resource{
					Schema: map[string]*pluginsdk.Schema{
						"balance_similar_node_groups": {
							Type:     pluginsdk.TypeBool,
							Optional: true,
							Default:  false,
						},

						"daemonset_eviction_for_empty_nodes_enabled": {
							Type:     pluginsdk.TypeBool,
							Optional: true,
							Default:  false,
						},

						"daemonset_eviction_for_occupied_nodes_enabled": {
							Type:     pluginsdk.TypeBool,
							Optional: true,
							Default:  true,
						},

						"expander": {
							Type:     pluginsdk.TypeString,
							Optional: true,
							Default:  string(managedclusters.ExpanderRandom),
							ValidateFunc: validation.StringInSlice([]string{
								string(managedclusters.ExpanderLeastNegativewaste),
								string(managedclusters.ExpanderMostNegativepods),
								string(managedclusters.ExpanderPriority),
								string(managedclusters.ExpanderRandom),
							}, false),
						},

						"ignore_daemonsets_utilization_enabled": {
							Type:     pluginsdk.TypeBool,
							Optional: true,
							Default:  false,
						},

						"max_graceful_termination_sec": {
							Type:     pluginsdk.TypeString,
							Optional: true,
							Computed: true,
						},

						"max_node_provisioning_time": {
							Type:         pluginsdk.TypeString,
							Optional:     true,
							Default:      "15m",
							ValidateFunc: containerValidate.Duration,
						},

						"max_unready_nodes": {
							Type:         pluginsdk.TypeInt,
							Optional:     true,
							Default:      3,
							ValidateFunc: validation.IntAtLeast(0),
						},

						"max_unready_percentage": {
							Type:         pluginsdk.TypeFloat,
							Optional:     true,
							Default:      45,
							ValidateFunc: validation.FloatBetween(0, 100),
						},

						"new_pod_scale_up_delay": {
							Type:         pluginsdk.TypeString,
							Optional:     true,
							Computed:     true,
							ValidateFunc: containerValidate.Duration,
						},

						"scan_interval": {
							Type:         pluginsdk.TypeString,
							Optional:     true,
							Computed:     true,
							ValidateFunc: containerValidate.Duration,
						},

						"scale_down_delay_after_add": {
							Type:         pluginsdk.TypeString,
							Optional:     true,
							Computed:     true,
							ValidateFunc: containerValidate.Duration,
						},

						"scale_down_delay_after_delete": {
							Type:         pluginsdk.TypeString,
							Optional:     true,
							Computed:     true,
							ValidateFunc: containerValidate.Duration,
						},

						"scale_down_delay_after_failure": {
							Type:         pluginsdk.TypeString,
							Optional:     true,
							Computed:     true,
							ValidateFunc: containerValidate.Duration,
						},

						"scale_down_unneeded": {
							Type:         pluginsdk.TypeString,
							Optional:     true,
							Computed:     true,
							ValidateFunc: containerValidate.Duration,
						},

						"scale_down_unready": {
							Type:         pluginsdk.TypeString,
							Optional:     true,
							Computed:     true,
							ValidateFunc: containerValidate.Duration,
						},

						"scale_down_utilization_threshold": {
							Type:     pluginsdk.TypeString,
							Optional: true,
							Computed: true,
						},

						"empty_bulk_delete_max": {
							Type:     pluginsdk.TypeString,
							Optional: true,
							Computed: true,
						},

						"skip_nodes_with_local_storage": {
							Type:     pluginsdk.TypeBool,
							Optional: true,
						},

						"skip_nodes_with_system_pods": {
							Type:     pluginsdk.TypeBool,
							Optional: true,
							Default:  true,
						},
					},
				},
			},

			"azure_active_directory_role_based_access_control": {
				Type:     pluginsdk.TypeList,
				Optional: true,
				MaxItems: 1,
				Elem: &pluginsdk.Resource{
					Schema: map[string]*pluginsdk.Schema{
						"tenant_id": {
							Type:     pluginsdk.TypeString,
							Optional: true,
							Computed: true,
							// OrEmpty since this can be sourced from the client config if it's not specified
							ValidateFunc: validation.Any(validation.IsUUID, validation.StringIsEmpty),
							AtLeastOneOf: []string{
								"azure_active_directory_role_based_access_control.0.tenant_id",
								"azure_active_directory_role_based_access_control.0.admin_group_object_ids",
							},
						},

						"azure_rbac_enabled": {
							Type:     pluginsdk.TypeBool,
							Optional: true,
						},

						"admin_group_object_ids": {
							Type:     pluginsdk.TypeList,
							Optional: true,
							Elem: &pluginsdk.Schema{
								Type:         pluginsdk.TypeString,
								ValidateFunc: validation.IsUUID,
							},
							AtLeastOneOf: []string{
								"azure_active_directory_role_based_access_control.0.tenant_id",
								"azure_active_directory_role_based_access_control.0.admin_group_object_ids",
							},
						},
					},
				},
			},

			"cost_analysis_enabled": {
				Type:     pluginsdk.TypeBool,
				Optional: true,
			},

			"default_node_pool": SchemaDefaultNodePool(),

			"disk_encryption_set_id": {
				Type:         pluginsdk.TypeString,
				Optional:     true,
				ForceNew:     true,
				ValidateFunc: computeValidate.DiskEncryptionSetID,
			},

			"dns_prefix": {
				Type:         pluginsdk.TypeString,
				Optional:     true,
				ForceNew:     true,
				ExactlyOneOf: []string{"dns_prefix", "dns_prefix_private_cluster"},
				ValidateFunc: containerValidate.KubernetesDNSPrefix,
			},

			"dns_prefix_private_cluster": {
				Type:         pluginsdk.TypeString,
				Optional:     true,
				ForceNew:     true,
				ExactlyOneOf: []string{"dns_prefix", "dns_prefix_private_cluster"},
			},

			"edge_zone": commonschema.EdgeZoneOptionalForceNew(),

			"fqdn": {
				Type:     pluginsdk.TypeString,
				Computed: true,
			},

			"http_proxy_config": {
				Type:     pluginsdk.TypeList,
				Optional: true,
				MaxItems: 1,
				Elem: &pluginsdk.Resource{
					Schema: map[string]*pluginsdk.Schema{
						"http_proxy": {
							Type:     pluginsdk.TypeString,
							Optional: true,
						},
						"https_proxy": {
							Type:     pluginsdk.TypeString,
							Optional: true,
						},
						"no_proxy": {
							Type:     pluginsdk.TypeSet,
							Optional: true,
							Elem: &schema.Schema{
								Type: schema.TypeString,
							},
						},
						"trusted_ca": {
							Type:      pluginsdk.TypeString,
							Optional:  true,
							Sensitive: true,
						},
					},
				},
			},

			"identity": commonschema.SystemOrUserAssignedIdentityOptional(),

			"image_cleaner_enabled": {
				Type:     pluginsdk.TypeBool,
				Optional: true,
			},

			"image_cleaner_interval_hours": {
				Type:         pluginsdk.TypeInt,
				Optional:     true,
				ValidateFunc: validation.IntBetween(24, 2160),
			},

			"web_app_routing": {
				Type:     pluginsdk.TypeList,
				Optional: true,
				MaxItems: 1,
				Elem: &pluginsdk.Resource{
					Schema: map[string]*pluginsdk.Schema{
						"dns_zone_ids": {
							Type:     pluginsdk.TypeList,
							Required: true,
							Elem: &pluginsdk.Schema{
								Type: pluginsdk.TypeString,
								ValidateFunc: validation.Any(
									dnsValidate.ValidateDnsZoneID,
									privatezones.ValidatePrivateDnsZoneID,
									validation.StringIsEmpty,
								),
							},
						},
						"web_app_routing_identity": {
							Type:     pluginsdk.TypeList,
							Computed: true,
							Elem: &pluginsdk.Resource{
								Schema: map[string]*pluginsdk.Schema{
									"client_id": {
										Type:     pluginsdk.TypeString,
										Computed: true,
									},
									"object_id": {
										Type:     pluginsdk.TypeString,
										Computed: true,
									},
									"user_assigned_identity_id": {
										Type:     pluginsdk.TypeString,
										Computed: true,
									},
								},
							},
						},
					},
				},
			},

			"kube_admin_config": {
				Type:      pluginsdk.TypeList,
				Computed:  true,
				Sensitive: true,
				Elem: &pluginsdk.Resource{
					Schema: map[string]*pluginsdk.Schema{
						"host": {
							Type:      pluginsdk.TypeString,
							Computed:  true,
							Sensitive: true,
						},
						"username": {
							Type:      pluginsdk.TypeString,
							Computed:  true,
							Sensitive: true,
						},
						"password": {
							Type:      pluginsdk.TypeString,
							Computed:  true,
							Sensitive: true,
						},
						"client_certificate": {
							Type:      pluginsdk.TypeString,
							Computed:  true,
							Sensitive: true,
						},
						"client_key": {
							Type:      pluginsdk.TypeString,
							Computed:  true,
							Sensitive: true,
						},
						"cluster_ca_certificate": {
							Type:      pluginsdk.TypeString,
							Computed:  true,
							Sensitive: true,
						},
					},
				},
			},

			"kube_admin_config_raw": {
				Type:      pluginsdk.TypeString,
				Computed:  true,
				Sensitive: true,
			},

			"kube_config": {
				Type:      pluginsdk.TypeList,
				Computed:  true,
				Sensitive: true,
				Elem: &pluginsdk.Resource{
					Schema: map[string]*pluginsdk.Schema{
						"host": {
							Type:      pluginsdk.TypeString,
							Computed:  true,
							Sensitive: true,
						},
						"username": {
							Type:      pluginsdk.TypeString,
							Computed:  true,
							Sensitive: true,
						},
						"password": {
							Type:      pluginsdk.TypeString,
							Computed:  true,
							Sensitive: true,
						},
						"client_certificate": {
							Type:      pluginsdk.TypeString,
							Computed:  true,
							Sensitive: true,
						},
						"client_key": {
							Type:      pluginsdk.TypeString,
							Computed:  true,
							Sensitive: true,
						},
						"cluster_ca_certificate": {
							Type:      pluginsdk.TypeString,
							Computed:  true,
							Sensitive: true,
						},
					},
				},
			},

			"kube_config_raw": {
				Type:      pluginsdk.TypeString,
				Computed:  true,
				Sensitive: true,
			},

			"kubelet_identity": {
				Type:     pluginsdk.TypeList,
				Computed: true,
				Optional: true,
				MaxItems: 1,
				Elem: &pluginsdk.Resource{
					Schema: map[string]*pluginsdk.Schema{
						"client_id": {
							Type:     pluginsdk.TypeString,
							Optional: true,
							Computed: true,
							ForceNew: true,
							RequiredWith: []string{
								"kubelet_identity.0.object_id",
								"kubelet_identity.0.user_assigned_identity_id",
								"identity.0.identity_ids",
							},
							ValidateFunc: validation.StringIsNotEmpty,
						},
						"object_id": {
							Type:     pluginsdk.TypeString,
							Optional: true,
							Computed: true,
							ForceNew: true,
							RequiredWith: []string{
								"kubelet_identity.0.client_id",
								"kubelet_identity.0.user_assigned_identity_id",
								"identity.0.identity_ids",
							},
							ValidateFunc: validation.StringIsNotEmpty,
						},
						"user_assigned_identity_id": {
							Type:     pluginsdk.TypeString,
							Optional: true,
							Computed: true,
							ForceNew: true,
							RequiredWith: []string{
								"kubelet_identity.0.client_id",
								"kubelet_identity.0.object_id",
								"identity.0.identity_ids",
							},
							ValidateFunc: commonids.ValidateUserAssignedIdentityID,
						},
					},
				},
			},

			"kubernetes_version": {
				Type:         pluginsdk.TypeString,
				Optional:     true,
				Computed:     true,
				ValidateFunc: validation.StringIsNotEmpty,
			},

			"linux_profile": {
				Type:     pluginsdk.TypeList,
				Optional: true,
				MaxItems: 1,
				Elem: &pluginsdk.Resource{
					Schema: map[string]*pluginsdk.Schema{
						"admin_username": {
							Type:         pluginsdk.TypeString,
							Required:     true,
							ForceNew:     true,
							ValidateFunc: containerValidate.KubernetesAdminUserName,
						},
						"ssh_key": {
							Type:     pluginsdk.TypeList,
							Required: true,
							MaxItems: 1,

							Elem: &pluginsdk.Resource{
								Schema: map[string]*pluginsdk.Schema{
									"key_data": {
										Type:         pluginsdk.TypeString,
										Required:     true,
										ForceNew:     true,
										ValidateFunc: validation.StringIsNotEmpty,
									},
								},
							},
						},
					},
				},
			},

			"local_account_disabled": {
				Type:     pluginsdk.TypeBool,
				Optional: true,
			},

			"maintenance_window": {
				Type:     pluginsdk.TypeList,
				Optional: true,
				MaxItems: 1,
				Elem: &pluginsdk.Resource{
					Schema: map[string]*pluginsdk.Schema{
						"allowed": {
							Type:         pluginsdk.TypeSet,
							Optional:     true,
							AtLeastOneOf: []string{"maintenance_window.0.allowed", "maintenance_window.0.not_allowed"},
							Elem: &pluginsdk.Resource{
								Schema: map[string]*pluginsdk.Schema{
									"day": {
										Type:     pluginsdk.TypeString,
										Required: true,
										ValidateFunc: validation.StringInSlice([]string{
											string(maintenanceconfigurations.WeekDaySunday),
											string(maintenanceconfigurations.WeekDayMonday),
											string(maintenanceconfigurations.WeekDayTuesday),
											string(maintenanceconfigurations.WeekDayWednesday),
											string(maintenanceconfigurations.WeekDayThursday),
											string(maintenanceconfigurations.WeekDayFriday),
											string(maintenanceconfigurations.WeekDaySaturday),
										}, false),
									},

									"hours": {
										Type:     pluginsdk.TypeSet,
										Required: true,
										MinItems: 1,
										Elem: &pluginsdk.Schema{
											Type:         pluginsdk.TypeInt,
											ValidateFunc: validation.IntBetween(0, 23),
										},
									},
								},
							},
						},

						"not_allowed": {
							Type:         pluginsdk.TypeSet,
							Optional:     true,
							AtLeastOneOf: []string{"maintenance_window.0.allowed", "maintenance_window.0.not_allowed"},
							Elem: &pluginsdk.Resource{
								Schema: map[string]*pluginsdk.Schema{
									"end": {
										Type:             pluginsdk.TypeString,
										Required:         true,
										DiffSuppressFunc: suppress.RFC3339Time,
										ValidateFunc:     validation.IsRFC3339Time,
									},

									"start": {
										Type:             pluginsdk.TypeString,
										Required:         true,
										DiffSuppressFunc: suppress.RFC3339Time,
										ValidateFunc:     validation.IsRFC3339Time,
									},
								},
							},
						},
					},
				},
			},

			"maintenance_window_auto_upgrade": {
				Type:     pluginsdk.TypeList,
				Optional: true,
				MaxItems: 1,
				Elem: &pluginsdk.Resource{
					Schema: map[string]*pluginsdk.Schema{
						"frequency": {
							Type:     pluginsdk.TypeString,
							Required: true,
							ValidateFunc: validation.StringInSlice([]string{
								"Weekly",
								"RelativeMonthly",
								"AbsoluteMonthly",
							}, false),
						},

						"interval": {
							Type:     pluginsdk.TypeInt,
							Required: true,
						},

						"day_of_week": {
							Type:     pluginsdk.TypeString,
							Optional: true,
							ValidateFunc: validation.StringInSlice(
								maintenanceconfigurations.PossibleValuesForWeekDay(),
								false),
						},

						"duration": {
							Type:         pluginsdk.TypeInt,
							Required:     true,
							ValidateFunc: validation.IntBetween(4, 24),
						},

						"week_index": {
							Type:     pluginsdk.TypeString,
							Optional: true,
							ValidateFunc: validation.StringInSlice(
								maintenanceconfigurations.PossibleValuesForType(),
								false),
						},

						"day_of_month": {
							Type:         pluginsdk.TypeInt,
							Optional:     true,
							ValidateFunc: validation.IntBetween(0, 31),
						},

						"start_date": {
							Type:     pluginsdk.TypeString,
							Optional: true,
							Computed: true,
						},

						"start_time": {
							Type:     pluginsdk.TypeString,
							Optional: true,
						},

						"utc_offset": {
							Type:     pluginsdk.TypeString,
							Optional: true,
						},

						"not_allowed": {
							Type:     pluginsdk.TypeSet,
							Optional: true,
							Elem: &pluginsdk.Resource{
								Schema: map[string]*pluginsdk.Schema{
									"end": {
										Type:             pluginsdk.TypeString,
										Required:         true,
										DiffSuppressFunc: suppress.RFC3339Time,
										ValidateFunc:     validation.IsRFC3339Time,
									},

									"start": {
										Type:             pluginsdk.TypeString,
										Required:         true,
										DiffSuppressFunc: suppress.RFC3339Time,
										ValidateFunc:     validation.IsRFC3339Time,
									},
								},
							},
						},
					},
				},
			},

			"maintenance_window_node_os": {
				Type:     pluginsdk.TypeList,
				Optional: true,
				MaxItems: 1,
				Elem: &pluginsdk.Resource{
					Schema: map[string]*pluginsdk.Schema{
						"frequency": {
							Type:     pluginsdk.TypeString,
							Required: true,
							ValidateFunc: validation.StringInSlice([]string{
								"Weekly",
								"RelativeMonthly",
								"AbsoluteMonthly",
								"Daily",
							}, false),
						},

						"interval": {
							Type:     pluginsdk.TypeInt,
							Required: true,
						},

						"day_of_week": {
							Type:     pluginsdk.TypeString,
							Optional: true,
							ValidateFunc: validation.StringInSlice(
								maintenanceconfigurations.PossibleValuesForWeekDay(),
								false),
						},

						"duration": {
							Type:         pluginsdk.TypeInt,
							Required:     true,
							ValidateFunc: validation.IntBetween(4, 24),
						},

						"week_index": {
							Type:     pluginsdk.TypeString,
							Optional: true,
							ValidateFunc: validation.StringInSlice(
								maintenanceconfigurations.PossibleValuesForType(),
								false),
						},

						"day_of_month": {
							Type:         pluginsdk.TypeInt,
							Optional:     true,
							ValidateFunc: validation.IntBetween(0, 31),
						},

						"start_date": {
							Type:             pluginsdk.TypeString,
							Optional:         true,
							Computed:         true,
							DiffSuppressFunc: suppress.RFC3339Time,
							ValidateFunc:     validation.IsRFC3339Time,
						},

						"start_time": {
							Type:     pluginsdk.TypeString,
							Optional: true,
						},

						"utc_offset": {
							Type:     pluginsdk.TypeString,
							Optional: true,
						},

						"not_allowed": {
							Type:     pluginsdk.TypeSet,
							Optional: true,
							Elem: &pluginsdk.Resource{
								Schema: map[string]*pluginsdk.Schema{
									"end": {
										Type:             pluginsdk.TypeString,
										Required:         true,
										DiffSuppressFunc: suppress.RFC3339Time,
										ValidateFunc:     validation.IsRFC3339Time,
									},

									"start": {
										Type:             pluginsdk.TypeString,
										Required:         true,
										DiffSuppressFunc: suppress.RFC3339Time,
										ValidateFunc:     validation.IsRFC3339Time,
									},
								},
							},
						},
					},
				},
			},

			"monitor_metrics": {
				Type:     pluginsdk.TypeList,
				MaxItems: 1,
				Optional: true,
				Elem: &pluginsdk.Resource{
					Schema: map[string]*pluginsdk.Schema{
						"annotations_allowed": {
							Type:         pluginsdk.TypeString,
							Optional:     true,
							ValidateFunc: validation.StringIsNotEmpty,
						},

						"labels_allowed": {
							Type:         pluginsdk.TypeString,
							Optional:     true,
							ValidateFunc: validation.StringIsNotEmpty,
						},
					},
				},
			},

			"key_management_service": {
				Type:     pluginsdk.TypeList,
				Optional: true,
				ForceNew: false,
				MaxItems: 1,
				Elem: &pluginsdk.Resource{
					Schema: map[string]*pluginsdk.Schema{
						"key_vault_key_id": {
							Type:         pluginsdk.TypeString,
							Required:     true,
							ValidateFunc: keyVaultValidate.NestedItemId,
						},
						"key_vault_network_access": {
							Type:         pluginsdk.TypeString,
							Default:      string(managedclusters.KeyVaultNetworkAccessTypesPublic),
							Optional:     true,
							ValidateFunc: validation.StringInSlice(managedclusters.PossibleValuesForKeyVaultNetworkAccessTypes(), false),
						},
					},
				},
			},

			"microsoft_defender": {
				Type:     pluginsdk.TypeList,
				Optional: true,
				MaxItems: 1,
				Elem: &pluginsdk.Resource{
					Schema: map[string]*pluginsdk.Schema{
						"log_analytics_workspace_id": {
							Type:         pluginsdk.TypeString,
							Required:     true,
							ValidateFunc: workspaces.ValidateWorkspaceID,
						},
					},
				},
			},

			"network_profile": {
				Type:     pluginsdk.TypeList,
				Optional: true,
				Computed: true,
				ForceNew: true,
				MaxItems: 1,
				Elem: &pluginsdk.Resource{
					Schema: map[string]*pluginsdk.Schema{
						"network_plugin": {
							Type:     pluginsdk.TypeString,
							Required: true,
							ForceNew: true,
							ValidateFunc: validation.StringInSlice([]string{
								string(managedclusters.NetworkPluginAzure),
								string(managedclusters.NetworkPluginKubenet),
								string(managedclusters.NetworkPluginNone),
							}, false),
						},

						"network_mode": {
							Type:     pluginsdk.TypeString,
							Optional: true,
							Computed: true,
							ForceNew: true,
							ValidateFunc: validation.StringInSlice([]string{
								// https://github.com/Azure/AKS/issues/1954#issuecomment-759306712
								// Transparent is already the default and only option for CNI
								// Bridge is only kept for backward compatibility
								string(managedclusters.NetworkModeBridge),
								string(managedclusters.NetworkModeTransparent),
							}, false),
						},

						"network_policy": {
							Type:     pluginsdk.TypeString,
							Optional: true,
							Computed: true,
							ValidateFunc: validation.StringInSlice([]string{
								string(managedclusters.NetworkPolicyCalico),
								string(managedclusters.NetworkPolicyAzure),
								string(managedclusters.NetworkPolicyCilium),
							}, false),
						},

						"dns_service_ip": {
							Type:         pluginsdk.TypeString,
							Optional:     true,
							Computed:     true,
							ForceNew:     true,
							ValidateFunc: validate.IPv4Address,
						},

						"network_data_plane": {
							Type:     pluginsdk.TypeString,
							Optional: true,
							Default:  string(managedclusters.NetworkDataplaneAzure),
							ValidateFunc: validation.StringInSlice(
								managedclusters.PossibleValuesForNetworkDataplane(),
								false),
						},

						"network_plugin_mode": {
							Type:     pluginsdk.TypeString,
							Optional: true,
							ValidateFunc: validation.StringInSlice([]string{
								string(managedclusters.NetworkPluginModeOverlay),
							}, false),
						},

						"pod_cidr": {
							Type:         pluginsdk.TypeString,
							Optional:     true,
							Computed:     true,
							ValidateFunc: validate.CIDR,
						},

						"pod_cidrs": {
							Type:     pluginsdk.TypeList,
							Optional: true,
							Computed: true,
							Elem: &pluginsdk.Schema{
								Type:         pluginsdk.TypeString,
								ValidateFunc: validation.StringIsNotEmpty,
							},
						},

						"service_cidr": {
							Type:         pluginsdk.TypeString,
							Optional:     true,
							Computed:     true,
							ForceNew:     true,
							ValidateFunc: validate.CIDR,
						},

						"service_cidrs": {
							Type:     pluginsdk.TypeList,
							Optional: true,
							Computed: true,
							ForceNew: true,
							Elem: &pluginsdk.Schema{
								Type:         pluginsdk.TypeString,
								ValidateFunc: validation.StringIsNotEmpty,
							},
						},

						"load_balancer_sku": {
							Type:     pluginsdk.TypeString,
							Optional: true,
							Default:  string(managedclusters.LoadBalancerSkuStandard),
							ForceNew: true,
							ValidateFunc: validation.StringInSlice([]string{
								string(managedclusters.LoadBalancerSkuBasic),
								string(managedclusters.LoadBalancerSkuStandard),
							}, false),
						},

						"outbound_type": {
							Type:     pluginsdk.TypeString,
							Optional: true,
							Default:  string(managedclusters.OutboundTypeLoadBalancer),
							ValidateFunc: validation.StringInSlice([]string{
								string(managedclusters.OutboundTypeLoadBalancer),
								string(managedclusters.OutboundTypeUserDefinedRouting),
								string(managedclusters.OutboundTypeManagedNATGateway),
								string(managedclusters.OutboundTypeUserAssignedNATGateway),
							}, false),
						},

						"load_balancer_profile": {
							Type:     pluginsdk.TypeList,
							MaxItems: 1,
							ForceNew: true,
							Optional: true,
							Computed: true,
							Elem: &pluginsdk.Resource{
								Schema: map[string]*pluginsdk.Schema{
									"outbound_ports_allocated": {
										Type:         pluginsdk.TypeInt,
										Optional:     true,
										Default:      0,
										ValidateFunc: validation.IntBetween(0, 64000),
									},

									"idle_timeout_in_minutes": {
										Type:         pluginsdk.TypeInt,
										Optional:     true,
										Default:      30,
										ValidateFunc: validation.IntBetween(4, 100),
									},

									"managed_outbound_ip_count": {
										Type:          pluginsdk.TypeInt,
										Optional:      true,
										Computed:      true,
										ValidateFunc:  validation.IntBetween(1, 100),
										ConflictsWith: []string{"network_profile.0.load_balancer_profile.0.outbound_ip_prefix_ids", "network_profile.0.load_balancer_profile.0.outbound_ip_address_ids"},
									},

									"managed_outbound_ipv6_count": {
										Type:          pluginsdk.TypeInt,
										Optional:      true,
										Computed:      true,
										ValidateFunc:  validation.IntBetween(1, 100),
										ConflictsWith: []string{"network_profile.0.load_balancer_profile.0.outbound_ip_prefix_ids", "network_profile.0.load_balancer_profile.0.outbound_ip_address_ids"},
									},

									"outbound_ip_prefix_ids": {
										Type:          pluginsdk.TypeSet,
										Optional:      true,
										ConflictsWith: []string{"network_profile.0.load_balancer_profile.0.managed_outbound_ip_count", "network_profile.0.load_balancer_profile.0.outbound_ip_address_ids"},
										Elem: &pluginsdk.Schema{
											Type:         pluginsdk.TypeString,
											ValidateFunc: azure.ValidateResourceID,
										},
									},

									"outbound_ip_address_ids": {
										Type:          pluginsdk.TypeSet,
										Optional:      true,
										ConflictsWith: []string{"network_profile.0.load_balancer_profile.0.managed_outbound_ip_count", "network_profile.0.load_balancer_profile.0.outbound_ip_prefix_ids"},
										Elem: &pluginsdk.Schema{
											Type:         pluginsdk.TypeString,
											ValidateFunc: azure.ValidateResourceID,
										},
									},

									"effective_outbound_ips": {
										Type:     pluginsdk.TypeSet,
										Computed: true,
										Elem: &pluginsdk.Schema{
											Type: pluginsdk.TypeString,
										},
									},

									"backend_pool_type": {
										Type:     pluginsdk.TypeString,
										Optional: true,
										Default:  string(managedclusters.BackendPoolTypeNodeIPConfiguration),
										ValidateFunc: validation.StringInSlice([]string{
											string(managedclusters.BackendPoolTypeNodeIPConfiguration),
											string(managedclusters.BackendPoolTypeNodeIP),
										}, false),
									},
								},
							},
						},

						"nat_gateway_profile": {
							Type:     pluginsdk.TypeList,
							MaxItems: 1,
							ForceNew: true,
							Optional: true,
							Computed: true,
							Elem: &pluginsdk.Resource{
								Schema: map[string]*pluginsdk.Schema{
									"idle_timeout_in_minutes": {
										Type:         pluginsdk.TypeInt,
										Optional:     true,
										Default:      4,
										ValidateFunc: validation.IntBetween(4, 120),
									},
									"managed_outbound_ip_count": {
										Type:         pluginsdk.TypeInt,
										Optional:     true,
										Computed:     true,
										ValidateFunc: validation.IntBetween(1, 100),
									},
									"effective_outbound_ips": {
										Type:     pluginsdk.TypeSet,
										Computed: true,
										Elem: &pluginsdk.Schema{
											Type: pluginsdk.TypeString,
										},
									},
								},
							},
						},

						"ip_versions": {
							Type:     pluginsdk.TypeList,
							Optional: true,
							ForceNew: true,
							Computed: true,
							Elem: &pluginsdk.Schema{
								Type: pluginsdk.TypeString,
								ValidateFunc: validation.StringInSlice([]string{
									string(managedclusters.IPFamilyIPvFour),
									string(managedclusters.IPFamilyIPvSix),
								}, false),
							},
						},
					},
				},
			},

			"node_os_upgrade_channel": {
				Type:     pluginsdk.TypeString,
				Optional: true,
				Default:  string(managedclusters.NodeOSUpgradeChannelNodeImage),
				ValidateFunc: validation.StringInSlice([]string{
					string(managedclusters.NodeOSUpgradeChannelNodeImage),
					string(managedclusters.NodeOSUpgradeChannelNone),
					string(managedclusters.NodeOSUpgradeChannelSecurityPatch),
					string(managedclusters.NodeOSUpgradeChannelUnmanaged),
				}, false),
			},

			"node_resource_group": {
				Type:     pluginsdk.TypeString,
				Optional: true,
				Computed: true,
				ForceNew: true,
			},

			"current_kubernetes_version": {
				Type:     pluginsdk.TypeString,
				Computed: true,
			},

			"node_resource_group_id": {
				Type:     pluginsdk.TypeString,
				Computed: true,
			},

			"oidc_issuer_enabled": {
				Type:     pluginsdk.TypeBool,
				Optional: true,
			},

			"oidc_issuer_url": {
				Type:     pluginsdk.TypeString,
				Computed: true,
			},

			"private_fqdn": { // privateFqdn
				Type:     pluginsdk.TypeString,
				Computed: true,
			},

			"portal_fqdn": { // azurePortalFqdn
				Type:     pluginsdk.TypeString,
				Computed: true,
			},

			"private_cluster_enabled": {
				Type:     pluginsdk.TypeBool,
				Optional: true,
				ForceNew: true,
				Default:  false,
			},

			"private_cluster_public_fqdn_enabled": {
				Type:     pluginsdk.TypeBool,
				Optional: true,
				Default:  false,
			},

			"private_dns_zone_id": {
				Type:     pluginsdk.TypeString,
				Optional: true,
				Computed: true, // a Private Cluster is `System` by default even if unspecified
				ForceNew: true,
				ValidateFunc: validation.Any(
					privatezones.ValidatePrivateDnsZoneID,
					validation.StringInSlice([]string{
						"System",
						"None",
					}, false),
				),
			},

			"role_based_access_control_enabled": {
				Type:     pluginsdk.TypeBool,
				Optional: true,
				Default:  true,
				ForceNew: true,
			},

			"run_command_enabled": {
				Type:     pluginsdk.TypeBool,
				Optional: true,
				Default:  true,
			},

			"service_mesh_profile": {
				Type:     pluginsdk.TypeList,
				Optional: true,
				MaxItems: 1,
				Elem: &pluginsdk.Resource{
					Schema: map[string]*pluginsdk.Schema{
						"mode": {
							Type:     pluginsdk.TypeString,
							Required: true,
							ValidateFunc: validation.StringInSlice([]string{
								string(managedclusters.ServiceMeshModeIstio),
							}, false),
						},
						"internal_ingress_gateway_enabled": {
							Type:     pluginsdk.TypeBool,
							Optional: true,
						},
						"external_ingress_gateway_enabled": {
							Type:     pluginsdk.TypeBool,
							Optional: true,
						},
						"certificate_authority": {
							Type:     pluginsdk.TypeList,
							Optional: true,
							MaxItems: 1,
							Elem: &pluginsdk.Resource{
								Schema: map[string]*pluginsdk.Schema{
									"key_vault_id": commonschema.ResourceIDReferenceRequired(&commonids.KeyVaultId{}),
									"root_cert_object_name": {
										Type:         pluginsdk.TypeString,
										Required:     true,
										ValidateFunc: validation.StringIsNotEmpty,
									},
									"cert_chain_object_name": {
										Type:         pluginsdk.TypeString,
										Required:     true,
										ValidateFunc: validation.StringIsNotEmpty,
									},
									"cert_object_name": {
										Type:         pluginsdk.TypeString,
										Required:     true,
										ValidateFunc: validation.StringIsNotEmpty,
									},
									"key_object_name": {
										Type:         pluginsdk.TypeString,
										Required:     true,
										ValidateFunc: validation.StringIsNotEmpty,
									},
								},
							},
						},

						"revisions": {
							Type:     pluginsdk.TypeList,
							Required: true,
							MinItems: 1,
							MaxItems: 2,
							Elem: &pluginsdk.Schema{
								Type:         pluginsdk.TypeString,
								ValidateFunc: validation.StringIsNotEmpty,
							},
						},
					},
				},
			},

			"service_principal": {
				Type:         pluginsdk.TypeList,
				Optional:     true,
				ExactlyOneOf: []string{"identity", "service_principal"},
				MaxItems:     1,
				Elem: &pluginsdk.Resource{
					Schema: map[string]*pluginsdk.Schema{
						"client_id": {
							Type:         pluginsdk.TypeString,
							Required:     true,
							ValidateFunc: containerValidate.ClientID,
						},

						"client_secret": {
							Type:         pluginsdk.TypeString,
							Required:     true,
							Sensitive:    true,
							ValidateFunc: validation.StringIsNotEmpty,
						},
					},
				},
			},

			"sku_tier": {
				Type:     pluginsdk.TypeString,
				Optional: true,
				Default:  string(managedclusters.ManagedClusterSKUTierFree),
				ValidateFunc: validation.StringInSlice([]string{
					string(managedclusters.ManagedClusterSKUTierFree),
					string(managedclusters.ManagedClusterSKUTierStandard),
					string(managedclusters.ManagedClusterSKUTierPremium),
				}, false),
			},

			"storage_profile": {
				Type:     pluginsdk.TypeList,
				Optional: true,
				MaxItems: 1,
				Elem: &pluginsdk.Resource{
					Schema: map[string]*pluginsdk.Schema{
						"blob_driver_enabled": {
							Type:     pluginsdk.TypeBool,
							Optional: true,
							Default:  false,
						},
						"disk_driver_enabled": {
							Type:     pluginsdk.TypeBool,
							Optional: true,
							Default:  true,
						},
						"file_driver_enabled": {
							Type:     pluginsdk.TypeBool,
							Optional: true,
							Default:  true,
						},
						"snapshot_controller_enabled": {
							Type:     pluginsdk.TypeBool,
							Optional: true,
							Default:  true,
						},
					},
				},
			},

			"support_plan": {
				Type:     pluginsdk.TypeString,
				Optional: true,
				Default:  string(managedclusters.KubernetesSupportPlanKubernetesOfficial),
				ValidateFunc: validation.StringInSlice([]string{
					string(managedclusters.KubernetesSupportPlanKubernetesOfficial),
					string(managedclusters.KubernetesSupportPlanAKSLongTermSupport),
				}, false),
			},

			"tags": commonschema.Tags(),

			"windows_profile": {
				Type:     pluginsdk.TypeList,
				Optional: true,
				Computed: true,
				MaxItems: 1,
				Elem: &pluginsdk.Resource{
					Schema: map[string]*pluginsdk.Schema{
						"admin_username": {
							Type:     pluginsdk.TypeString,
							Required: true,
							ForceNew: true,
						},
						// This needs to become Required in 4.0 - omitting it isn't accepted by the API
						"admin_password": {
							Type:         pluginsdk.TypeString,
							Required:     true,
							Sensitive:    true,
							ValidateFunc: validation.StringLenBetween(8, 123),
						},
						"license": {
							Type:     pluginsdk.TypeString,
							Optional: true,
							ValidateFunc: validation.StringInSlice([]string{
								string(managedclusters.LicenseTypeWindowsServer),
							}, false),
						},
						"gmsa": {
							Type:     pluginsdk.TypeList,
							Optional: true,
							MaxItems: 1,
							Elem: &pluginsdk.Resource{
								Schema: map[string]*pluginsdk.Schema{
									"dns_server": {
										Type:     pluginsdk.TypeString,
										Required: true,
									},
									"root_domain": {
										Type:     pluginsdk.TypeString,
										Required: true,
									},
								},
							},
						},
					},
				},
			},

			"workload_autoscaler_profile": {
				Type:     pluginsdk.TypeList,
				Optional: true,
				MaxItems: 1,
				Elem: &pluginsdk.Resource{
					Schema: map[string]*pluginsdk.Schema{
						"keda_enabled": {
							Type:     pluginsdk.TypeBool,
							Optional: true,
							Default:  false,
						},
						"vertical_pod_autoscaler_enabled": {
							Type:     pluginsdk.TypeBool,
							Optional: true,
							Default:  false,
						},
					},
				},
			},

			"workload_identity_enabled": {
				Type:     pluginsdk.TypeBool,
				Optional: true,
				Default:  false,
			},
		},
	}

	for k, v := range schemaKubernetesAddOns() {
		resource.Schema[k] = v
	}

	return resource
}

func resourceKubernetesClusterCreate(d *pluginsdk.ResourceData, meta interface{}) error {
	subscriptionId := meta.(*clients.Client).Account.SubscriptionId
	client := meta.(*clients.Client).Containers.KubernetesClustersClient
	keyVaultsClient := meta.(*clients.Client).KeyVault
	env := meta.(*clients.Client).Containers.Environment
	ctx, cancel := timeouts.ForCreate(meta.(*clients.Client).StopContext, d)
	defer cancel()

	log.Printf("[INFO] preparing arguments for Managed Kubernetes Cluster create.")

	id := commonids.NewKubernetesClusterID(subscriptionId, d.Get("resource_group_name").(string), d.Get("name").(string))
	existing, err := client.Get(ctx, id)
	if err != nil {
		if !response.WasNotFound(existing.HttpResponse) {
			return fmt.Errorf("checking for presence of existing %s: %+v", id, err)
		}
	}

	if !response.WasNotFound(existing.HttpResponse) {
		return tf.ImportAsExistsError("azurerm_kubernetes_cluster", id.ID())
	}

	if err := validateKubernetesCluster(d, nil, id.ResourceGroupName, id.ManagedClusterName); err != nil {
		return err
	}

	location := azure.NormalizeLocation(d.Get("location").(string))
	dnsPrefix := d.Get("dns_prefix").(string)
	kubernetesVersion := d.Get("kubernetes_version").(string)

	linuxProfileRaw := d.Get("linux_profile").([]interface{})
	linuxProfile := expandKubernetesClusterLinuxProfile(linuxProfileRaw)

	// NOTE: we /could/ validate the default node pool version here - but since the entire cluster deployment
	// will fail here this should be fine to omit for the Create
	agentProfiles, err := ExpandDefaultNodePool(d)
	if err != nil {
		return fmt.Errorf("expanding `default_node_pool`: %+v", err)
	}

	// the AKS API will create the default node pool with the same version as the control plane regardless of what is
	// supplied by the user which will result in a diff in some cases, so if versions have been supplied check that they
	// are identical
	agentProfile := ConvertDefaultNodePoolToAgentPool(agentProfiles)
	if prop := agentProfile.Properties; prop != nil {
		if nodePoolVersion := prop.CurrentOrchestratorVersion; nodePoolVersion != nil {
			if kubernetesVersion != "" && kubernetesVersion != *nodePoolVersion {
				return fmt.Errorf("version mismatch between the control plane running %s and default node pool running %s, they must use the same kubernetes versions", kubernetesVersion, *nodePoolVersion)
			}
		}
	}

	var addonProfiles *map[string]managedclusters.ManagedClusterAddonProfile
	addOns := collectKubernetesAddons(d)
	addonProfiles, err = expandKubernetesAddOns(d, addOns, env)
	if err != nil {
		return err
	}

	networkProfileRaw := d.Get("network_profile").([]interface{})
	networkProfile, err := expandKubernetesClusterNetworkProfile(networkProfileRaw)
	if err != nil {
		return err
	}

	metricsProfile, err := expandKubernetesClusterMetricsProfile(d.Get("cost_analysis_enabled").(bool), d.Get("sku_tier").(string))
	if err != nil {
		return err
	}

	var azureADProfile *managedclusters.ManagedClusterAADProfile
	if v, ok := d.GetOk("azure_active_directory_role_based_access_control"); ok {
		azureADProfile = expandKubernetesClusterAzureActiveDirectoryRoleBasedAccessControl(v.([]interface{}))
	}

	t := d.Get("tags").(map[string]interface{})

	windowsProfileRaw := d.Get("windows_profile").([]interface{})
	windowsProfile := expandKubernetesClusterWindowsProfile(windowsProfileRaw)

	workloadAutoscalerProfileRaw := d.Get("workload_autoscaler_profile").([]interface{})
	workloadAutoscalerProfile := expandKubernetesClusterWorkloadAutoscalerProfile(workloadAutoscalerProfileRaw, d)

	apiAccessProfile := expandKubernetesClusterAPIAccessProfile(d)
	if !(*apiAccessProfile.EnablePrivateCluster) && dnsPrefix == "" {
		return fmt.Errorf("`dns_prefix` should be set if it is not a private cluster")
	}

	nodeResourceGroup := d.Get("node_resource_group").(string)

	autoScalerProfileRaw := d.Get("auto_scaler_profile").([]interface{})
	autoScalerProfile := expandKubernetesClusterAutoScalerProfile(autoScalerProfileRaw)

	azureMonitorKubernetesMetricsRaw := d.Get("monitor_metrics").([]interface{})
	azureMonitorProfile := expandKubernetesClusterAzureMonitorProfile(azureMonitorKubernetesMetricsRaw)

	httpProxyConfigRaw := d.Get("http_proxy_config").([]interface{})
	httpProxyConfig := expandKubernetesClusterHttpProxyConfig(httpProxyConfigRaw)

	enableOidcIssuer := false
	var oidcIssuerProfile *managedclusters.ManagedClusterOIDCIssuerProfile
	if v, ok := d.GetOk("oidc_issuer_enabled"); ok {
		enableOidcIssuer = v.(bool)
		oidcIssuerProfile = expandKubernetesClusterOidcIssuerProfile(enableOidcIssuer)
	}

	storageProfileRaw := d.Get("storage_profile").([]interface{})
	storageProfile := expandStorageProfile(storageProfileRaw)

	// assemble securityProfile (Defender, WorkloadIdentity, ImageCleaner, AzureKeyVaultKms)
	securityProfile := &managedclusters.ManagedClusterSecurityProfile{}

	microsoftDefenderRaw := d.Get("microsoft_defender").([]interface{})
	securityProfile.Defender = expandKubernetesClusterMicrosoftDefender(d, microsoftDefenderRaw)

	workloadIdentity := false
	if v, ok := d.GetOk("workload_identity_enabled"); ok {
		workloadIdentity = v.(bool)

		if workloadIdentity && !enableOidcIssuer {
			return fmt.Errorf("`oidc_issuer_enabled` must be set to `true` to enable Azure AD Workload Identity")
		}

		securityProfile.WorkloadIdentity = &managedclusters.ManagedClusterSecurityProfileWorkloadIdentity{
			Enabled: &workloadIdentity,
		}
	}

	if d.Get("image_cleaner_enabled").(bool) {
		securityProfile.ImageCleaner = &managedclusters.ManagedClusterSecurityProfileImageCleaner{
			Enabled:       utils.Bool(d.Get("image_cleaner_enabled").(bool)),
			IntervalHours: utils.Int64(int64(d.Get("image_cleaner_interval_hours").(int))),
		}
	}

	azureKeyVaultKmsRaw := d.Get("key_management_service").([]interface{})
	securityProfile.AzureKeyVaultKms, err = expandKubernetesClusterAzureKeyVaultKms(ctx, keyVaultsClient, id.SubscriptionId, d, azureKeyVaultKmsRaw)
	if err != nil {
		return err
	}

	autoUpgradeProfile := &managedclusters.ManagedClusterAutoUpgradeProfile{}

	autoChannelUpgrade := d.Get("automatic_upgrade_channel").(string)
	nodeOsChannelUpgrade := d.Get("node_os_upgrade_channel").(string)

	// this check needs to be separate and gated since node_os_channel_upgrade is a preview feature
	if nodeOsChannelUpgrade != "" && autoChannelUpgrade != "" {
		if autoChannelUpgrade == string(managedclusters.UpgradeChannelNodeNegativeimage) && nodeOsChannelUpgrade != string(managedclusters.NodeOSUpgradeChannelNodeImage) {
			return fmt.Errorf("`node_os_upgrade_channel` cannot be set to a value other than `NodeImage` if `automatic_upgrade_channel` is set to `node-image`")
		}
	}

	if autoChannelUpgrade != "" {
		autoUpgradeProfile.UpgradeChannel = pointer.To(managedclusters.UpgradeChannel(autoChannelUpgrade))
	} else {
		autoUpgradeProfile.UpgradeChannel = pointer.To(managedclusters.UpgradeChannelNone)
	}

	if nodeOsChannelUpgrade != "" {
		autoUpgradeProfile.NodeOSUpgradeChannel = pointer.To(managedclusters.NodeOSUpgradeChannel(nodeOsChannelUpgrade))
	}

	parameters := managedclusters.ManagedCluster{
		ExtendedLocation: expandEdgeZone(d.Get("edge_zone").(string)),
		Location:         location,
		Sku: &managedclusters.ManagedClusterSKU{
			Name: pointer.To(managedclusters.ManagedClusterSKUNameBase), // the only possible value at this point
			Tier: pointer.To(managedclusters.ManagedClusterSKUTier(d.Get("sku_tier").(string))),
		},
		Properties: &managedclusters.ManagedClusterProperties{
			ApiServerAccessProfile:    apiAccessProfile,
			AadProfile:                azureADProfile,
			AddonProfiles:             addonProfiles,
			AgentPoolProfiles:         agentProfiles,
			AutoScalerProfile:         autoScalerProfile,
			AutoUpgradeProfile:        autoUpgradeProfile,
			AzureMonitorProfile:       azureMonitorProfile,
			DnsPrefix:                 utils.String(dnsPrefix),
			EnableRBAC:                utils.Bool(d.Get("role_based_access_control_enabled").(bool)),
			KubernetesVersion:         utils.String(kubernetesVersion),
			LinuxProfile:              linuxProfile,
			WindowsProfile:            windowsProfile,
			MetricsProfile:            metricsProfile,
			NetworkProfile:            networkProfile,
			NodeResourceGroup:         utils.String(nodeResourceGroup),
			DisableLocalAccounts:      utils.Bool(d.Get("local_account_disabled").(bool)),
			HTTPProxyConfig:           httpProxyConfig,
			OidcIssuerProfile:         oidcIssuerProfile,
			SecurityProfile:           securityProfile,
			StorageProfile:            storageProfile,
			WorkloadAutoScalerProfile: workloadAutoscalerProfile,
		},
		Tags: tags.Expand(t),
	}
	managedClusterIdentityRaw := d.Get("identity").([]interface{})
	kubernetesClusterIdentityRaw := d.Get("kubelet_identity").([]interface{})
	servicePrincipalProfileRaw := d.Get("service_principal").([]interface{})

	if len(managedClusterIdentityRaw) == 0 && len(servicePrincipalProfileRaw) == 0 {
		return fmt.Errorf("either an `identity` or `service_principal` block must be specified for cluster authentication")
	}

	if len(managedClusterIdentityRaw) > 0 {
		expandedIdentity, err := expandKubernetesClusterManagedClusterIdentity(managedClusterIdentityRaw)
		if err != nil {
			return fmt.Errorf("expanding `identity`: %+v", err)
		}
		parameters.Identity = expandedIdentity
		parameters.Properties.ServicePrincipalProfile = &managedclusters.ManagedClusterServicePrincipalProfile{
			ClientId: "msi",
		}
	}
	if len(kubernetesClusterIdentityRaw) > 0 {
		parameters.Properties.IdentityProfile = expandKubernetesClusterIdentityProfile(kubernetesClusterIdentityRaw)
	}

	servicePrincipalSet := false
	if len(servicePrincipalProfileRaw) > 0 {
		servicePrincipalProfileVal := servicePrincipalProfileRaw[0].(map[string]interface{})
		parameters.Properties.ServicePrincipalProfile = &managedclusters.ManagedClusterServicePrincipalProfile{
			ClientId: servicePrincipalProfileVal["client_id"].(string),
			Secret:   utils.String(servicePrincipalProfileVal["client_secret"].(string)),
		}
		servicePrincipalSet = true
	}

	if v, ok := d.GetOk("private_dns_zone_id"); ok {
		if (parameters.Identity == nil && !servicePrincipalSet) || (v.(string) != "System" && v.(string) != "None" && (!servicePrincipalSet && parameters.Identity.Type != identity.TypeUserAssigned)) {
			return fmt.Errorf("a user assigned identity or a service principal must be used when using a custom private dns zone")
		}
		apiAccessProfile.PrivateDNSZone = utils.String(v.(string))
	}

	if v, ok := d.GetOk("dns_prefix_private_cluster"); ok {
		if !(*apiAccessProfile.EnablePrivateCluster) || apiAccessProfile.PrivateDNSZone == nil || *apiAccessProfile.PrivateDNSZone == "System" || *apiAccessProfile.PrivateDNSZone == "None" {
			return fmt.Errorf("`dns_prefix_private_cluster` should only be set for private cluster with custom private dns zone")
		}
		parameters.Properties.FqdnSubdomain = utils.String(v.(string))
	}

	if v, ok := d.GetOk("disk_encryption_set_id"); ok && v.(string) != "" {
		parameters.Properties.DiskEncryptionSetID = utils.String(v.(string))
	}

	if v := d.Get("support_plan").(string); v != "" {
		parameters.Properties.SupportPlan = pointer.To(managedclusters.KubernetesSupportPlan(v))
	}

	if ingressProfile := expandKubernetesClusterIngressProfile(d, d.Get("web_app_routing").([]interface{})); ingressProfile != nil {
		parameters.Properties.IngressProfile = ingressProfile
	}

	if serviceMeshProfile := expandKubernetesClusterServiceMeshProfile(d.Get("service_mesh_profile").([]interface{}), &managedclusters.ServiceMeshProfile{}); serviceMeshProfile != nil {
		parameters.Properties.ServiceMeshProfile = serviceMeshProfile
	}

	err = client.CreateOrUpdateThenPoll(ctx, id, parameters)
	if err != nil {
		return fmt.Errorf("creating %s: %+v", id, err)
	}

	if maintenanceConfigRaw, ok := d.GetOk("maintenance_window"); ok {
		client := meta.(*clients.Client).Containers.MaintenanceConfigurationsClient
		parameters := maintenanceconfigurations.MaintenanceConfiguration{
			Properties: expandKubernetesClusterMaintenanceConfigurationDefault(maintenanceConfigRaw.([]interface{})),
		}
		maintenanceId := maintenanceconfigurations.NewMaintenanceConfigurationID(id.SubscriptionId, id.ResourceGroupName, id.ManagedClusterName, "default")
		if _, err := client.CreateOrUpdate(ctx, maintenanceId, parameters); err != nil {
			return fmt.Errorf("creating/updating default maintenance config for %s: %+v", id, err)
		}
	}

	if maintenanceConfigRaw, ok := d.GetOk("maintenance_window_auto_upgrade"); ok {
		client := meta.(*clients.Client).Containers.MaintenanceConfigurationsClient
		parameters := maintenanceconfigurations.MaintenanceConfiguration{
			Properties: expandKubernetesClusterMaintenanceConfigurationForCreate(maintenanceConfigRaw.([]interface{})),
		}
		maintenanceId := maintenanceconfigurations.NewMaintenanceConfigurationID(id.SubscriptionId, id.ResourceGroupName, id.ManagedClusterName, "aksManagedAutoUpgradeSchedule")
		if _, err := client.CreateOrUpdate(ctx, maintenanceId, parameters); err != nil {
			return fmt.Errorf("creating/updating auto upgrade schedule maintenance config for %s: %+v", id, err)
		}
	}

	if maintenanceConfigRaw, ok := d.GetOk("maintenance_window_node_os"); ok {
		client := meta.(*clients.Client).Containers.MaintenanceConfigurationsClient
		parameters := maintenanceconfigurations.MaintenanceConfiguration{
			Properties: expandKubernetesClusterMaintenanceConfigurationForCreate(maintenanceConfigRaw.([]interface{})),
		}
		maintenanceId := maintenanceconfigurations.NewMaintenanceConfigurationID(id.SubscriptionId, id.ResourceGroupName, id.ManagedClusterName, "aksManagedNodeOSUpgradeSchedule")
		if _, err := client.CreateOrUpdate(ctx, maintenanceId, parameters); err != nil {
			return fmt.Errorf("creating/updating node os upgrade schedule maintenance config for %s: %+v", id, err)
		}
	}

	d.SetId(id.ID())
	return resourceKubernetesClusterRead(d, meta)
}

func resourceKubernetesClusterUpdate(d *pluginsdk.ResourceData, meta interface{}) error {
	containersClient := meta.(*clients.Client).Containers
	nodePoolsClient := containersClient.AgentPoolsClient
	clusterClient := containersClient.KubernetesClustersClient
	keyVaultsClient := meta.(*clients.Client).KeyVault
	env := containersClient.Environment
	ctx, cancel := timeouts.ForUpdate(meta.(*clients.Client).StopContext, d)
	defer cancel()

	id, err := commonids.ParseKubernetesClusterID(d.Id())
	if err != nil {
		return err
	}

	d.Partial(true)

	// we need to conditionally update the cluster
	existing, err := clusterClient.Get(ctx, *id)
	if err != nil {
		return fmt.Errorf("retrieving existing %s: %+v", *id, err)
	}
	if existing.Model == nil || existing.Model.Properties == nil {
		return fmt.Errorf("retrieving existing %s: `properties` was nil", *id)
	}
	props := existing.Model.Properties

	if err := validateKubernetesCluster(d, existing.Model, id.ResourceGroupName, id.ManagedClusterName); err != nil {
		return err
	}

	// when update, we should set the value of `Identity.UserAssignedIdentities` empty
	// otherwise the rest api will report error - this is tracked here: https://github.com/Azure/azure-rest-api-specs/issues/13631
	if existing.Model.Identity != nil && existing.Model.Identity.IdentityIds != nil {
		for k := range existing.Model.Identity.IdentityIds {
			existing.Model.Identity.IdentityIds[k] = identity.UserAssignedIdentityDetails{}
		}
	}

	if d.HasChange("service_principal") && !d.HasChange("identity") {
		log.Printf("[DEBUG] Updating the Service Principal for %s..", *id)
		servicePrincipals := d.Get("service_principal").([]interface{})
		// we'll be rotating the Service Principal - removing the SP block is handled by the validate function
		servicePrincipalRaw := servicePrincipals[0].(map[string]interface{})

		clientId := servicePrincipalRaw["client_id"].(string)
		clientSecret := servicePrincipalRaw["client_secret"].(string)
		params := managedclusters.ManagedClusterServicePrincipalProfile{
			ClientId: clientId,
			Secret:   utils.String(clientSecret),
		}

		err = clusterClient.ResetServicePrincipalProfileThenPoll(ctx, *id, params)
		if err != nil {
			return fmt.Errorf("updating Service Principal for %s: %+v", *id, err)
		}
		log.Printf("[DEBUG] Updated the Service Principal for %s.", *id)

		// since we're patching it, re-retrieve the latest version of the cluster
		existing, err = clusterClient.Get(ctx, *id)
		if err != nil {
			return fmt.Errorf("retrieving updated %s: %+v", *id, err)
		}
		if existing.Model == nil || existing.Model.Properties == nil {
			return fmt.Errorf("retrieving updated %s: `properties` was nil", *id)
		}
	}

	// since there's multiple reasons why we could be called into Update, we use this to only update if something's changed that's not SP/Version
	updateCluster := false

	// RBAC profile updates need to be handled atomically before any call to createUpdate as a diff there will create a PropertyChangeNotAllowed error
	if d.HasChange("role_based_access_control_enabled") {
		// check if we can determine current EnableRBAC state - don't do anything destructive if we can't be sure
		if props.EnableRBAC == nil {
			return fmt.Errorf("updating %s: RBAC Enabled was nil", *id)
		}
		rbacEnabled := d.Get("role_based_access_control_enabled").(bool)

		// changing rbacEnabled must still force cluster recreation
		if *props.EnableRBAC == rbacEnabled {
			props.EnableRBAC = utils.Bool(rbacEnabled)
		} else {
			updateCluster = true
		}
	}

	if d.HasChange("azure_active_directory_role_based_access_control") {
		azureADRaw := d.Get("azure_active_directory_role_based_access_control").([]interface{})
		azureADProfile := expandKubernetesClusterAzureActiveDirectoryRoleBasedAccessControl(azureADRaw)

		props.AadProfile = azureADProfile
		if props.AadProfile != nil && (props.AadProfile.Managed == nil || !*props.AadProfile.Managed) {
			log.Printf("[DEBUG] Updating the RBAC AAD profile")
			err = clusterClient.ResetAADProfileThenPoll(ctx, *id, *props.AadProfile)
			if err != nil {
				return fmt.Errorf("updating Managed Kubernetes Cluster AAD Profile for %s: %+v", *id, err)
			}
		}

		if props.AadProfile != nil && props.AadProfile.Managed != nil && *props.AadProfile.Managed {
			existing.Model.Properties.AadProfile = azureADProfile
			updateCluster = true
		}
	}

	if d.HasChange("aci_connector_linux") || d.HasChange("azure_policy_enabled") || d.HasChange("confidential_computing") || d.HasChange("http_application_routing_enabled") || d.HasChange("oms_agent") || d.HasChange("ingress_application_gateway") || d.HasChange("open_service_mesh_enabled") || d.HasChange("key_vault_secrets_provider") {
		updateCluster = true
		addOns := collectKubernetesAddons(d)
		addonProfiles, err := expandKubernetesAddOns(d, addOns, env)
		if err != nil {
			return err
		}
		existing.Model.Properties.AddonProfiles = addonProfiles
	}

	if d.HasChange("api_server_authorized_ip_ranges") || d.HasChange("run_command_enabled") || d.HasChange("private_cluster_public_fqdn_enabled") || d.HasChange("api_server_access_profile") {
		updateCluster = true

		apiServerProfile := expandKubernetesClusterAPIAccessProfile(d)
		existing.Model.Properties.ApiServerAccessProfile = apiServerProfile
	}

	if d.HasChange("auto_scaler_profile") {
		updateCluster = true
		autoScalerProfileRaw := d.Get("auto_scaler_profile").([]interface{})

		autoScalerProfile := expandKubernetesClusterAutoScalerProfile(autoScalerProfileRaw)
		existing.Model.Properties.AutoScalerProfile = autoScalerProfile
	}

	if d.HasChange("monitor_metrics") {
		updateCluster = true
		azureMonitorKubernetesMetricsRaw := d.Get("monitor_metrics").([]interface{})

		azureMonitorProfile := expandKubernetesClusterAzureMonitorProfile(azureMonitorKubernetesMetricsRaw)
		existing.Model.Properties.AzureMonitorProfile = azureMonitorProfile
	}

	if d.HasChange("linux_profile") {
		updateCluster = true
		linuxProfileRaw := d.Get("linux_profile").([]interface{})
		linuxProfile := expandKubernetesClusterLinuxProfile(linuxProfileRaw)
		existing.Model.Properties.LinuxProfile = linuxProfile
	}

	if d.HasChange("local_account_disabled") {
		updateCluster = true
		existing.Model.Properties.DisableLocalAccounts = utils.Bool(d.Get("local_account_disabled").(bool))
	}

	if d.HasChange("cost_analysis_enabled") {
		updateCluster = true
		metricsProfile, err := expandKubernetesClusterMetricsProfile(d.Get("cost_analysis_enabled").(bool), d.Get("sku_tier").(string))
		if err != nil {
			return err
		}
		existing.Model.Properties.MetricsProfile = metricsProfile
	}

	if d.HasChange("network_profile") {
		updateCluster = true

		if existing.Model.Properties.NetworkProfile == nil {
			return fmt.Errorf("updating %s: `network_profile` was nil", *id)
		}

		networkProfile := *existing.Model.Properties.NetworkProfile

		if networkProfile.LoadBalancerProfile != nil {
			loadBalancerProfile := *networkProfile.LoadBalancerProfile

			if key := "network_profile.0.network_policy"; d.HasChange(key) {
				networkPolicy := d.Get(key).(string)
				existing.Model.Properties.NetworkProfile.NetworkPolicy = pointer.To(managedclusters.NetworkPolicy(networkPolicy))
			}

			if key := "network_profile.0.load_balancer_profile.0.effective_outbound_ips"; d.HasChange(key) {
				effectiveOutboundIPs := idsToResourceReferences(d.Get(key))
				loadBalancerProfile.EffectiveOutboundIPs = effectiveOutboundIPs
			}

			if key := "network_profile.0.load_balancer_profile.0.idle_timeout_in_minutes"; d.HasChange(key) {
				idleTimeoutInMinutes := d.Get(key).(int)
				loadBalancerProfile.IdleTimeoutInMinutes = utils.Int64(int64(idleTimeoutInMinutes))
			}

			if key := "network_profile.0.load_balancer_profile.0.managed_outbound_ip_count"; d.HasChange(key) {
				managedOutboundIPCount := d.Get(key).(int)
				loadBalancerProfile.ManagedOutboundIPs = &managedclusters.ManagedClusterLoadBalancerProfileManagedOutboundIPs{
					Count: utils.Int64(int64(managedOutboundIPCount)),
				}

				// fixes: Load balancer profile must specify one of ManagedOutboundIPs, OutboundIPPrefixes and OutboundIPs.
				loadBalancerProfile.OutboundIPs = nil
				loadBalancerProfile.OutboundIPPrefixes = nil
			}

			if key := "network_profile.0.load_balancer_profile.0.managed_outbound_ipv6_count"; d.HasChange(key) {
				managedOutboundIPV6Count := d.Get(key).(int)
				if loadBalancerProfile.ManagedOutboundIPs == nil {
					loadBalancerProfile.ManagedOutboundIPs = &managedclusters.ManagedClusterLoadBalancerProfileManagedOutboundIPs{}
				}
				loadBalancerProfile.ManagedOutboundIPs.CountIPv6 = utils.Int64(int64(managedOutboundIPV6Count))

				// fixes: Load balancer profile must specify one of ManagedOutboundIPs, OutboundIPPrefixes and OutboundIPs.
				loadBalancerProfile.OutboundIPs = nil
				loadBalancerProfile.OutboundIPPrefixes = nil
			}

			if key := "network_profile.0.load_balancer_profile.0.outbound_ip_address_ids"; d.HasChange(key) {
				outboundIPAddress := d.Get(key)
				if v := outboundIPAddress.(*pluginsdk.Set).List(); len(v) == 0 {
					// sending [] to unset `outbound_ip_address_ids` results in 400 / Bad Request
					// instead we default back to AKS managed outbound which is the default of the AKS API when nothing is provided
					loadBalancerProfile.ManagedOutboundIPs = &managedclusters.ManagedClusterLoadBalancerProfileManagedOutboundIPs{
						Count: utils.Int64(1),
					}
					loadBalancerProfile.OutboundIPs = nil
					loadBalancerProfile.OutboundIPPrefixes = nil
				} else {
					publicIPAddressIDs := idsToResourceReferences(d.Get(key))
					loadBalancerProfile.OutboundIPs = &managedclusters.ManagedClusterLoadBalancerProfileOutboundIPs{
						PublicIPs: publicIPAddressIDs,
					}

					// fixes: Load balancer profile must specify one of ManagedOutboundIPs, OutboundIPPrefixes and OutboundIPs.
					loadBalancerProfile.ManagedOutboundIPs = nil
					loadBalancerProfile.OutboundIPPrefixes = nil
				}
			}

			if key := "network_profile.0.load_balancer_profile.0.outbound_ip_prefix_ids"; d.HasChange(key) {
				outboundIPPrefixes := d.Get(key)
				if v := outboundIPPrefixes.(*pluginsdk.Set).List(); len(v) == 0 {
					// sending [] to unset `outbound_ip_address_ids` results in 400 / Bad Request
					// instead we default back to AKS managed outbound which is the default of the AKS API when nothing is specified
					loadBalancerProfile.ManagedOutboundIPs = &managedclusters.ManagedClusterLoadBalancerProfileManagedOutboundIPs{
						Count: utils.Int64(1),
					}
					loadBalancerProfile.OutboundIPs = nil
					loadBalancerProfile.OutboundIPPrefixes = nil
				} else {
					outboundIPPrefixIDs := idsToResourceReferences(d.Get(key))
					loadBalancerProfile.OutboundIPPrefixes = &managedclusters.ManagedClusterLoadBalancerProfileOutboundIPPrefixes{
						PublicIPPrefixes: outboundIPPrefixIDs,
					}

					// fixes: Load balancer profile must specify one of ManagedOutboundIPs, OutboundIPPrefixes and OutboundIPs.
					loadBalancerProfile.ManagedOutboundIPs = nil
					loadBalancerProfile.OutboundIPs = nil
				}
			}

			if key := "network_profile.0.load_balancer_profile.0.outbound_ports_allocated"; d.HasChange(key) {
				allocatedOutboundPorts := d.Get(key).(int)
				loadBalancerProfile.AllocatedOutboundPorts = utils.Int64(int64(allocatedOutboundPorts))
			}

			if key := "network_profile.0.load_balancer_profile.0.backend_pool_type"; d.HasChange(key) {
				backendPoolType := d.Get(key).(string)
				loadBalancerProfile.BackendPoolType = pointer.To(managedclusters.BackendPoolType(backendPoolType))
			}

			existing.Model.Properties.NetworkProfile.LoadBalancerProfile = &loadBalancerProfile
		}

		if networkProfile.NatGatewayProfile != nil {
			natGatewayProfile := *networkProfile.NatGatewayProfile

			if key := "network_profile.0.nat_gateway_profile.0.idle_timeout_in_minutes"; d.HasChange(key) {
				idleTimeoutInMinutes := d.Get(key).(int)
				natGatewayProfile.IdleTimeoutInMinutes = utils.Int64(int64(idleTimeoutInMinutes))
			}

			if key := "network_profile.0.nat_gateway_profile.0.managed_outbound_ip_count"; d.HasChange(key) {
				managedOutboundIPCount := d.Get(key).(int)
				natGatewayProfile.ManagedOutboundIPProfile = &managedclusters.ManagedClusterManagedOutboundIPProfile{
					Count: utils.Int64(int64(managedOutboundIPCount)),
				}
				natGatewayProfile.EffectiveOutboundIPs = nil
			}

			existing.Model.Properties.NetworkProfile.NatGatewayProfile = &natGatewayProfile
		}

		if d.HasChange("network_profile.0.network_data_plane") {
			existing.Model.Properties.NetworkProfile.NetworkDataplane = pointer.To(managedclusters.NetworkDataplane(d.Get("network_profile.0.network_data_plane").(string)))
		}

		if key := "network_profile.0.network_plugin_mode"; d.HasChange(key) {
			networkPluginMode := d.Get(key).(string)
			existing.Model.Properties.NetworkProfile.NetworkPluginMode = pointer.To(managedclusters.NetworkPluginMode(networkPluginMode))
		}

		if key := "network_profile.0.pod_cidr"; d.HasChange(key) {
			podCidr := d.Get(key).(string)
			existing.Model.Properties.NetworkProfile.PodCidr = pointer.To(podCidr)
		}

		if key := "network_profile.0.pod_cidrs"; d.HasChange(key) {
			podCidrs := d.Get(key).([]interface{})
			existing.Model.Properties.NetworkProfile.PodCidrs = utils.ExpandStringSlice(podCidrs)
		}

		if key := "network_profile.0.outbound_type"; d.HasChange(key) {
			outboundType := managedclusters.OutboundType(d.Get(key).(string))
			existing.Model.Properties.NetworkProfile.OutboundType = pointer.To(outboundType)
			if outboundType != managedclusters.OutboundTypeLoadBalancer {
				existing.Model.Properties.NetworkProfile.LoadBalancerProfile = nil
			}
			if outboundType != managedclusters.OutboundTypeManagedNATGateway && outboundType != managedclusters.OutboundTypeUserAssignedNATGateway {
				existing.Model.Properties.NetworkProfile.NatGatewayProfile = nil
			}
		}
	}
	if d.HasChange("service_mesh_profile") {
		updateCluster = true
		if serviceMeshProfile := expandKubernetesClusterServiceMeshProfile(d.Get("service_mesh_profile").([]interface{}), existing.Model.Properties.ServiceMeshProfile); serviceMeshProfile != nil {
			existing.Model.Properties.ServiceMeshProfile = serviceMeshProfile
		}
	}

	if d.HasChange("tags") {
		updateCluster = true
		t := d.Get("tags").(map[string]interface{})
		existing.Model.Tags = tags.Expand(t)
	}

	if d.HasChange("windows_profile") {
		updateCluster = true
		windowsProfileRaw := d.Get("windows_profile").([]interface{})
		windowsProfile := expandKubernetesClusterWindowsProfile(windowsProfileRaw)
		existing.Model.Properties.WindowsProfile = windowsProfile
	}

	if d.HasChange("identity") {
		updateCluster = true
		managedClusterIdentityRaw := d.Get("identity").([]interface{})

		expandedIdentity, err := expandKubernetesClusterManagedClusterIdentity(managedClusterIdentityRaw)
		if err != nil {
			return fmt.Errorf("expanding `identity`: %+v", err)
		}
		existing.Model.Identity = expandedIdentity
	}

	if d.HasChange("sku_tier") {
		updateCluster = true
		if existing.Model.Sku == nil {
			basic := managedclusters.ManagedClusterSKUNameBase
			existing.Model.Sku = &managedclusters.ManagedClusterSKU{
				Name: &basic,
			}
		}

		skuTier := managedclusters.ManagedClusterSKUTierFree
		if v := d.Get("sku_tier").(string); v != "" {
			skuTier = managedclusters.ManagedClusterSKUTier(v)
		}
		existing.Model.Sku.Tier = &skuTier
	}

	autoUpgradeChannel := "automatic_upgrade_channel"
	nodeOsUpgradeChannel := "node_os_upgrade_channel"
	if d.HasChange(autoUpgradeChannel) {
		updateCluster = true
		if existing.Model.Properties.AutoUpgradeProfile == nil {
			existing.Model.Properties.AutoUpgradeProfile = &managedclusters.ManagedClusterAutoUpgradeProfile{}
		}
		channel := d.Get(autoUpgradeChannel).(string)
		if channel == "" {
			channel = string(managedclusters.UpgradeChannelNone)
		}
		existing.Model.Properties.AutoUpgradeProfile.UpgradeChannel = pointer.To(managedclusters.UpgradeChannel(channel))
	}

	if d.HasChange(nodeOsUpgradeChannel) {
		updateCluster = true
		if d.Get(autoUpgradeChannel).(string) == string(managedclusters.UpgradeChannelNodeNegativeimage) && d.Get(nodeOsUpgradeChannel).(string) != string(managedclusters.NodeOSUpgradeChannelNodeImage) {
			return fmt.Errorf("`node_os_upgrade_channel` must be set to `NodeImage` if `automatic_upgrade_channel` is set to `node-image`")
		}
		if existing.Model.Properties.AutoUpgradeProfile == nil {
			existing.Model.Properties.AutoUpgradeProfile = &managedclusters.ManagedClusterAutoUpgradeProfile{}
		}
		existing.Model.Properties.AutoUpgradeProfile.NodeOSUpgradeChannel = pointer.To(managedclusters.NodeOSUpgradeChannel(d.Get(nodeOsUpgradeChannel).(string)))
	}

	if d.HasChange("http_proxy_config") {
		updateCluster = true
		httpProxyConfigRaw := d.Get("http_proxy_config").([]interface{})
		httpProxyConfig := expandKubernetesClusterHttpProxyConfig(httpProxyConfigRaw)
		existing.Model.Properties.HTTPProxyConfig = httpProxyConfig
	}

	if d.HasChange("oidc_issuer_enabled") {
		updateCluster = true
		oidcIssuerEnabled := d.Get("oidc_issuer_enabled").(bool)
		oidcIssuerProfile := expandKubernetesClusterOidcIssuerProfile(oidcIssuerEnabled)
		existing.Model.Properties.OidcIssuerProfile = oidcIssuerProfile
	}

	if d.HasChanges("key_management_service") {
		updateCluster = true
		azureKeyVaultKmsRaw := d.Get("key_management_service").([]interface{})
		azureKeyVaultKms, _ := expandKubernetesClusterAzureKeyVaultKms(ctx, keyVaultsClient, id.SubscriptionId, d, azureKeyVaultKmsRaw)
		if existing.Model.Properties.SecurityProfile == nil {
			existing.Model.Properties.SecurityProfile = &managedclusters.ManagedClusterSecurityProfile{}
		}
		existing.Model.Properties.SecurityProfile.AzureKeyVaultKms = azureKeyVaultKms
	}

	if d.HasChanges("microsoft_defender") {
		updateCluster = true
		microsoftDefenderRaw := d.Get("microsoft_defender").([]interface{})
		microsoftDefender := expandKubernetesClusterMicrosoftDefender(d, microsoftDefenderRaw)
		if existing.Model.Properties.SecurityProfile == nil {
			existing.Model.Properties.SecurityProfile = &managedclusters.ManagedClusterSecurityProfile{}
		}
		existing.Model.Properties.SecurityProfile.Defender = microsoftDefender
	}

	if d.HasChanges("storage_profile") {
		updateCluster = true
		storageProfileRaw := d.Get("storage_profile").([]interface{})
		clusterStorageProfile := expandStorageProfile(storageProfileRaw)
		existing.Model.Properties.StorageProfile = clusterStorageProfile
	}

	if d.HasChange("workload_autoscaler_profile") {
		updateCluster = true
		workloadAutoscalerProfileRaw := d.Get("workload_autoscaler_profile").([]interface{})
		workloadAutoscalerProfile := expandKubernetesClusterWorkloadAutoscalerProfile(workloadAutoscalerProfileRaw, d)
		if workloadAutoscalerProfile == nil {
			existing.Model.Properties.WorkloadAutoScalerProfile = &managedclusters.ManagedClusterWorkloadAutoScalerProfile{
				Keda: &managedclusters.ManagedClusterWorkloadAutoScalerProfileKeda{
					Enabled: false,
				},
			}
		} else {
			existing.Model.Properties.WorkloadAutoScalerProfile = workloadAutoscalerProfile
		}
	}

	if d.HasChanges("workload_identity_enabled") {
		updateCluster = true
		workloadIdentity := d.Get("workload_identity_enabled").(bool)
		if existing.Model.Properties.SecurityProfile == nil {
			existing.Model.Properties.SecurityProfile = &managedclusters.ManagedClusterSecurityProfile{}
		}
		existing.Model.Properties.SecurityProfile.WorkloadIdentity = &managedclusters.ManagedClusterSecurityProfileWorkloadIdentity{
			Enabled: &workloadIdentity,
		}
	}

	if d.HasChange("image_cleaner_enabled") || d.HasChange("image_cleaner_interval_hours") {
		updateCluster = true
		if existing.Model.Properties.SecurityProfile == nil {
			existing.Model.Properties.SecurityProfile = &managedclusters.ManagedClusterSecurityProfile{}
		}
		existing.Model.Properties.SecurityProfile.ImageCleaner = &managedclusters.ManagedClusterSecurityProfileImageCleaner{
			Enabled:       utils.Bool(d.Get("image_cleaner_enabled").(bool)),
			IntervalHours: utils.Int64(int64(d.Get("image_cleaner_interval_hours").(int))),
		}
	}

	if d.HasChange("web_app_routing") {
		updateCluster = true
		existing.Model.Properties.IngressProfile = expandKubernetesClusterIngressProfile(d, d.Get("web_app_routing").([]interface{}))
	}

	if d.HasChange("support_plan") {
		updateCluster = true
		existing.Model.Properties.SupportPlan = pointer.To(managedclusters.KubernetesSupportPlan(d.Get("support_plan").(string)))
	}

	if updateCluster {
		// If Defender was explicitly disabled in a prior update then we should strip SecurityProfile.AzureDefender from the request
		// body to prevent errors in cases where Defender is disabled for the entire subscription
		if !d.HasChanges("microsoft_defender") && len(d.Get("microsoft_defender").([]interface{})) == 0 {
			if existing.Model.Properties.SecurityProfile == nil {
				existing.Model.Properties.SecurityProfile = &managedclusters.ManagedClusterSecurityProfile{}
			}
			existing.Model.Properties.SecurityProfile.Defender = nil
		}

		log.Printf("[DEBUG] Updating %s..", *id)
		err = clusterClient.CreateOrUpdateThenPoll(ctx, *id, *existing.Model)
		if err != nil {
			return fmt.Errorf("updating %s: %+v", *id, err)
		}

		log.Printf("[DEBUG] Updated %s..", *id)
	}

	// then roll the version of Kubernetes if necessary
	if d.HasChange("kubernetes_version") {
		existing, err = clusterClient.Get(ctx, *id)
		if err != nil {
			return fmt.Errorf("retrieving existing %s: %+v", *id, err)
		}
		if existing.Model == nil || existing.Model.Properties == nil {
			return fmt.Errorf("retrieving existing %s: `properties` was nil", *id)
		}

		kubernetesVersion := d.Get("kubernetes_version").(string)
		log.Printf("[DEBUG] Upgrading the version of Kubernetes to %q..", kubernetesVersion)
		existing.Model.Properties.KubernetesVersion = utils.String(kubernetesVersion)

		err = clusterClient.CreateOrUpdateThenPoll(ctx, *id, *existing.Model)
		if err != nil {
			return fmt.Errorf("updating Kubernetes Version for %s: %+v", *id, err)
		}

		log.Printf("[DEBUG] Upgraded the version of Kubernetes to %q..", kubernetesVersion)
	}

	// update the node pool using the separate API
	if d.HasChange("default_node_pool") {
		agentProfiles, err := ExpandDefaultNodePool(d)
		if err != nil {
			return fmt.Errorf("expanding `default_node_pool`: %+v", err)
		}
		agentProfile := ConvertDefaultNodePoolToAgentPool(agentProfiles)
		defaultNodePoolId := agentpools.NewAgentPoolID(id.SubscriptionId, id.ResourceGroupName, id.ManagedClusterName, *agentProfile.Name)

		// if a users specified a version - confirm that version is supported on the cluster
		if nodePoolVersion := agentProfile.Properties.CurrentOrchestratorVersion; nodePoolVersion != nil {
			existingNodePool, err := nodePoolsClient.Get(ctx, defaultNodePoolId)
			if err != nil {
				return fmt.Errorf("retrieving Default Node Pool %s: %+v", defaultNodePoolId, err)
			}
			currentNodePoolVersion := ""
			if v := existingNodePool.Model.Properties.OrchestratorVersion; v != nil {
				currentNodePoolVersion = *v
			}

			if err := validateNodePoolSupportsVersion(ctx, containersClient, currentNodePoolVersion, defaultNodePoolId, *nodePoolVersion); err != nil {
				return err
			}
		}

		hostEncryptionEnabled := "default_node_pool.0.host_encryption_enabled"
		nodePublicIpEnabled := "default_node_pool.0.node_public_ip_enabled"

		cycleNodePoolProperties := []string{
			"default_node_pool.0.name",
			hostEncryptionEnabled,
			nodePublicIpEnabled,
			"default_node_pool.0.fips_enabled",
			"default_node_pool.0.kubelet_config",
			"default_node_pool.0.linux_os_config",
			"default_node_pool.0.max_pods",
			"default_node_pool.0.only_critical_addons_enabled",
			"default_node_pool.0.os_disk_size_gb",
			"default_node_pool.0.os_disk_type",
			"default_node_pool.0.pod_subnet_id",
			"default_node_pool.0.snapshot_id",
			"default_node_pool.0.ultra_ssd_enabled",
			"default_node_pool.0.vnet_subnet_id",
			"default_node_pool.0.vm_size",
			"default_node_pool.0.zones",
		}

		// if the default node pool name has changed, it means the initial attempt at resizing failed
		cycleNodePool := d.HasChanges(cycleNodePoolProperties...)
		// os_sku could only be updated if the current and new os_sku are either Ubuntu or AzureLinux
		if d.HasChange("default_node_pool.0.os_sku") {
			oldOsSkuRaw, newOsSkuRaw := d.GetChange("default_node_pool.0.os_sku")
			oldOsSku := oldOsSkuRaw.(string)
			newOsSku := newOsSkuRaw.(string)
			if oldOsSku != string(managedclusters.OSSKUUbuntu) && oldOsSku != string(managedclusters.OSSKUAzureLinux) {
				cycleNodePool = true
			}
			if newOsSku != string(managedclusters.OSSKUUbuntu) && newOsSku != string(managedclusters.OSSKUAzureLinux) {
				cycleNodePool = true
			}
		}
		if cycleNodePool {
			log.Printf("[DEBUG] Cycling Default Node Pool..")
			// to provide a seamless updating experience for the vm size of the default node pool we need to cycle the default
			// node pool by provisioning a temporary system node pool, tearing down the former default node pool and then
			// bringing up the new one.

			if v := d.Get("default_node_pool.0.temporary_name_for_rotation").(string); v == "" {
				return fmt.Errorf("`temporary_name_for_rotation` must be specified when updating any of the following properties %q", cycleNodePoolProperties)
			}

			temporaryNodePoolName := d.Get("default_node_pool.0.temporary_name_for_rotation").(string)
			tempNodePoolId := agentpools.NewAgentPoolID(id.SubscriptionId, id.ResourceGroupName, id.ManagedClusterName, temporaryNodePoolName)

			tempExisting, err := nodePoolsClient.Get(ctx, tempNodePoolId)
			if !response.WasNotFound(tempExisting.HttpResponse) && err != nil {
				return fmt.Errorf("checking for existing temporary %s: %+v", tempNodePoolId, err)
			}

			defaultExisting, err := nodePoolsClient.Get(ctx, defaultNodePoolId)
			if !response.WasNotFound(defaultExisting.HttpResponse) && err != nil {
				return fmt.Errorf("checking for existing default %s: %+v", defaultNodePoolId, err)
			}

			tempAgentProfile := agentProfile
			tempAgentProfile.Name = &temporaryNodePoolName
			// if the temp node pool already exists due to a previous failure, don't bother spinning it up
			if tempExisting.Model == nil {
				if err := retrySystemNodePoolCreation(ctx, nodePoolsClient, tempNodePoolId, tempAgentProfile); err != nil {
					return fmt.Errorf("creating temporary %s: %+v", tempNodePoolId, err)
				}
			}

			// delete the old default node pool if it exists
			if defaultExisting.Model != nil {
				if err := nodePoolsClient.DeleteThenPoll(ctx, defaultNodePoolId); err != nil {
					return fmt.Errorf("deleting default %s: %+v", defaultNodePoolId, err)
				}
			}

			// create the default node pool with the new vm size
			if err := retrySystemNodePoolCreation(ctx, nodePoolsClient, defaultNodePoolId, agentProfile); err != nil {
				// if creation of the default node pool fails we automatically fall back to the temporary node pool
				// in func findDefaultNodePool
				log.Printf("[DEBUG] Creation of resized default node pool failed")
				return fmt.Errorf("creating default %s: %+v", defaultNodePoolId, err)
			}

			if err := nodePoolsClient.DeleteThenPoll(ctx, tempNodePoolId); err != nil {
				return fmt.Errorf("deleting temporary %s: %+v", tempNodePoolId, err)
			}

			log.Printf("[DEBUG] Cycled Default Node Pool..")
		} else {
			log.Printf("[DEBUG] Updating of Default Node Pool..")

			if err := nodePoolsClient.CreateOrUpdateThenPoll(ctx, defaultNodePoolId, agentProfile); err != nil {
				return fmt.Errorf("updating Default Node Pool %s %+v", defaultNodePoolId, err)
			}

			log.Printf("[DEBUG] Updated Default Node Pool.")
		}
	}

	if d.HasChange("maintenance_window") {
		client := meta.(*clients.Client).Containers.MaintenanceConfigurationsClient
		maintenanceWindowProperties := expandKubernetesClusterMaintenanceConfigurationDefault(d.Get("maintenance_window").([]interface{}))
		maintenanceId := maintenanceconfigurations.NewMaintenanceConfigurationID(id.SubscriptionId, id.ResourceGroupName, id.ManagedClusterName, "default")
		if maintenanceWindowProperties != nil {
			parameters := maintenanceconfigurations.MaintenanceConfiguration{
				Properties: maintenanceWindowProperties,
			}
			if _, err := client.CreateOrUpdate(ctx, maintenanceId, parameters); err != nil {
				return fmt.Errorf("creating/updating Maintenance Configuration for Managed Kubernetes Cluster (%q): %+v", id, err)
			}
		} else {
			if _, err := client.Delete(ctx, maintenanceId); err != nil {
				return fmt.Errorf("deleting Maintenance Configuration for %s: %+v", id, err)
			}
		}
	}

	if d.HasChange("maintenance_window_auto_upgrade") {
		client := meta.(*clients.Client).Containers.MaintenanceConfigurationsClient
		maintenanceId := maintenanceconfigurations.NewMaintenanceConfigurationID(id.SubscriptionId, id.ResourceGroupName, id.ManagedClusterName, "aksManagedAutoUpgradeSchedule")
		existing, err := client.Get(ctx, maintenanceId)
		if err != nil && !response.WasNotFound(existing.HttpResponse) {
			return fmt.Errorf("retrieving Auto Upgrade Schedule Maintenance Configuration for %s: %+v", id, err)
		}
		var existingProperties *maintenanceconfigurations.MaintenanceConfigurationProperties
		if existing.Model != nil {
			existingProperties = existing.Model.Properties
		}
		maintenanceWindowProperties := expandKubernetesClusterMaintenanceConfigurationForUpdate(d.Get("maintenance_window_auto_upgrade").([]interface{}), existingProperties)
		if maintenanceWindowProperties != nil {
			parameters := maintenanceconfigurations.MaintenanceConfiguration{
				Properties: maintenanceWindowProperties,
			}
			if _, err := client.CreateOrUpdate(ctx, maintenanceId, parameters); err != nil {
				return fmt.Errorf("creating/updating Auto Upgrade Schedule Maintenance Configuration for %s: %+v", id, err)
			}
		} else {
			if _, err := client.Delete(ctx, maintenanceId); err != nil {
				return fmt.Errorf("deleting Auto Upgrade Schedule Maintenance Configuration for %s: %+v", id, err)
			}
		}
	}

	if d.HasChange("maintenance_window_node_os") {
		client := meta.(*clients.Client).Containers.MaintenanceConfigurationsClient
		maintenanceId := maintenanceconfigurations.NewMaintenanceConfigurationID(id.SubscriptionId, id.ResourceGroupName, id.ManagedClusterName, "aksManagedNodeOSUpgradeSchedule")
		existing, err := client.Get(ctx, maintenanceId)
		if err != nil && !response.WasNotFound(existing.HttpResponse) {
			return fmt.Errorf("retrieving Node OS Upgrade Schedule Maintenance Configuration for %s: %+v", id, err)
		}
		var existingProperties *maintenanceconfigurations.MaintenanceConfigurationProperties
		if existing.Model != nil {
			existingProperties = existing.Model.Properties
		}
		maintenanceWindowProperties := expandKubernetesClusterMaintenanceConfigurationForUpdate(d.Get("maintenance_window_node_os").([]interface{}), existingProperties)
		if maintenanceWindowProperties != nil {
			parameters := maintenanceconfigurations.MaintenanceConfiguration{
				Properties: maintenanceWindowProperties,
			}
			if _, err := client.CreateOrUpdate(ctx, maintenanceId, parameters); err != nil {
				return fmt.Errorf("creating/updating Node OS Upgrade Schedule Maintenance Configuration for %s: %+v", id, err)
			}
		} else {
			if _, err := client.Delete(ctx, maintenanceId); err != nil {
				return fmt.Errorf("deleting Node OS Upgrade Schedule Maintenance Configuration for %s: %+v", id, err)
			}
		}
	}

	d.Partial(false)

	return resourceKubernetesClusterRead(d, meta)
}

func resourceKubernetesClusterRead(d *pluginsdk.ResourceData, meta interface{}) error {
	client := meta.(*clients.Client).Containers.KubernetesClustersClient
	ctx, cancel := timeouts.ForRead(meta.(*clients.Client).StopContext, d)
	defer cancel()

	id, err := commonids.ParseKubernetesClusterID(d.Id())
	if err != nil {
		return err
	}

	resp, err := client.Get(ctx, *id)
	if err != nil {
		if response.WasNotFound(resp.HttpResponse) {
			log.Printf("[DEBUG] %s was not found - removing from state!", *id)
			d.SetId("")
			return nil
		}

		return fmt.Errorf("retrieving %s: %+v", *id, err)
	}

	credentials, err := client.ListClusterUserCredentials(ctx, *id, managedclusters.ListClusterUserCredentialsOperationOptions{})
	if err != nil {
		return fmt.Errorf("retrieving User Credentials for %s: %+v", id, err)
	}
	if credentials.Model == nil {
		return fmt.Errorf("retrieving User Credentials for %s: payload is empty", id)
	}

	d.Set("name", id.ManagedClusterName)
	d.Set("resource_group_name", id.ResourceGroupName)

	if model := resp.Model; model != nil {
		d.Set("edge_zone", flattenEdgeZone(model.ExtendedLocation))
		d.Set("location", location.Normalize(model.Location))

		skuTier := string(managedclusters.ManagedClusterSKUTierFree)
		if model.Sku != nil && model.Sku.Tier != nil && *model.Sku.Tier != "" {
			skuTier = string(*model.Sku.Tier)
		}
		d.Set("sku_tier", skuTier)

		if props := model.Properties; props != nil {
			d.Set("dns_prefix", props.DnsPrefix)
			d.Set("dns_prefix_private_cluster", props.FqdnSubdomain)
			d.Set("fqdn", props.Fqdn)
			d.Set("private_fqdn", props.PrivateFQDN)
			d.Set("portal_fqdn", props.AzurePortalFQDN)
			d.Set("disk_encryption_set_id", props.DiskEncryptionSetID)
			d.Set("kubernetes_version", props.KubernetesVersion)
			d.Set("current_kubernetes_version", props.CurrentKubernetesVersion)
			d.Set("local_account_disabled", props.DisableLocalAccounts)

			nodeResourceGroup := ""
			if v := props.NodeResourceGroup; v != nil {
				nodeResourceGroup = *props.NodeResourceGroup
			}
			d.Set("node_resource_group", nodeResourceGroup)

			nodeResourceGroupId := commonids.NewResourceGroupID(id.SubscriptionId, nodeResourceGroup)
			d.Set("node_resource_group_id", nodeResourceGroupId.ID())

			upgradeChannel := ""
			nodeOSUpgradeChannel := ""
			if profile := props.AutoUpgradeProfile; profile != nil {
				if profile.UpgradeChannel != nil && *profile.UpgradeChannel != managedclusters.UpgradeChannelNone {
					upgradeChannel = string(*profile.UpgradeChannel)
				}
				if profile.NodeOSUpgradeChannel != nil {
					nodeOSUpgradeChannel = string(*profile.NodeOSUpgradeChannel)
				}
			}

			d.Set("automatic_upgrade_channel", upgradeChannel)
			d.Set("node_os_upgrade_channel", nodeOSUpgradeChannel)

			enablePrivateCluster := false
			enablePrivateClusterPublicFQDN := false
			runCommandEnabled := true
			privateDnsZoneId := ""

			apiServerAccessProfile := flattenKubernetesClusterAPIAccessProfile(props.ApiServerAccessProfile)
			if err := d.Set("api_server_access_profile", apiServerAccessProfile); err != nil {
				return fmt.Errorf("setting `api_server_access_profile`: %+v", err)
			}
			if accessProfile := props.ApiServerAccessProfile; accessProfile != nil {
				if accessProfile.EnablePrivateCluster != nil {
					enablePrivateCluster = *accessProfile.EnablePrivateCluster
				}
				if accessProfile.EnablePrivateClusterPublicFQDN != nil {
					enablePrivateClusterPublicFQDN = *accessProfile.EnablePrivateClusterPublicFQDN
				}
				if accessProfile.DisableRunCommand != nil {
					runCommandEnabled = !*accessProfile.DisableRunCommand
				}
				switch {
				case accessProfile.PrivateDNSZone != nil && strings.EqualFold("System", *accessProfile.PrivateDNSZone):
					privateDnsZoneId = "System"
				case accessProfile.PrivateDNSZone != nil && strings.EqualFold("None", *accessProfile.PrivateDNSZone):
					privateDnsZoneId = "None"
				default:
					privateDnsZoneId = pointer.From(accessProfile.PrivateDNSZone)
				}
			}
			d.Set("private_dns_zone_id", privateDnsZoneId)
			d.Set("private_cluster_enabled", enablePrivateCluster)
			d.Set("private_cluster_public_fqdn_enabled", enablePrivateClusterPublicFQDN)
			d.Set("run_command_enabled", runCommandEnabled)

			if props.AddonProfiles != nil {
				addOns := flattenKubernetesAddOns(*props.AddonProfiles)
				d.Set("aci_connector_linux", addOns["aci_connector_linux"])
				d.Set("azure_policy_enabled", addOns["azure_policy_enabled"].(bool))
				d.Set("confidential_computing", addOns["confidential_computing"])
				d.Set("http_application_routing_enabled", addOns["http_application_routing_enabled"].(bool))
				d.Set("http_application_routing_zone_name", addOns["http_application_routing_zone_name"])
				d.Set("oms_agent", addOns["oms_agent"])
				d.Set("ingress_application_gateway", addOns["ingress_application_gateway"])
				d.Set("open_service_mesh_enabled", addOns["open_service_mesh_enabled"].(bool))
				d.Set("key_vault_secrets_provider", addOns["key_vault_secrets_provider"])
			}
			autoScalerProfile, err := flattenKubernetesClusterAutoScalerProfile(props.AutoScalerProfile)
			if err != nil {
				return err
			}
			if err := d.Set("auto_scaler_profile", autoScalerProfile); err != nil {
				return fmt.Errorf("setting `auto_scaler_profile`: %+v", err)
			}

			azureMonitorProfile := flattenKubernetesClusterAzureMonitorProfile(props.AzureMonitorProfile)
			if err := d.Set("monitor_metrics", azureMonitorProfile); err != nil {
				return fmt.Errorf("setting `monitor_metrics`: %+v", err)
			}

			serviceMeshProfile := flattenKubernetesClusterAzureServiceMeshProfile(props.ServiceMeshProfile)
			if err := d.Set("service_mesh_profile", serviceMeshProfile); err != nil {
				return fmt.Errorf("setting `service_mesh_profile`: %+v", err)
			}

			flattenedDefaultNodePool, err := FlattenDefaultNodePool(props.AgentPoolProfiles, d)
			if err != nil {
				return fmt.Errorf("flattening `default_node_pool`: %+v", err)
			}
			if err := d.Set("default_node_pool", flattenedDefaultNodePool); err != nil {
				return fmt.Errorf("setting `default_node_pool`: %+v", err)
			}

			kubeletIdentity := []interface{}{}
			if identityProfile := props.IdentityProfile; identityProfile != nil {
				kubeletIdentity, err = flattenKubernetesClusterIdentityProfile(*props.IdentityProfile)
				if err != nil {
					return err
				}
			}

			if err := d.Set("kubelet_identity", kubeletIdentity); err != nil {
				return fmt.Errorf("setting `kubelet_identity`: %+v", err)
			}

			linuxProfile := flattenKubernetesClusterLinuxProfile(props.LinuxProfile)
			if err := d.Set("linux_profile", linuxProfile); err != nil {
				return fmt.Errorf("setting `linux_profile`: %+v", err)
			}

			networkProfile := flattenKubernetesClusterNetworkProfile(props.NetworkProfile)
			if err := d.Set("network_profile", networkProfile); err != nil {
				return fmt.Errorf("setting `network_profile`: %+v", err)
			}

			costAnalysisEnabled := flattenKubernetesClusterMetricsProfile(props.MetricsProfile)
			if err := d.Set("cost_analysis_enabled", costAnalysisEnabled); err != nil {
				return fmt.Errorf("setting `cost_analysis_enabled`: %+v", err)
			}

			rbacEnabled := true
			if props.EnableRBAC != nil {
				rbacEnabled = *props.EnableRBAC
			}
			d.Set("role_based_access_control_enabled", rbacEnabled)

			aadRbac := flattenKubernetesClusterAzureActiveDirectoryRoleBasedAccessControl(props)
			if err := d.Set("azure_active_directory_role_based_access_control", aadRbac); err != nil {
				return fmt.Errorf("setting `azure_active_directory_role_based_access_control`: %+v", err)
			}

			servicePrincipal := flattenAzureRmKubernetesClusterServicePrincipalProfile(props.ServicePrincipalProfile, d)
			if err := d.Set("service_principal", servicePrincipal); err != nil {
				return fmt.Errorf("setting `service_principal`: %+v", err)
			}

			windowsProfile := flattenKubernetesClusterWindowsProfile(props.WindowsProfile, d)
			if err := d.Set("windows_profile", windowsProfile); err != nil {
				return fmt.Errorf("setting `windows_profile`: %+v", err)
			}

			workloadAutoscalerProfile := flattenKubernetesClusterWorkloadAutoscalerProfile(props.WorkloadAutoScalerProfile)
			if err := d.Set("workload_autoscaler_profile", workloadAutoscalerProfile); err != nil {
				return fmt.Errorf("setting `workload_autoscaler_profile`: %+v", err)
			}

			if props.SecurityProfile != nil && props.SecurityProfile.ImageCleaner != nil {
				if props.SecurityProfile.ImageCleaner.Enabled != nil {
					d.Set("image_cleaner_enabled", props.SecurityProfile.ImageCleaner.Enabled)
				}
				if props.SecurityProfile.ImageCleaner.IntervalHours != nil {
					d.Set("image_cleaner_interval_hours", props.SecurityProfile.ImageCleaner.IntervalHours)
				}
			}

			httpProxyConfig := flattenKubernetesClusterHttpProxyConfig(props)
			if err := d.Set("http_proxy_config", httpProxyConfig); err != nil {
				return fmt.Errorf("setting `http_proxy_config`: %+v", err)
			}

			oidcIssuerEnabled := false
			oidcIssuerUrl := ""
			if props.OidcIssuerProfile != nil {
				if props.OidcIssuerProfile.Enabled != nil {
					oidcIssuerEnabled = *props.OidcIssuerProfile.Enabled
				}
				if props.OidcIssuerProfile.IssuerURL != nil {
					oidcIssuerUrl = *props.OidcIssuerProfile.IssuerURL
				}
			}

			d.Set("oidc_issuer_enabled", oidcIssuerEnabled)
			d.Set("oidc_issuer_url", oidcIssuerUrl)

			microsoftDefender := flattenKubernetesClusterMicrosoftDefender(props.SecurityProfile)
			if err := d.Set("microsoft_defender", microsoftDefender); err != nil {
				return fmt.Errorf("setting `microsoft_defender`: %+v", err)
			}

			ingressProfile := flattenKubernetesClusterIngressProfile(props.IngressProfile)
			if err := d.Set("web_app_routing", ingressProfile); err != nil {
				return fmt.Errorf("setting `web_app_routing`: %+v", err)
			}

			workloadIdentity := false
			if props.SecurityProfile != nil && props.SecurityProfile.WorkloadIdentity != nil {
				workloadIdentity = *props.SecurityProfile.WorkloadIdentity.Enabled
			}
			d.Set("workload_identity_enabled", workloadIdentity)

			azureKeyVaultKms := flattenKubernetesClusterDataSourceKeyVaultKms(props.SecurityProfile)
			if err := d.Set("key_management_service", azureKeyVaultKms); err != nil {
				return fmt.Errorf("setting `key_management_service`: %+v", err)
			}

			// adminProfile is only available for RBAC enabled clusters with AAD and local account is not disabled
			var adminKubeConfigRaw *string
			adminKubeConfig := make([]interface{}, 0)
			if props.AadProfile != nil && (props.DisableLocalAccounts == nil || !*props.DisableLocalAccounts) {
				adminCredentials, err := client.ListClusterAdminCredentials(ctx, *id, managedclusters.ListClusterAdminCredentialsOperationOptions{})
				if err != nil {
					return fmt.Errorf("retrieving Admin Credentials for %s: %+v", id, err)
				}
				adminKubeConfigRaw, adminKubeConfig = flattenKubernetesClusterCredentials(adminCredentials.Model, "clusterAdmin")
			}

			d.Set("kube_admin_config_raw", adminKubeConfigRaw)
			if err := d.Set("kube_admin_config", adminKubeConfig); err != nil {
				return fmt.Errorf("setting `kube_admin_config`: %+v", err)
			}

			d.Set("support_plan", pointer.From(props.SupportPlan))
		}

		identity, err := identity.FlattenSystemOrUserAssignedMap(model.Identity)
		if err != nil {
			return fmt.Errorf("setting `identity`: %+v", err)
		}
		if err := d.Set("identity", identity); err != nil {
			return fmt.Errorf("setting `identity`: %+v", err)
		}

		kubeConfigRaw, kubeConfig := flattenKubernetesClusterCredentials(credentials.Model, "clusterUser")
		d.Set("kube_config_raw", kubeConfigRaw)
		if err := d.Set("kube_config", kubeConfig); err != nil {
			return fmt.Errorf("setting `kube_config`: %+v", err)
		}

		var maintenanceWindow interface{}
		maintenanceConfigurationsClient := meta.(*clients.Client).Containers.MaintenanceConfigurationsClient
		maintenanceId := maintenanceconfigurations.NewMaintenanceConfigurationID(id.SubscriptionId, id.ResourceGroupName, id.ManagedClusterName, "default")
		configResp, _ := maintenanceConfigurationsClient.Get(ctx, maintenanceId)
		if configurationBody := configResp.Model; configurationBody != nil && configurationBody.Properties != nil {
			maintenanceWindow = flattenKubernetesClusterMaintenanceConfigurationDefault(configurationBody.Properties)
		}
		d.Set("maintenance_window", maintenanceWindow)

		var maintenanceWindowAutoUpgrade interface{}
		maintenanceId = maintenanceconfigurations.NewMaintenanceConfigurationID(id.SubscriptionId, id.ResourceGroupName, id.ManagedClusterName, "aksManagedAutoUpgradeSchedule")
		configResp, _ = maintenanceConfigurationsClient.Get(ctx, maintenanceId)
		if configurationBody := configResp.Model; configurationBody != nil && configurationBody.Properties != nil && configurationBody.Properties.MaintenanceWindow != nil {
			maintenanceWindowAutoUpgrade = flattenKubernetesClusterMaintenanceConfiguration(configurationBody.Properties.MaintenanceWindow)
		}
		d.Set("maintenance_window_auto_upgrade", maintenanceWindowAutoUpgrade)

		var maintenanceWindowNodeOS interface{}
		maintenanceId = maintenanceconfigurations.NewMaintenanceConfigurationID(id.SubscriptionId, id.ResourceGroupName, id.ManagedClusterName, "aksManagedNodeOSUpgradeSchedule")
		configResp, _ = maintenanceConfigurationsClient.Get(ctx, maintenanceId)
		if configurationBody := configResp.Model; configurationBody != nil && configurationBody.Properties != nil && configurationBody.Properties.MaintenanceWindow != nil {
			maintenanceWindowNodeOS = flattenKubernetesClusterMaintenanceConfiguration(configurationBody.Properties.MaintenanceWindow)
		}
		d.Set("maintenance_window_node_os", maintenanceWindowNodeOS)

		if err := tags.FlattenAndSet(d, model.Tags); err != nil {
			return fmt.Errorf("setting `tags`: %+v", err)
		}
	}

	return nil
}

func resourceKubernetesClusterDelete(d *pluginsdk.ResourceData, meta interface{}) error {
	client := meta.(*clients.Client).Containers.KubernetesClustersClient
	ctx, cancel := timeouts.ForDelete(meta.(*clients.Client).StopContext, d)
	defer cancel()

	id, err := commonids.ParseKubernetesClusterID(d.Id())
	if err != nil {
		return err
	}

	if _, ok := d.GetOk("maintenance_window"); ok {
		client := meta.(*clients.Client).Containers.MaintenanceConfigurationsClient
		maintenanceId := maintenanceconfigurations.NewMaintenanceConfigurationID(id.SubscriptionId, id.ResourceGroupName, id.ManagedClusterName, "default")
		if _, err := client.Delete(ctx, maintenanceId); err != nil {
			return fmt.Errorf("deleting Maintenance Configuration for %s: %+v", *id, err)
		}
	}

	err = client.DeleteThenPoll(ctx, *id)
	if err != nil {
		return fmt.Errorf("deleting %s: %+v", *id, err)
	}

	return nil
}

func expandKubernetesClusterLinuxProfile(input []interface{}) *managedclusters.ContainerServiceLinuxProfile {
	if len(input) == 0 {
		return nil
	}

	config := input[0].(map[string]interface{})

	adminUsername := config["admin_username"].(string)
	linuxKeys := config["ssh_key"].([]interface{})

	keyData := ""
	if key, ok := linuxKeys[0].(map[string]interface{}); ok {
		keyData = key["key_data"].(string)
	}

	return &managedclusters.ContainerServiceLinuxProfile{
		AdminUsername: adminUsername,
		Ssh: managedclusters.ContainerServiceSshConfiguration{
			PublicKeys: []managedclusters.ContainerServiceSshPublicKey{
				{
					KeyData: keyData,
				},
			},
		},
	}
}

func expandKubernetesClusterIdentityProfile(input []interface{}) *map[string]managedclusters.UserAssignedIdentity {
	identityProfile := make(map[string]managedclusters.UserAssignedIdentity)
	if len(input) == 0 || input[0] == nil {
		return &identityProfile
	}

	values := input[0].(map[string]interface{})

	if identity.Type(values["user_assigned_identity_id"].(string)) != "" {
		identityProfile["kubeletidentity"] = managedclusters.UserAssignedIdentity{
			ResourceId: utils.String(values["user_assigned_identity_id"].(string)),
			ClientId:   utils.String(values["client_id"].(string)),
			ObjectId:   utils.String(values["object_id"].(string)),
		}
	}

	return &identityProfile
}

func flattenKubernetesClusterIdentityProfile(profile map[string]managedclusters.UserAssignedIdentity) ([]interface{}, error) {
	if profile == nil {
		return []interface{}{}, nil
	}

	kubeletIdentity := make([]interface{}, 0)
	if kubeletidentity, ok := profile["kubeletidentity"]; ok {
		clientId := ""
		if clientid := kubeletidentity.ClientId; clientid != nil {
			clientId = *clientid
		}

		objectId := ""
		if objectid := kubeletidentity.ObjectId; objectid != nil {
			objectId = *objectid
		}

		userAssignedIdentityId := ""
		if resourceid := kubeletidentity.ResourceId; resourceid != nil {
			parsedId, err := commonids.ParseUserAssignedIdentityIDInsensitively(*resourceid)
			if err != nil {
				return nil, err
			}

			userAssignedIdentityId = parsedId.ID()
		}

		kubeletIdentity = append(kubeletIdentity, map[string]interface{}{
			"client_id":                 clientId,
			"object_id":                 objectId,
			"user_assigned_identity_id": userAssignedIdentityId,
		})
	}

	return kubeletIdentity, nil
}

func flattenKubernetesClusterLinuxProfile(profile *managedclusters.ContainerServiceLinuxProfile) []interface{} {
	if profile == nil {
		return []interface{}{}
	}

	adminUsername := profile.AdminUsername

	sshKeys := make([]interface{}, 0)
	ssh := profile.Ssh
	if keys := ssh.PublicKeys; keys != nil {
		for _, sshKey := range keys {
			keyData := ""
			if kd := sshKey.KeyData; kd != "" {
				keyData = kd
			}
			sshKeys = append(sshKeys, map[string]interface{}{
				"key_data": keyData,
			})
		}
	}

	return []interface{}{
		map[string]interface{}{
			"admin_username": adminUsername,
			"ssh_key":        sshKeys,
		},
	}
}

func expandKubernetesClusterWindowsProfile(input []interface{}) *managedclusters.ManagedClusterWindowsProfile {
	if len(input) == 0 {
		return nil
	}

	config := input[0].(map[string]interface{})

	license := managedclusters.LicenseTypeNone
	if v := config["license"].(string); v != "" {
		license = managedclusters.LicenseType(v)
	}

	gmsaProfile := expandGmsaProfile(config["gmsa"].([]interface{}))

	return &managedclusters.ManagedClusterWindowsProfile{
		AdminUsername: config["admin_username"].(string),
		AdminPassword: utils.String(config["admin_password"].(string)),
		LicenseType:   &license,
		GmsaProfile:   gmsaProfile,
	}
}

func expandKubernetesClusterAPIAccessProfile(d *pluginsdk.ResourceData) *managedclusters.ManagedClusterAPIServerAccessProfile {
	enablePrivateCluster := false
	if v, ok := d.GetOk("private_cluster_enabled"); ok {
		enablePrivateCluster = v.(bool)
	}

	apiAccessProfile := &managedclusters.ManagedClusterAPIServerAccessProfile{
		EnablePrivateCluster:           &enablePrivateCluster,
		EnablePrivateClusterPublicFQDN: utils.Bool(d.Get("private_cluster_public_fqdn_enabled").(bool)),
		DisableRunCommand:              utils.Bool(!d.Get("run_command_enabled").(bool)),
	}

	apiServerAccessProfileRaw := d.Get("api_server_access_profile").([]interface{})
	if len(apiServerAccessProfileRaw) == 0 || apiServerAccessProfileRaw[0] == nil {
		return apiAccessProfile
	}

	config := apiServerAccessProfileRaw[0].(map[string]interface{})
	if v := config["authorized_ip_ranges"]; v != nil {
		apiServerAuthorizedIPRangesRaw := v.(*pluginsdk.Set).List()
		if apiServerAuthorizedIPRanges := utils.ExpandStringSlice(apiServerAuthorizedIPRangesRaw); len(*apiServerAuthorizedIPRanges) > 0 {
			apiAccessProfile.AuthorizedIPRanges = apiServerAuthorizedIPRanges
		}
	}

	return apiAccessProfile
}

func flattenKubernetesClusterAPIAccessProfile(profile *managedclusters.ManagedClusterAPIServerAccessProfile) []interface{} {
	if profile == nil || profile.AuthorizedIPRanges == nil {
		return []interface{}{}
	}

	apiServerAuthorizedIPRanges := utils.FlattenStringSlice(profile.AuthorizedIPRanges)

	return []interface{}{
		map[string]interface{}{
			"authorized_ip_ranges": apiServerAuthorizedIPRanges,
		},
	}
}

func expandKubernetesClusterWorkloadAutoscalerProfile(input []interface{}, d *pluginsdk.ResourceData) *managedclusters.ManagedClusterWorkloadAutoScalerProfile {
	if len(input) == 0 {
		return nil
	}

	config := input[0].(map[string]interface{})

	var workloadAutoscalerProfile managedclusters.ManagedClusterWorkloadAutoScalerProfile

	if v := config["keda_enabled"].(bool); v || d.HasChange("workload_autoscaler_profile.0.keda_enabled") {
		workloadAutoscalerProfile.Keda = &managedclusters.ManagedClusterWorkloadAutoScalerProfileKeda{
			Enabled: v,
		}
	}

	if v := config["vertical_pod_autoscaler_enabled"].(bool); v || d.HasChange("workload_autoscaler_profile.0.vertical_pod_autoscaler_enabled") {
		workloadAutoscalerProfile.VerticalPodAutoscaler = &managedclusters.ManagedClusterWorkloadAutoScalerProfileVerticalPodAutoscaler{
			Enabled: v,
		}
	}

	return &workloadAutoscalerProfile
}

func expandGmsaProfile(input []interface{}) *managedclusters.WindowsGmsaProfile {
	if len(input) == 0 {
		return nil
	}

	if input[0] == nil {
		return &managedclusters.WindowsGmsaProfile{
			Enabled:        utils.Bool(true),
			DnsServer:      utils.String(""),
			RootDomainName: utils.String(""),
		}
	}

	config := input[0].(map[string]interface{})
	return &managedclusters.WindowsGmsaProfile{
		Enabled:        utils.Bool(true),
		DnsServer:      utils.String(config["dns_server"].(string)),
		RootDomainName: utils.String(config["root_domain"].(string)),
	}
}

func flattenKubernetesClusterWindowsProfile(profile *managedclusters.ManagedClusterWindowsProfile, d *pluginsdk.ResourceData) []interface{} {
	if profile == nil {
		return []interface{}{}
	}

	adminUsername := profile.AdminUsername

	// admin password isn't returned, so let's look it up
	adminPassword := ""
	if v, ok := d.GetOk("windows_profile.0.admin_password"); ok {
		adminPassword = v.(string)
	}

	license := ""
	if profile.LicenseType != nil && *profile.LicenseType != managedclusters.LicenseTypeNone {
		license = string(*profile.LicenseType)
	}

	gmsaProfile := flattenGmsaProfile(profile.GmsaProfile)

	return []interface{}{
		map[string]interface{}{
			"admin_password": adminPassword,
			"admin_username": adminUsername,
			"license":        license,
			"gmsa":           gmsaProfile,
		},
	}
}

func flattenKubernetesClusterWorkloadAutoscalerProfile(profile *managedclusters.ManagedClusterWorkloadAutoScalerProfile) []interface{} {
	// The API always returns an empty WorkloadAutoScalerProfile object even if none of these values have ever been set
	if profile == nil || (profile.Keda == nil && profile.VerticalPodAutoscaler == nil) {
		return []interface{}{}
	}

	kedaEnabled := false
	if v := profile.Keda; v != nil && v.Enabled {
		kedaEnabled = v.Enabled
	}

	vpaEnabled := false
	if v := profile.VerticalPodAutoscaler; v != nil && v.Enabled {
		vpaEnabled = v.Enabled
	}

	return []interface{}{
		map[string]interface{}{
			"keda_enabled":                    kedaEnabled,
			"vertical_pod_autoscaler_enabled": vpaEnabled,
		},
	}
}

func flattenGmsaProfile(profile *managedclusters.WindowsGmsaProfile) []interface{} {
	if profile == nil {
		return []interface{}{}
	}

	dnsServer := ""
	if dns := profile.DnsServer; dns != nil {
		dnsServer = *dns
	}

	rootDomainName := ""
	if domain := profile.RootDomainName; domain != nil {
		rootDomainName = *domain
	}

	return []interface{}{
		map[string]interface{}{
			"dns_server":  dnsServer,
			"root_domain": rootDomainName,
		},
	}
}

func expandKubernetesClusterNetworkProfile(input []interface{}) (*managedclusters.ContainerServiceNetworkProfile, error) {
	if len(input) == 0 {
		return nil, nil
	}

	config := input[0].(map[string]interface{})

	networkPlugin := config["network_plugin"].(string)
	networkMode := config["network_mode"].(string)
	if networkPlugin != "azure" && networkMode != "" {
		return nil, fmt.Errorf("`network_mode` cannot be set if `network_plugin` is not `azure`")
	}
	networkPolicy := config["network_policy"].(string)
	loadBalancerProfileRaw := config["load_balancer_profile"].([]interface{})
	loadBalancerSku := config["load_balancer_sku"].(string)
	natGatewayProfileRaw := config["nat_gateway_profile"].([]interface{})
	outboundType := config["outbound_type"].(string)
	ipVersions, err := expandIPVersions(config["ip_versions"].([]interface{}))
	if err != nil {
		return nil, err
	}

	networkProfile := managedclusters.ContainerServiceNetworkProfile{
		NetworkPlugin:   pointer.To(managedclusters.NetworkPlugin(networkPlugin)),
		NetworkMode:     pointer.To(managedclusters.NetworkMode(networkMode)),
		NetworkPolicy:   pointer.To(managedclusters.NetworkPolicy(networkPolicy)),
		LoadBalancerSku: pointer.To(managedclusters.LoadBalancerSku(loadBalancerSku)),
		OutboundType:    pointer.To(managedclusters.OutboundType(outboundType)),
		IPFamilies:      ipVersions,
	}

	if networkDataPlane := config["network_data_plane"].(string); networkDataPlane != "" {
		networkProfile.NetworkDataplane = pointer.To(managedclusters.NetworkDataplane(networkDataPlane))
	}

	if networkPluginMode := config["network_plugin_mode"].(string); networkPluginMode != "" {
		networkProfile.NetworkPluginMode = pointer.To(managedclusters.NetworkPluginMode(networkPluginMode))
	}

	if len(loadBalancerProfileRaw) > 0 {
		if !strings.EqualFold(loadBalancerSku, "standard") {
			return nil, fmt.Errorf("only load balancer SKU 'Standard' supports load balancer profiles. Provided load balancer type: %s", loadBalancerSku)
		}

		networkProfile.LoadBalancerProfile = expandLoadBalancerProfile(loadBalancerProfileRaw)
	}

	if len(natGatewayProfileRaw) > 0 {
		if !strings.EqualFold(loadBalancerSku, "standard") {
			return nil, fmt.Errorf("only load balancer SKU 'Standard' supports NAT Gateway profiles. Provided load balancer type: %s", loadBalancerSku)
		}

		networkProfile.NatGatewayProfile = expandNatGatewayProfile(natGatewayProfileRaw)
	}

	if v, ok := config["dns_service_ip"]; ok && v.(string) != "" {
		dnsServiceIP := v.(string)
		networkProfile.DnsServiceIP = utils.String(dnsServiceIP)
	}

	if v, ok := config["pod_cidr"]; ok && v.(string) != "" {
		podCidr := v.(string)
		networkProfile.PodCidr = utils.String(podCidr)
	}

	if v, ok := config["pod_cidrs"]; ok {
		networkProfile.PodCidrs = utils.ExpandStringSlice(v.([]interface{}))
	}

	if v, ok := config["service_cidr"]; ok && v.(string) != "" {
		serviceCidr := v.(string)
		networkProfile.ServiceCidr = utils.String(serviceCidr)
	}

	if v, ok := config["service_cidrs"]; ok {
		networkProfile.ServiceCidrs = utils.ExpandStringSlice(v.([]interface{}))
	}

	return &networkProfile, nil
}

func expandLoadBalancerProfile(d []interface{}) *managedclusters.ManagedClusterLoadBalancerProfile {
	if d[0] == nil {
		return nil
	}

	config := d[0].(map[string]interface{})

	profile := &managedclusters.ManagedClusterLoadBalancerProfile{}

	if mins, ok := config["idle_timeout_in_minutes"]; ok && mins.(int) != 0 {
		profile.IdleTimeoutInMinutes = utils.Int64(int64(mins.(int)))
	}

	if port, ok := config["outbound_ports_allocated"].(int); ok {
		profile.AllocatedOutboundPorts = utils.Int64(int64(port))
	}

	if ipCount := config["managed_outbound_ip_count"]; ipCount != nil {
		if c := int64(ipCount.(int)); c > 0 {
			profile.ManagedOutboundIPs = &managedclusters.ManagedClusterLoadBalancerProfileManagedOutboundIPs{Count: &c}
		}
	}

	if ipv6Count := config["managed_outbound_ipv6_count"]; ipv6Count != nil {
		if c := int64(ipv6Count.(int)); c > 0 {
			if profile.ManagedOutboundIPs == nil {
				profile.ManagedOutboundIPs = &managedclusters.ManagedClusterLoadBalancerProfileManagedOutboundIPs{}
			}
			profile.ManagedOutboundIPs.CountIPv6 = &c
		}
	}

	if ipPrefixes := idsToResourceReferences(config["outbound_ip_prefix_ids"]); ipPrefixes != nil {
		profile.OutboundIPPrefixes = &managedclusters.ManagedClusterLoadBalancerProfileOutboundIPPrefixes{PublicIPPrefixes: ipPrefixes}
	}

	if outIps := idsToResourceReferences(config["outbound_ip_address_ids"]); outIps != nil {
		profile.OutboundIPs = &managedclusters.ManagedClusterLoadBalancerProfileOutboundIPs{PublicIPs: outIps}
	}

	if backendPoolType, ok := config["backend_pool_type"].(string); ok {
		profile.BackendPoolType = pointer.To(managedclusters.BackendPoolType(backendPoolType))
	}

	return profile
}

func expandIPVersions(input []interface{}) (*[]managedclusters.IPFamily, error) {
	if len(input) == 0 {
		return nil, nil
	}

	ipv := make([]managedclusters.IPFamily, 0)
	for _, data := range input {
		ipv = append(ipv, managedclusters.IPFamily(data.(string)))
	}

	if len(ipv) == 1 && ipv[0] == managedclusters.IPFamilyIPvSix {
		return nil, fmt.Errorf("`ip_versions` must be `IPv4` or `IPv4` and `IPv6`. `IPv6` alone is not supported")
	}

	return &ipv, nil
}

func expandNatGatewayProfile(d []interface{}) *managedclusters.ManagedClusterNATGatewayProfile {
	if d[0] == nil {
		return nil
	}

	config := d[0].(map[string]interface{})

	profile := &managedclusters.ManagedClusterNATGatewayProfile{}

	if mins, ok := config["idle_timeout_in_minutes"]; ok && mins.(int) != 0 {
		profile.IdleTimeoutInMinutes = utils.Int64(int64(mins.(int)))
	}

	if ipCount := config["managed_outbound_ip_count"]; ipCount != nil {
		if c := int64(ipCount.(int)); c > 0 {
			profile.ManagedOutboundIPProfile = &managedclusters.ManagedClusterManagedOutboundIPProfile{Count: &c}
		}
	}

	return profile
}

func idsToResourceReferences(set interface{}) *[]managedclusters.ResourceReference {
	if set == nil {
		return nil
	}

	s := set.(*pluginsdk.Set)
	results := make([]managedclusters.ResourceReference, 0)

	for _, element := range s.List() {
		id := element.(string)
		results = append(results, managedclusters.ResourceReference{Id: &id})
	}

	if len(results) > 0 {
		return &results
	}

	return nil
}

func resourceReferencesToIds(refs *[]managedclusters.ResourceReference) []string {
	if refs == nil {
		return nil
	}

	ids := make([]string, 0)

	for _, ref := range *refs {
		if ref.Id != nil {
			ids = append(ids, *ref.Id)
		}
	}

	if len(ids) > 0 {
		return ids
	}

	return nil
}

func flattenKubernetesClusterNetworkProfile(profile *managedclusters.ContainerServiceNetworkProfile) []interface{} {
	if profile == nil {
		return []interface{}{}
	}

	dnsServiceIP := ""
	if profile.DnsServiceIP != nil {
		dnsServiceIP = *profile.DnsServiceIP
	}

	serviceCidr := ""
	if profile.ServiceCidr != nil {
		serviceCidr = *profile.ServiceCidr
	}

	podCidr := ""
	if profile.PodCidr != nil {
		podCidr = *profile.PodCidr
	}

	networkPlugin := ""
	if profile.NetworkPlugin != nil {
		networkPlugin = string(*profile.NetworkPlugin)
	}

	networkMode := ""
	if profile.NetworkMode != nil {
		networkMode = string(*profile.NetworkMode)
	}

	networkPolicy := ""
	if profile.NetworkPolicy != nil {
		networkPolicy = string(*profile.NetworkPolicy)

		// convert "none" network policy to "", because "none" is only supported in preview api-version
		if networkPolicy == "none" {
			networkPolicy = ""
		}
	}

	outboundType := ""
	if profile.OutboundType != nil {
		outboundType = string(*profile.OutboundType)
	}

	lbProfiles := make([]interface{}, 0)
	if lbp := profile.LoadBalancerProfile; lbp != nil {
		lb := make(map[string]interface{})

		if v := lbp.AllocatedOutboundPorts; v != nil {
			lb["outbound_ports_allocated"] = v
		}

		if v := lbp.IdleTimeoutInMinutes; v != nil {
			lb["idle_timeout_in_minutes"] = v
		}

		if ips := lbp.ManagedOutboundIPs; ips != nil {
			if count := ips.Count; count != nil {
				lb["managed_outbound_ip_count"] = count
			}

			if countIPv6 := ips.CountIPv6; countIPv6 != nil {
				lb["managed_outbound_ipv6_count"] = countIPv6
			}
		}

		if oip := lbp.OutboundIPs; oip != nil {
			if poip := oip.PublicIPs; poip != nil {
				lb["outbound_ip_address_ids"] = resourceReferencesToIds(poip)
			}
		}

		if oip := lbp.OutboundIPPrefixes; oip != nil {
			if pip := oip.PublicIPPrefixes; pip != nil {
				lb["outbound_ip_prefix_ids"] = resourceReferencesToIds(pip)
			}
		}

		if v := lbp.BackendPoolType; v != nil {
			lb["backend_pool_type"] = v
		}

		lb["effective_outbound_ips"] = resourceReferencesToIds(profile.LoadBalancerProfile.EffectiveOutboundIPs)
		lbProfiles = append(lbProfiles, lb)
	}

	ngwProfiles := make([]interface{}, 0)
	if ngwp := profile.NatGatewayProfile; ngwp != nil {
		ng := make(map[string]interface{})

		if v := ngwp.IdleTimeoutInMinutes; v != nil {
			ng["idle_timeout_in_minutes"] = v
		}

		if ips := ngwp.ManagedOutboundIPProfile; ips != nil {
			if count := ips.Count; count != nil {
				ng["managed_outbound_ip_count"] = count
			}
		}

		ng["effective_outbound_ips"] = resourceReferencesToIds(profile.NatGatewayProfile.EffectiveOutboundIPs)
		ngwProfiles = append(ngwProfiles, ng)
	}

	ipVersions := make([]interface{}, 0)
	if ipfs := profile.IPFamilies; ipfs != nil {
		for _, item := range *ipfs {
			ipVersions = append(ipVersions, item)
		}
	}

	// TODO - Remove the workaround below once issue https://github.com/Azure/azure-rest-api-specs/issues/18056 is resolved
	sku := profile.LoadBalancerSku
	for _, v := range managedclusters.PossibleValuesForLoadBalancerSku() {
		if strings.EqualFold(v, string(*sku)) {
			lsSku := managedclusters.LoadBalancerSku(v)
			sku = &lsSku
		}
	}

	networkPluginMode := ""
	if profile.NetworkPluginMode != nil {
		// The returned value has inconsistent casing
		// TODO: Remove the normalization codes once the following issue is fixed.
		// Issue: https://github.com/Azure/azure-rest-api-specs/issues/21810
		if strings.EqualFold(string(*profile.NetworkPluginMode), string(managedclusters.NetworkPluginModeOverlay)) {
			networkPluginMode = string(managedclusters.NetworkPluginModeOverlay)
		}
	}

	networkDataPlane := string(managedclusters.NetworkDataplaneAzure)
	if v := profile.NetworkDataplane; v != nil {
		networkDataPlane = string(pointer.From(v))
	}

	result := map[string]interface{}{
		"dns_service_ip":        dnsServiceIP,
		"network_data_plane":    networkDataPlane,
		"load_balancer_sku":     string(*sku),
		"load_balancer_profile": lbProfiles,
		"nat_gateway_profile":   ngwProfiles,
		"ip_versions":           ipVersions,
		"network_plugin":        networkPlugin,
		"network_plugin_mode":   networkPluginMode,
		"network_mode":          networkMode,
		"network_policy":        networkPolicy,
		"pod_cidr":              podCidr,
		"pod_cidrs":             utils.FlattenStringSlice(profile.PodCidrs),
		"service_cidr":          serviceCidr,
		"service_cidrs":         utils.FlattenStringSlice(profile.ServiceCidrs),
		"outbound_type":         outboundType,
	}

	return []interface{}{result}
}

func expandKubernetesClusterAzureActiveDirectoryRoleBasedAccessControl(input []interface{}) *managedclusters.ManagedClusterAADProfile {
	if len(input) == 0 {
		return nil
	}

	azureAdRaw := input[0].(map[string]interface{})

	adminGroupObjectIdsRaw := azureAdRaw["admin_group_object_ids"].([]interface{})
	adminGroupObjectIds := utils.ExpandStringSlice(adminGroupObjectIdsRaw)
	return &managedclusters.ManagedClusterAADProfile{
		TenantID:            pointer.To(azureAdRaw["tenant_id"].(string)),
		Managed:             pointer.To(true),
		AdminGroupObjectIDs: adminGroupObjectIds,
		EnableAzureRBAC:     pointer.To(azureAdRaw["azure_rbac_enabled"].(bool)),
	}
}

func expandKubernetesClusterManagedClusterIdentity(input []interface{}) (*identity.SystemOrUserAssignedMap, error) {
	expanded, err := identity.ExpandSystemOrUserAssignedMap(input)
	if err != nil {
		return nil, err
	}

	out := identity.SystemOrUserAssignedMap{
		Type: identity.Type(string(expanded.Type)),
	}
	if expanded.Type == identity.TypeUserAssigned {
		out.IdentityIds = make(map[string]identity.UserAssignedIdentityDetails)
		for k := range expanded.IdentityIds {
			out.IdentityIds[k] = identity.UserAssignedIdentityDetails{
				// intentionally empty
			}
		}
	}
	return &out, nil
}

func flattenKubernetesClusterAzureActiveDirectoryRoleBasedAccessControl(input *managedclusters.ManagedClusterProperties) []interface{} {
	results := make([]interface{}, 0)

	if profile := input.AadProfile; profile != nil {
		adminGroupObjectIds := utils.FlattenStringSlice(profile.AdminGroupObjectIDs)
		results = append(results, map[string]interface{}{
			"admin_group_object_ids": adminGroupObjectIds,
			"tenant_id":              pointer.From(profile.TenantID),
			"azure_rbac_enabled":     pointer.From(profile.EnableAzureRBAC),
		})
	}

	return results
}

func flattenAzureRmKubernetesClusterServicePrincipalProfile(profile *managedclusters.ManagedClusterServicePrincipalProfile, d *pluginsdk.ResourceData) []interface{} {
	if profile == nil {
		return []interface{}{}
	}

	clientId := profile.ClientId

	if strings.EqualFold(clientId, "msi") {
		return []interface{}{}
	}

	// client secret isn't returned by the API so pass the existing value along
	clientSecret := ""
	if sp, ok := d.GetOk("service_principal"); ok {
		var val []interface{}

		// prior to 1.34 this was a *pluginsdk.Set, now it's a List - try both
		if v, ok := sp.([]interface{}); ok {
			val = v
		} else if v, ok := sp.(*pluginsdk.Set); ok {
			val = v.List()
		}

		if len(val) > 0 && val[0] != nil {
			raw := val[0].(map[string]interface{})
			clientSecret = raw["client_secret"].(string)
		}
	}

	return []interface{}{
		map[string]interface{}{
			"client_id":     clientId,
			"client_secret": clientSecret,
		},
	}
}

func flattenKubernetesClusterAutoScalerProfile(profile *managedclusters.ManagedClusterPropertiesAutoScalerProfile) ([]interface{}, error) {
	if profile == nil {
		return []interface{}{}, nil
	}

	balanceSimilarNodeGroups := false
	if profile.BalanceSimilarNodeGroups != nil {
		// @tombuildsstuff: presumably this'll get converted to a Boolean at some point
		//					at any rate we should use the proper type users expect here
		balanceSimilarNodeGroups = strings.EqualFold(*profile.BalanceSimilarNodeGroups, "true")
	}

	daemonsetEvictionForEmptyNodes := pointer.From(profile.DaemonsetEvictionForEmptyNodes)

	daemonsetEvictionForOccupiedNodes := true
	if profile.DaemonsetEvictionForOccupiedNodes != nil {
		daemonsetEvictionForOccupiedNodes = pointer.From(profile.DaemonsetEvictionForOccupiedNodes)
	}

	expander := ""
	if profile.Expander != nil {
		expander = string(*profile.Expander)
	}

	ignoreDaemonsetsUtilization := pointer.From(profile.IgnoreDaemonsetsUtilization)

	maxGracefulTerminationSec := ""
	if profile.MaxGracefulTerminationSec != nil {
		maxGracefulTerminationSec = *profile.MaxGracefulTerminationSec
	}

	maxNodeProvisionTime := ""
	if profile.MaxNodeProvisionTime != nil {
		maxNodeProvisionTime = *profile.MaxNodeProvisionTime
	}

	maxUnreadyNodes := 0
	if profile.OkTotalUnreadyCount != nil {
		var err error
		maxUnreadyNodes, err = strconv.Atoi(*profile.OkTotalUnreadyCount)
		if err != nil {
			return nil, err
		}
	}

	maxUnreadyPercentage := 0.0
	if profile.MaxTotalUnreadyPercentage != nil {
		var err error
		maxUnreadyPercentage, err = strconv.ParseFloat(*profile.MaxTotalUnreadyPercentage, 64)
		if err != nil {
			return nil, err
		}
	}

	newPodScaleUpDelay := ""
	if profile.NewPodScaleUpDelay != nil {
		newPodScaleUpDelay = *profile.NewPodScaleUpDelay
	}

	scaleDownDelayAfterAdd := ""
	if profile.ScaleDownDelayAfterAdd != nil {
		scaleDownDelayAfterAdd = *profile.ScaleDownDelayAfterAdd
	}

	scaleDownDelayAfterDelete := ""
	if profile.ScaleDownDelayAfterDelete != nil {
		scaleDownDelayAfterDelete = *profile.ScaleDownDelayAfterDelete
	}

	scaleDownDelayAfterFailure := ""
	if profile.ScaleDownDelayAfterFailure != nil {
		scaleDownDelayAfterFailure = *profile.ScaleDownDelayAfterFailure
	}

	scaleDownUnneededTime := ""
	if profile.ScaleDownUnneededTime != nil {
		scaleDownUnneededTime = *profile.ScaleDownUnneededTime
	}

	scaleDownUnreadyTime := ""
	if profile.ScaleDownUnreadyTime != nil {
		scaleDownUnreadyTime = *profile.ScaleDownUnreadyTime
	}

	scaleDownUtilizationThreshold := ""
	if profile.ScaleDownUtilizationThreshold != nil {
		scaleDownUtilizationThreshold = *profile.ScaleDownUtilizationThreshold
	}

	emptyBulkDeleteMax := ""
	if profile.MaxEmptyBulkDelete != nil {
		emptyBulkDeleteMax = *profile.MaxEmptyBulkDelete
	}

	scanInterval := ""
	if profile.ScanInterval != nil {
		scanInterval = *profile.ScanInterval
	}

	skipNodesWithLocalStorage := true
	if profile.SkipNodesWithLocalStorage != nil {
		skipNodesWithLocalStorage = strings.EqualFold(*profile.SkipNodesWithLocalStorage, "true")
	}

	skipNodesWithSystemPods := true
	if profile.SkipNodesWithSystemPods != nil {
		skipNodesWithSystemPods = strings.EqualFold(*profile.SkipNodesWithSystemPods, "true")
	}

	return []interface{}{
		map[string]interface{}{
			"balance_similar_node_groups":                   balanceSimilarNodeGroups,
			"daemonset_eviction_for_empty_nodes_enabled":    daemonsetEvictionForEmptyNodes,
			"daemonset_eviction_for_occupied_nodes_enabled": daemonsetEvictionForOccupiedNodes,
			"expander":                              expander,
			"ignore_daemonsets_utilization_enabled": ignoreDaemonsetsUtilization,
			"max_graceful_termination_sec":          maxGracefulTerminationSec,
			"max_node_provisioning_time":            maxNodeProvisionTime,
			"max_unready_nodes":                     maxUnreadyNodes,
			"max_unready_percentage":                maxUnreadyPercentage,
			"new_pod_scale_up_delay":                newPodScaleUpDelay,
			"scale_down_delay_after_add":            scaleDownDelayAfterAdd,
			"scale_down_delay_after_delete":         scaleDownDelayAfterDelete,
			"scale_down_delay_after_failure":        scaleDownDelayAfterFailure,
			"scale_down_unneeded":                   scaleDownUnneededTime,
			"scale_down_unready":                    scaleDownUnreadyTime,
			"scale_down_utilization_threshold":      scaleDownUtilizationThreshold,
			"empty_bulk_delete_max":                 emptyBulkDeleteMax,
			"scan_interval":                         scanInterval,
			"skip_nodes_with_local_storage":         skipNodesWithLocalStorage,
			"skip_nodes_with_system_pods":           skipNodesWithSystemPods,
		},
	}, nil
}

func expandKubernetesClusterAutoScalerProfile(input []interface{}) *managedclusters.ManagedClusterPropertiesAutoScalerProfile {
	if len(input) == 0 {
		return nil
	}

	config := input[0].(map[string]interface{})

	balanceSimilarNodeGroups := config["balance_similar_node_groups"].(bool)
	daemonsetEvictionForEmptyNodes := config["daemonset_eviction_for_empty_nodes_enabled"].(bool)
	daemonsetEvictionForOccupiedNodes := config["daemonset_eviction_for_occupied_nodes_enabled"].(bool)
	expander := config["expander"].(string)
	ignoreDaemonsetsUtilization := config["ignore_daemonsets_utilization_enabled"].(bool)
	maxGracefulTerminationSec := config["max_graceful_termination_sec"].(string)
	maxNodeProvisionTime := config["max_node_provisioning_time"].(string)
	maxUnreadyNodes := fmt.Sprint(config["max_unready_nodes"].(int))
	maxUnreadyPercentage := fmt.Sprint(config["max_unready_percentage"].(float64))
	newPodScaleUpDelay := config["new_pod_scale_up_delay"].(string)
	scaleDownDelayAfterAdd := config["scale_down_delay_after_add"].(string)
	scaleDownDelayAfterDelete := config["scale_down_delay_after_delete"].(string)
	scaleDownDelayAfterFailure := config["scale_down_delay_after_failure"].(string)
	scaleDownUnneededTime := config["scale_down_unneeded"].(string)
	scaleDownUnreadyTime := config["scale_down_unready"].(string)
	scaleDownUtilizationThreshold := config["scale_down_utilization_threshold"].(string)
	emptyBulkDeleteMax := config["empty_bulk_delete_max"].(string)
	scanInterval := config["scan_interval"].(string)
	skipNodesWithLocalStorage := config["skip_nodes_with_local_storage"].(bool)
	skipNodesWithSystemPods := config["skip_nodes_with_system_pods"].(bool)

	return &managedclusters.ManagedClusterPropertiesAutoScalerProfile{
		BalanceSimilarNodeGroups:          utils.String(strconv.FormatBool(balanceSimilarNodeGroups)),
		DaemonsetEvictionForEmptyNodes:    pointer.To(daemonsetEvictionForEmptyNodes),
		DaemonsetEvictionForOccupiedNodes: pointer.To(daemonsetEvictionForOccupiedNodes),
		Expander:                          pointer.To(managedclusters.Expander(expander)),
		IgnoreDaemonsetsUtilization:       pointer.To(ignoreDaemonsetsUtilization),
		MaxGracefulTerminationSec:         utils.String(maxGracefulTerminationSec),
		MaxNodeProvisionTime:              utils.String(maxNodeProvisionTime),
		MaxTotalUnreadyPercentage:         utils.String(maxUnreadyPercentage),
		NewPodScaleUpDelay:                utils.String(newPodScaleUpDelay),
		OkTotalUnreadyCount:               utils.String(maxUnreadyNodes),
		ScaleDownDelayAfterAdd:            utils.String(scaleDownDelayAfterAdd),
		ScaleDownDelayAfterDelete:         utils.String(scaleDownDelayAfterDelete),
		ScaleDownDelayAfterFailure:        utils.String(scaleDownDelayAfterFailure),
		ScaleDownUnneededTime:             utils.String(scaleDownUnneededTime),
		ScaleDownUnreadyTime:              utils.String(scaleDownUnreadyTime),
		ScaleDownUtilizationThreshold:     utils.String(scaleDownUtilizationThreshold),
		MaxEmptyBulkDelete:                utils.String(emptyBulkDeleteMax),
		ScanInterval:                      utils.String(scanInterval),
		SkipNodesWithLocalStorage:         utils.String(strconv.FormatBool(skipNodesWithLocalStorage)),
		SkipNodesWithSystemPods:           utils.String(strconv.FormatBool(skipNodesWithSystemPods)),
	}
}

func expandKubernetesClusterAzureKeyVaultKms(ctx context.Context, keyVaultsClient *keyVaultClient.Client, subscriptionId string, d *pluginsdk.ResourceData, input []interface{}) (*managedclusters.AzureKeyVaultKms, error) {
	if ((input == nil) || len(input) == 0) && d.HasChanges("key_management_service") {
		return &managedclusters.AzureKeyVaultKms{
			Enabled: utils.Bool(false),
		}, nil
	} else if (input == nil) || len(input) == 0 {
		return nil, nil
	}

	raw := input[0].(map[string]interface{})
	kvAccess := managedclusters.KeyVaultNetworkAccessTypes(raw["key_vault_network_access"].(string))

	azureKeyVaultKms := &managedclusters.AzureKeyVaultKms{
		Enabled:               utils.Bool(true),
		KeyId:                 utils.String(raw["key_vault_key_id"].(string)),
		KeyVaultNetworkAccess: &kvAccess,
	}

	// Set Key vault Resource ID in case public access is disabled
	if kvAccess == managedclusters.KeyVaultNetworkAccessTypesPrivate {
		subscriptionResourceId := commonids.NewSubscriptionID(subscriptionId)
		keyVaultKeyId, err := keyVaultParse.ParseNestedItemID(*azureKeyVaultKms.KeyId)
		if err != nil {
			return nil, err
		}
		keyVaultID, err := keyVaultsClient.KeyVaultIDFromBaseUrl(ctx, subscriptionResourceId, keyVaultKeyId.KeyVaultBaseUrl)
		if err != nil {
			return nil, fmt.Errorf("retrieving the Resource ID the Key Vault at URL %q: %s", keyVaultKeyId.KeyVaultBaseUrl, err)
		}

		azureKeyVaultKms.KeyVaultResourceId = keyVaultID
	}

	return azureKeyVaultKms, nil
}

func expandKubernetesClusterMaintenanceConfigurationDefault(input []interface{}) *maintenanceconfigurations.MaintenanceConfigurationProperties {
	if len(input) == 0 {
		return nil
	}
	value := input[0].(map[string]interface{})
	return &maintenanceconfigurations.MaintenanceConfigurationProperties{
		NotAllowedTime: expandKubernetesClusterMaintenanceConfigurationTimeSpans(value["not_allowed"].(*pluginsdk.Set).List()),
		TimeInWeek:     expandKubernetesClusterMaintenanceConfigurationTimeInWeeks(value["allowed"].(*pluginsdk.Set).List()),
	}
}

func expandKubernetesClusterMaintenanceConfigurationForCreate(input []interface{}) *maintenanceconfigurations.MaintenanceConfigurationProperties {
	if len(input) == 0 {
		return nil
	}
	value := input[0].(map[string]interface{})

	var schedule maintenanceconfigurations.Schedule

	if value["frequency"] == "Daily" {
		schedule = maintenanceconfigurations.Schedule{
			Daily: &maintenanceconfigurations.DailySchedule{
				IntervalDays: int64(value["interval"].(int)),
			},
		}
	}
	if value["frequency"] == "Weekly" {
		schedule = maintenanceconfigurations.Schedule{
			Weekly: &maintenanceconfigurations.WeeklySchedule{
				IntervalWeeks: int64(value["interval"].(int)),
				DayOfWeek:     maintenanceconfigurations.WeekDay(value["day_of_week"].(string)),
			},
		}
	}
	if value["frequency"] == "AbsoluteMonthly" {
		schedule = maintenanceconfigurations.Schedule{
			AbsoluteMonthly: &maintenanceconfigurations.AbsoluteMonthlySchedule{
				DayOfMonth:     int64(value["day_of_month"].(int)),
				IntervalMonths: int64(value["interval"].(int)),
			},
		}
	}
	if value["frequency"] == "RelativeMonthly" {
		schedule = maintenanceconfigurations.Schedule{
			RelativeMonthly: &maintenanceconfigurations.RelativeMonthlySchedule{
				DayOfWeek:      maintenanceconfigurations.WeekDay(value["day_of_week"].(string)),
				WeekIndex:      maintenanceconfigurations.Type(value["week_index"].(string)),
				IntervalMonths: int64(value["interval"].(int)),
			},
		}
	}

	output := &maintenanceconfigurations.MaintenanceConfigurationProperties{
		MaintenanceWindow: &maintenanceconfigurations.MaintenanceWindow{
			StartTime:       value["start_time"].(string),
			UtcOffset:       utils.String(value["utc_offset"].(string)),
			NotAllowedDates: expandKubernetesClusterMaintenanceConfigurationDateSpans(value["not_allowed"].(*pluginsdk.Set).List()),
			Schedule:        schedule,
		},
	}

	if startDateRaw := value["start_date"]; startDateRaw != nil && startDateRaw.(string) != "" {
		startDate, _ := time.Parse(time.RFC3339, startDateRaw.(string))
		output.MaintenanceWindow.StartDate = utils.String(startDate.Format("2006-01-02"))
	}

	if duration := value["duration"]; duration != nil && duration.(int) != 0 {
		output.MaintenanceWindow.DurationHours = int64(duration.(int))
	}

	return output
}

func expandKubernetesClusterMaintenanceConfigurationForUpdate(input []interface{}, existing *maintenanceconfigurations.MaintenanceConfigurationProperties) *maintenanceconfigurations.MaintenanceConfigurationProperties {
	if len(input) == 0 {
		return nil
	}
	value := input[0].(map[string]interface{})

	var schedule maintenanceconfigurations.Schedule

	if value["frequency"] == "Daily" {
		schedule = maintenanceconfigurations.Schedule{
			Daily: &maintenanceconfigurations.DailySchedule{
				IntervalDays: int64(value["interval"].(int)),
			},
		}
	}
	if value["frequency"] == "Weekly" {
		schedule = maintenanceconfigurations.Schedule{
			Weekly: &maintenanceconfigurations.WeeklySchedule{
				IntervalWeeks: int64(value["interval"].(int)),
				DayOfWeek:     maintenanceconfigurations.WeekDay(value["day_of_week"].(string)),
			},
		}
	}
	if value["frequency"] == "AbsoluteMonthly" {
		schedule = maintenanceconfigurations.Schedule{
			AbsoluteMonthly: &maintenanceconfigurations.AbsoluteMonthlySchedule{
				DayOfMonth:     int64(value["day_of_month"].(int)),
				IntervalMonths: int64(value["interval"].(int)),
			},
		}
	}
	if value["frequency"] == "RelativeMonthly" {
		schedule = maintenanceconfigurations.Schedule{
			RelativeMonthly: &maintenanceconfigurations.RelativeMonthlySchedule{
				DayOfWeek:      maintenanceconfigurations.WeekDay(value["day_of_week"].(string)),
				WeekIndex:      maintenanceconfigurations.Type(value["week_index"].(string)),
				IntervalMonths: int64(value["interval"].(int)),
			},
		}
	}

	output := &maintenanceconfigurations.MaintenanceConfigurationProperties{
		MaintenanceWindow: &maintenanceconfigurations.MaintenanceWindow{
			StartTime:       value["start_time"].(string),
			UtcOffset:       utils.String(value["utc_offset"].(string)),
			NotAllowedDates: expandKubernetesClusterMaintenanceConfigurationDateSpans(value["not_allowed"].(*pluginsdk.Set).List()),
			Schedule:        schedule,
		},
	}

	if startDateRaw := value["start_date"]; startDateRaw != nil && startDateRaw.(string) != "" {
		startDate, _ := time.Parse(time.RFC3339, startDateRaw.(string))
		startDateStr := startDate.Format("2006-01-02")
		// start_date is an Optional+Computed property, the default value returned by the API could be invalid during update, so we only set it if it's different from the existing value
		if existing == nil || existing.MaintenanceWindow.StartDate == nil || *existing.MaintenanceWindow.StartDate != startDateStr {
			output.MaintenanceWindow.StartDate = pointer.To(startDateStr)
		}
	}

	if duration := value["duration"]; duration != nil && duration.(int) != 0 {
		output.MaintenanceWindow.DurationHours = int64(duration.(int))
	}

	return output
}

func expandKubernetesClusterMaintenanceConfigurationTimeSpans(input []interface{}) *[]maintenanceconfigurations.TimeSpan {
	results := make([]maintenanceconfigurations.TimeSpan, 0)
	for _, item := range input {
		v := item.(map[string]interface{})
		start, _ := time.Parse(time.RFC3339, v["start"].(string))
		end, _ := time.Parse(time.RFC3339, v["end"].(string))
		results = append(results, maintenanceconfigurations.TimeSpan{
			Start: pointer.To(start.Format("2006-01-02T15:04:05Z07:00")),
			End:   pointer.To(end.Format("2006-01-02T15:04:05Z07:00")),
		})
	}
	return &results
}

func expandKubernetesClusterMaintenanceConfigurationDateSpans(input []interface{}) *[]maintenanceconfigurations.DateSpan {
	results := make([]maintenanceconfigurations.DateSpan, 0)
	for _, item := range input {
		v := item.(map[string]interface{})
		start, _ := time.Parse(time.RFC3339, v["start"].(string))
		end, _ := time.Parse(time.RFC3339, v["end"].(string))
		results = append(results, maintenanceconfigurations.DateSpan{
			Start: start.Format("2006-01-02"),
			End:   end.Format("2006-01-02"),
		})
	}
	return &results
}

func expandKubernetesClusterMaintenanceConfigurationTimeInWeeks(input []interface{}) *[]maintenanceconfigurations.TimeInWeek {
	results := make([]maintenanceconfigurations.TimeInWeek, 0)
	for _, item := range input {
		v := item.(map[string]interface{})
		results = append(results, maintenanceconfigurations.TimeInWeek{
			Day:       pointer.To(maintenanceconfigurations.WeekDay(v["day"].(string))),
			HourSlots: utils.ExpandInt64Slice(v["hours"].(*pluginsdk.Set).List()),
		})
	}
	return &results
}

func flattenKubernetesClusterMaintenanceConfiguration(input *maintenanceconfigurations.MaintenanceWindow) interface{} {
	results := make([]interface{}, 0)
	if input == nil {
		return results
	}

	startDate := ""
	if input.StartDate != nil {
		startDate = *input.StartDate + "T00:00:00Z"
	}
	utcOfset := ""
	if input.UtcOffset != nil {
		utcOfset = *input.UtcOffset
	}

	windowProperties := map[string]interface{}{
		"not_allowed": flattenKubernetesClusterMaintenanceConfigurationDateSpans(input.NotAllowedDates),
		"duration":    int(input.DurationHours),
		"start_date":  startDate,
		"start_time":  input.StartTime,
		"utc_offset":  utcOfset,
	}
	// Add flattened schedule properties
	for k, v := range flattenKubernetesClusterMaintenanceConfigurationSchedule(input.Schedule) {
		windowProperties[k] = v
	}

	return append(results, windowProperties)
}

func flattenKubernetesClusterMaintenanceConfigurationSchedule(input maintenanceconfigurations.Schedule) map[string]interface{} {
	frequency := ""
	interval := int64(0)
	if input.Daily != nil {
		frequency = "Daily"
		interval = input.Daily.IntervalDays
	}

	dayOfWeek := ""
	if input.Weekly != nil {
		frequency = "Weekly"
		interval = input.Weekly.IntervalWeeks
		dayOfWeek = string(input.Weekly.DayOfWeek)
	}

	dayOfMonth := 0
	if input.AbsoluteMonthly != nil {
		frequency = "AbsoluteMonthly"
		interval = input.AbsoluteMonthly.IntervalMonths
		dayOfMonth = int(input.AbsoluteMonthly.DayOfMonth)
	}

	weekIndex := ""
	if input.RelativeMonthly != nil {
		frequency = "RelativeMonthly"
		interval = input.RelativeMonthly.IntervalMonths
		dayOfWeek = string(input.RelativeMonthly.DayOfWeek)
		weekIndex = string(input.RelativeMonthly.WeekIndex)
	}

	return map[string]interface{}{
		"frequency":    frequency,
		"interval":     interval,
		"day_of_week":  dayOfWeek,
		"week_index":   weekIndex,
		"day_of_month": dayOfMonth,
	}
}

func flattenKubernetesClusterMaintenanceConfigurationDefault(input *maintenanceconfigurations.MaintenanceConfigurationProperties) interface{} {
	results := make([]interface{}, 0)
	if input == nil {
		return results
	}
	results = append(results, map[string]interface{}{
		"not_allowed": flattenKubernetesClusterMaintenanceConfigurationTimeSpans(input.NotAllowedTime),
		"allowed":     flattenKubernetesClusterMaintenanceConfigurationTimeInWeeks(input.TimeInWeek),
	})
	return results
}

func flattenKubernetesClusterMaintenanceConfigurationTimeSpans(input *[]maintenanceconfigurations.TimeSpan) []interface{} {
	results := make([]interface{}, 0)
	if input == nil {
		return results
	}

	for _, item := range *input {
		var end string
		if item.End != nil {
			end = *item.End
		}
		var start string
		if item.Start != nil {
			start = *item.Start
		}
		results = append(results, map[string]interface{}{
			"end":   end,
			"start": start,
		})
	}
	return results
}

func flattenKubernetesClusterMaintenanceConfigurationDateSpans(input *[]maintenanceconfigurations.DateSpan) []interface{} {
	results := make([]interface{}, 0)
	if input == nil {
		return results
	}

	for _, item := range *input {
		var end string
		if item.End != "" {
			end = item.End
		}
		var start string
		if item.Start != "" {
			start = item.Start
		}
		results = append(results, map[string]interface{}{
			"end":   end + "T00:00:00Z",
			"start": start + "T00:00:00Z",
		})
	}
	return results
}

func flattenKubernetesClusterMaintenanceConfigurationTimeInWeeks(input *[]maintenanceconfigurations.TimeInWeek) []interface{} {
	results := make([]interface{}, 0)
	if input == nil {
		return results
	}

	for _, item := range *input {
		day := ""
		if item.Day != nil {
			day = string(*item.Day)
		}
		results = append(results, map[string]interface{}{
			"day":   day,
			"hours": utils.FlattenInt64Slice(item.HourSlots),
		})
	}
	return results
}

func expandKubernetesClusterHttpProxyConfig(input []interface{}) *managedclusters.ManagedClusterHTTPProxyConfig {
	httpProxyConfig := managedclusters.ManagedClusterHTTPProxyConfig{}
	if len(input) == 0 || input[0] == nil {
		return nil
	}

	config := input[0].(map[string]interface{})

	httpProxyConfig.HTTPProxy = utils.String(config["http_proxy"].(string))
	httpProxyConfig.HTTPSProxy = utils.String(config["https_proxy"].(string))
	if value := config["trusted_ca"].(string); len(value) != 0 {
		httpProxyConfig.TrustedCa = utils.String(value)
	}

	noProxyRaw := config["no_proxy"].(*pluginsdk.Set).List()
	httpProxyConfig.NoProxy = utils.ExpandStringSlice(noProxyRaw)

	return &httpProxyConfig
}

func expandKubernetesClusterOidcIssuerProfile(input bool) *managedclusters.ManagedClusterOIDCIssuerProfile {
	oidcIssuerProfile := managedclusters.ManagedClusterOIDCIssuerProfile{}
	oidcIssuerProfile.Enabled = &input

	return &oidcIssuerProfile
}

func flattenKubernetesClusterHttpProxyConfig(props *managedclusters.ManagedClusterProperties) []interface{} {
	if props == nil || props.HTTPProxyConfig == nil {
		return []interface{}{}
	}

	httpProxyConfig := props.HTTPProxyConfig

	httpProxy := ""
	if httpProxyConfig.HTTPProxy != nil {
		httpProxy = *httpProxyConfig.HTTPProxy
	}

	httpsProxy := ""
	if httpProxyConfig.HTTPSProxy != nil {
		httpsProxy = *httpProxyConfig.HTTPSProxy
	}

	noProxyList := make([]string, 0)
	if httpProxyConfig.NoProxy != nil {
		noProxyList = append(noProxyList, *httpProxyConfig.NoProxy...)
	}

	trustedCa := ""
	if httpProxyConfig.TrustedCa != nil {
		trustedCa = *httpProxyConfig.TrustedCa
	}

	results := []interface{}{}
	return append(results, map[string]interface{}{
		"http_proxy":  httpProxy,
		"https_proxy": httpsProxy,
		"no_proxy":    noProxyList,
		"trusted_ca":  trustedCa,
	})
}

func expandKubernetesClusterMicrosoftDefender(d *pluginsdk.ResourceData, input []interface{}) *managedclusters.ManagedClusterSecurityProfileDefender {
	if (len(input) == 0 || input[0] == nil) && d.HasChange("microsoft_defender") {
		return &managedclusters.ManagedClusterSecurityProfileDefender{
			SecurityMonitoring: &managedclusters.ManagedClusterSecurityProfileDefenderSecurityMonitoring{
				Enabled: utils.Bool(false),
			},
		}
	} else if len(input) == 0 || input[0] == nil {
		return nil
	}

	config := input[0].(map[string]interface{})
	return &managedclusters.ManagedClusterSecurityProfileDefender{
		SecurityMonitoring: &managedclusters.ManagedClusterSecurityProfileDefenderSecurityMonitoring{
			Enabled: utils.Bool(true),
		},
		LogAnalyticsWorkspaceResourceId: utils.String(config["log_analytics_workspace_id"].(string)),
	}
}

func flattenKubernetesClusterMicrosoftDefender(input *managedclusters.ManagedClusterSecurityProfile) []interface{} {
	if input == nil || input.Defender == nil || input.Defender.SecurityMonitoring == nil || input.Defender.SecurityMonitoring.Enabled == nil || !*input.Defender.SecurityMonitoring.Enabled {
		return []interface{}{}
	}

	logAnalyticsWorkspace := ""
	if v := input.Defender.LogAnalyticsWorkspaceResourceId; v != nil {
		logAnalyticsWorkspace = *v
	}

	return []interface{}{
		map[string]interface{}{
			"log_analytics_workspace_id": logAnalyticsWorkspace,
		},
	}
}

func expandStorageProfile(input []interface{}) *managedclusters.ManagedClusterStorageProfile {
	if (input == nil) || len(input) == 0 {
		return nil
	}

	raw := input[0].(map[string]interface{})

	profile := managedclusters.ManagedClusterStorageProfile{
		BlobCSIDriver: &managedclusters.ManagedClusterStorageProfileBlobCSIDriver{
			Enabled: utils.Bool(raw["blob_driver_enabled"].(bool)),
		},
		DiskCSIDriver: &managedclusters.ManagedClusterStorageProfileDiskCSIDriver{
			Enabled: utils.Bool(raw["disk_driver_enabled"].(bool)),
		},
		FileCSIDriver: &managedclusters.ManagedClusterStorageProfileFileCSIDriver{
			Enabled: utils.Bool(raw["file_driver_enabled"].(bool)),
		},
		SnapshotController: &managedclusters.ManagedClusterStorageProfileSnapshotController{
			Enabled: utils.Bool(raw["snapshot_controller_enabled"].(bool)),
		},
	}

	return &profile
}

func expandEdgeZone(input string) *edgezones.Model {
	normalized := edgezones.Normalize(input)
	if normalized == "" {
		return nil
	}

	return &edgezones.Model{
		Name: normalized,
	}
}

func flattenEdgeZone(input *edgezones.Model) string {
	// As the `extendedLocation.type` returned by API is always lower case, so it has to use `Normalize` function while comparing them
	if input == nil || input.Name == "" {
		return ""
	}
	return edgezones.NormalizeNilable(&input.Name)
}

func base64Decode(str string) string {
	data, err := base64.StdEncoding.DecodeString(str)
	if err != nil {
		return ""
	}
	return string(data)
}

func base64IsEncoded(data string) bool {
	_, err := base64.StdEncoding.DecodeString(data)
	return err == nil
}

func expandKubernetesClusterServiceMeshProfile(input []interface{}, existing *managedclusters.ServiceMeshProfile) *managedclusters.ServiceMeshProfile {
	if (input == nil) || len(input) == 0 {
		// explicitly disable istio if it was enabled before
		if existing != nil && existing.Mode == managedclusters.ServiceMeshModeIstio {
			return &managedclusters.ServiceMeshProfile{
				Mode: managedclusters.ServiceMeshModeDisabled,
			}
		}

		return nil
	}

	raw := input[0].(map[string]interface{})

	mode := raw["mode"].(string)

	profile := managedclusters.ServiceMeshProfile{}

	if managedclusters.ServiceMeshMode(mode) == managedclusters.ServiceMeshModeIstio {
		profile.Mode = managedclusters.ServiceMeshMode(mode)
		profile.Istio = &managedclusters.IstioServiceMesh{}

		profile.Istio.Components = &managedclusters.IstioComponents{}

		istioIngressGatewaysList := make([]managedclusters.IstioIngressGateway, 0)

		if raw["internal_ingress_gateway_enabled"] != nil {

			ingressGatewayElementInternal := managedclusters.IstioIngressGateway{
				Enabled: raw["internal_ingress_gateway_enabled"].(bool),
				Mode:    managedclusters.IstioIngressGatewayModeInternal,
			}

			istioIngressGatewaysList = append(istioIngressGatewaysList, ingressGatewayElementInternal)
		}

		if raw["external_ingress_gateway_enabled"] != nil {

			ingressGatewayElementExternal := managedclusters.IstioIngressGateway{
				Enabled: raw["external_ingress_gateway_enabled"].(bool),
				Mode:    managedclusters.IstioIngressGatewayModeExternal,
			}

			istioIngressGatewaysList = append(istioIngressGatewaysList, ingressGatewayElementExternal)
		}

		profile.Istio.Components.IngressGateways = &istioIngressGatewaysList

		if raw["certificate_authority"] != nil {
			certificateAuthority := expandKubernetesClusterServiceMeshProfileCertificateAuthority(raw["certificate_authority"].([]interface{}))
			profile.Istio.CertificateAuthority = certificateAuthority
		}

		if raw["revisions"] != nil {
			profile.Istio.Revisions = utils.ExpandStringSlice(raw["revisions"].([]interface{}))
		}
	}

	return &profile
}

func expandKubernetesClusterServiceMeshProfileCertificateAuthority(input []interface{}) *managedclusters.IstioCertificateAuthority {
	if len(input) == 0 || input[0] == nil {
		return nil
	}

	config := input[0].(map[string]interface{})

	return &managedclusters.IstioCertificateAuthority{
		Plugin: &managedclusters.IstioPluginCertificateAuthority{
			KeyVaultId:          pointer.To(config["key_vault_id"].(string)),
			RootCertObjectName:  pointer.To(config["root_cert_object_name"].(string)),
			CertChainObjectName: pointer.To(config["cert_chain_object_name"].(string)),
			CertObjectName:      pointer.To(config["cert_object_name"].(string)),
			KeyObjectName:       pointer.To(config["key_object_name"].(string)),
		},
	}
}

func expandKubernetesClusterIngressProfile(d *pluginsdk.ResourceData, input []interface{}) *managedclusters.ManagedClusterIngressProfile {
	if len(input) == 0 && d.HasChange("web_app_routing") {
		return &managedclusters.ManagedClusterIngressProfile{
			WebAppRouting: &managedclusters.ManagedClusterIngressProfileWebAppRouting{
				Enabled: utils.Bool(false),
			},
		}
	} else if len(input) == 0 {
		return nil
	}

	out := managedclusters.ManagedClusterIngressProfile{
		WebAppRouting: &managedclusters.ManagedClusterIngressProfileWebAppRouting{
			Enabled: utils.Bool(true),
		},
	}
	if input[0] != nil {
		config := input[0].(map[string]interface{})
		if v := config["dns_zone_ids"]; v != nil {
			if dnsZoneResourceIds, ok := v.([]interface{}); ok && len(dnsZoneResourceIds) > 0 {
				out.WebAppRouting.DnsZoneResourceIds = utils.ExpandStringSlice(dnsZoneResourceIds)
			}
		}
	}
	return &out
}

func flattenKubernetesClusterIngressProfile(input *managedclusters.ManagedClusterIngressProfile) []interface{} {
	if input == nil || input.WebAppRouting == nil || (input.WebAppRouting.Enabled != nil && !*input.WebAppRouting.Enabled) {
		return []interface{}{}
	}

	out := map[string]interface{}{}
	out["dns_zone_ids"] = utils.FlattenStringSlice(input.WebAppRouting.DnsZoneResourceIds)

	webAppRoutingIdentity := []interface{}{}

	if v := input.WebAppRouting.Identity; v != nil {
		webAppRoutingIdentity = flattenKubernetesClusterAddOnIdentityProfile(v)
	}

	out["web_app_routing_identity"] = webAppRoutingIdentity

	return []interface{}{out}
}

func expandKubernetesClusterAzureMonitorProfile(input []interface{}) *managedclusters.ManagedClusterAzureMonitorProfile {
	if len(input) == 0 {
		return &managedclusters.ManagedClusterAzureMonitorProfile{
			Metrics: &managedclusters.ManagedClusterAzureMonitorProfileMetrics{
				Enabled: false,
			},
		}
	}
	if input[0] == nil {
		return &managedclusters.ManagedClusterAzureMonitorProfile{
			Metrics: &managedclusters.ManagedClusterAzureMonitorProfileMetrics{
				Enabled: true,
			},
		}
	}
	config := input[0].(map[string]interface{})
	return &managedclusters.ManagedClusterAzureMonitorProfile{
		Metrics: &managedclusters.ManagedClusterAzureMonitorProfileMetrics{
			Enabled: true,
			KubeStateMetrics: &managedclusters.ManagedClusterAzureMonitorProfileKubeStateMetrics{
				MetricAnnotationsAllowList: utils.String(config["annotations_allowed"].(string)),
				MetricLabelsAllowlist:      utils.String(config["labels_allowed"].(string)),
			},
		},
	}
}

func flattenKubernetesClusterAzureServiceMeshProfile(input *managedclusters.ServiceMeshProfile) []interface{} {
	if input == nil || input.Mode != managedclusters.ServiceMeshModeIstio {
		return nil
	}

	returnMap := map[string]interface{}{
		"mode": string(managedclusters.ServiceMeshModeIstio),
	}

	if (input.Istio.Components.IngressGateways != nil) && len(*input.Istio.Components.IngressGateways) > 0 {

		for _, value := range *input.Istio.Components.IngressGateways {

			mode := value.Mode
			enabled := value.Enabled

			var currentIngressKey string

			if mode == managedclusters.IstioIngressGatewayModeExternal {
				currentIngressKey = "external_ingress_gateway_enabled"
			} else {
				currentIngressKey = "internal_ingress_gateway_enabled"
			}

			returnMap[currentIngressKey] = enabled
		}
	}

	if input.Istio.CertificateAuthority != nil {
		returnMap["certificate_authority"] = flattenKubernetesClusterServiceMeshProfileCertificateAuthority(input.Istio.CertificateAuthority)
	}

	if input.Istio.Revisions != nil {
		returnMap["revisions"] = utils.FlattenStringSlice(input.Istio.Revisions)
	}

	return []interface{}{returnMap}
}

func flattenKubernetesClusterServiceMeshProfileCertificateAuthority(certificateAuthority *managedclusters.IstioCertificateAuthority) interface{} {
	if certificateAuthority == nil || certificateAuthority.Plugin == nil {
		return []interface{}{}
	}

	return []interface{}{
		map[string]interface{}{
			"key_vault_id":           pointer.From(certificateAuthority.Plugin.KeyVaultId),
			"root_cert_object_name":  pointer.From(certificateAuthority.Plugin.RootCertObjectName),
			"cert_chain_object_name": pointer.From(certificateAuthority.Plugin.CertChainObjectName),
			"cert_object_name":       pointer.From(certificateAuthority.Plugin.CertObjectName),
			"key_object_name":        pointer.From(certificateAuthority.Plugin.KeyObjectName),
		},
	}

}

func flattenKubernetesClusterAzureMonitorProfile(input *managedclusters.ManagedClusterAzureMonitorProfile) []interface{} {
	if input == nil || input.Metrics == nil || !input.Metrics.Enabled {
		return nil
	}
	if input.Metrics.KubeStateMetrics == nil {
		return []interface{}{
			map[string]interface{}{},
		}
	}
	annotationAllowList := ""
	if input.Metrics.KubeStateMetrics.MetricAnnotationsAllowList != nil {
		annotationAllowList = *input.Metrics.KubeStateMetrics.MetricAnnotationsAllowList
	}
	labelAllowList := ""
	if input.Metrics.KubeStateMetrics.MetricLabelsAllowlist != nil {
		labelAllowList = *input.Metrics.KubeStateMetrics.MetricLabelsAllowlist
	}
	return []interface{}{
		map[string]interface{}{
			"annotations_allowed": annotationAllowList,
			"labels_allowed":      labelAllowList,
		},
	}
}

func expandKubernetesClusterMetricsProfile(input bool, skuTier string) (*managedclusters.ManagedClusterMetricsProfile, error) {
	if input && skuTier != "Standard" && skuTier != "Premium" {
		return nil, fmt.Errorf("`sku_tier` must be either `Standard` or `Premium` when cost analysis is enabled")
	}
	return &managedclusters.ManagedClusterMetricsProfile{
		CostAnalysis: &managedclusters.ManagedClusterCostAnalysis{
			Enabled: pointer.To(input),
		},
	}, nil
}

func flattenKubernetesClusterMetricsProfile(input *managedclusters.ManagedClusterMetricsProfile) bool {
	if input == nil || input.CostAnalysis == nil {
		return false
	}
	return pointer.From(input.CostAnalysis.Enabled)
}

func retrySystemNodePoolCreation(ctx context.Context, client *agentpools.AgentPoolsClient, id agentpools.AgentPoolId, profile agentpools.AgentPool) error {
	// retries the creation of a system node pool 3 times
	var err error
	for attempt := 0; attempt < 3; attempt++ {
		if err = client.CreateOrUpdateThenPoll(ctx, id, profile); err == nil {
			return nil
		}
	}

	return err
}<|MERGE_RESOLUTION|>--- conflicted
+++ resolved
@@ -112,18 +112,12 @@
 				// Once it is GA, an additional logic is needed to handle the uninstallation of network policy.
 				return old.(string) != ""
 			}),
-<<<<<<< HEAD
 			pluginsdk.ForceNewIfChange("network_profile.0.pod_cidr", func(ctx context.Context, old, new, meta interface{}) bool {
 				return old.(string) != ""
 			}),
 			pluginsdk.ForceNewIfChange("network_profile.0.pod_cidrs", func(ctx context.Context, old, new, meta interface{}) bool {
 				return len(old.([]interface{})) > 0
 			}),
-			pluginsdk.ForceNewIfChange("custom_ca_trust_certificates_base64", func(ctx context.Context, old, new, meta interface{}) bool {
-				return !features.FourPointOhBeta() && len(old.([]interface{})) > 0 && len(new.([]interface{})) == 0
-			}),
-=======
->>>>>>> e85a546f
 		),
 
 		Timeouts: &pluginsdk.ResourceTimeout{
