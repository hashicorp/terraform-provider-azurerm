--- conflicted
+++ resolved
@@ -1299,22 +1299,12 @@
 							},
 						},
 
-<<<<<<< HEAD
-						"static_egress_gateway_profile": {
-=======
 						"advanced_networking": {
->>>>>>> 629f5579
 							Type:     pluginsdk.TypeList,
 							Optional: true,
 							MaxItems: 1,
 							Elem: &pluginsdk.Resource{
 								Schema: map[string]*pluginsdk.Schema{
-<<<<<<< HEAD
-									"enabled": {
-										Type:     pluginsdk.TypeBool,
-										Optional: true,
-										Default:  false,
-=======
 									"observability_enabled": {
 										Type:         pluginsdk.TypeBool,
 										Optional:     true,
@@ -1326,7 +1316,21 @@
 										Optional:     true,
 										Default:      false,
 										AtLeastOneOf: []string{"network_profile.0.advanced_networking.0.observability_enabled", "network_profile.0.advanced_networking.0.security_enabled"},
->>>>>>> 629f5579
+									},
+								},
+							},
+						},
+
+						"static_egress_gateway_profile": {
+							Type:     pluginsdk.TypeList,
+							Optional: true,
+							MaxItems: 1,
+							Elem: &pluginsdk.Resource{
+								Schema: map[string]*pluginsdk.Schema{
+									"enabled": {
+										Type:     pluginsdk.TypeBool,
+										Optional: true,
+										Default:  false,
 									},
 								},
 							},
@@ -2305,14 +2309,13 @@
 			}
 		}
 
-<<<<<<< HEAD
+		if d.HasChange("network_profile.0.advanced_networking") {
+			existing.Model.Properties.NetworkProfile.AdvancedNetworking = expandKubernetesClusterAdvancedNetworking(d.Get("network_profile.0.advanced_networking").([]interface{}), d)
+		}
+
 		if key := "network_profile.0.static_egress_gateway_profile"; d.HasChange(key) {
 			staticEgressGatewayProfileRaw := d.Get(key).([]interface{})
 			existing.Model.Properties.NetworkProfile.StaticEgressGatewayProfile = expandStaticEgressGatewayProfile(staticEgressGatewayProfileRaw)
-=======
-		if d.HasChange("network_profile.0.advanced_networking") {
-			existing.Model.Properties.NetworkProfile.AdvancedNetworking = expandKubernetesClusterAdvancedNetworking(d.Get("network_profile.0.advanced_networking").([]interface{}), d)
->>>>>>> 629f5579
 		}
 	}
 	if d.HasChange("service_mesh_profile") {
@@ -3547,13 +3550,12 @@
 		networkProfile.ServiceCidrs = utils.ExpandStringSlice(v.([]interface{}))
 	}
 
-<<<<<<< HEAD
+	if v, ok := config["advanced_networking"]; ok {
+		networkProfile.AdvancedNetworking = expandKubernetesClusterAdvancedNetworking(v.([]interface{}), d)
+	}
+
 	if staticEgressGatewayProfileRaw := config["static_egress_gateway_profile"].([]interface{}); len(staticEgressGatewayProfileRaw) > 0 {
 		networkProfile.StaticEgressGatewayProfile = expandStaticEgressGatewayProfile(staticEgressGatewayProfileRaw)
-=======
-	if v, ok := config["advanced_networking"]; ok {
-		networkProfile.AdvancedNetworking = expandKubernetesClusterAdvancedNetworking(v.([]interface{}), d)
->>>>>>> 629f5579
 	}
 
 	return &networkProfile, nil
@@ -3879,7 +3881,6 @@
 	advancedNetworking := flattenKubernetesClusterAdvancedNetworking(profile.AdvancedNetworking)
 
 	result := map[string]interface{}{
-<<<<<<< HEAD
 		"dns_service_ip":                dnsServiceIP,
 		"network_data_plane":            networkDataPlane,
 		"load_balancer_sku":             string(*sku),
@@ -3896,24 +3897,7 @@
 		"service_cidrs":                 utils.FlattenStringSlice(profile.ServiceCidrs),
 		"static_egress_gateway_profile": flattenStaticEgressGatewayProfile(profile.StaticEgressGatewayProfile),
 		"outbound_type":                 outboundType,
-=======
-		"dns_service_ip":        dnsServiceIP,
-		"network_data_plane":    networkDataPlane,
-		"load_balancer_sku":     string(*sku),
-		"load_balancer_profile": lbProfiles,
-		"nat_gateway_profile":   ngwProfiles,
-		"ip_versions":           ipVersions,
-		"network_plugin":        networkPlugin,
-		"network_plugin_mode":   networkPluginMode,
-		"network_mode":          networkMode,
-		"network_policy":        networkPolicy,
-		"pod_cidr":              podCidr,
-		"pod_cidrs":             utils.FlattenStringSlice(profile.PodCidrs),
-		"service_cidr":          serviceCidr,
-		"service_cidrs":         utils.FlattenStringSlice(profile.ServiceCidrs),
-		"outbound_type":         outboundType,
-		"advanced_networking":   advancedNetworking,
->>>>>>> 629f5579
+		"advanced_networking":           advancedNetworking,
 	}
 
 	return []interface{}{result}
