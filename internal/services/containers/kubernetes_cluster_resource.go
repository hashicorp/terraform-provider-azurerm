--- conflicted
+++ resolved
@@ -104,49 +104,44 @@
 			pluginsdk.ForceNewIfChange("network_profile.0.network_plugin_mode", func(ctx context.Context, _, new, meta interface{}) bool {
 				return !strings.EqualFold(new.(string), string(managedclusters.NetworkPluginModeOverlay))
 			}),
-			pluginsdk.ForceNewIfChange("network_profile.0.network_policy", func(ctx context.Context, old, new, meta interface{}) bool {
-				// Following scenarios are not supported as in-place update:
-				// * Updating from Cilium, Azure or Calico
-				// * Removing network policy if it has been set
-				//
-				// Omit network_policy does not uninstall the network policy, since it requires an explicit 'none' value.
-				// And an uninstallation of network policy engine is not GA yet.
-				// Once it is GA, an additional logic is needed to handle the uninstallation of network policy.
-				return old.(string) != ""
-			}),
-<<<<<<< HEAD
-			pluginsdk.ForceNewIfChange("network_profile.0.pod_cidr", func(ctx context.Context, old, new, meta interface{}) bool {
-				return old.(string) != ""
-			}),
-			pluginsdk.ForceNewIfChange("network_profile.0.pod_cidrs", func(ctx context.Context, old, new, meta interface{}) bool {
-				return len(old.([]interface{})) > 0
-			}),
-=======
-			func(ctx context.Context, d *schema.ResourceDiff, meta interface{}) error {
-				outboundType := d.Get("network_profile.0.outbound_type").(string)
-				artifactSource := d.Get("bootstrap_profile.0.artifact_source").(string)
-
-				if outboundType == string(managedclusters.OutboundTypeNone) && artifactSource != string(managedclusters.ArtifactSourceCache) {
-					return fmt.Errorf("when `network_profile.0.outbound_type` is set to `none`, `bootstrap_profile.0.artifact_source` must be set to `Cache`")
+		pluginsdk.ForceNewIfChange("network_profile.0.network_policy", func(ctx context.Context, old, new, meta interface{}) bool {
+			// Following scenarios are not supported as in-place update:
+			// * Updating from Cilium, Azure or Calico
+			// * Removing network policy if it has been set
+			//
+			// Omit network_policy does not uninstall the network policy, since it requires an explicit 'none' value.
+			// And an uninstallation of network policy engine is not GA yet.
+			// Once it is GA, an additional logic is needed to handle the uninstallation of network policy.
+			return old.(string) != ""
+		}),
+		pluginsdk.ForceNewIfChange("network_profile.0.pod_cidr", func(ctx context.Context, old, new, meta interface{}) bool {
+			return old.(string) != ""
+		}),
+		pluginsdk.ForceNewIfChange("network_profile.0.pod_cidrs", func(ctx context.Context, old, new, meta interface{}) bool {
+			return len(old.([]interface{})) > 0
+		}),
+		func(ctx context.Context, d *schema.ResourceDiff, meta interface{}) error {
+			outboundType := d.Get("network_profile.0.outbound_type").(string)
+			artifactSource := d.Get("bootstrap_profile.0.artifact_source").(string)
+
+			if outboundType == string(managedclusters.OutboundTypeNone) && artifactSource != string(managedclusters.ArtifactSourceCache) {
+				return fmt.Errorf("when `network_profile.0.outbound_type` is set to `none`, `bootstrap_profile.0.artifact_source` must be set to `Cache`")
+			}
+
+			return nil
+		},
+		func(ctx context.Context, d *schema.ResourceDiff, meta interface{}) error {
+			if len(d.Get("network_profile.0.advanced_networking").([]interface{})) == 1 {
+				if d.Get("network_profile.0.network_data_plane").(string) != string(managedclusters.NetworkDataplaneCilium) {
+					return fmt.Errorf("when `network_profile.0.advanced_networking` is set, `network_profile.0.network_data_plane` must be set to `%s`", managedclusters.NetworkDataplaneCilium)
 				}
-
-				return nil
-			},
-			func(ctx context.Context, d *schema.ResourceDiff, meta interface{}) error {
-				if len(d.Get("network_profile.0.advanced_networking").([]interface{})) == 1 {
-					if d.Get("network_profile.0.network_data_plane").(string) != string(managedclusters.NetworkDataplaneCilium) {
-						return fmt.Errorf("when `network_profile.0.advanced_networking` is set, `network_profile.0.network_data_plane` must be set to `%s`", managedclusters.NetworkDataplaneCilium)
-					}
-					if d.Get("network_profile.0.network_plugin").(string) != string(managedclusters.NetworkPluginAzure) {
-						return fmt.Errorf("when `network_profile.0.advanced_networking` is set, `network_profile.0.network_plugin` must be set to `%s`", managedclusters.NetworkPluginAzure)
-					}
+				if d.Get("network_profile.0.network_plugin").(string) != string(managedclusters.NetworkPluginAzure) {
+					return fmt.Errorf("when `network_profile.0.advanced_networking` is set, `network_profile.0.network_plugin` must be set to `%s`", managedclusters.NetworkPluginAzure)
 				}
-				return nil
-			},
->>>>>>> 8fe02d50
-		),
-
-		Timeouts: &pluginsdk.ResourceTimeout{
+			}
+			return nil
+		},
+	),		Timeouts: &pluginsdk.ResourceTimeout{
 			Create: pluginsdk.DefaultTimeout(90 * time.Minute),
 			Read:   pluginsdk.DefaultTimeout(5 * time.Minute),
 			Update: pluginsdk.DefaultTimeout(90 * time.Minute),
