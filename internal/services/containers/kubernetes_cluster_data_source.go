--- conflicted
+++ resolved
@@ -261,18 +261,10 @@
 								Computed: true,
 							},
 
-<<<<<<< HEAD
-						// TODO 4.0: change this from enable_* to *_enabled
-						"enable_auto_scaling": {
-							Type:     pluginsdk.TypeBool,
-							Computed: true,
-						},
-=======
 							"enable_auto_scaling": {
 								Type:     pluginsdk.TypeBool,
 								Computed: true,
 							},
->>>>>>> be58a25a
 
 							"vm_size": {
 								Type:     pluginsdk.TypeString,
@@ -325,18 +317,10 @@
 								Computed: true,
 							},
 
-<<<<<<< HEAD
-						// TODO 4.0: change this from enable_* to *_enabled
-						"enable_node_public_ip": {
-							Type:     pluginsdk.TypeBool,
-							Computed: true,
-						},
-=======
 							"node_public_ip_prefix_id": {
 								Type:     pluginsdk.TypeString,
 								Computed: true,
 							},
->>>>>>> be58a25a
 
 							"upgrade_settings": upgradeSettingsForDataSourceSchema(),
 
