--- conflicted
+++ resolved
@@ -1518,59 +1518,6 @@
 `, data.RandomInteger, data.Locations.Primary, data.RandomInteger)
 }
 
-<<<<<<< HEAD
-func (ContainerGroupResource) exposedPortUpdated(data acceptance.TestData) string {
-	return fmt.Sprintf(`
-provider "azurerm" {
-  features {}
-}
-
-resource "azurerm_resource_group" "test" {
-  name     = "acctestRG-%d"
-  location = "%s"
-}
-
-resource "azurerm_container_group" "test" {
-  name                = "acctestcontainergroup-%d"
-  location            = azurerm_resource_group.test.location
-  resource_group_name = azurerm_resource_group.test.name
-  ip_address_type     = "Public"
-  os_type             = "Linux"
-
-  exposed_port {
-    port = 80
-  }
-
-  exposed_port {
-    port     = 5443
-    protocol = "UDP"
-  }
-
-  container {
-    name   = "hw"
-    image  = "mcr.microsoft.com/quantum/linux-selfcontained:latest"
-    cpu    = "0.5"
-    memory = "0.5"
-
-    ports {
-      port = 80
-    }
-
-    ports {
-      port     = 5443
-      protocol = "UDP"
-    }
-  }
-
-  tags = {
-    environment = "Testing"
-  }
-}
-`, data.RandomInteger, data.Locations.Primary, data.RandomInteger)
-}
-
-=======
->>>>>>> 99a3bb15
 func (ContainerGroupResource) virtualNetwork(data acceptance.TestData) string {
 	return fmt.Sprintf(`
 provider "azurerm" {
@@ -2750,12 +2697,10 @@
 provider "azurerm" {
   features {}
 }
-
 resource "azurerm_resource_group" "test" {
   name     = "acctestRG-cg-%d"
   location = "%s"
 }
-
 resource "azurerm_storage_account" "test" {
   name                     = "accsa%d"
   resource_group_name      = azurerm_resource_group.test.name
@@ -2763,31 +2708,26 @@
   account_tier             = "Standard"
   account_replication_type = "LRS"
 }
-
 resource "azurerm_storage_share" "test" {
   name                 = "acctestss-%d"
   storage_account_name = azurerm_storage_account.test.name
   quota                = 1
 }
-
 resource "azurerm_container_group" "test" {
   name                = "acctestcontainergroup-%d"
   location            = azurerm_resource_group.test.location
   resource_group_name = azurerm_resource_group.test.name
   ip_address_type     = "Public"
   os_type             = "Linux"
-
   container {
     name   = "hw"
     image  = "mcr.microsoft.com/azuredocs/aci-helloworld:latest"
     cpu    = "1"
     memory = "1"
-
     ports {
       port     = 443
       protocol = "TCP"
     }
-
     volume {
       name                 = "testvolume"
       mount_path           = "/test"
@@ -2796,7 +2736,6 @@
       storage_account_key  = azurerm_storage_account.test.primary_access_key
     }
   }
-
   tags = {
     environment = "Test1"
   }
@@ -2809,12 +2748,10 @@
 provider "azurerm" {
   features {}
 }
-
 resource "azurerm_resource_group" "test" {
   name     = "acctestRG-cg-%d"
   location = "%s"
 }
-
 resource "azurerm_storage_account" "test" {
   name                     = "accsa%d"
   resource_group_name      = azurerm_resource_group.test.name
@@ -2822,31 +2759,26 @@
   account_tier             = "Standard"
   account_replication_type = "LRS"
 }
-
 resource "azurerm_storage_share" "test" {
   name                 = "acctestss-%d"
   storage_account_name = azurerm_storage_account.test.name
   quota                = 1
 }
-
 resource "azurerm_container_group" "test" {
   name                = "acctestcontainergroup-%d"
   location            = azurerm_resource_group.test.location
   resource_group_name = azurerm_resource_group.test.name
   ip_address_type     = "Public"
   os_type             = "Linux"
-
   container {
     name   = "hw"
     image  = "mcr.microsoft.com/azuredocs/aci-helloworld:latest"
     cpu    = "1"
     memory = "1"
-
     ports {
       port     = 443
       protocol = "TCP"
     }
-
     volume {
       name                 = "testvolume"
       mount_path           = "/test"
@@ -2855,11 +2787,9 @@
       storage_account_key  = azurerm_storage_account.test.primary_access_key
     }
   }
-
   identity {
     type = "SystemAssigned"
   }
-
   tags = {
     environment = "Test2"
   }
