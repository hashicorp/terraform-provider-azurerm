// Copyright (c) HashiCorp, Inc.
// SPDX-License-Identifier: MPL-2.0

package containers

import (
	"encoding/base64"
	"fmt"
	"regexp"
	"strconv"
	"strings"

	"github.com/hashicorp/go-azure-helpers/lang/pointer"
	"github.com/hashicorp/go-azure-helpers/resourcemanager/commonids"
	"github.com/hashicorp/go-azure-helpers/resourcemanager/commonschema"
	"github.com/hashicorp/go-azure-helpers/resourcemanager/tags"
	"github.com/hashicorp/go-azure-helpers/resourcemanager/zones"
	"github.com/hashicorp/go-azure-sdk/resource-manager/compute/2022-03-01/capacityreservationgroups"
	"github.com/hashicorp/go-azure-sdk/resource-manager/compute/2022-03-01/proximityplacementgroups"
	"github.com/hashicorp/go-azure-sdk/resource-manager/containerservice/2023-09-02-preview/agentpools"
	"github.com/hashicorp/go-azure-sdk/resource-manager/containerservice/2023-09-02-preview/managedclusters"
	"github.com/hashicorp/go-azure-sdk/resource-manager/containerservice/2023-09-02-preview/snapshots"
	"github.com/hashicorp/go-azure-sdk/resource-manager/network/2023-09-01/applicationsecuritygroups"
	"github.com/hashicorp/go-azure-sdk/resource-manager/network/2023-11-01/publicipprefixes"
	"github.com/hashicorp/terraform-plugin-sdk/v2/helper/schema"
	"github.com/hashicorp/terraform-provider-azurerm/internal/features"
	computeValidate "github.com/hashicorp/terraform-provider-azurerm/internal/services/compute/validate"
	"github.com/hashicorp/terraform-provider-azurerm/internal/services/containers/validate"
	"github.com/hashicorp/terraform-provider-azurerm/internal/tf/pluginsdk"
	"github.com/hashicorp/terraform-provider-azurerm/internal/tf/validation"
	"github.com/hashicorp/terraform-provider-azurerm/utils"
)

func SchemaDefaultNodePool() *pluginsdk.Schema {
	return &pluginsdk.Schema{
		Type:     pluginsdk.TypeList,
		Required: true,
		MaxItems: 1,
		Elem: &pluginsdk.Resource{
			Schema: func() map[string]*pluginsdk.Schema {
				s := map[string]*pluginsdk.Schema{
					// Required and conditionally ForceNew: updating `name` back to name when it's been set to the value
					// of `temporary_name_for_rotation` during the resizing of the default node pool should be allowed and
					// not force cluster recreation
					"name": {
						Type:         pluginsdk.TypeString,
						Required:     true,
						ValidateFunc: validate.KubernetesAgentPoolName,
					},

					"temporary_name_for_rotation": {
						Type:         pluginsdk.TypeString,
						Optional:     true,
						ValidateFunc: validate.KubernetesAgentPoolName,
					},

					"type": {
						Type:     pluginsdk.TypeString,
						Optional: true,
						ForceNew: true,
						Default:  string(managedclusters.AgentPoolTypeVirtualMachineScaleSets),
						ValidateFunc: validation.StringInSlice([]string{
							string(managedclusters.AgentPoolTypeVirtualMachineScaleSets),
						}, false),
					},

					"vm_size": {
						Type:         pluginsdk.TypeString,
						Required:     true,
						ValidateFunc: validation.StringIsNotEmpty,
					},

					"capacity_reservation_group_id": {
						Type:         pluginsdk.TypeString,
						Optional:     true,
						ForceNew:     true,
						ValidateFunc: capacityreservationgroups.ValidateCapacityReservationGroupID,
					},

					"kubelet_config": schemaNodePoolKubeletConfig(),

					"linux_os_config": schemaNodePoolLinuxOSConfig(),

					"fips_enabled": {
						Type:     pluginsdk.TypeBool,
						Optional: true,
						ForceNew: true,
					},

					"gpu_instance": {
						Type:     pluginsdk.TypeString,
						Optional: true,
						ForceNew: true,
						ValidateFunc: validation.StringInSlice([]string{
							string(managedclusters.GPUInstanceProfileMIGOneg),
							string(managedclusters.GPUInstanceProfileMIGTwog),
							string(managedclusters.GPUInstanceProfileMIGThreeg),
							string(managedclusters.GPUInstanceProfileMIGFourg),
							string(managedclusters.GPUInstanceProfileMIGSeveng),
						}, false),
					},

					"kubelet_disk_type": {
						Type:     pluginsdk.TypeString,
						Optional: true,
						Computed: true,
						ValidateFunc: validation.StringInSlice([]string{
							string(managedclusters.KubeletDiskTypeOS),
							string(managedclusters.KubeletDiskTypeTemporary),
						}, false),
					},

					"max_count": {
						Type:     pluginsdk.TypeInt,
						Optional: true,
						// NOTE: rather than setting `0` users should instead pass `null` here
						ValidateFunc: validation.IntBetween(1, 1000),
					},

					"max_pods": {
						Type:     pluginsdk.TypeInt,
						Optional: true,
						Computed: true,
					},

					"min_count": {
						Type:     pluginsdk.TypeInt,
						Optional: true,
						// NOTE: rather than setting `0` users should instead pass `null` here
						ValidateFunc: validation.IntBetween(1, 1000),
					},

					"node_network_profile": schemaNodePoolNetworkProfile(),

					"node_count": {
						Type:         pluginsdk.TypeInt,
						Optional:     true,
						Computed:     true,
						ValidateFunc: validation.IntBetween(1, 1000),
					},

					"node_labels": {
						Type:     pluginsdk.TypeMap,
						Optional: true,
						Computed: true,
						Elem: &pluginsdk.Schema{
							Type: pluginsdk.TypeString,
						},
					},

					"node_public_ip_prefix_id": {
						Type:         pluginsdk.TypeString,
						Optional:     true,
						ForceNew:     true,
						ValidateFunc: publicipprefixes.ValidatePublicIPPrefixID,
						RequiredWith: func() []string {
							if !features.FourPointOh() {
								return []string{"default_node_pool.0.enable_node_public_ip"}
							}
							return []string{"default_node_pool.0.node_public_ip_enabled"}
						}(),
					},

					"tags": commonschema.Tags(),

					"os_disk_size_gb": {
						Type:         pluginsdk.TypeInt,
						Optional:     true,
						Computed:     true,
						ValidateFunc: validation.IntAtLeast(1),
					},

					"os_disk_type": {
						Type:     pluginsdk.TypeString,
						Optional: true,
						Default:  agentpools.OSDiskTypeManaged,
						ValidateFunc: validation.StringInSlice([]string{
							string(managedclusters.OSDiskTypeEphemeral),
							string(managedclusters.OSDiskTypeManaged),
						}, false),
					},

					"os_sku": {
						Type:     pluginsdk.TypeString,
						Optional: true,
						Computed: true, // defaults to Ubuntu if using Linux
						ValidateFunc: validation.StringInSlice([]string{
							string(agentpools.OSSKUAzureLinux),
							string(agentpools.OSSKUUbuntu),
							string(agentpools.OSSKUWindowsTwoZeroOneNine),
							string(agentpools.OSSKUWindowsTwoZeroTwoTwo),
						}, false),
					},

					"ultra_ssd_enabled": {
						Type:     pluginsdk.TypeBool,
						Default:  false,
						Optional: true,
					},

					"vnet_subnet_id": {
						Type:         pluginsdk.TypeString,
						Optional:     true,
						ValidateFunc: commonids.ValidateSubnetID,
					},
					"orchestrator_version": {
						Type:         pluginsdk.TypeString,
						Optional:     true,
						Computed:     true,
						ValidateFunc: validation.StringIsNotEmpty,
					},
					"pod_subnet_id": {
						Type:         pluginsdk.TypeString,
						Optional:     true,
						ValidateFunc: commonids.ValidateSubnetID,
					},
					"proximity_placement_group_id": {
						Type:         pluginsdk.TypeString,
						Optional:     true,
						ForceNew:     true,
						ValidateFunc: proximityplacementgroups.ValidateProximityPlacementGroupID,
					},
					"only_critical_addons_enabled": {
						Type:     pluginsdk.TypeBool,
						Optional: true,
					},

					"scale_down_mode": {
						Type:     pluginsdk.TypeString,
						Optional: true,
						Default:  string(managedclusters.ScaleDownModeDelete),
						ValidateFunc: validation.StringInSlice([]string{
							string(managedclusters.ScaleDownModeDeallocate),
							string(managedclusters.ScaleDownModeDelete),
						}, false),
					},

					"snapshot_id": {
						Type:         pluginsdk.TypeString,
						Optional:     true,
						ValidateFunc: snapshots.ValidateSnapshotID,
					},

					"host_group_id": {
						Type:         pluginsdk.TypeString,
						Optional:     true,
						ForceNew:     true,
						ValidateFunc: computeValidate.HostGroupID,
					},

					"upgrade_settings": upgradeSettingsSchema(),

					"workload_runtime": {
						Type:     pluginsdk.TypeString,
						Optional: true,
						Computed: true,
						ValidateFunc: validation.StringInSlice([]string{
							string(managedclusters.WorkloadRuntimeOCIContainer),
						}, false),
					},

					"zones": commonschema.ZonesMultipleOptional(),

					"auto_scaling_enabled": {
						Type:     pluginsdk.TypeBool,
						Optional: true,
					},

					"node_public_ip_enabled": {
						Type:     pluginsdk.TypeBool,
						Optional: true,
					},

					"host_encryption_enabled": {
						Type:     pluginsdk.TypeBool,
						Optional: true,
					},
				}

				if !features.FourPointOhBeta() {
<<<<<<< HEAD
					s["custom_ca_trust_enabled"] = &pluginsdk.Schema{
						Deprecated: "This feature is a preview feature and will be removed in version 4.0 of the AzureRM Provider.",
						Type:       pluginsdk.TypeBool,
						Optional:   true,
					}

					s["message_of_the_day"] = &pluginsdk.Schema{
						Deprecated:   "This feature is a preview feature and will be removed in version 4.0 of the AzureRM Provider.",
						Type:         pluginsdk.TypeString,
						Optional:     true,
						ForceNew:     true,
						ValidateFunc: validation.StringIsNotEmpty,
					}
=======
					s["type"].ValidateFunc = validation.StringInSlice([]string{
						string(managedclusters.AgentPoolTypeAvailabilitySet),
						string(managedclusters.AgentPoolTypeVirtualMachineScaleSets),
					}, false)
>>>>>>> 23d0e7a7

					s["os_sku"].ValidateFunc = validation.StringInSlice([]string{
						string(agentpools.OSSKUAzureLinux),
						string(agentpools.OSSKUCBLMariner),
						string(agentpools.OSSKUMariner),
						string(agentpools.OSSKUUbuntu),
						string(agentpools.OSSKUWindowsTwoZeroOneNine),
						string(agentpools.OSSKUWindowsTwoZeroTwoTwo),
					}, false)

					s["workload_runtime"].ValidateFunc = validation.StringInSlice([]string{
						string(managedclusters.WorkloadRuntimeOCIContainer),
						string(managedclusters.WorkloadRuntimeKataMshvVMIsolation),
					}, false)

					s["node_taints"] = &pluginsdk.Schema{
						Type:     pluginsdk.TypeList,
						Optional: true,
						Elem: &pluginsdk.Schema{
							Type: pluginsdk.TypeString,
						},
						Deprecated: "This field will be removed in v4.0 of the Azure Provider since the AKS API doesn't allow arbitrary node taints on the default node pool",
					}
				}

				if !features.FourPointOh() {
					// These properties are not undergoing a soft deprecation but are being renamed, so they need to be put behind the FourPointOh flag
					s["enable_auto_scaling"] = &pluginsdk.Schema{
						Type:       pluginsdk.TypeBool,
						Optional:   true,
						Deprecated: features.DeprecatedInFourPointOh("The property `enable_auto_scaling` will be renamed to `auto_scaling_enabled` in v4.0 of the AzureRM Provider."),
					}

					s["enable_node_public_ip"] = &pluginsdk.Schema{
						Type:       pluginsdk.TypeBool,
						Optional:   true,
						Deprecated: features.DeprecatedInFourPointOh("The property `enable_node_public_ip` will be renamed to `node_public_ip_enabled` in v4.0 of the AzureRM Provider."),
					}

					s["enable_host_encryption"] = &pluginsdk.Schema{
						Type:       pluginsdk.TypeBool,
						Optional:   true,
						Deprecated: features.DeprecatedInFourPointOh("The property `enable_host_encryption` will be renamed to `host_encryption_enabled` in v4.0 of the AzureRM Provider."),
					}
					delete(s, "auto_scaling_enabled")
					delete(s, "node_public_ip_enabled")
					delete(s, "host_encryption_enabled")
				}

				return s
			}(),
		},
	}
}

func schemaNodePoolKubeletConfig() *pluginsdk.Schema {
	schema := pluginsdk.Schema{
		Type:     pluginsdk.TypeList,
		Optional: true,
		MaxItems: 1,
		Elem: &pluginsdk.Resource{
			Schema: map[string]*pluginsdk.Schema{
				"cpu_manager_policy": {
					Type:     pluginsdk.TypeString,
					Optional: true,
					ValidateFunc: validation.StringInSlice([]string{
						"none",
						"static",
					}, false),
				},

				"cpu_cfs_quota_enabled": {
					Type:     pluginsdk.TypeBool,
					Default:  true,
					Optional: true,
				},

				"cpu_cfs_quota_period": {
					Type:     pluginsdk.TypeString,
					Optional: true,
				},

				"image_gc_high_threshold": {
					Type:         pluginsdk.TypeInt,
					Optional:     true,
					ValidateFunc: validation.IntBetween(0, 100),
				},

				"image_gc_low_threshold": {
					Type:         pluginsdk.TypeInt,
					Optional:     true,
					ValidateFunc: validation.IntBetween(0, 100),
				},

				"topology_manager_policy": {
					Type:     pluginsdk.TypeString,
					Optional: true,
					ValidateFunc: validation.StringInSlice([]string{
						"none",
						"best-effort",
						"restricted",
						"single-numa-node",
					}, false),
				},

				"allowed_unsafe_sysctls": {
					Type:     pluginsdk.TypeSet,
					Optional: true,
					Elem: &pluginsdk.Schema{
						Type: pluginsdk.TypeString,
					},
				},

				"container_log_max_size_mb": {
					Type:     pluginsdk.TypeInt,
					Optional: true,
				},

				// TODO 4.0: change this to `container_log_max_files`
				"container_log_max_line": {
					Type:         pluginsdk.TypeInt,
					Optional:     true,
					ValidateFunc: validation.IntAtLeast(2),
				},

				"pod_max_pid": {
					Type:     pluginsdk.TypeInt,
					Optional: true,
				},
			},
		},
	}

	// TODO 4.0: change the default value to `true` in the document
	if !features.FourPointOhBeta() {
		schema.Elem.(*pluginsdk.Resource).Schema["cpu_cfs_quota_enabled"].Default = false
	}

	return &schema
}

func schemaNodePoolKubeletConfigForceNew() *pluginsdk.Schema {
	schema := pluginsdk.Schema{
		Type:     pluginsdk.TypeList,
		Optional: true,
		ForceNew: true,
		MaxItems: 1,
		Elem: &pluginsdk.Resource{
			Schema: map[string]*pluginsdk.Schema{
				"cpu_manager_policy": {
					Type:     pluginsdk.TypeString,
					Optional: true,
					ForceNew: true,
					ValidateFunc: validation.StringInSlice([]string{
						"none",
						"static",
					}, false),
				},

				"cpu_cfs_quota_enabled": {
					Type:     pluginsdk.TypeBool,
					Optional: true,
					Default:  true,
					ForceNew: true,
				},

				"cpu_cfs_quota_period": {
					Type:     pluginsdk.TypeString,
					Optional: true,
					ForceNew: true,
				},

				"image_gc_high_threshold": {
					Type:         pluginsdk.TypeInt,
					Optional:     true,
					ForceNew:     true,
					ValidateFunc: validation.IntBetween(0, 100),
				},

				"image_gc_low_threshold": {
					Type:         pluginsdk.TypeInt,
					Optional:     true,
					ForceNew:     true,
					ValidateFunc: validation.IntBetween(0, 100),
				},

				"topology_manager_policy": {
					Type:     pluginsdk.TypeString,
					Optional: true,
					ForceNew: true,
					ValidateFunc: validation.StringInSlice([]string{
						"none",
						"best-effort",
						"restricted",
						"single-numa-node",
					}, false),
				},

				"allowed_unsafe_sysctls": {
					Type:     pluginsdk.TypeSet,
					Optional: true,
					ForceNew: true,
					Elem: &pluginsdk.Schema{
						Type: pluginsdk.TypeString,
					},
				},

				"container_log_max_size_mb": {
					Type:     pluginsdk.TypeInt,
					Optional: true,
					ForceNew: true,
				},

				// TODO 4.0: change this to `container_log_max_files`
				"container_log_max_line": {
					Type:         pluginsdk.TypeInt,
					Optional:     true,
					ForceNew:     true,
					ValidateFunc: validation.IntAtLeast(2),
				},

				"pod_max_pid": {
					Type:     pluginsdk.TypeInt,
					Optional: true,
					ForceNew: true,
				},
			},
		},
	}

	// TODO 4.0: change the default value to `true` in the document
	if !features.FourPointOhBeta() {
		schema.Elem.(*pluginsdk.Resource).Schema["cpu_cfs_quota_enabled"].Default = false
	}

	return &schema
}

func schemaNodePoolLinuxOSConfig() *pluginsdk.Schema {
	return &pluginsdk.Schema{
		Type:     pluginsdk.TypeList,
		Optional: true,
		MaxItems: 1,
		Elem: &pluginsdk.Resource{
			Schema: map[string]*pluginsdk.Schema{
				"sysctl_config": schemaNodePoolSysctlConfig(),

				"transparent_huge_page_enabled": {
					Type:     pluginsdk.TypeString,
					Optional: true,
					ValidateFunc: validation.StringInSlice([]string{
						"always",
						"madvise",
						"never",
					}, false),
				},

				"transparent_huge_page_defrag": {
					Type:     pluginsdk.TypeString,
					Optional: true,
					ValidateFunc: validation.StringInSlice([]string{
						"always",
						"defer",
						"defer+madvise",
						"madvise",
						"never",
					}, false),
				},

				"swap_file_size_mb": {
					Type:     pluginsdk.TypeInt,
					Optional: true,
				},
			},
		},
	}
}

func schemaNodePoolLinuxOSConfigForceNew() *pluginsdk.Schema {
	return &pluginsdk.Schema{
		Type:     pluginsdk.TypeList,
		Optional: true,
		ForceNew: true,
		MaxItems: 1,
		Elem: &pluginsdk.Resource{
			Schema: map[string]*pluginsdk.Schema{
				"sysctl_config": schemaNodePoolSysctlConfigForceNew(),

				"transparent_huge_page_enabled": {
					Type:     pluginsdk.TypeString,
					Optional: true,
					ForceNew: true,
					ValidateFunc: validation.StringInSlice([]string{
						"always",
						"madvise",
						"never",
					}, false),
				},

				"transparent_huge_page_defrag": {
					Type:     pluginsdk.TypeString,
					Optional: true,
					ForceNew: true,
					ValidateFunc: validation.StringInSlice([]string{
						"always",
						"defer",
						"defer+madvise",
						"madvise",
						"never",
					}, false),
				},

				"swap_file_size_mb": {
					Type:     pluginsdk.TypeInt,
					Optional: true,
					ForceNew: true,
				},
			},
		},
	}
}

func schemaNodePoolSysctlConfig() *pluginsdk.Schema {
	return &pluginsdk.Schema{
		Type:     pluginsdk.TypeList,
		Optional: true,
		MaxItems: 1,
		Elem: &pluginsdk.Resource{
			Schema: map[string]*pluginsdk.Schema{
				"fs_aio_max_nr": {
					Type:         pluginsdk.TypeInt,
					Optional:     true,
					ValidateFunc: validation.IntBetween(65536, 6553500),
				},

				"fs_file_max": {
					Type:         pluginsdk.TypeInt,
					Optional:     true,
					ValidateFunc: validation.IntBetween(8192, 12000500),
				},

				"fs_inotify_max_user_watches": {
					Type:         pluginsdk.TypeInt,
					Optional:     true,
					ValidateFunc: validation.IntBetween(781250, 2097152),
				},

				"fs_nr_open": {
					Type:         pluginsdk.TypeInt,
					Optional:     true,
					ValidateFunc: validation.IntBetween(8192, 20000500),
				},

				"kernel_threads_max": {
					Type:         pluginsdk.TypeInt,
					Optional:     true,
					ValidateFunc: validation.IntBetween(20, 513785),
				},

				"net_core_netdev_max_backlog": {
					Type:         pluginsdk.TypeInt,
					Optional:     true,
					ValidateFunc: validation.IntBetween(1000, 3240000),
				},

				"net_core_optmem_max": {
					Type:         pluginsdk.TypeInt,
					Optional:     true,
					ValidateFunc: validation.IntBetween(20480, 4194304),
				},

				"net_core_rmem_default": {
					Type:         pluginsdk.TypeInt,
					Optional:     true,
					ValidateFunc: validation.IntBetween(212992, 134217728),
				},

				"net_core_rmem_max": {
					Type:         pluginsdk.TypeInt,
					Optional:     true,
					ValidateFunc: validation.IntBetween(212992, 134217728),
				},

				"net_core_somaxconn": {
					Type:         pluginsdk.TypeInt,
					Optional:     true,
					ValidateFunc: validation.IntBetween(4096, 3240000),
				},

				"net_core_wmem_default": {
					Type:         pluginsdk.TypeInt,
					Optional:     true,
					ValidateFunc: validation.IntBetween(212992, 134217728),
				},

				"net_core_wmem_max": {
					Type:         pluginsdk.TypeInt,
					Optional:     true,
					ValidateFunc: validation.IntBetween(212992, 134217728),
				},

				"net_ipv4_ip_local_port_range_min": {
					Type:         pluginsdk.TypeInt,
					Optional:     true,
					ValidateFunc: validation.IntBetween(1024, 60999),
				},

				"net_ipv4_ip_local_port_range_max": {
					Type:         pluginsdk.TypeInt,
					Optional:     true,
					ValidateFunc: validation.IntBetween(32768, 65535),
				},

				"net_ipv4_neigh_default_gc_thresh1": {
					Type:         pluginsdk.TypeInt,
					Optional:     true,
					ValidateFunc: validation.IntBetween(128, 80000),
				},

				"net_ipv4_neigh_default_gc_thresh2": {
					Type:         pluginsdk.TypeInt,
					Optional:     true,
					ValidateFunc: validation.IntBetween(512, 90000),
				},

				"net_ipv4_neigh_default_gc_thresh3": {
					Type:         pluginsdk.TypeInt,
					Optional:     true,
					ValidateFunc: validation.IntBetween(1024, 100000),
				},

				"net_ipv4_tcp_fin_timeout": {
					Type:         pluginsdk.TypeInt,
					Optional:     true,
					ValidateFunc: validation.IntBetween(5, 120),
				},

				"net_ipv4_tcp_keepalive_intvl": {
					Type:         pluginsdk.TypeInt,
					Optional:     true,
					ValidateFunc: validation.IntBetween(10, 90),
				},

				"net_ipv4_tcp_keepalive_probes": {
					Type:         pluginsdk.TypeInt,
					Optional:     true,
					ValidateFunc: validation.IntBetween(1, 15),
				},

				"net_ipv4_tcp_keepalive_time": {
					Type:         pluginsdk.TypeInt,
					Optional:     true,
					ValidateFunc: validation.IntBetween(30, 432000),
				},

				"net_ipv4_tcp_max_syn_backlog": {
					Type:         pluginsdk.TypeInt,
					Optional:     true,
					ValidateFunc: validation.IntBetween(128, 3240000),
				},

				"net_ipv4_tcp_max_tw_buckets": {
					Type:         pluginsdk.TypeInt,
					Optional:     true,
					ValidateFunc: validation.IntBetween(8000, 1440000),
				},

				"net_ipv4_tcp_tw_reuse": {
					Type:     pluginsdk.TypeBool,
					Optional: true,
				},

				"net_netfilter_nf_conntrack_buckets": {
					Type:         pluginsdk.TypeInt,
					Optional:     true,
					ValidateFunc: validation.IntBetween(65536, 524288),
				},

				"net_netfilter_nf_conntrack_max": {
					Type:         pluginsdk.TypeInt,
					Optional:     true,
					ValidateFunc: validation.IntBetween(131072, 2097152),
				},

				"vm_max_map_count": {
					Type:         pluginsdk.TypeInt,
					Optional:     true,
					ValidateFunc: validation.IntBetween(65530, 262144),
				},

				"vm_swappiness": {
					Type:         pluginsdk.TypeInt,
					Optional:     true,
					ValidateFunc: validation.IntBetween(0, 100),
				},

				"vm_vfs_cache_pressure": {
					Type:         pluginsdk.TypeInt,
					Optional:     true,
					ValidateFunc: validation.IntBetween(0, 100),
				},
			},
		},
	}
}

func schemaNodePoolSysctlConfigForceNew() *pluginsdk.Schema {
	return &pluginsdk.Schema{
		Type:     pluginsdk.TypeList,
		Optional: true,
		ForceNew: true,
		MaxItems: 1,
		Elem: &pluginsdk.Resource{
			Schema: map[string]*pluginsdk.Schema{
				"fs_aio_max_nr": {
					Type:         pluginsdk.TypeInt,
					Optional:     true,
					ForceNew:     true,
					ValidateFunc: validation.IntBetween(65536, 6553500),
				},

				"fs_file_max": {
					Type:         pluginsdk.TypeInt,
					Optional:     true,
					ForceNew:     true,
					ValidateFunc: validation.IntBetween(8192, 12000500),
				},

				"fs_inotify_max_user_watches": {
					Type:         pluginsdk.TypeInt,
					Optional:     true,
					ForceNew:     true,
					ValidateFunc: validation.IntBetween(781250, 2097152),
				},

				"fs_nr_open": {
					Type:         pluginsdk.TypeInt,
					Optional:     true,
					ForceNew:     true,
					ValidateFunc: validation.IntBetween(8192, 20000500),
				},

				"kernel_threads_max": {
					Type:         pluginsdk.TypeInt,
					Optional:     true,
					ForceNew:     true,
					ValidateFunc: validation.IntBetween(20, 513785),
				},

				"net_core_netdev_max_backlog": {
					Type:         pluginsdk.TypeInt,
					Optional:     true,
					ForceNew:     true,
					ValidateFunc: validation.IntBetween(1000, 3240000),
				},

				"net_core_optmem_max": {
					Type:         pluginsdk.TypeInt,
					Optional:     true,
					ForceNew:     true,
					ValidateFunc: validation.IntBetween(20480, 4194304),
				},

				"net_core_rmem_default": {
					Type:         pluginsdk.TypeInt,
					Optional:     true,
					ForceNew:     true,
					ValidateFunc: validation.IntBetween(212992, 134217728),
				},

				"net_core_rmem_max": {
					Type:         pluginsdk.TypeInt,
					Optional:     true,
					ForceNew:     true,
					ValidateFunc: validation.IntBetween(212992, 134217728),
				},

				"net_core_somaxconn": {
					Type:         pluginsdk.TypeInt,
					Optional:     true,
					ForceNew:     true,
					ValidateFunc: validation.IntBetween(4096, 3240000),
				},

				"net_core_wmem_default": {
					Type:         pluginsdk.TypeInt,
					Optional:     true,
					ForceNew:     true,
					ValidateFunc: validation.IntBetween(212992, 134217728),
				},

				"net_core_wmem_max": {
					Type:         pluginsdk.TypeInt,
					Optional:     true,
					ForceNew:     true,
					ValidateFunc: validation.IntBetween(212992, 134217728),
				},

				"net_ipv4_ip_local_port_range_min": {
					Type:         pluginsdk.TypeInt,
					Optional:     true,
					ForceNew:     true,
					ValidateFunc: validation.IntBetween(1024, 60999),
				},

				"net_ipv4_ip_local_port_range_max": {
					Type:         pluginsdk.TypeInt,
					Optional:     true,
					ForceNew:     true,
					ValidateFunc: validation.IntBetween(32768, 65535),
				},

				"net_ipv4_neigh_default_gc_thresh1": {
					Type:         pluginsdk.TypeInt,
					Optional:     true,
					ForceNew:     true,
					ValidateFunc: validation.IntBetween(128, 80000),
				},

				"net_ipv4_neigh_default_gc_thresh2": {
					Type:         pluginsdk.TypeInt,
					Optional:     true,
					ForceNew:     true,
					ValidateFunc: validation.IntBetween(512, 90000),
				},

				"net_ipv4_neigh_default_gc_thresh3": {
					Type:         pluginsdk.TypeInt,
					Optional:     true,
					ForceNew:     true,
					ValidateFunc: validation.IntBetween(1024, 100000),
				},

				"net_ipv4_tcp_fin_timeout": {
					Type:         pluginsdk.TypeInt,
					Optional:     true,
					ForceNew:     true,
					ValidateFunc: validation.IntBetween(5, 120),
				},

				"net_ipv4_tcp_keepalive_intvl": {
					Type:         pluginsdk.TypeInt,
					Optional:     true,
					ForceNew:     true,
					ValidateFunc: validation.IntBetween(10, 90),
				},

				"net_ipv4_tcp_keepalive_probes": {
					Type:         pluginsdk.TypeInt,
					Optional:     true,
					ForceNew:     true,
					ValidateFunc: validation.IntBetween(1, 15),
				},

				"net_ipv4_tcp_keepalive_time": {
					Type:         pluginsdk.TypeInt,
					Optional:     true,
					ForceNew:     true,
					ValidateFunc: validation.IntBetween(30, 432000),
				},

				"net_ipv4_tcp_max_syn_backlog": {
					Type:         pluginsdk.TypeInt,
					Optional:     true,
					ForceNew:     true,
					ValidateFunc: validation.IntBetween(128, 3240000),
				},

				"net_ipv4_tcp_max_tw_buckets": {
					Type:         pluginsdk.TypeInt,
					Optional:     true,
					ForceNew:     true,
					ValidateFunc: validation.IntBetween(8000, 1440000),
				},

				"net_ipv4_tcp_tw_reuse": {
					Type:     pluginsdk.TypeBool,
					Optional: true,
					ForceNew: true,
				},

				"net_netfilter_nf_conntrack_buckets": {
					Type:         pluginsdk.TypeInt,
					Optional:     true,
					ForceNew:     true,
					ValidateFunc: validation.IntBetween(65536, 524288),
				},

				"net_netfilter_nf_conntrack_max": {
					Type:         pluginsdk.TypeInt,
					Optional:     true,
					ForceNew:     true,
					ValidateFunc: validation.IntBetween(131072, 2097152),
				},

				"vm_max_map_count": {
					Type:         pluginsdk.TypeInt,
					Optional:     true,
					ForceNew:     true,
					ValidateFunc: validation.IntBetween(65530, 262144),
				},

				"vm_swappiness": {
					Type:         pluginsdk.TypeInt,
					Optional:     true,
					ForceNew:     true,
					ValidateFunc: validation.IntBetween(0, 100),
				},

				"vm_vfs_cache_pressure": {
					Type:         pluginsdk.TypeInt,
					Optional:     true,
					ForceNew:     true,
					ValidateFunc: validation.IntBetween(0, 100),
				},
			},
		},
	}
}

func schemaNodePoolNetworkProfile() *pluginsdk.Schema {
	return &pluginsdk.Schema{
		Type:     pluginsdk.TypeList,
		Optional: true,
		MaxItems: 1,
		Elem: &pluginsdk.Resource{
			Schema: map[string]*pluginsdk.Schema{
				"allowed_host_ports": {
					Type:     pluginsdk.TypeList,
					Optional: true,
					Elem: &pluginsdk.Resource{
						Schema: map[string]*pluginsdk.Schema{
							"port_start": {
								Type:         pluginsdk.TypeInt,
								Optional:     true,
								ValidateFunc: validation.IntBetween(1, 65535),
							},

							"port_end": {
								Type:         pluginsdk.TypeInt,
								Optional:     true,
								ValidateFunc: validation.IntBetween(1, 65535),
							},

							"protocol": {
								Type:     pluginsdk.TypeString,
								Optional: true,
								ValidateFunc: validation.StringInSlice([]string{
									string(agentpools.ProtocolTCP),
									string(agentpools.ProtocolUDP),
								}, false),
							},
						},
					},
				},

				"application_security_group_ids": {
					Type:     pluginsdk.TypeList,
					Optional: true,
					Elem: &pluginsdk.Schema{
						Type:         pluginsdk.TypeString,
						ValidateFunc: applicationsecuritygroups.ValidateApplicationSecurityGroupID,
					},
				},

				"node_public_ip_tags": {
					Type:     pluginsdk.TypeMap,
					Optional: true,
					ForceNew: true,
					Elem: &pluginsdk.Schema{
						Type: pluginsdk.TypeString,
					},
				},
			},
		},
	}
}

func ConvertDefaultNodePoolToAgentPool(input *[]managedclusters.ManagedClusterAgentPoolProfile) agentpools.AgentPool {
	defaultCluster := (*input)[0]

	agentpool := agentpools.AgentPool{
		Name: &defaultCluster.Name,
		Properties: &agentpools.ManagedClusterAgentPoolProfileProperties{
			Count:                     defaultCluster.Count,
			VMSize:                    defaultCluster.VMSize,
			OsDiskSizeGB:              defaultCluster.OsDiskSizeGB,
			VnetSubnetID:              defaultCluster.VnetSubnetID,
			MaxPods:                   defaultCluster.MaxPods,
			MaxCount:                  defaultCluster.MaxCount,
			MinCount:                  defaultCluster.MinCount,
			EnableAutoScaling:         defaultCluster.EnableAutoScaling,
			EnableEncryptionAtHost:    defaultCluster.EnableEncryptionAtHost,
			EnableFIPS:                defaultCluster.EnableFIPS,
			EnableUltraSSD:            defaultCluster.EnableUltraSSD,
			OrchestratorVersion:       defaultCluster.OrchestratorVersion,
			ProximityPlacementGroupID: defaultCluster.ProximityPlacementGroupID,
			AvailabilityZones:         defaultCluster.AvailabilityZones,
			EnableNodePublicIP:        defaultCluster.EnableNodePublicIP,
			NodePublicIPPrefixID:      defaultCluster.NodePublicIPPrefixID,
			SpotMaxPrice:              defaultCluster.SpotMaxPrice,
			NodeLabels:                defaultCluster.NodeLabels,
			NodeTaints:                defaultCluster.NodeTaints,
			PodSubnetID:               defaultCluster.PodSubnetID,
			Tags:                      defaultCluster.Tags,
		},
	}

	if !features.FourPointOhBeta() {
		agentpool.Properties.MessageOfTheDay = defaultCluster.MessageOfTheDay
		agentpool.Properties.EnableCustomCATrust = defaultCluster.EnableCustomCATrust
	}

	if osDisktypeNodePool := defaultCluster.OsDiskType; osDisktypeNodePool != nil {
		osDisktype := agentpools.OSDiskType(string(*osDisktypeNodePool))
		agentpool.Properties.OsDiskType = &osDisktype
	}
	if kubeletConfigNodePool := defaultCluster.KubeletConfig; kubeletConfigNodePool != nil {
		kubeletConfig := agentpools.KubeletConfig{
			AllowedUnsafeSysctls:  kubeletConfigNodePool.AllowedUnsafeSysctls,
			ContainerLogMaxFiles:  kubeletConfigNodePool.ContainerLogMaxFiles,
			ContainerLogMaxSizeMB: kubeletConfigNodePool.ContainerLogMaxSizeMB,
			CpuCfsQuota:           kubeletConfigNodePool.CpuCfsQuota,
			CpuCfsQuotaPeriod:     kubeletConfigNodePool.CpuCfsQuotaPeriod,
			CpuManagerPolicy:      kubeletConfigNodePool.CpuManagerPolicy,
			FailSwapOn:            kubeletConfigNodePool.FailSwapOn,
			ImageGcHighThreshold:  kubeletConfigNodePool.ImageGcHighThreshold,
			ImageGcLowThreshold:   kubeletConfigNodePool.ImageGcLowThreshold,
			PodMaxPids:            kubeletConfigNodePool.PodMaxPids,
			TopologyManagerPolicy: kubeletConfigNodePool.TopologyManagerPolicy,
		}
		agentpool.Properties.KubeletConfig = &kubeletConfig
	}
	if linuxOsConfigRaw := defaultCluster.LinuxOSConfig; linuxOsConfigRaw != nil {
		linuxOsConfig := agentpools.LinuxOSConfig{
			SwapFileSizeMB:             linuxOsConfigRaw.SwapFileSizeMB,
			TransparentHugePageDefrag:  linuxOsConfigRaw.TransparentHugePageDefrag,
			TransparentHugePageEnabled: linuxOsConfigRaw.TransparentHugePageEnabled,
		}
		if sysctlsRaw := linuxOsConfigRaw.Sysctls; sysctlsRaw != nil {
			linuxOsConfig.Sysctls = pointer.To(agentpools.SysctlConfig(*sysctlsRaw))
		}
		agentpool.Properties.LinuxOSConfig = &linuxOsConfig
	}
	if networkProfileRaw := defaultCluster.NetworkProfile; networkProfileRaw != nil {
		networkProfile := agentpools.AgentPoolNetworkProfile{}
		if allowedHostPortsRaw := networkProfileRaw.AllowedHostPorts; allowedHostPortsRaw != nil {
			allowedHostPorts := make([]agentpools.PortRange, 0)
			for _, allowedHostPortRaw := range *allowedHostPortsRaw {
				allowedHostPorts = append(allowedHostPorts, agentpools.PortRange{
					PortStart: allowedHostPortRaw.PortStart,
					PortEnd:   allowedHostPortRaw.PortEnd,
					Protocol:  pointer.To(agentpools.Protocol(pointer.From(allowedHostPortRaw.Protocol))),
				})
			}
			networkProfile.AllowedHostPorts = &allowedHostPorts
		}
		networkProfile.ApplicationSecurityGroups = networkProfileRaw.ApplicationSecurityGroups
		if nodePublicIPTagsRaw := networkProfileRaw.NodePublicIPTags; nodePublicIPTagsRaw != nil {
			ipTags := make([]agentpools.IPTag, 0)
			for _, ipTagRaw := range *nodePublicIPTagsRaw {
				ipTags = append(ipTags, agentpools.IPTag{
					IPTagType: ipTagRaw.IPTagType,
					Tag:       ipTagRaw.Tag,
				})
			}
			networkProfile.NodePublicIPTags = &ipTags
		}
		agentpool.Properties.NetworkProfile = &networkProfile
	}
	if osTypeNodePool := defaultCluster.OsType; osTypeNodePool != nil {
		agentpool.Properties.OsType = pointer.To(agentpools.OSType(string(*osTypeNodePool)))
	}
	if osSku := defaultCluster.OsSKU; osSku != nil {
		agentpool.Properties.OsSKU = pointer.To(agentpools.OSSKU(*osSku))
	}
	if kubeletDiskTypeNodePool := defaultCluster.KubeletDiskType; kubeletDiskTypeNodePool != nil {
		agentpool.Properties.KubeletDiskType = pointer.To(agentpools.KubeletDiskType(string(*kubeletDiskTypeNodePool)))
	}
	if agentPoolTypeNodePool := defaultCluster.Type; agentPoolTypeNodePool != nil {
		agentpool.Properties.Type = pointer.To(agentpools.AgentPoolType(string(*agentPoolTypeNodePool)))
	}
	if scaleSetPriorityNodePool := defaultCluster.ScaleSetPriority; scaleSetPriorityNodePool != nil {
		agentpool.Properties.ScaleSetPriority = pointer.To(agentpools.ScaleSetPriority(string(*scaleSetPriorityNodePool)))
	}
	if scaleSetEvictionPolicyNodePool := defaultCluster.ScaleSetEvictionPolicy; scaleSetEvictionPolicyNodePool != nil {
		agentpool.Properties.ScaleSetEvictionPolicy = pointer.To(agentpools.ScaleSetEvictionPolicy(string(*scaleSetEvictionPolicyNodePool)))
	}
	if modeNodePool := defaultCluster.Mode; modeNodePool != nil {
		agentpool.Properties.Mode = pointer.To(agentpools.AgentPoolMode(string(*modeNodePool)))
	}
	if scaleDownModeNodePool := defaultCluster.ScaleDownMode; scaleDownModeNodePool != nil {
		agentpool.Properties.ScaleDownMode = pointer.To(agentpools.ScaleDownMode(string(*scaleDownModeNodePool)))
	}
	agentpool.Properties.UpgradeSettings = &agentpools.AgentPoolUpgradeSettings{}
	if upgradeSettingsNodePool := defaultCluster.UpgradeSettings; upgradeSettingsNodePool != nil {
		if upgradeSettingsNodePool.MaxSurge != nil && *upgradeSettingsNodePool.MaxSurge != "" {
			agentpool.Properties.UpgradeSettings.MaxSurge = upgradeSettingsNodePool.MaxSurge
		}
		if upgradeSettingsNodePool.DrainTimeoutInMinutes != nil {
			agentpool.Properties.UpgradeSettings.DrainTimeoutInMinutes = upgradeSettingsNodePool.DrainTimeoutInMinutes
		}
		if upgradeSettingsNodePool.NodeSoakDurationInMinutes != nil {
			agentpool.Properties.UpgradeSettings.NodeSoakDurationInMinutes = upgradeSettingsNodePool.NodeSoakDurationInMinutes
		}
	}
	if workloadRuntimeNodePool := defaultCluster.WorkloadRuntime; workloadRuntimeNodePool != nil {
		agentpool.Properties.WorkloadRuntime = pointer.To(agentpools.WorkloadRuntime(string(*workloadRuntimeNodePool)))
	}

	if creationData := defaultCluster.CreationData; creationData != nil {
		if creationData.SourceResourceId != nil {
			agentpool.Properties.CreationData = &agentpools.CreationData{
				SourceResourceId: creationData.SourceResourceId,
			}
		}
	}

	if defaultCluster.GpuInstanceProfile != nil {
		agentpool.Properties.GpuInstanceProfile = pointer.To(agentpools.GPUInstanceProfile(*defaultCluster.GpuInstanceProfile))
	}

	return agentpool
}

func ExpandDefaultNodePool(d *pluginsdk.ResourceData) (*[]managedclusters.ManagedClusterAgentPoolProfile, error) {
	input := d.Get("default_node_pool").([]interface{})

	raw := input[0].(map[string]interface{})
	var enableAutoScaling bool
	if !features.FourPointOh() {
		enableAutoScaling = raw["enable_auto_scaling"].(bool)
	} else {
		enableAutoScaling = raw["auto_scaling_enabled"].(bool)
	}

	nodeLabelsRaw := raw["node_labels"].(map[string]interface{})
	nodeLabels := expandNodeLabels(nodeLabelsRaw)
	var nodeTaints *[]string
	if !features.FourPointOhBeta() {
		nodeTaintsRaw := raw["node_taints"].([]interface{})
		nodeTaints = utils.ExpandStringSlice(nodeTaintsRaw)
	}

	if !features.FourPointOhBeta() && len(*nodeTaints) != 0 {
		return nil, fmt.Errorf("The AKS API has removed support for tainting all nodes in the default node pool and it is no longer possible to configure this. To taint a node pool, create a separate one.")
	}

	criticalAddonsEnabled := raw["only_critical_addons_enabled"].(bool)
	if criticalAddonsEnabled {
		nodeTaints = pointer.To([]string{"CriticalAddonsOnly=true:NoSchedule"})
	}

	t := raw["tags"].(map[string]interface{})

	var nodePublicIp bool
	if !features.FourPointOh() {
		nodePublicIp = raw["enable_node_public_ip"].(bool)
	} else {
		nodePublicIp = raw["node_public_ip_enabled"].(bool)
	}

	var hostEncryption bool
	if !features.FourPointOh() {
		hostEncryption = raw["enable_host_encryption"].(bool)
	} else {
		nodePublicIp = raw["host_encryption_enabled"].(bool)
	}

	profile := managedclusters.ManagedClusterAgentPoolProfile{
		EnableAutoScaling:      utils.Bool(enableAutoScaling),
		EnableFIPS:             utils.Bool(raw["fips_enabled"].(bool)),
		EnableNodePublicIP:     utils.Bool(nodePublicIp),
		EnableEncryptionAtHost: utils.Bool(hostEncryption),
		KubeletDiskType:        pointer.To(managedclusters.KubeletDiskType(raw["kubelet_disk_type"].(string))),
		Name:                   raw["name"].(string),
		NodeLabels:             nodeLabels,
		NodeTaints:             nodeTaints,
		Tags:                   tags.Expand(t),
		Type:                   pointer.To(managedclusters.AgentPoolType(raw["type"].(string))),
		VMSize:                 utils.String(raw["vm_size"].(string)),

		// at this time the default node pool has to be Linux or the AKS cluster fails to provision with:
		// Pods not in Running status: coredns-7fc597cc45-v5z7x,coredns-autoscaler-7ccc76bfbd-djl7j,metrics-server-cbd95f966-5rl97,tunnelfront-7d9884977b-wpbvn
		// Windows agents can be configured via the separate node pool resource
		OsType: pointer.To(managedclusters.OSTypeLinux),

		// without this set the API returns:
		// Code="MustDefineAtLeastOneSystemPool" Message="Must define at least one system pool."
		// since this is the "default" node pool we can assume this is a system node pool
		Mode: pointer.To(managedclusters.AgentPoolModeSystem),

		UpgradeSettings: expandClusterNodePoolUpgradeSettings(raw["upgrade_settings"].([]interface{})),

		// // TODO: support these in time
		// ScaleSetEvictionPolicy: "",
		// ScaleSetPriority:       "",
	}

	zones := zones.ExpandUntyped(raw["zones"].(*schema.Set).List())
	if len(zones) > 0 {
		profile.AvailabilityZones = &zones
	}

	if maxPods := int64(raw["max_pods"].(int)); maxPods > 0 {
		profile.MaxPods = utils.Int64(maxPods)
	}

	if !features.FourPointOhBeta() {
		if v := raw["message_of_the_day"].(string); v != "" {
			messageOfTheDayEncoded := base64.StdEncoding.EncodeToString([]byte(v))
			profile.MessageOfTheDay = &messageOfTheDayEncoded
		}

		profile.EnableCustomCATrust = utils.Bool(raw["custom_ca_trust_enabled"].(bool))
	}

	if prefixID := raw["node_public_ip_prefix_id"].(string); prefixID != "" {
		profile.NodePublicIPPrefixID = utils.String(prefixID)
	}

	if osDiskSizeGB := int64(raw["os_disk_size_gb"].(int)); osDiskSizeGB > 0 {
		profile.OsDiskSizeGB = utils.Int64(osDiskSizeGB)
	}

	profile.OsDiskType = pointer.To(managedclusters.OSDiskTypeManaged)
	if osDiskType := raw["os_disk_type"].(string); osDiskType != "" {
		profile.OsDiskType = pointer.To(managedclusters.OSDiskType(osDiskType))
	}

	if osSku := raw["os_sku"].(string); osSku != "" {
		profile.OsSKU = pointer.To(managedclusters.OSSKU(osSku))
	}

	if podSubnetID := raw["pod_subnet_id"].(string); podSubnetID != "" {
		profile.PodSubnetID = utils.String(podSubnetID)
	}

	scaleDownModeDelete := managedclusters.ScaleDownModeDelete
	profile.ScaleDownMode = &scaleDownModeDelete
	if scaleDownMode := raw["scale_down_mode"].(string); scaleDownMode != "" {
		profile.ScaleDownMode = pointer.To(managedclusters.ScaleDownMode(scaleDownMode))
	}

	if snapshotId := raw["snapshot_id"].(string); snapshotId != "" {
		profile.CreationData = &managedclusters.CreationData{
			SourceResourceId: utils.String(snapshotId),
		}
	}

	if ultraSSDEnabled, ok := raw["ultra_ssd_enabled"]; ok {
		profile.EnableUltraSSD = utils.Bool(ultraSSDEnabled.(bool))
	}

	if vnetSubnetID := raw["vnet_subnet_id"].(string); vnetSubnetID != "" {
		profile.VnetSubnetID = utils.String(vnetSubnetID)
	}

	if hostGroupID := raw["host_group_id"].(string); hostGroupID != "" {
		profile.HostGroupID = utils.String(hostGroupID)
	}

	if orchestratorVersion := raw["orchestrator_version"].(string); orchestratorVersion != "" {
		profile.OrchestratorVersion = utils.String(orchestratorVersion)
	}

	if proximityPlacementGroupId := raw["proximity_placement_group_id"].(string); proximityPlacementGroupId != "" {
		profile.ProximityPlacementGroupID = utils.String(proximityPlacementGroupId)
	}

	if workloadRunTime := raw["workload_runtime"].(string); workloadRunTime != "" {
		profile.WorkloadRuntime = pointer.To(managedclusters.WorkloadRuntime(workloadRunTime))
	}

	if capacityReservationGroupId := raw["capacity_reservation_group_id"].(string); capacityReservationGroupId != "" {
		profile.CapacityReservationGroupID = utils.String(capacityReservationGroupId)
	}

	if gpuInstanceProfile := raw["gpu_instance"].(string); gpuInstanceProfile != "" {
		profile.GpuInstanceProfile = pointer.To(managedclusters.GPUInstanceProfile(gpuInstanceProfile))
	}

	count := raw["node_count"].(int)
	maxCount := raw["max_count"].(int)
	minCount := raw["min_count"].(int)

	// Count must always be set (see #6094), RP behaviour has changed
	// since the API version upgrade in v2.1.0 making Count required
	// for all create/update requests
	profile.Count = utils.Int64(int64(count))

	if enableAutoScaling {
		// if Count has not been set use min count
		if count == 0 {
			count = minCount
			profile.Count = utils.Int64(int64(count))
		}

		// Count must be set for the initial creation when using AutoScaling but cannot be updated
		if d.HasChange("default_node_pool.0.node_count") && !d.IsNewResource() {
			return nil, fmt.Errorf("cannot change `node_count` when `enable_auto_scaling` is set to `true`")
		}

		if maxCount > 0 {
			profile.MaxCount = utils.Int64(int64(maxCount))

			if maxCount < count && d.IsNewResource() {
				return nil, fmt.Errorf("`node_count`(%d) must be equal to or less than `max_count`(%d) when `enable_auto_scaling` is set to `true`", count, maxCount)
			}
		} else {
			return nil, fmt.Errorf("`max_count` must be configured when `enable_auto_scaling` is set to `true`")
		}

		if minCount > 0 {
			profile.MinCount = utils.Int64(int64(minCount))

			if minCount > count && d.IsNewResource() {
				return nil, fmt.Errorf("`node_count`(%d) must be equal to or greater than `min_count`(%d) when `enable_auto_scaling` is set to `true`", count, minCount)
			}
		} else {
			return nil, fmt.Errorf("`min_count` must be configured when `enable_auto_scaling` is set to `true`")
		}

		if minCount > maxCount {
			return nil, fmt.Errorf("`max_count` must be >= `min_count`")
		}
	} else if minCount > 0 || maxCount > 0 {
		return nil, fmt.Errorf("`max_count`(%d) and `min_count`(%d) must be set to `null` when `enable_auto_scaling` is set to `false`", maxCount, minCount)
	}

	if kubeletConfig := raw["kubelet_config"].([]interface{}); len(kubeletConfig) > 0 {
		profile.KubeletConfig = expandClusterNodePoolKubeletConfig(kubeletConfig)
	}

	if linuxOSConfig := raw["linux_os_config"].([]interface{}); len(linuxOSConfig) > 0 {
		linuxOSConfig, err := expandClusterNodePoolLinuxOSConfig(linuxOSConfig)
		if err != nil {
			return nil, err
		}
		profile.LinuxOSConfig = linuxOSConfig
	}

	if networkProfile := raw["node_network_profile"].([]interface{}); len(networkProfile) > 0 {
		profile.NetworkProfile = expandClusterPoolNetworkProfile(networkProfile)
	}

	return &[]managedclusters.ManagedClusterAgentPoolProfile{
		profile,
	}, nil
}

func expandClusterNodePoolKubeletConfig(input []interface{}) *managedclusters.KubeletConfig {
	if len(input) == 0 || input[0] == nil {
		return nil
	}

	raw := input[0].(map[string]interface{})
	result := &managedclusters.KubeletConfig{
		CpuCfsQuota: utils.Bool(raw["cpu_cfs_quota_enabled"].(bool)),
		// must be false, otherwise the backend will report error: CustomKubeletConfig.FailSwapOn must be set to false to enable swap file on nodes.
		FailSwapOn:           utils.Bool(false),
		AllowedUnsafeSysctls: utils.ExpandStringSlice(raw["allowed_unsafe_sysctls"].(*pluginsdk.Set).List()),
	}

	if v := raw["cpu_manager_policy"].(string); v != "" {
		result.CpuManagerPolicy = utils.String(v)
	}
	if v := raw["cpu_cfs_quota_period"].(string); v != "" {
		result.CpuCfsQuotaPeriod = utils.String(v)
	}
	if v := raw["image_gc_high_threshold"].(int); v != 0 {
		result.ImageGcHighThreshold = utils.Int64(int64(v))
	}
	if v := raw["image_gc_low_threshold"].(int); v != 0 {
		result.ImageGcLowThreshold = utils.Int64(int64(v))
	}
	if v := raw["topology_manager_policy"].(string); v != "" {
		result.TopologyManagerPolicy = utils.String(v)
	}
	if v := raw["container_log_max_size_mb"].(int); v != 0 {
		result.ContainerLogMaxSizeMB = utils.Int64(int64(v))
	}
	if v := raw["container_log_max_line"].(int); v != 0 {
		result.ContainerLogMaxFiles = utils.Int64(int64(v))
	}
	if v := raw["pod_max_pid"].(int); v != 0 {
		result.PodMaxPids = utils.Int64(int64(v))
	}

	return result
}

func expandClusterNodePoolLinuxOSConfig(input []interface{}) (*managedclusters.LinuxOSConfig, error) {
	if len(input) == 0 || input[0] == nil {
		return nil, nil
	}
	raw := input[0].(map[string]interface{})
	sysctlConfig, err := expandClusterNodePoolSysctlConfig(raw["sysctl_config"].([]interface{}))
	if err != nil {
		return nil, err
	}

	result := &managedclusters.LinuxOSConfig{
		Sysctls: sysctlConfig,
	}
	if v := raw["transparent_huge_page_enabled"].(string); v != "" {
		result.TransparentHugePageEnabled = utils.String(v)
	}
	if v := raw["transparent_huge_page_defrag"].(string); v != "" {
		result.TransparentHugePageDefrag = utils.String(v)
	}
	if v := raw["swap_file_size_mb"].(int); v != 0 {
		result.SwapFileSizeMB = utils.Int64(int64(v))
	}
	return result, nil
}

func expandClusterNodePoolSysctlConfig(input []interface{}) (*managedclusters.SysctlConfig, error) {
	if len(input) == 0 || input[0] == nil {
		return nil, nil
	}
	raw := input[0].(map[string]interface{})
	result := &managedclusters.SysctlConfig{
		NetIPv4TcpTwReuse: utils.Bool(raw["net_ipv4_tcp_tw_reuse"].(bool)),
	}
	if v := raw["net_core_somaxconn"].(int); v != 0 {
		result.NetCoreSomaxconn = utils.Int64(int64(v))
	}
	if v := raw["net_core_netdev_max_backlog"].(int); v != 0 {
		result.NetCoreNetdevMaxBacklog = utils.Int64(int64(v))
	}
	if v := raw["net_core_rmem_default"].(int); v != 0 {
		result.NetCoreRmemDefault = utils.Int64(int64(v))
	}
	if v := raw["net_core_rmem_max"].(int); v != 0 {
		result.NetCoreRmemMax = utils.Int64(int64(v))
	}
	if v := raw["net_core_wmem_default"].(int); v != 0 {
		result.NetCoreWmemDefault = utils.Int64(int64(v))
	}
	if v := raw["net_core_wmem_max"].(int); v != 0 {
		result.NetCoreWmemMax = utils.Int64(int64(v))
	}
	if v := raw["net_core_optmem_max"].(int); v != 0 {
		result.NetCoreOptmemMax = utils.Int64(int64(v))
	}
	if v := raw["net_ipv4_tcp_max_syn_backlog"].(int); v != 0 {
		result.NetIPv4TcpMaxSynBacklog = utils.Int64(int64(v))
	}
	if v := raw["net_ipv4_tcp_max_tw_buckets"].(int); v != 0 {
		result.NetIPv4TcpMaxTwBuckets = utils.Int64(int64(v))
	}
	if v := raw["net_ipv4_tcp_fin_timeout"].(int); v != 0 {
		result.NetIPv4TcpFinTimeout = utils.Int64(int64(v))
	}
	if v := raw["net_ipv4_tcp_keepalive_time"].(int); v != 0 {
		result.NetIPv4TcpKeepaliveTime = utils.Int64(int64(v))
	}
	if v := raw["net_ipv4_tcp_keepalive_probes"].(int); v != 0 {
		result.NetIPv4TcpKeepaliveProbes = utils.Int64(int64(v))
	}
	if v := raw["net_ipv4_tcp_keepalive_intvl"].(int); v != 0 {
		result.NetIPv4TcpkeepaliveIntvl = utils.Int64(int64(v))
	}
	netIpv4IPLocalPortRangeMin := raw["net_ipv4_ip_local_port_range_min"].(int)
	netIpv4IPLocalPortRangeMax := raw["net_ipv4_ip_local_port_range_max"].(int)
	if (netIpv4IPLocalPortRangeMin != 0 && netIpv4IPLocalPortRangeMax == 0) || (netIpv4IPLocalPortRangeMin == 0 && netIpv4IPLocalPortRangeMax != 0) {
		return nil, fmt.Errorf("`net_ipv4_ip_local_port_range_min` and `net_ipv4_ip_local_port_range_max` should both be set or unset")
	}
	if netIpv4IPLocalPortRangeMin > netIpv4IPLocalPortRangeMax {
		return nil, fmt.Errorf("`net_ipv4_ip_local_port_range_min` should be no larger than `net_ipv4_ip_local_port_range_max`")
	}
	if netIpv4IPLocalPortRangeMin != 0 && netIpv4IPLocalPortRangeMax != 0 {
		result.NetIPv4IPLocalPortRange = utils.String(fmt.Sprintf("%d %d", netIpv4IPLocalPortRangeMin, netIpv4IPLocalPortRangeMax))
	}
	if v := raw["net_ipv4_neigh_default_gc_thresh1"].(int); v != 0 {
		result.NetIPv4NeighDefaultGcThresh1 = utils.Int64(int64(v))
	}
	if v := raw["net_ipv4_neigh_default_gc_thresh2"].(int); v != 0 {
		result.NetIPv4NeighDefaultGcThresh2 = utils.Int64(int64(v))
	}
	if v := raw["net_ipv4_neigh_default_gc_thresh3"].(int); v != 0 {
		result.NetIPv4NeighDefaultGcThresh3 = utils.Int64(int64(v))
	}
	if v := raw["net_netfilter_nf_conntrack_max"].(int); v != 0 {
		result.NetNetfilterNfConntrackMax = utils.Int64(int64(v))
	}
	if v := raw["net_netfilter_nf_conntrack_buckets"].(int); v != 0 {
		result.NetNetfilterNfConntrackBuckets = utils.Int64(int64(v))
	}
	if v := raw["fs_aio_max_nr"].(int); v != 0 {
		result.FsAioMaxNr = utils.Int64(int64(v))
	}
	if v := raw["fs_inotify_max_user_watches"].(int); v != 0 {
		result.FsInotifyMaxUserWatches = utils.Int64(int64(v))
	}
	if v := raw["fs_file_max"].(int); v != 0 {
		result.FsFileMax = utils.Int64(int64(v))
	}
	if v := raw["fs_nr_open"].(int); v != 0 {
		result.FsNrOpen = utils.Int64(int64(v))
	}
	if v := raw["kernel_threads_max"].(int); v != 0 {
		result.KernelThreadsMax = utils.Int64(int64(v))
	}
	if v := raw["vm_max_map_count"].(int); v != 0 {
		result.VMMaxMapCount = utils.Int64(int64(v))
	}
	if v := raw["vm_swappiness"].(int); v != 0 {
		result.VMSwappiness = utils.Int64(int64(v))
	}
	if v := raw["vm_vfs_cache_pressure"].(int); v != 0 {
		result.VMVfsCachePressure = utils.Int64(int64(v))
	}
	return result, nil
}

func FlattenDefaultNodePool(input *[]managedclusters.ManagedClusterAgentPoolProfile, d *pluginsdk.ResourceData) (*[]interface{}, error) {
	if input == nil {
		return &[]interface{}{}, nil
	}

	agentPool, err := findDefaultNodePool(input, d)
	if err != nil {
		return nil, err
	}

	count := 0
	if agentPool.Count != nil {
		count = int(*agentPool.Count)
	}

	enableUltraSSD := false
	if agentPool.EnableUltraSSD != nil {
		enableUltraSSD = *agentPool.EnableUltraSSD
	}

	enableAutoScaling := false
	if agentPool.EnableAutoScaling != nil {
		enableAutoScaling = *agentPool.EnableAutoScaling
	}

	enableFIPS := false
	if agentPool.EnableFIPS != nil {
		enableFIPS = *agentPool.EnableFIPS
	}

	enableNodePublicIP := false
	if agentPool.EnableNodePublicIP != nil {
		enableNodePublicIP = *agentPool.EnableNodePublicIP
	}

	enableHostEncryption := false
	if agentPool.EnableEncryptionAtHost != nil {
		enableHostEncryption = *agentPool.EnableEncryptionAtHost
	}

	gpuInstanceProfile := ""
	if agentPool.GpuInstanceProfile != nil {
		gpuInstanceProfile = string(*agentPool.GpuInstanceProfile)
	}

	maxCount := 0
	if agentPool.MaxCount != nil {
		maxCount = int(*agentPool.MaxCount)
	}

	maxPods := 0
	if agentPool.MaxPods != nil {
		maxPods = int(*agentPool.MaxPods)
	}

	minCount := 0
	if agentPool.MinCount != nil {
		minCount = int(*agentPool.MinCount)
	}

	name := agentPool.Name

	// we pull this from the config, since the temporary node pool for cycling the system node pool won't exist if the operation is successful
	temporaryName := d.Get("default_node_pool.0.temporary_name_for_rotation").(string)

	var nodeLabels map[string]string
	if agentPool.NodeLabels != nil {
		nodeLabels = make(map[string]string)
		for k, v := range *agentPool.NodeLabels {
			nodeLabels[k] = v
		}
	}

	nodePublicIPPrefixID := ""
	if agentPool.NodePublicIPPrefixID != nil {
		nodePublicIPPrefixID = *agentPool.NodePublicIPPrefixID
	}

	criticalAddonsEnabled := false
	if agentPool.NodeTaints != nil {
		for _, taint := range *agentPool.NodeTaints {
			if strings.EqualFold(taint, "CriticalAddonsOnly=true:NoSchedule") {
				criticalAddonsEnabled = true
			}
		}
	}

	osDiskSizeGB := 0
	if agentPool.OsDiskSizeGB != nil {
		osDiskSizeGB = int(*agentPool.OsDiskSizeGB)
	}

	osDiskType := managedclusters.OSDiskTypeManaged
	if agentPool.OsDiskType != nil {
		osDiskType = *agentPool.OsDiskType
	}

	podSubnetId := ""
	if agentPool.PodSubnetID != nil {
		podSubnetId = *agentPool.PodSubnetID
	}

	vnetSubnetId := ""
	if agentPool.VnetSubnetID != nil {
		vnetSubnetId = *agentPool.VnetSubnetID
	}

	hostGroupID := ""
	if agentPool.HostGroupID != nil {
		hostGroupID = *agentPool.HostGroupID
	}

	orchestratorVersion := ""
	// NOTE: workaround for migration from 2022-01-02-preview (<3.12.0) to 2022-03-02-preview (>=3.12.0). Before terraform apply is run against the new API, Azure will respond only with currentOrchestratorVersion, orchestratorVersion will be absent. More details: https://github.com/hashicorp/terraform-provider-azurerm/issues/17833#issuecomment-1227583353
	if agentPool.OrchestratorVersion != nil {
		orchestratorVersion = *agentPool.OrchestratorVersion
	} else if agentPool.CurrentOrchestratorVersion != nil {
		orchestratorVersion = *agentPool.CurrentOrchestratorVersion
	}

	proximityPlacementGroupId := ""
	if agentPool.ProximityPlacementGroupID != nil {
		proximityPlacementGroupId = *agentPool.ProximityPlacementGroupID
	}

	scaleDownMode := managedclusters.ScaleDownModeDelete
	if agentPool.ScaleDownMode != nil {
		scaleDownMode = *agentPool.ScaleDownMode
	}

	snapshotId := ""
	if agentPool.CreationData != nil && agentPool.CreationData.SourceResourceId != nil {
		id, err := snapshots.ParseSnapshotIDInsensitively(*agentPool.CreationData.SourceResourceId)
		if err != nil {
			return nil, err
		}
		snapshotId = id.ID()
	}

	vmSize := ""
	if agentPool.VMSize != nil {
		vmSize = *agentPool.VMSize
	}
	capacityReservationGroupId := ""
	if agentPool.CapacityReservationGroupID != nil {
		capacityReservationGroupId = *agentPool.CapacityReservationGroupID
	}

	workloadRunTime := ""
	if agentPool.WorkloadRuntime != nil {
		workloadRunTime = string(*agentPool.WorkloadRuntime)
	}

	kubeletDiskType := ""
	if agentPool.KubeletDiskType != nil {
		kubeletDiskType = string(*agentPool.KubeletDiskType)
	}

	osSKU := ""
	if agentPool.OsSKU != nil {
		osSKU = string(*agentPool.OsSKU)
	}

	agentPoolType := ""
	if agentPool.Type != nil {
		agentPoolType = string(*agentPool.Type)
	}

	upgradeSettings := flattenClusterNodePoolUpgradeSettings(agentPool.UpgradeSettings)
	linuxOSConfig, err := flattenClusterNodePoolLinuxOSConfig(agentPool.LinuxOSConfig)
	if err != nil {
		return nil, err
	}

	networkProfile := flattenClusterPoolNetworkProfile(agentPool.NetworkProfile)

	out := map[string]interface{}{
		"fips_enabled":                  enableFIPS,
		"gpu_instance":                  gpuInstanceProfile,
		"host_group_id":                 hostGroupID,
		"kubelet_disk_type":             kubeletDiskType,
		"max_count":                     maxCount,
		"max_pods":                      maxPods,
		"min_count":                     minCount,
		"name":                          name,
		"node_count":                    count,
		"node_labels":                   nodeLabels,
		"node_network_profile":          networkProfile,
		"node_public_ip_prefix_id":      nodePublicIPPrefixID,
		"os_disk_size_gb":               osDiskSizeGB,
		"os_disk_type":                  string(osDiskType),
		"os_sku":                        osSKU,
		"scale_down_mode":               string(scaleDownMode),
		"snapshot_id":                   snapshotId,
		"tags":                          tags.Flatten(agentPool.Tags),
		"temporary_name_for_rotation":   temporaryName,
		"type":                          agentPoolType,
		"ultra_ssd_enabled":             enableUltraSSD,
		"vm_size":                       vmSize,
		"workload_runtime":              workloadRunTime,
		"pod_subnet_id":                 podSubnetId,
		"orchestrator_version":          orchestratorVersion,
		"proximity_placement_group_id":  proximityPlacementGroupId,
		"upgrade_settings":              upgradeSettings,
		"vnet_subnet_id":                vnetSubnetId,
		"only_critical_addons_enabled":  criticalAddonsEnabled,
		"kubelet_config":                flattenClusterNodePoolKubeletConfig(agentPool.KubeletConfig),
		"linux_os_config":               linuxOSConfig,
		"zones":                         zones.FlattenUntyped(agentPool.AvailabilityZones),
		"capacity_reservation_group_id": capacityReservationGroupId,
	}

	if !features.FourPointOhBeta() {
		customCaTrustEnabled := false
		if agentPool.EnableCustomCATrust != nil {
			customCaTrustEnabled = *agentPool.EnableCustomCATrust
		}

		messageOfTheDay := ""
		if agentPool.MessageOfTheDay != nil {
			messageOfTheDayDecoded, err := base64.StdEncoding.DecodeString(*agentPool.MessageOfTheDay)
			if err != nil {
				return nil, err
			}
			messageOfTheDay = string(messageOfTheDayDecoded)
		}

		out["node_taints"] = []string{}
		out["custom_ca_trust_enabled"] = customCaTrustEnabled
		out["message_of_the_day"] = messageOfTheDay
	}

	if features.FourPointOh() {
		out["auto_scaling_enabled"] = enableAutoScaling
		out["node_public_ip_enabled"] = enableNodePublicIP
		out["host_encryption_enabled"] = enableHostEncryption
	} else {
		out["enable_auto_scaling"] = enableAutoScaling
		out["enable_node_public_ip"] = enableNodePublicIP
		out["enable_host_encryption"] = enableHostEncryption
	}

	return &[]interface{}{
		out,
	}, nil
}

func flattenClusterNodePoolUpgradeSettings(input *managedclusters.AgentPoolUpgradeSettings) []interface{} {
	// The API returns an empty upgrade settings object for spot node pools, so we need to explicitly check whether there's anything in it
	if input == nil || (input.MaxSurge == nil && input.DrainTimeoutInMinutes == nil && input.NodeSoakDurationInMinutes == nil) {
		return []interface{}{}
	}

	values := make(map[string]interface{})

	if input.MaxSurge != nil && *input.MaxSurge != "" {
		values["max_surge"] = *input.MaxSurge
	}

	if input.DrainTimeoutInMinutes != nil {
		values["drain_timeout_in_minutes"] = *input.DrainTimeoutInMinutes
	}

	if input.NodeSoakDurationInMinutes != nil {
		values["node_soak_duration_in_minutes"] = *input.NodeSoakDurationInMinutes
	}

	return []interface{}{values}
}

func flattenClusterNodePoolKubeletConfig(input *managedclusters.KubeletConfig) []interface{} {
	if input == nil {
		return []interface{}{}
	}

	var cpuManagerPolicy, cpuCfsQuotaPeriod, topologyManagerPolicy string
	var cpuCfsQuotaEnabled bool
	var imageGcHighThreshold, imageGcLowThreshold, containerLogMaxSizeMB, containerLogMaxLines, podMaxPids int

	if input.CpuManagerPolicy != nil {
		cpuManagerPolicy = *input.CpuManagerPolicy
	}
	if input.CpuCfsQuota != nil {
		cpuCfsQuotaEnabled = *input.CpuCfsQuota
	}
	if input.CpuCfsQuotaPeriod != nil {
		cpuCfsQuotaPeriod = *input.CpuCfsQuotaPeriod
	}
	if input.ImageGcHighThreshold != nil {
		imageGcHighThreshold = int(*input.ImageGcHighThreshold)
	}
	if input.ImageGcLowThreshold != nil {
		imageGcLowThreshold = int(*input.ImageGcLowThreshold)
	}
	if input.TopologyManagerPolicy != nil {
		topologyManagerPolicy = *input.TopologyManagerPolicy
	}
	if input.ContainerLogMaxSizeMB != nil {
		containerLogMaxSizeMB = int(*input.ContainerLogMaxSizeMB)
	}
	if input.ContainerLogMaxFiles != nil {
		containerLogMaxLines = int(*input.ContainerLogMaxFiles)
	}
	if input.PodMaxPids != nil {
		podMaxPids = int(*input.PodMaxPids)
	}

	return []interface{}{
		map[string]interface{}{
			"cpu_manager_policy":        cpuManagerPolicy,
			"cpu_cfs_quota_enabled":     cpuCfsQuotaEnabled,
			"cpu_cfs_quota_period":      cpuCfsQuotaPeriod,
			"image_gc_high_threshold":   imageGcHighThreshold,
			"image_gc_low_threshold":    imageGcLowThreshold,
			"topology_manager_policy":   topologyManagerPolicy,
			"allowed_unsafe_sysctls":    utils.FlattenStringSlice(input.AllowedUnsafeSysctls),
			"container_log_max_size_mb": containerLogMaxSizeMB,
			"container_log_max_line":    containerLogMaxLines,
			"pod_max_pid":               podMaxPids,
		},
	}
}

func flattenAgentPoolKubeletConfig(input *agentpools.KubeletConfig) []interface{} {
	if input == nil {
		return []interface{}{}
	}

	var cpuManagerPolicy, cpuCfsQuotaPeriod, topologyManagerPolicy string
	var cpuCfsQuotaEnabled bool
	var imageGcHighThreshold, imageGcLowThreshold, containerLogMaxSizeMB, containerLogMaxLines, podMaxPids int

	if input.CpuManagerPolicy != nil {
		cpuManagerPolicy = *input.CpuManagerPolicy
	}
	if input.CpuCfsQuota != nil {
		cpuCfsQuotaEnabled = *input.CpuCfsQuota
	}
	if input.CpuCfsQuotaPeriod != nil {
		cpuCfsQuotaPeriod = *input.CpuCfsQuotaPeriod
	}
	if input.ImageGcHighThreshold != nil {
		imageGcHighThreshold = int(*input.ImageGcHighThreshold)
	}
	if input.ImageGcLowThreshold != nil {
		imageGcLowThreshold = int(*input.ImageGcLowThreshold)
	}
	if input.TopologyManagerPolicy != nil {
		topologyManagerPolicy = *input.TopologyManagerPolicy
	}
	if input.ContainerLogMaxSizeMB != nil {
		containerLogMaxSizeMB = int(*input.ContainerLogMaxSizeMB)
	}
	if input.ContainerLogMaxFiles != nil {
		containerLogMaxLines = int(*input.ContainerLogMaxFiles)
	}
	if input.PodMaxPids != nil {
		podMaxPids = int(*input.PodMaxPids)
	}

	return []interface{}{
		map[string]interface{}{
			"cpu_manager_policy":        cpuManagerPolicy,
			"cpu_cfs_quota_enabled":     cpuCfsQuotaEnabled,
			"cpu_cfs_quota_period":      cpuCfsQuotaPeriod,
			"image_gc_high_threshold":   imageGcHighThreshold,
			"image_gc_low_threshold":    imageGcLowThreshold,
			"topology_manager_policy":   topologyManagerPolicy,
			"allowed_unsafe_sysctls":    utils.FlattenStringSlice(input.AllowedUnsafeSysctls),
			"container_log_max_size_mb": containerLogMaxSizeMB,
			"container_log_max_line":    containerLogMaxLines,
			"pod_max_pid":               podMaxPids,
		},
	}
}

func flattenClusterNodePoolLinuxOSConfig(input *managedclusters.LinuxOSConfig) ([]interface{}, error) {
	if input == nil {
		return make([]interface{}, 0), nil
	}

	var swapFileSizeMB int
	if input.SwapFileSizeMB != nil {
		swapFileSizeMB = int(*input.SwapFileSizeMB)
	}
	var transparentHugePageDefrag string
	if input.TransparentHugePageDefrag != nil {
		transparentHugePageDefrag = *input.TransparentHugePageDefrag
	}
	var transparentHugePageEnabled string
	if input.TransparentHugePageEnabled != nil {
		transparentHugePageEnabled = *input.TransparentHugePageEnabled
	}
	sysctlConfig, err := flattenClusterNodePoolSysctlConfig(input.Sysctls)
	if err != nil {
		return nil, err
	}
	return []interface{}{
		map[string]interface{}{
			"swap_file_size_mb":             swapFileSizeMB,
			"sysctl_config":                 sysctlConfig,
			"transparent_huge_page_defrag":  transparentHugePageDefrag,
			"transparent_huge_page_enabled": transparentHugePageEnabled,
		},
	}, nil
}

func flattenClusterNodePoolSysctlConfig(input *managedclusters.SysctlConfig) ([]interface{}, error) {
	if input == nil {
		return make([]interface{}, 0), nil
	}

	var fsAioMaxNr int
	if input.FsAioMaxNr != nil {
		fsAioMaxNr = int(*input.FsAioMaxNr)
	}
	var fsFileMax int
	if input.FsFileMax != nil {
		fsFileMax = int(*input.FsFileMax)
	}
	var fsInotifyMaxUserWatches int
	if input.FsInotifyMaxUserWatches != nil {
		fsInotifyMaxUserWatches = int(*input.FsInotifyMaxUserWatches)
	}
	var fsNrOpen int
	if input.FsNrOpen != nil {
		fsNrOpen = int(*input.FsNrOpen)
	}
	var kernelThreadsMax int
	if input.KernelThreadsMax != nil {
		kernelThreadsMax = int(*input.KernelThreadsMax)
	}
	var netCoreNetdevMaxBacklog int
	if input.NetCoreNetdevMaxBacklog != nil {
		netCoreNetdevMaxBacklog = int(*input.NetCoreNetdevMaxBacklog)
	}
	var netCoreOptmemMax int
	if input.NetCoreOptmemMax != nil {
		netCoreOptmemMax = int(*input.NetCoreOptmemMax)
	}
	var netCoreRmemDefault int
	if input.NetCoreRmemDefault != nil {
		netCoreRmemDefault = int(*input.NetCoreRmemDefault)
	}
	var netCoreRmemMax int
	if input.NetCoreRmemMax != nil {
		netCoreRmemMax = int(*input.NetCoreRmemMax)
	}
	var netCoreSomaxconn int
	if input.NetCoreSomaxconn != nil {
		netCoreSomaxconn = int(*input.NetCoreSomaxconn)
	}
	var netCoreWmemDefault int
	if input.NetCoreWmemDefault != nil {
		netCoreWmemDefault = int(*input.NetCoreWmemDefault)
	}
	var netCoreWmemMax int
	if input.NetCoreWmemMax != nil {
		netCoreWmemMax = int(*input.NetCoreWmemMax)
	}
	var netIpv4IpLocalPortRangeMin, netIpv4IpLocalPortRangeMax int
	if input.NetIPv4IPLocalPortRange != nil {
		arr := regexp.MustCompile("[ \t]+").Split(*input.NetIPv4IPLocalPortRange, -1)
		if len(arr) != 2 {
			return nil, fmt.Errorf("parsing `NetIPv4IPLocalPortRange` %s", *input.NetIPv4IPLocalPortRange)
		}
		var err error
		netIpv4IpLocalPortRangeMin, err = strconv.Atoi(arr[0])
		if err != nil {
			return nil, err
		}
		netIpv4IpLocalPortRangeMax, err = strconv.Atoi(arr[1])
		if err != nil {
			return nil, err
		}
	}
	var netIpv4NeighDefaultGcThresh1 int
	if input.NetIPv4NeighDefaultGcThresh1 != nil {
		netIpv4NeighDefaultGcThresh1 = int(*input.NetIPv4NeighDefaultGcThresh1)
	}
	var netIpv4NeighDefaultGcThresh2 int
	if input.NetIPv4NeighDefaultGcThresh2 != nil {
		netIpv4NeighDefaultGcThresh2 = int(*input.NetIPv4NeighDefaultGcThresh2)
	}
	var netIpv4NeighDefaultGcThresh3 int
	if input.NetIPv4NeighDefaultGcThresh3 != nil {
		netIpv4NeighDefaultGcThresh3 = int(*input.NetIPv4NeighDefaultGcThresh3)
	}
	var netIpv4TcpFinTimeout int
	if input.NetIPv4TcpFinTimeout != nil {
		netIpv4TcpFinTimeout = int(*input.NetIPv4TcpFinTimeout)
	}
	var netIpv4TcpkeepaliveIntvl int
	if input.NetIPv4TcpkeepaliveIntvl != nil {
		netIpv4TcpkeepaliveIntvl = int(*input.NetIPv4TcpkeepaliveIntvl)
	}
	var netIpv4TcpKeepaliveProbes int
	if input.NetIPv4TcpKeepaliveProbes != nil {
		netIpv4TcpKeepaliveProbes = int(*input.NetIPv4TcpKeepaliveProbes)
	}
	var netIpv4TcpKeepaliveTime int
	if input.NetIPv4TcpKeepaliveTime != nil {
		netIpv4TcpKeepaliveTime = int(*input.NetIPv4TcpKeepaliveTime)
	}
	var netIpv4TcpMaxSynBacklog int
	if input.NetIPv4TcpMaxSynBacklog != nil {
		netIpv4TcpMaxSynBacklog = int(*input.NetIPv4TcpMaxSynBacklog)
	}
	var netIpv4TcpMaxTwBuckets int
	if input.NetIPv4TcpMaxTwBuckets != nil {
		netIpv4TcpMaxTwBuckets = int(*input.NetIPv4TcpMaxTwBuckets)
	}
	var netIpv4TcpTwReuse bool
	if input.NetIPv4TcpTwReuse != nil {
		netIpv4TcpTwReuse = *input.NetIPv4TcpTwReuse
	}
	var netNetfilterNfConntrackBuckets int
	if input.NetNetfilterNfConntrackBuckets != nil {
		netNetfilterNfConntrackBuckets = int(*input.NetNetfilterNfConntrackBuckets)
	}
	var netNetfilterNfConntrackMax int
	if input.NetNetfilterNfConntrackMax != nil {
		netNetfilterNfConntrackMax = int(*input.NetNetfilterNfConntrackMax)
	}
	var vmMaxMapCount int
	if input.VMMaxMapCount != nil {
		vmMaxMapCount = int(*input.VMMaxMapCount)
	}
	var vmSwappiness int
	if input.VMSwappiness != nil {
		vmSwappiness = int(*input.VMSwappiness)
	}
	var vmVfsCachePressure int
	if input.VMVfsCachePressure != nil {
		vmVfsCachePressure = int(*input.VMVfsCachePressure)
	}
	return []interface{}{
		map[string]interface{}{
			"fs_aio_max_nr":                      fsAioMaxNr,
			"fs_file_max":                        fsFileMax,
			"fs_inotify_max_user_watches":        fsInotifyMaxUserWatches,
			"fs_nr_open":                         fsNrOpen,
			"kernel_threads_max":                 kernelThreadsMax,
			"net_core_netdev_max_backlog":        netCoreNetdevMaxBacklog,
			"net_core_optmem_max":                netCoreOptmemMax,
			"net_core_rmem_default":              netCoreRmemDefault,
			"net_core_rmem_max":                  netCoreRmemMax,
			"net_core_somaxconn":                 netCoreSomaxconn,
			"net_core_wmem_default":              netCoreWmemDefault,
			"net_core_wmem_max":                  netCoreWmemMax,
			"net_ipv4_ip_local_port_range_min":   netIpv4IpLocalPortRangeMin,
			"net_ipv4_ip_local_port_range_max":   netIpv4IpLocalPortRangeMax,
			"net_ipv4_neigh_default_gc_thresh1":  netIpv4NeighDefaultGcThresh1,
			"net_ipv4_neigh_default_gc_thresh2":  netIpv4NeighDefaultGcThresh2,
			"net_ipv4_neigh_default_gc_thresh3":  netIpv4NeighDefaultGcThresh3,
			"net_ipv4_tcp_fin_timeout":           netIpv4TcpFinTimeout,
			"net_ipv4_tcp_keepalive_intvl":       netIpv4TcpkeepaliveIntvl,
			"net_ipv4_tcp_keepalive_probes":      netIpv4TcpKeepaliveProbes,
			"net_ipv4_tcp_keepalive_time":        netIpv4TcpKeepaliveTime,
			"net_ipv4_tcp_max_syn_backlog":       netIpv4TcpMaxSynBacklog,
			"net_ipv4_tcp_max_tw_buckets":        netIpv4TcpMaxTwBuckets,
			"net_ipv4_tcp_tw_reuse":              netIpv4TcpTwReuse,
			"net_netfilter_nf_conntrack_buckets": netNetfilterNfConntrackBuckets,
			"net_netfilter_nf_conntrack_max":     netNetfilterNfConntrackMax,
			"vm_max_map_count":                   vmMaxMapCount,
			"vm_swappiness":                      vmSwappiness,
			"vm_vfs_cache_pressure":              vmVfsCachePressure,
		},
	}, nil
}

func findDefaultNodePool(input *[]managedclusters.ManagedClusterAgentPoolProfile, d *pluginsdk.ResourceData) (*managedclusters.ManagedClusterAgentPoolProfile, error) {
	// first try loading this from the Resource Data if possible (e.g. when Created)
	defaultNodePoolName := d.Get("default_node_pool.0.name")
	tempNodePoolName := d.Get("default_node_pool.0.temporary_name_for_rotation")

	var agentPool *managedclusters.ManagedClusterAgentPoolProfile
	if defaultNodePoolName != "" {
		// find it
		for _, v := range *input {
			if v.Name == defaultNodePoolName {
				agentPool = &v
				break
			}
		}
	}

	// fallback to the temp node pool or other system node pools that exist for the cluster
	if agentPool == nil {
		// otherwise we need to fall back to the name of the first agent pool
		for _, v := range *input {
			if v.Name == "" {
				continue
			}
			if *v.Mode != managedclusters.AgentPoolModeSystem {
				continue
			}

			if v.Name == tempNodePoolName {
				defaultNodePoolName = v.Name
				agentPool = &v
				break
			}

			defaultNodePoolName = v.Name
			agentPool = &v
			break
		}

		if defaultNodePoolName == nil {
			return nil, fmt.Errorf("unable to Determine Default Agent Pool")
		}
	}

	if agentPool == nil {
		return nil, fmt.Errorf("the Default Agent Pool %q was not found", defaultNodePoolName)
	}

	return agentPool, nil
}

func expandClusterNodePoolUpgradeSettings(input []interface{}) *managedclusters.AgentPoolUpgradeSettings {
	setting := &managedclusters.AgentPoolUpgradeSettings{}
	if len(input) == 0 || input[0] == nil {
		return nil
	}

	v := input[0].(map[string]interface{})
	if maxSurgeRaw := v["max_surge"].(string); maxSurgeRaw != "" {
		setting.MaxSurge = utils.String(maxSurgeRaw)
	}

	if drainTimeoutInMinutesRaw, ok := v["drain_timeout_in_minutes"].(int); ok {
		setting.DrainTimeoutInMinutes = pointer.To(int64(drainTimeoutInMinutesRaw))
	}
	if nodeSoakDurationInMinutesRaw, ok := v["node_soak_duration_in_minutes"].(int); ok {
		setting.NodeSoakDurationInMinutes = pointer.To(int64(nodeSoakDurationInMinutesRaw))
	}

	return setting
}

func expandClusterPoolNetworkProfile(input []interface{}) *managedclusters.AgentPoolNetworkProfile {
	if len(input) == 0 || input[0] == nil {
		return nil
	}
	v := input[0].(map[string]interface{})
	return &managedclusters.AgentPoolNetworkProfile{
		AllowedHostPorts:          expandClusterPoolNetworkProfileAllowedHostPorts(v["allowed_host_ports"].([]interface{})),
		ApplicationSecurityGroups: utils.ExpandStringSlice(v["application_security_group_ids"].([]interface{})),
		NodePublicIPTags:          expandClusterPoolNetworkProfileNodePublicIPTags(v["node_public_ip_tags"].(map[string]interface{})),
	}
}

func expandClusterPoolNetworkProfileAllowedHostPorts(input []interface{}) *[]managedclusters.PortRange {
	if len(input) == 0 {
		return nil
	}
	out := make([]managedclusters.PortRange, 0)
	for _, v := range input {
		raw := v.(map[string]interface{})
		var portEnd, portStart int64
		var protocol managedclusters.Protocol
		if raw["port_end"] != nil {
			portEnd = int64(raw["port_end"].(int))
		}
		if raw["port_start"] != nil {
			portStart = int64(raw["port_start"].(int))
		}
		if raw["protocol"] != nil {
			protocol = managedclusters.Protocol(raw["protocol"].(string))
		}
		out = append(out, managedclusters.PortRange{
			PortEnd:   pointer.To(portEnd),
			PortStart: pointer.To(portStart),
			Protocol:  pointer.To(protocol),
		})
	}
	return &out
}

func expandClusterPoolNetworkProfileNodePublicIPTags(input map[string]interface{}) *[]managedclusters.IPTag {
	if len(input) == 0 {
		return nil
	}
	out := make([]managedclusters.IPTag, 0)

	for key, val := range input {
		ipTag := managedclusters.IPTag{
			IPTagType: utils.String(key),
			Tag:       utils.String(val.(string)),
		}
		out = append(out, ipTag)
	}
	return &out
}

func flattenClusterPoolNetworkProfile(input *managedclusters.AgentPoolNetworkProfile) []interface{} {
	if input == nil || input.NodePublicIPTags == nil && input.AllowedHostPorts == nil && input.ApplicationSecurityGroups == nil {
		return []interface{}{}
	}
	return []interface{}{
		map[string]interface{}{
			"allowed_host_ports":             flattenClusterPoolNetworkProfileAllowedHostPorts(input.AllowedHostPorts),
			"application_security_group_ids": utils.FlattenStringSlice(input.ApplicationSecurityGroups),
			"node_public_ip_tags":            flattenClusterPoolNetworkProfileNodePublicIPTags(input.NodePublicIPTags),
		},
	}
}

func flattenClusterPoolNetworkProfileAllowedHostPorts(input *[]managedclusters.PortRange) []interface{} {
	if input == nil {
		return []interface{}{}
	}
	out := make([]interface{}, 0)
	for _, portRange := range *input {
		out = append(out, map[string]interface{}{
			"port_end":   pointer.From(portRange.PortEnd),
			"port_start": pointer.From(portRange.PortStart),
			"protocol":   pointer.From(portRange.Protocol),
		})
	}
	return out
}

func flattenClusterPoolNetworkProfileNodePublicIPTags(input *[]managedclusters.IPTag) map[string]interface{} {
	if input == nil {
		return map[string]interface{}{}
	}
	out := make(map[string]interface{})

	for _, tag := range *input {
		if tag.IPTagType != nil {
			out[*tag.IPTagType] = tag.Tag
		}
	}

	return out
}<|MERGE_RESOLUTION|>--- conflicted
+++ resolved
@@ -278,7 +278,6 @@
 				}
 
 				if !features.FourPointOhBeta() {
-<<<<<<< HEAD
 					s["custom_ca_trust_enabled"] = &pluginsdk.Schema{
 						Deprecated: "This feature is a preview feature and will be removed in version 4.0 of the AzureRM Provider.",
 						Type:       pluginsdk.TypeBool,
@@ -292,12 +291,11 @@
 						ForceNew:     true,
 						ValidateFunc: validation.StringIsNotEmpty,
 					}
-=======
+          
 					s["type"].ValidateFunc = validation.StringInSlice([]string{
 						string(managedclusters.AgentPoolTypeAvailabilitySet),
 						string(managedclusters.AgentPoolTypeVirtualMachineScaleSets),
 					}, false)
->>>>>>> 23d0e7a7
 
 					s["os_sku"].ValidateFunc = validation.StringInSlice([]string{
 						string(agentpools.OSSKUAzureLinux),
