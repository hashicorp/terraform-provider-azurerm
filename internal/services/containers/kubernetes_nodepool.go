package containers

import (
	"encoding/base64"
	"fmt"
	"regexp"
	"strconv"
	"strings"

	"github.com/Azure/azure-sdk-for-go/services/preview/containerservice/mgmt/2022-03-02-preview/containerservice"
	"github.com/hashicorp/go-azure-helpers/resourcemanager/commonschema"
	"github.com/hashicorp/go-azure-helpers/resourcemanager/zones"
	"github.com/hashicorp/terraform-plugin-sdk/v2/helper/schema"
	"github.com/hashicorp/terraform-provider-azurerm/helpers/azure"
	computeValidate "github.com/hashicorp/terraform-provider-azurerm/internal/services/compute/validate"
	"github.com/hashicorp/terraform-provider-azurerm/internal/services/containers/validate"
	networkValidate "github.com/hashicorp/terraform-provider-azurerm/internal/services/network/validate"
	"github.com/hashicorp/terraform-provider-azurerm/internal/tags"
	"github.com/hashicorp/terraform-provider-azurerm/internal/tf/pluginsdk"
	"github.com/hashicorp/terraform-provider-azurerm/internal/tf/validation"
	"github.com/hashicorp/terraform-provider-azurerm/utils"
)

func SchemaDefaultNodePool() *pluginsdk.Schema {
	return &pluginsdk.Schema{
		Type:     pluginsdk.TypeList,
		Required: true,
		MaxItems: 1,
		Elem: &pluginsdk.Resource{
			Schema: func() map[string]*pluginsdk.Schema {
				s := map[string]*pluginsdk.Schema{
					// Required
					"name": {
						Type:         pluginsdk.TypeString,
						Required:     true,
						ForceNew:     true,
						ValidateFunc: validate.KubernetesAgentPoolName,
					},

					"type": {
						Type:     pluginsdk.TypeString,
						Optional: true,
						ForceNew: true,
						Default:  string(containerservice.AgentPoolTypeVirtualMachineScaleSets),
						ValidateFunc: validation.StringInSlice([]string{
							string(containerservice.AgentPoolTypeAvailabilitySet),
							string(containerservice.AgentPoolTypeVirtualMachineScaleSets),
						}, false),
					},

					"vm_size": {
						Type:         pluginsdk.TypeString,
						Required:     true,
						ForceNew:     true,
						ValidateFunc: validation.StringIsNotEmpty,
					},

					"capacity_reservation_group_id": {
						Type:         pluginsdk.TypeString,
						Optional:     true,
						ForceNew:     true,
						ValidateFunc: computeValidate.CapacityReservationGroupID,
					},

					// TODO 4.0: change this from enable_* to *_enabled
					"enable_auto_scaling": {
						Type:     pluginsdk.TypeBool,
						Optional: true,
					},

					// TODO 4.0: change this from enable_* to *_enabled
					"enable_node_public_ip": {
						Type:     pluginsdk.TypeBool,
						Optional: true,
						ForceNew: true,
					},

					// TODO 4.0: change this from enable_* to *_enabled
					"enable_host_encryption": {
						Type:     pluginsdk.TypeBool,
						Optional: true,
						ForceNew: true,
					},

					"kubelet_config": schemaNodePoolKubeletConfig(),

					"linux_os_config": schemaNodePoolLinuxOSConfig(),

					"fips_enabled": {
						Type:     pluginsdk.TypeBool,
						Optional: true,
						ForceNew: true,
					},

					"kubelet_disk_type": {
						Type:     pluginsdk.TypeString,
						Optional: true,
						Computed: true,
						ValidateFunc: validation.StringInSlice([]string{
							string(containerservice.KubeletDiskTypeOS),
							string(containerservice.KubeletDiskTypeTemporary),
						}, false),
					},

					"max_count": {
						Type:     pluginsdk.TypeInt,
						Optional: true,
						// NOTE: rather than setting `0` users should instead pass `null` here
						ValidateFunc: validation.IntBetween(1, 1000),
					},

					"max_pods": {
						Type:     pluginsdk.TypeInt,
						Optional: true,
						Computed: true,
						ForceNew: true,
					},

					"message_of_day": {
						Type:         pluginsdk.TypeString,
						Optional:     true,
						ForceNew:     true,
						ValidateFunc: validation.StringIsNotEmpty,
					},

					"min_count": {
						Type:     pluginsdk.TypeInt,
						Optional: true,
						// NOTE: rather than setting `0` users should instead pass `null` here
						ValidateFunc: validation.IntBetween(1, 1000),
					},

					"node_count": {
						Type:         pluginsdk.TypeInt,
						Optional:     true,
						Computed:     true,
						ValidateFunc: validation.IntBetween(1, 1000),
					},

					"node_labels": {
						Type:     pluginsdk.TypeMap,
						Optional: true,
						Computed: true,
						Elem: &pluginsdk.Schema{
							Type: pluginsdk.TypeString,
						},
					},

					"node_public_ip_prefix_id": {
						Type:         pluginsdk.TypeString,
						Optional:     true,
						ForceNew:     true,
						ValidateFunc: azure.ValidateResourceID,
						RequiredWith: []string{"default_node_pool.0.enable_node_public_ip"},
					},

					"node_taints": {
						Type:     pluginsdk.TypeList,
						ForceNew: true,
						Optional: true,
						Elem: &pluginsdk.Schema{
							Type: pluginsdk.TypeString,
						},
					},

					"tags": tags.Schema(),

					"os_disk_size_gb": {
						Type:         pluginsdk.TypeInt,
						Optional:     true,
						ForceNew:     true,
						Computed:     true,
						ValidateFunc: validation.IntAtLeast(1),
					},

					"os_disk_type": {
						Type:     pluginsdk.TypeString,
						Optional: true,
						ForceNew: true,
						Default:  containerservice.OSDiskTypeManaged,
						ValidateFunc: validation.StringInSlice([]string{
							string(containerservice.OSDiskTypeEphemeral),
							string(containerservice.OSDiskTypeManaged),
						}, false),
					},

					"os_sku": {
						Type:     pluginsdk.TypeString,
						Optional: true,
						ForceNew: true,
						Computed: true, // defaults to Ubuntu if using Linux
						ValidateFunc: validation.StringInSlice([]string{
							string(containerservice.OSSKUUbuntu),
							string(containerservice.OSSKUCBLMariner),
						}, false),
					},

					"ultra_ssd_enabled": {
						Type:     pluginsdk.TypeBool,
						ForceNew: true,
						Default:  false,
						Optional: true,
					},

					"vnet_subnet_id": {
						Type:         pluginsdk.TypeString,
						Optional:     true,
						ForceNew:     true,
						ValidateFunc: azure.ValidateResourceID,
					},
					"orchestrator_version": {
						Type:         pluginsdk.TypeString,
						Optional:     true,
						Computed:     true,
						ValidateFunc: validation.StringIsNotEmpty,
					},
					"pod_subnet_id": {
						Type:         pluginsdk.TypeString,
						Optional:     true,
						ForceNew:     true,
						ValidateFunc: networkValidate.SubnetID,
					},
					"proximity_placement_group_id": {
						Type:         pluginsdk.TypeString,
						Optional:     true,
						ForceNew:     true,
						ValidateFunc: computeValidate.ProximityPlacementGroupID,
					},
					"only_critical_addons_enabled": {
						Type:     pluginsdk.TypeBool,
						Optional: true,
						ForceNew: true,
					},

<<<<<<< HEAD
					"scale_down_mode": {
						Type:     pluginsdk.TypeString,
						Optional: true,
						ForceNew: true,
						Default:  string(containerservice.ScaleDownModeDelete),
						ValidateFunc: validation.StringInSlice([]string{
							string(containerservice.ScaleDownModeDeallocate),
							string(containerservice.ScaleDownModeDelete),
						}, false),
=======
					"host_group_id": {
						Type:         pluginsdk.TypeString,
						Optional:     true,
						ForceNew:     true,
						ValidateFunc: computeValidate.HostGroupID,
>>>>>>> cabaf979
					},

					"upgrade_settings": upgradeSettingsSchema(),

					"workload_runtime": {
						Type:     pluginsdk.TypeString,
						Optional: true,
						Computed: true,
						ValidateFunc: validation.StringInSlice([]string{
							string(containerservice.WorkloadRuntimeOCIContainer),
						}, false),
					},
				}

				s["zones"] = commonschema.ZonesMultipleOptionalForceNew()

				return s
			}(),
		},
	}
}

func schemaNodePoolKubeletConfig() *pluginsdk.Schema {
	return &pluginsdk.Schema{
		Type:     pluginsdk.TypeList,
		Optional: true,
		ForceNew: true,
		MaxItems: 1,
		Elem: &pluginsdk.Resource{
			Schema: map[string]*pluginsdk.Schema{
				"cpu_manager_policy": {
					Type:     pluginsdk.TypeString,
					Optional: true,
					ForceNew: true,
					ValidateFunc: validation.StringInSlice([]string{
						"none",
						"static",
					}, false),
				},

				"cpu_cfs_quota_enabled": {
					Type:     pluginsdk.TypeBool,
					Optional: true,
					ForceNew: true,
				},

				"cpu_cfs_quota_period": {
					Type:     pluginsdk.TypeString,
					Optional: true,
					ForceNew: true,
				},

				"image_gc_high_threshold": {
					Type:         pluginsdk.TypeInt,
					Optional:     true,
					ForceNew:     true,
					ValidateFunc: validation.IntBetween(0, 100),
				},

				"image_gc_low_threshold": {
					Type:         pluginsdk.TypeInt,
					Optional:     true,
					ForceNew:     true,
					ValidateFunc: validation.IntBetween(0, 100),
				},

				"topology_manager_policy": {
					Type:     pluginsdk.TypeString,
					Optional: true,
					ForceNew: true,
					ValidateFunc: validation.StringInSlice([]string{
						"none",
						"best-effort",
						"restricted",
						"single-numa-node",
					}, false),
				},

				"allowed_unsafe_sysctls": {
					Type:     pluginsdk.TypeSet,
					Optional: true,
					ForceNew: true,
					Elem: &pluginsdk.Schema{
						Type: pluginsdk.TypeString,
					},
				},

				"container_log_max_size_mb": {
					Type:     pluginsdk.TypeInt,
					Optional: true,
					ForceNew: true,
				},

				"container_log_max_line": {
					Type:         pluginsdk.TypeInt,
					Optional:     true,
					ForceNew:     true,
					ValidateFunc: validation.IntAtLeast(2),
				},

				"pod_max_pid": {
					Type:     pluginsdk.TypeInt,
					Optional: true,
					ForceNew: true,
				},
			},
		},
	}
}

func schemaNodePoolLinuxOSConfig() *pluginsdk.Schema {
	return &pluginsdk.Schema{
		Type:     pluginsdk.TypeList,
		Optional: true,
		ForceNew: true,
		MaxItems: 1,
		Elem: &pluginsdk.Resource{
			Schema: map[string]*pluginsdk.Schema{
				"sysctl_config": schemaNodePoolSysctlConfig(),

				"transparent_huge_page_enabled": {
					Type:     pluginsdk.TypeString,
					Optional: true,
					ForceNew: true,
					ValidateFunc: validation.StringInSlice([]string{
						"always",
						"madvise",
						"never",
					}, false),
				},

				"transparent_huge_page_defrag": {
					Type:     pluginsdk.TypeString,
					Optional: true,
					ForceNew: true,
					ValidateFunc: validation.StringInSlice([]string{
						"always",
						"defer",
						"defer+madvise",
						"madvise",
						"never",
					}, false),
				},

				"swap_file_size_mb": {
					Type:     pluginsdk.TypeInt,
					Optional: true,
					ForceNew: true,
				},
			},
		},
	}
}

func schemaNodePoolSysctlConfig() *pluginsdk.Schema {
	return &pluginsdk.Schema{
		Type:     pluginsdk.TypeList,
		Optional: true,
		ForceNew: true,
		MaxItems: 1,
		Elem: &pluginsdk.Resource{
			Schema: map[string]*pluginsdk.Schema{
				"fs_aio_max_nr": {
					Type:         pluginsdk.TypeInt,
					Optional:     true,
					ForceNew:     true,
					ValidateFunc: validation.IntBetween(65536, 6553500),
				},

				"fs_file_max": {
					Type:         pluginsdk.TypeInt,
					Optional:     true,
					ForceNew:     true,
					ValidateFunc: validation.IntBetween(8192, 12000500),
				},

				"fs_inotify_max_user_watches": {
					Type:         pluginsdk.TypeInt,
					Optional:     true,
					ForceNew:     true,
					ValidateFunc: validation.IntBetween(781250, 2097152),
				},

				"fs_nr_open": {
					Type:         pluginsdk.TypeInt,
					Optional:     true,
					ForceNew:     true,
					ValidateFunc: validation.IntBetween(8192, 20000500),
				},

				"kernel_threads_max": {
					Type:         pluginsdk.TypeInt,
					Optional:     true,
					ForceNew:     true,
					ValidateFunc: validation.IntBetween(20, 513785),
				},

				"net_core_netdev_max_backlog": {
					Type:         pluginsdk.TypeInt,
					Optional:     true,
					ForceNew:     true,
					ValidateFunc: validation.IntBetween(1000, 3240000),
				},

				"net_core_optmem_max": {
					Type:         pluginsdk.TypeInt,
					Optional:     true,
					ForceNew:     true,
					ValidateFunc: validation.IntBetween(20480, 4194304),
				},

				"net_core_rmem_default": {
					Type:         pluginsdk.TypeInt,
					Optional:     true,
					ForceNew:     true,
					ValidateFunc: validation.IntBetween(212992, 134217728),
				},

				"net_core_rmem_max": {
					Type:         pluginsdk.TypeInt,
					Optional:     true,
					ForceNew:     true,
					ValidateFunc: validation.IntBetween(212992, 134217728),
				},

				"net_core_somaxconn": {
					Type:         pluginsdk.TypeInt,
					Optional:     true,
					ForceNew:     true,
					ValidateFunc: validation.IntBetween(4096, 3240000),
				},

				"net_core_wmem_default": {
					Type:         pluginsdk.TypeInt,
					Optional:     true,
					ForceNew:     true,
					ValidateFunc: validation.IntBetween(212992, 134217728),
				},

				"net_core_wmem_max": {
					Type:         pluginsdk.TypeInt,
					Optional:     true,
					ForceNew:     true,
					ValidateFunc: validation.IntBetween(212992, 134217728),
				},

				"net_ipv4_ip_local_port_range_min": {
					Type:         pluginsdk.TypeInt,
					Optional:     true,
					ForceNew:     true,
					ValidateFunc: validation.IntBetween(1024, 60999),
				},

				"net_ipv4_ip_local_port_range_max": {
					Type:         pluginsdk.TypeInt,
					Optional:     true,
					ForceNew:     true,
					ValidateFunc: validation.IntBetween(32768, 65000),
				},

				"net_ipv4_neigh_default_gc_thresh1": {
					Type:         pluginsdk.TypeInt,
					Optional:     true,
					ForceNew:     true,
					ValidateFunc: validation.IntBetween(128, 80000),
				},

				"net_ipv4_neigh_default_gc_thresh2": {
					Type:         pluginsdk.TypeInt,
					Optional:     true,
					ForceNew:     true,
					ValidateFunc: validation.IntBetween(512, 90000),
				},

				"net_ipv4_neigh_default_gc_thresh3": {
					Type:         pluginsdk.TypeInt,
					Optional:     true,
					ForceNew:     true,
					ValidateFunc: validation.IntBetween(1024, 100000),
				},

				"net_ipv4_tcp_fin_timeout": {
					Type:         pluginsdk.TypeInt,
					Optional:     true,
					ForceNew:     true,
					ValidateFunc: validation.IntBetween(5, 120),
				},

				"net_ipv4_tcp_keepalive_intvl": {
					Type:         pluginsdk.TypeInt,
					Optional:     true,
					ForceNew:     true,
					ValidateFunc: validation.IntBetween(10, 75),
				},

				"net_ipv4_tcp_keepalive_probes": {
					Type:         pluginsdk.TypeInt,
					Optional:     true,
					ForceNew:     true,
					ValidateFunc: validation.IntBetween(1, 15),
				},

				"net_ipv4_tcp_keepalive_time": {
					Type:         pluginsdk.TypeInt,
					Optional:     true,
					ForceNew:     true,
					ValidateFunc: validation.IntBetween(30, 432000),
				},

				"net_ipv4_tcp_max_syn_backlog": {
					Type:         pluginsdk.TypeInt,
					Optional:     true,
					ForceNew:     true,
					ValidateFunc: validation.IntBetween(128, 3240000),
				},

				"net_ipv4_tcp_max_tw_buckets": {
					Type:         pluginsdk.TypeInt,
					Optional:     true,
					ForceNew:     true,
					ValidateFunc: validation.IntBetween(8000, 1440000),
				},

				"net_ipv4_tcp_tw_reuse": {
					Type:     pluginsdk.TypeBool,
					Optional: true,
					ForceNew: true,
				},

				"net_netfilter_nf_conntrack_buckets": {
					Type:         pluginsdk.TypeInt,
					Optional:     true,
					ForceNew:     true,
					ValidateFunc: validation.IntBetween(65536, 147456),
				},

				"net_netfilter_nf_conntrack_max": {
					Type:         pluginsdk.TypeInt,
					Optional:     true,
					ForceNew:     true,
					ValidateFunc: validation.IntBetween(131072, 1048576),
				},

				"vm_max_map_count": {
					Type:         pluginsdk.TypeInt,
					Optional:     true,
					ForceNew:     true,
					ValidateFunc: validation.IntBetween(65530, 262144),
				},

				"vm_swappiness": {
					Type:         pluginsdk.TypeInt,
					Optional:     true,
					ForceNew:     true,
					ValidateFunc: validation.IntBetween(0, 100),
				},

				"vm_vfs_cache_pressure": {
					Type:         pluginsdk.TypeInt,
					Optional:     true,
					ForceNew:     true,
					ValidateFunc: validation.IntBetween(0, 100),
				},
			},
		},
	}
}

func ConvertDefaultNodePoolToAgentPool(input *[]containerservice.ManagedClusterAgentPoolProfile) containerservice.AgentPool {
	defaultCluster := (*input)[0]
	return containerservice.AgentPool{
		Name: defaultCluster.Name,
		ManagedClusterAgentPoolProfileProperties: &containerservice.ManagedClusterAgentPoolProfileProperties{
			Count:                     defaultCluster.Count,
			VMSize:                    defaultCluster.VMSize,
			OsDiskSizeGB:              defaultCluster.OsDiskSizeGB,
			OsDiskType:                defaultCluster.OsDiskType,
			VnetSubnetID:              defaultCluster.VnetSubnetID,
			KubeletConfig:             defaultCluster.KubeletConfig,
			LinuxOSConfig:             defaultCluster.LinuxOSConfig,
			MaxPods:                   defaultCluster.MaxPods,
			OsType:                    defaultCluster.OsType,
			MaxCount:                  defaultCluster.MaxCount,
			MessageOfTheDay:           defaultCluster.MessageOfTheDay,
			MinCount:                  defaultCluster.MinCount,
			EnableAutoScaling:         defaultCluster.EnableAutoScaling,
			EnableFIPS:                defaultCluster.EnableFIPS,
			KubeletDiskType:           defaultCluster.KubeletDiskType,
			Type:                      defaultCluster.Type,
			OrchestratorVersion:       defaultCluster.OrchestratorVersion,
			ProximityPlacementGroupID: defaultCluster.ProximityPlacementGroupID,
			AvailabilityZones:         defaultCluster.AvailabilityZones,
			EnableNodePublicIP:        defaultCluster.EnableNodePublicIP,
			NodePublicIPPrefixID:      defaultCluster.NodePublicIPPrefixID,
			ScaleSetPriority:          defaultCluster.ScaleSetPriority,
			ScaleSetEvictionPolicy:    defaultCluster.ScaleSetEvictionPolicy,
			SpotMaxPrice:              defaultCluster.SpotMaxPrice,
			Mode:                      defaultCluster.Mode,
			NodeLabels:                defaultCluster.NodeLabels,
			NodeTaints:                defaultCluster.NodeTaints,
			PodSubnetID:               defaultCluster.PodSubnetID,
			ScaleDownMode:             defaultCluster.ScaleDownMode,
			Tags:                      defaultCluster.Tags,
			UpgradeSettings:           defaultCluster.UpgradeSettings,
			WorkloadRuntime:           defaultCluster.WorkloadRuntime,
		},
	}
}

func ExpandDefaultNodePool(d *pluginsdk.ResourceData) (*[]containerservice.ManagedClusterAgentPoolProfile, error) {
	input := d.Get("default_node_pool").([]interface{})

	raw := input[0].(map[string]interface{})
	enableAutoScaling := raw["enable_auto_scaling"].(bool)
	nodeLabelsRaw := raw["node_labels"].(map[string]interface{})
	nodeLabels := utils.ExpandMapStringPtrString(nodeLabelsRaw)
	nodeTaintsRaw := raw["node_taints"].([]interface{})
	nodeTaints := utils.ExpandStringSlice(nodeTaintsRaw)

	if len(*nodeTaints) != 0 {
		return nil, fmt.Errorf("The AKS API has removed support for tainting all nodes in the default node pool and it is no longer possible to configure this. To taint a node pool, create a separate one.")
	}

	criticalAddonsEnabled := raw["only_critical_addons_enabled"].(bool)
	if criticalAddonsEnabled {
		*nodeTaints = append(*nodeTaints, "CriticalAddonsOnly=true:NoSchedule")
	}

	t := raw["tags"].(map[string]interface{})

	profile := containerservice.ManagedClusterAgentPoolProfile{
		EnableAutoScaling:      utils.Bool(enableAutoScaling),
		EnableFIPS:             utils.Bool(raw["fips_enabled"].(bool)),
		EnableNodePublicIP:     utils.Bool(raw["enable_node_public_ip"].(bool)),
		EnableEncryptionAtHost: utils.Bool(raw["enable_host_encryption"].(bool)),
		KubeletDiskType:        containerservice.KubeletDiskType(raw["kubelet_disk_type"].(string)),
		Name:                   utils.String(raw["name"].(string)),
		NodeLabels:             nodeLabels,
		NodeTaints:             nodeTaints,
		Tags:                   tags.Expand(t),
		Type:                   containerservice.AgentPoolType(raw["type"].(string)),
		VMSize:                 utils.String(raw["vm_size"].(string)),

		// at this time the default node pool has to be Linux or the AKS cluster fails to provision with:
		// Pods not in Running status: coredns-7fc597cc45-v5z7x,coredns-autoscaler-7ccc76bfbd-djl7j,metrics-server-cbd95f966-5rl97,tunnelfront-7d9884977b-wpbvn
		// Windows agents can be configured via the separate node pool resource
		OsType: containerservice.OSTypeLinux,

		// without this set the API returns:
		// Code="MustDefineAtLeastOneSystemPool" Message="Must define at least one system pool."
		// since this is the "default" node pool we can assume this is a system node pool
		Mode: containerservice.AgentPoolModeSystem,

		UpgradeSettings: expandUpgradeSettings(raw["upgrade_settings"].([]interface{})),

		// // TODO: support these in time
		// ScaleSetEvictionPolicy: "",
		// ScaleSetPriority:       "",
	}

	zones := zones.Expand(raw["zones"].(*schema.Set).List())
	if len(zones) > 0 {
		profile.AvailabilityZones = &zones
	}

	if maxPods := int32(raw["max_pods"].(int)); maxPods > 0 {
		profile.MaxPods = utils.Int32(maxPods)
	}

	if v := raw["message_of_day"].(string); v != "" {
		messageOfTheDayEncoded := base64.StdEncoding.EncodeToString([]byte(v))
		profile.MessageOfTheDay = &messageOfTheDayEncoded
	}

	if prefixID := raw["node_public_ip_prefix_id"].(string); prefixID != "" {
		profile.NodePublicIPPrefixID = utils.String(prefixID)
	}

	if osDiskSizeGB := int32(raw["os_disk_size_gb"].(int)); osDiskSizeGB > 0 {
		profile.OsDiskSizeGB = utils.Int32(osDiskSizeGB)
	}

	profile.OsDiskType = containerservice.OSDiskTypeManaged
	if osDiskType := raw["os_disk_type"].(string); osDiskType != "" {
		profile.OsDiskType = containerservice.OSDiskType(raw["os_disk_type"].(string))
	}

	if osSku := raw["os_sku"].(string); osSku != "" {
		profile.OsSKU = containerservice.OSSKU(osSku)
	}

	if podSubnetID := raw["pod_subnet_id"].(string); podSubnetID != "" {
		profile.PodSubnetID = utils.String(podSubnetID)
	}

	profile.ScaleDownMode = containerservice.ScaleDownModeDelete
	if scaleOfMode := raw["scale_down_mode"].(string); scaleOfMode != "" {
		profile.ScaleDownMode = containerservice.ScaleDownMode(scaleOfMode)
	}

	if ultraSSDEnabled, ok := raw["ultra_ssd_enabled"]; ok {
		profile.EnableUltraSSD = utils.Bool(ultraSSDEnabled.(bool))
	}

	if vnetSubnetID := raw["vnet_subnet_id"].(string); vnetSubnetID != "" {
		profile.VnetSubnetID = utils.String(vnetSubnetID)
	}

	if hostGroupID := raw["host_group_id"].(string); hostGroupID != "" {
		profile.HostGroupID = utils.String(hostGroupID)
	}

	if orchestratorVersion := raw["orchestrator_version"].(string); orchestratorVersion != "" {
		profile.OrchestratorVersion = utils.String(orchestratorVersion)
	}

	if proximityPlacementGroupId := raw["proximity_placement_group_id"].(string); proximityPlacementGroupId != "" {
		profile.ProximityPlacementGroupID = utils.String(proximityPlacementGroupId)
	}

	profile.WorkloadRuntime = ""
	if workloadRunTime := raw["workload_runtime"].(string); workloadRunTime != "" {
		profile.WorkloadRuntime = containerservice.WorkloadRuntime(workloadRunTime)
	}

	if capacityReservationGroupId := raw["capacity_reservation_group_id"].(string); capacityReservationGroupId != "" {
		profile.CapacityReservationGroupID = utils.String(capacityReservationGroupId)
	}

	count := raw["node_count"].(int)
	maxCount := raw["max_count"].(int)
	minCount := raw["min_count"].(int)

	// Count must always be set (see #6094), RP behaviour has changed
	// since the API version upgrade in v2.1.0 making Count required
	// for all create/update requests
	profile.Count = utils.Int32(int32(count))

	if enableAutoScaling {
		// if Count has not been set use min count
		if count == 0 {
			count = minCount
			profile.Count = utils.Int32(int32(count))
		}

		// Count must be set for the initial creation when using AutoScaling but cannot be updated
		if d.HasChange("default_node_pool.0.node_count") && !d.IsNewResource() {
			return nil, fmt.Errorf("cannot change `node_count` when `enable_auto_scaling` is set to `true`")
		}

		if maxCount > 0 {
			profile.MaxCount = utils.Int32(int32(maxCount))
			if maxCount < count {
				return nil, fmt.Errorf("`node_count`(%d) must be equal to or less than `max_count`(%d) when `enable_auto_scaling` is set to `true`", count, maxCount)
			}
		} else {
			return nil, fmt.Errorf("`max_count` must be configured when `enable_auto_scaling` is set to `true`")
		}

		if minCount > 0 {
			profile.MinCount = utils.Int32(int32(minCount))

			if minCount > count && d.IsNewResource() {
				return nil, fmt.Errorf("`node_count`(%d) must be equal to or greater than `min_count`(%d) when `enable_auto_scaling` is set to `true`", count, minCount)
			}
		} else {
			return nil, fmt.Errorf("`min_count` must be configured when `enable_auto_scaling` is set to `true`")
		}

		if minCount > maxCount {
			return nil, fmt.Errorf("`max_count` must be >= `min_count`")
		}
	} else if minCount > 0 || maxCount > 0 {
		return nil, fmt.Errorf("`max_count`(%d) and `min_count`(%d) must be set to `null` when `enable_auto_scaling` is set to `false`", maxCount, minCount)
	}

	if kubeletConfig := raw["kubelet_config"].([]interface{}); len(kubeletConfig) > 0 {
		profile.KubeletConfig = expandAgentPoolKubeletConfig(kubeletConfig)
	}

	if linuxOSConfig := raw["linux_os_config"].([]interface{}); len(linuxOSConfig) > 0 {
		linuxOSConfig, err := expandAgentPoolLinuxOSConfig(linuxOSConfig)
		if err != nil {
			return nil, err
		}
		profile.LinuxOSConfig = linuxOSConfig
	}

	return &[]containerservice.ManagedClusterAgentPoolProfile{
		profile,
	}, nil
}

func expandAgentPoolKubeletConfig(input []interface{}) *containerservice.KubeletConfig {
	if len(input) == 0 || input[0] == nil {
		return nil
	}

	raw := input[0].(map[string]interface{})
	result := &containerservice.KubeletConfig{
		CPUCfsQuota: utils.Bool(raw["cpu_cfs_quota_enabled"].(bool)),
		// must be false, otherwise the backend will report error: CustomKubeletConfig.FailSwapOn must be set to false to enable swap file on nodes.
		FailSwapOn:           utils.Bool(false),
		AllowedUnsafeSysctls: utils.ExpandStringSlice(raw["allowed_unsafe_sysctls"].(*pluginsdk.Set).List()),
	}

	if v := raw["cpu_manager_policy"].(string); v != "" {
		result.CPUManagerPolicy = utils.String(v)
	}
	if v := raw["cpu_cfs_quota_period"].(string); v != "" {
		result.CPUCfsQuotaPeriod = utils.String(v)
	}
	if v := raw["image_gc_high_threshold"].(int); v != 0 {
		result.ImageGcHighThreshold = utils.Int32(int32(v))
	}
	if v := raw["image_gc_low_threshold"].(int); v != 0 {
		result.ImageGcLowThreshold = utils.Int32(int32(v))
	}
	if v := raw["topology_manager_policy"].(string); v != "" {
		result.TopologyManagerPolicy = utils.String(v)
	}
	if v := raw["container_log_max_size_mb"].(int); v != 0 {
		result.ContainerLogMaxSizeMB = utils.Int32(int32(v))
	}
	if v := raw["container_log_max_line"].(int); v != 0 {
		result.ContainerLogMaxFiles = utils.Int32(int32(v))
	}
	if v := raw["pod_max_pid"].(int); v != 0 {
		result.PodMaxPids = utils.Int32(int32(v))
	}

	return result
}

func expandAgentPoolLinuxOSConfig(input []interface{}) (*containerservice.LinuxOSConfig, error) {
	if len(input) == 0 || input[0] == nil {
		return nil, nil
	}
	raw := input[0].(map[string]interface{})
	sysctlConfig, err := expandAgentPoolSysctlConfig(raw["sysctl_config"].([]interface{}))
	if err != nil {
		return nil, err
	}

	result := &containerservice.LinuxOSConfig{
		Sysctls: sysctlConfig,
	}
	if v := raw["transparent_huge_page_enabled"].(string); v != "" {
		result.TransparentHugePageEnabled = utils.String(v)
	}
	if v := raw["transparent_huge_page_defrag"].(string); v != "" {
		result.TransparentHugePageDefrag = utils.String(v)
	}
	if v := raw["swap_file_size_mb"].(int); v != 0 {
		result.SwapFileSizeMB = utils.Int32(int32(v))
	}
	return result, nil
}

func expandAgentPoolSysctlConfig(input []interface{}) (*containerservice.SysctlConfig, error) {
	if len(input) == 0 || input[0] == nil {
		return nil, nil
	}
	raw := input[0].(map[string]interface{})
	result := &containerservice.SysctlConfig{
		NetIpv4TCPTwReuse: utils.Bool(raw["net_ipv4_tcp_tw_reuse"].(bool)),
	}
	if v := raw["net_core_somaxconn"].(int); v != 0 {
		result.NetCoreSomaxconn = utils.Int32(int32(v))
	}
	if v := raw["net_core_netdev_max_backlog"].(int); v != 0 {
		result.NetCoreNetdevMaxBacklog = utils.Int32(int32(v))
	}
	if v := raw["net_core_rmem_default"].(int); v != 0 {
		result.NetCoreRmemDefault = utils.Int32(int32(v))
	}
	if v := raw["net_core_rmem_max"].(int); v != 0 {
		result.NetCoreRmemMax = utils.Int32(int32(v))
	}
	if v := raw["net_core_wmem_default"].(int); v != 0 {
		result.NetCoreWmemDefault = utils.Int32(int32(v))
	}
	if v := raw["net_core_wmem_max"].(int); v != 0 {
		result.NetCoreWmemMax = utils.Int32(int32(v))
	}
	if v := raw["net_core_optmem_max"].(int); v != 0 {
		result.NetCoreOptmemMax = utils.Int32(int32(v))
	}
	if v := raw["net_ipv4_tcp_max_syn_backlog"].(int); v != 0 {
		result.NetIpv4TCPMaxSynBacklog = utils.Int32(int32(v))
	}
	if v := raw["net_ipv4_tcp_max_tw_buckets"].(int); v != 0 {
		result.NetIpv4TCPMaxTwBuckets = utils.Int32(int32(v))
	}
	if v := raw["net_ipv4_tcp_fin_timeout"].(int); v != 0 {
		result.NetIpv4TCPFinTimeout = utils.Int32(int32(v))
	}
	if v := raw["net_ipv4_tcp_keepalive_time"].(int); v != 0 {
		result.NetIpv4TCPKeepaliveTime = utils.Int32(int32(v))
	}
	if v := raw["net_ipv4_tcp_keepalive_probes"].(int); v != 0 {
		result.NetIpv4TCPKeepaliveProbes = utils.Int32(int32(v))
	}
	if v := raw["net_ipv4_tcp_keepalive_intvl"].(int); v != 0 {
		result.NetIpv4TcpkeepaliveIntvl = utils.Int32(int32(v))
	}
	netIpv4IPLocalPortRangeMin := raw["net_ipv4_ip_local_port_range_min"].(int)
	netIpv4IPLocalPortRangeMax := raw["net_ipv4_ip_local_port_range_max"].(int)
	if (netIpv4IPLocalPortRangeMin != 0 && netIpv4IPLocalPortRangeMax == 0) || (netIpv4IPLocalPortRangeMin == 0 && netIpv4IPLocalPortRangeMax != 0) {
		return nil, fmt.Errorf("`net_ipv4_ip_local_port_range_min` and `net_ipv4_ip_local_port_range_max` should both be set or unset")
	}
	if netIpv4IPLocalPortRangeMin > netIpv4IPLocalPortRangeMax {
		return nil, fmt.Errorf("`net_ipv4_ip_local_port_range_min` should be no larger than `net_ipv4_ip_local_port_range_max`")
	}
	if netIpv4IPLocalPortRangeMin != 0 && netIpv4IPLocalPortRangeMax != 0 {
		result.NetIpv4IPLocalPortRange = utils.String(fmt.Sprintf("%d %d", netIpv4IPLocalPortRangeMin, netIpv4IPLocalPortRangeMax))
	}
	if v := raw["net_ipv4_neigh_default_gc_thresh1"].(int); v != 0 {
		result.NetIpv4NeighDefaultGcThresh1 = utils.Int32(int32(v))
	}
	if v := raw["net_ipv4_neigh_default_gc_thresh2"].(int); v != 0 {
		result.NetIpv4NeighDefaultGcThresh2 = utils.Int32(int32(v))
	}
	if v := raw["net_ipv4_neigh_default_gc_thresh3"].(int); v != 0 {
		result.NetIpv4NeighDefaultGcThresh3 = utils.Int32(int32(v))
	}
	if v := raw["net_netfilter_nf_conntrack_max"].(int); v != 0 {
		result.NetNetfilterNfConntrackMax = utils.Int32(int32(v))
	}
	if v := raw["net_netfilter_nf_conntrack_buckets"].(int); v != 0 {
		result.NetNetfilterNfConntrackBuckets = utils.Int32(int32(v))
	}
	if v := raw["fs_aio_max_nr"].(int); v != 0 {
		result.FsAioMaxNr = utils.Int32(int32(v))
	}
	if v := raw["fs_inotify_max_user_watches"].(int); v != 0 {
		result.FsInotifyMaxUserWatches = utils.Int32(int32(v))
	}
	if v := raw["fs_file_max"].(int); v != 0 {
		result.FsFileMax = utils.Int32(int32(v))
	}
	if v := raw["fs_nr_open"].(int); v != 0 {
		result.FsNrOpen = utils.Int32(int32(v))
	}
	if v := raw["kernel_threads_max"].(int); v != 0 {
		result.KernelThreadsMax = utils.Int32(int32(v))
	}
	if v := raw["vm_max_map_count"].(int); v != 0 {
		result.VMMaxMapCount = utils.Int32(int32(v))
	}
	if v := raw["vm_swappiness"].(int); v != 0 {
		result.VMSwappiness = utils.Int32(int32(v))
	}
	if v := raw["vm_vfs_cache_pressure"].(int); v != 0 {
		result.VMVfsCachePressure = utils.Int32(int32(v))
	}
	return result, nil
}

func FlattenDefaultNodePool(input *[]containerservice.ManagedClusterAgentPoolProfile, d *pluginsdk.ResourceData) (*[]interface{}, error) {
	if input == nil {
		return &[]interface{}{}, nil
	}

	agentPool, err := findDefaultNodePool(input, d)
	if err != nil {
		return nil, err
	}

	count := 0
	if agentPool.Count != nil {
		count = int(*agentPool.Count)
	}

	enableUltraSSD := false
	if agentPool.EnableUltraSSD != nil {
		enableUltraSSD = *agentPool.EnableUltraSSD
	}

	enableAutoScaling := false
	if agentPool.EnableAutoScaling != nil {
		enableAutoScaling = *agentPool.EnableAutoScaling
	}

	enableFIPS := false
	if agentPool.EnableFIPS != nil {
		enableFIPS = *agentPool.EnableFIPS
	}

	enableNodePublicIP := false
	if agentPool.EnableNodePublicIP != nil {
		enableNodePublicIP = *agentPool.EnableNodePublicIP
	}

	enableHostEncryption := false
	if agentPool.EnableEncryptionAtHost != nil {
		enableHostEncryption = *agentPool.EnableEncryptionAtHost
	}

	maxCount := 0
	if agentPool.MaxCount != nil {
		maxCount = int(*agentPool.MaxCount)
	}

	maxPods := 0
	if agentPool.MaxPods != nil {
		maxPods = int(*agentPool.MaxPods)
	}

	messageOfTheDay := ""
	if agentPool.MessageOfTheDay != nil {
		messageOfTheDayDecoded, err := base64.StdEncoding.DecodeString(*agentPool.MessageOfTheDay)
		if err != nil {
			return nil, err
		}
		messageOfTheDay = string(messageOfTheDayDecoded)
	}

	minCount := 0
	if agentPool.MinCount != nil {
		minCount = int(*agentPool.MinCount)
	}

	name := ""
	if agentPool.Name != nil {
		name = *agentPool.Name
	}

	var nodeLabels map[string]string
	if agentPool.NodeLabels != nil {
		nodeLabels = make(map[string]string)
		for k, v := range agentPool.NodeLabels {
			nodeLabels[k] = *v
		}
	}

	nodePublicIPPrefixID := ""
	if agentPool.NodePublicIPPrefixID != nil {
		nodePublicIPPrefixID = *agentPool.NodePublicIPPrefixID
	}

	criticalAddonsEnabled := false
	if agentPool.NodeTaints != nil {
		for _, taint := range *agentPool.NodeTaints {
			if strings.EqualFold(taint, "CriticalAddonsOnly=true:NoSchedule") {
				criticalAddonsEnabled = true
			}
		}
	}

	osDiskSizeGB := 0
	if agentPool.OsDiskSizeGB != nil {
		osDiskSizeGB = int(*agentPool.OsDiskSizeGB)
	}

	osDiskType := containerservice.OSDiskTypeManaged
	if agentPool.OsDiskType != "" {
		osDiskType = agentPool.OsDiskType
	}

	podSubnetId := ""
	if agentPool.PodSubnetID != nil {
		podSubnetId = *agentPool.PodSubnetID
	}

	vnetSubnetId := ""
	if agentPool.VnetSubnetID != nil {
		vnetSubnetId = *agentPool.VnetSubnetID
	}

	hostGroupID := ""
	if agentPool.HostGroupID != nil {
		hostGroupID = *agentPool.HostGroupID
	}

	orchestratorVersion := ""
	if agentPool.OrchestratorVersion != nil {
		orchestratorVersion = *agentPool.OrchestratorVersion
	}

	proximityPlacementGroupId := ""
	if agentPool.ProximityPlacementGroupID != nil {
		proximityPlacementGroupId = *agentPool.ProximityPlacementGroupID
	}

	scaleDownMode := containerservice.ScaleDownModeDelete
	if agentPool.ScaleDownMode != "" {
		scaleDownMode = agentPool.ScaleDownMode
	}

	vmSize := ""
	if agentPool.VMSize != nil {
		vmSize = *agentPool.VMSize
	}
	capacityReservationGroupId := ""
	if agentPool.CapacityReservationGroupID != nil {
		capacityReservationGroupId = *agentPool.CapacityReservationGroupID
	}

	workloadRunTime := ""
	if agentPool.WorkloadRuntime != "" {
		workloadRunTime = string(agentPool.WorkloadRuntime)
	}

	upgradeSettings := flattenUpgradeSettings(agentPool.UpgradeSettings)
	linuxOSConfig, err := flattenAgentPoolLinuxOSConfig(agentPool.LinuxOSConfig)
	if err != nil {
		return nil, err
	}

	out := map[string]interface{}{
		"enable_auto_scaling":           enableAutoScaling,
		"enable_node_public_ip":         enableNodePublicIP,
		"enable_host_encryption":        enableHostEncryption,
		"fips_enabled":                  enableFIPS,
		"host_group_id":                 hostGroupID,
		"kubelet_disk_type":             string(agentPool.KubeletDiskType),
		"max_count":                     maxCount,
		"max_pods":                      maxPods,
		"message_of_day":                messageOfTheDay,
		"min_count":                     minCount,
		"name":                          name,
		"node_count":                    count,
		"node_labels":                   nodeLabels,
		"node_public_ip_prefix_id":      nodePublicIPPrefixID,
		"node_taints":                   []string{},
		"os_disk_size_gb":               osDiskSizeGB,
		"os_disk_type":                  string(osDiskType),
		"os_sku":                        string(agentPool.OsSKU),
		"scale_down_mode":               string(scaleDownMode),
		"tags":                          tags.Flatten(agentPool.Tags),
		"type":                          string(agentPool.Type),
		"ultra_ssd_enabled":             enableUltraSSD,
		"vm_size":                       vmSize,
		"workload_runtime":              workloadRunTime,
		"pod_subnet_id":                 podSubnetId,
		"orchestrator_version":          orchestratorVersion,
		"proximity_placement_group_id":  proximityPlacementGroupId,
		"upgrade_settings":              upgradeSettings,
		"vnet_subnet_id":                vnetSubnetId,
		"only_critical_addons_enabled":  criticalAddonsEnabled,
		"kubelet_config":                flattenAgentPoolKubeletConfig(agentPool.KubeletConfig),
		"linux_os_config":               linuxOSConfig,
		"zones":                         zones.Flatten(agentPool.AvailabilityZones),
		"capacity_reservation_group_id": capacityReservationGroupId,
	}

	return &[]interface{}{
		out,
	}, nil
}

func flattenAgentPoolKubeletConfig(input *containerservice.KubeletConfig) []interface{} {
	if input == nil {
		return []interface{}{}
	}

	var cpuManagerPolicy, cpuCfsQuotaPeriod, topologyManagerPolicy string
	var cpuCfsQuotaEnabled bool
	var imageGcHighThreshold, imageGcLowThreshold, containerLogMaxSizeMB, containerLogMaxLines, podMaxPids int

	if input.CPUManagerPolicy != nil {
		cpuManagerPolicy = *input.CPUManagerPolicy
	}
	if input.CPUCfsQuota != nil {
		cpuCfsQuotaEnabled = *input.CPUCfsQuota
	}
	if input.CPUCfsQuotaPeriod != nil {
		cpuCfsQuotaPeriod = *input.CPUCfsQuotaPeriod
	}
	if input.ImageGcHighThreshold != nil {
		imageGcHighThreshold = int(*input.ImageGcHighThreshold)
	}
	if input.ImageGcLowThreshold != nil {
		imageGcLowThreshold = int(*input.ImageGcLowThreshold)
	}
	if input.TopologyManagerPolicy != nil {
		topologyManagerPolicy = *input.TopologyManagerPolicy
	}
	if input.ContainerLogMaxSizeMB != nil {
		containerLogMaxSizeMB = int(*input.ContainerLogMaxSizeMB)
	}
	if input.ContainerLogMaxFiles != nil {
		containerLogMaxLines = int(*input.ContainerLogMaxFiles)
	}
	if input.PodMaxPids != nil {
		podMaxPids = int(*input.PodMaxPids)
	}

	return []interface{}{
		map[string]interface{}{
			"cpu_manager_policy":        cpuManagerPolicy,
			"cpu_cfs_quota_enabled":     cpuCfsQuotaEnabled,
			"cpu_cfs_quota_period":      cpuCfsQuotaPeriod,
			"image_gc_high_threshold":   imageGcHighThreshold,
			"image_gc_low_threshold":    imageGcLowThreshold,
			"topology_manager_policy":   topologyManagerPolicy,
			"allowed_unsafe_sysctls":    utils.FlattenStringSlice(input.AllowedUnsafeSysctls),
			"container_log_max_size_mb": containerLogMaxSizeMB,
			"container_log_max_line":    containerLogMaxLines,
			"pod_max_pid":               podMaxPids,
		},
	}
}

func flattenAgentPoolLinuxOSConfig(input *containerservice.LinuxOSConfig) ([]interface{}, error) {
	if input == nil {
		return make([]interface{}, 0), nil
	}

	var swapFileSizeMB int
	if input.SwapFileSizeMB != nil {
		swapFileSizeMB = int(*input.SwapFileSizeMB)
	}
	var transparentHugePageDefrag string
	if input.TransparentHugePageDefrag != nil {
		transparentHugePageDefrag = *input.TransparentHugePageDefrag
	}
	var transparentHugePageEnabled string
	if input.TransparentHugePageEnabled != nil {
		transparentHugePageEnabled = *input.TransparentHugePageEnabled
	}
	sysctlConfig, err := flattenAgentPoolSysctlConfig(input.Sysctls)
	if err != nil {
		return nil, err
	}
	return []interface{}{
		map[string]interface{}{
			"swap_file_size_mb":             swapFileSizeMB,
			"sysctl_config":                 sysctlConfig,
			"transparent_huge_page_defrag":  transparentHugePageDefrag,
			"transparent_huge_page_enabled": transparentHugePageEnabled,
		},
	}, nil
}

func flattenAgentPoolSysctlConfig(input *containerservice.SysctlConfig) ([]interface{}, error) {
	if input == nil {
		return make([]interface{}, 0), nil
	}

	var fsAioMaxNr int
	if input.FsAioMaxNr != nil {
		fsAioMaxNr = int(*input.FsAioMaxNr)
	}
	var fsFileMax int
	if input.FsFileMax != nil {
		fsFileMax = int(*input.FsFileMax)
	}
	var fsInotifyMaxUserWatches int
	if input.FsInotifyMaxUserWatches != nil {
		fsInotifyMaxUserWatches = int(*input.FsInotifyMaxUserWatches)
	}
	var fsNrOpen int
	if input.FsNrOpen != nil {
		fsNrOpen = int(*input.FsNrOpen)
	}
	var kernelThreadsMax int
	if input.KernelThreadsMax != nil {
		kernelThreadsMax = int(*input.KernelThreadsMax)
	}
	var netCoreNetdevMaxBacklog int
	if input.NetCoreNetdevMaxBacklog != nil {
		netCoreNetdevMaxBacklog = int(*input.NetCoreNetdevMaxBacklog)
	}
	var netCoreOptmemMax int
	if input.NetCoreOptmemMax != nil {
		netCoreOptmemMax = int(*input.NetCoreOptmemMax)
	}
	var netCoreRmemDefault int
	if input.NetCoreRmemDefault != nil {
		netCoreRmemDefault = int(*input.NetCoreRmemDefault)
	}
	var netCoreRmemMax int
	if input.NetCoreRmemMax != nil {
		netCoreRmemMax = int(*input.NetCoreRmemMax)
	}
	var netCoreSomaxconn int
	if input.NetCoreSomaxconn != nil {
		netCoreSomaxconn = int(*input.NetCoreSomaxconn)
	}
	var netCoreWmemDefault int
	if input.NetCoreWmemDefault != nil {
		netCoreWmemDefault = int(*input.NetCoreWmemDefault)
	}
	var netCoreWmemMax int
	if input.NetCoreWmemMax != nil {
		netCoreWmemMax = int(*input.NetCoreWmemMax)
	}
	var netIpv4IpLocalPortRangeMin, netIpv4IpLocalPortRangeMax int
	if input.NetIpv4IPLocalPortRange != nil {
		arr := regexp.MustCompile("[ \t]+").Split(*input.NetIpv4IPLocalPortRange, -1)
		if len(arr) != 2 {
			return nil, fmt.Errorf("parsing `NetIpv4IPLocalPortRange` %s", *input.NetIpv4IPLocalPortRange)
		}
		var err error
		netIpv4IpLocalPortRangeMin, err = strconv.Atoi(arr[0])
		if err != nil {
			return nil, err
		}
		netIpv4IpLocalPortRangeMax, err = strconv.Atoi(arr[1])
		if err != nil {
			return nil, err
		}
	}
	var netIpv4NeighDefaultGcThresh1 int
	if input.NetIpv4NeighDefaultGcThresh1 != nil {
		netIpv4NeighDefaultGcThresh1 = int(*input.NetIpv4NeighDefaultGcThresh1)
	}
	var netIpv4NeighDefaultGcThresh2 int
	if input.NetIpv4NeighDefaultGcThresh2 != nil {
		netIpv4NeighDefaultGcThresh2 = int(*input.NetIpv4NeighDefaultGcThresh2)
	}
	var netIpv4NeighDefaultGcThresh3 int
	if input.NetIpv4NeighDefaultGcThresh3 != nil {
		netIpv4NeighDefaultGcThresh3 = int(*input.NetIpv4NeighDefaultGcThresh3)
	}
	var netIpv4TcpFinTimeout int
	if input.NetIpv4TCPFinTimeout != nil {
		netIpv4TcpFinTimeout = int(*input.NetIpv4TCPFinTimeout)
	}
	var netIpv4TcpkeepaliveIntvl int
	if input.NetIpv4TcpkeepaliveIntvl != nil {
		netIpv4TcpkeepaliveIntvl = int(*input.NetIpv4TcpkeepaliveIntvl)
	}
	var netIpv4TcpKeepaliveProbes int
	if input.NetIpv4TCPKeepaliveProbes != nil {
		netIpv4TcpKeepaliveProbes = int(*input.NetIpv4TCPKeepaliveProbes)
	}
	var netIpv4TcpKeepaliveTime int
	if input.NetIpv4TCPKeepaliveTime != nil {
		netIpv4TcpKeepaliveTime = int(*input.NetIpv4TCPKeepaliveTime)
	}
	var netIpv4TcpMaxSynBacklog int
	if input.NetIpv4TCPMaxSynBacklog != nil {
		netIpv4TcpMaxSynBacklog = int(*input.NetIpv4TCPMaxSynBacklog)
	}
	var netIpv4TcpMaxTwBuckets int
	if input.NetIpv4TCPMaxTwBuckets != nil {
		netIpv4TcpMaxTwBuckets = int(*input.NetIpv4TCPMaxTwBuckets)
	}
	var netIpv4TcpTwReuse bool
	if input.NetIpv4TCPTwReuse != nil {
		netIpv4TcpTwReuse = *input.NetIpv4TCPTwReuse
	}
	var netNetfilterNfConntrackBuckets int
	if input.NetNetfilterNfConntrackBuckets != nil {
		netNetfilterNfConntrackBuckets = int(*input.NetNetfilterNfConntrackBuckets)
	}
	var netNetfilterNfConntrackMax int
	if input.NetNetfilterNfConntrackMax != nil {
		netNetfilterNfConntrackMax = int(*input.NetNetfilterNfConntrackMax)
	}
	var vmMaxMapCount int
	if input.VMMaxMapCount != nil {
		vmMaxMapCount = int(*input.VMMaxMapCount)
	}
	var vmSwappiness int
	if input.VMSwappiness != nil {
		vmSwappiness = int(*input.VMSwappiness)
	}
	var vmVfsCachePressure int
	if input.VMVfsCachePressure != nil {
		vmVfsCachePressure = int(*input.VMVfsCachePressure)
	}
	return []interface{}{
		map[string]interface{}{
			"fs_aio_max_nr":                      fsAioMaxNr,
			"fs_file_max":                        fsFileMax,
			"fs_inotify_max_user_watches":        fsInotifyMaxUserWatches,
			"fs_nr_open":                         fsNrOpen,
			"kernel_threads_max":                 kernelThreadsMax,
			"net_core_netdev_max_backlog":        netCoreNetdevMaxBacklog,
			"net_core_optmem_max":                netCoreOptmemMax,
			"net_core_rmem_default":              netCoreRmemDefault,
			"net_core_rmem_max":                  netCoreRmemMax,
			"net_core_somaxconn":                 netCoreSomaxconn,
			"net_core_wmem_default":              netCoreWmemDefault,
			"net_core_wmem_max":                  netCoreWmemMax,
			"net_ipv4_ip_local_port_range_min":   netIpv4IpLocalPortRangeMin,
			"net_ipv4_ip_local_port_range_max":   netIpv4IpLocalPortRangeMax,
			"net_ipv4_neigh_default_gc_thresh1":  netIpv4NeighDefaultGcThresh1,
			"net_ipv4_neigh_default_gc_thresh2":  netIpv4NeighDefaultGcThresh2,
			"net_ipv4_neigh_default_gc_thresh3":  netIpv4NeighDefaultGcThresh3,
			"net_ipv4_tcp_fin_timeout":           netIpv4TcpFinTimeout,
			"net_ipv4_tcp_keepalive_intvl":       netIpv4TcpkeepaliveIntvl,
			"net_ipv4_tcp_keepalive_probes":      netIpv4TcpKeepaliveProbes,
			"net_ipv4_tcp_keepalive_time":        netIpv4TcpKeepaliveTime,
			"net_ipv4_tcp_max_syn_backlog":       netIpv4TcpMaxSynBacklog,
			"net_ipv4_tcp_max_tw_buckets":        netIpv4TcpMaxTwBuckets,
			"net_ipv4_tcp_tw_reuse":              netIpv4TcpTwReuse,
			"net_netfilter_nf_conntrack_buckets": netNetfilterNfConntrackBuckets,
			"net_netfilter_nf_conntrack_max":     netNetfilterNfConntrackMax,
			"vm_max_map_count":                   vmMaxMapCount,
			"vm_swappiness":                      vmSwappiness,
			"vm_vfs_cache_pressure":              vmVfsCachePressure,
		},
	}, nil
}

func findDefaultNodePool(input *[]containerservice.ManagedClusterAgentPoolProfile, d *pluginsdk.ResourceData) (*containerservice.ManagedClusterAgentPoolProfile, error) {
	// first try loading this from the Resource Data if possible (e.g. when Created)
	defaultNodePoolName := d.Get("default_node_pool.0.name")

	var agentPool *containerservice.ManagedClusterAgentPoolProfile
	if defaultNodePoolName != "" {
		// find it
		for _, v := range *input {
			if v.Name != nil && *v.Name == defaultNodePoolName {
				agentPool = &v
				break
			}
		}
	}

	if agentPool == nil {
		// otherwise we need to fall back to the name of the first agent pool
		for _, v := range *input {
			if v.Name == nil {
				continue
			}
			if v.Mode != containerservice.AgentPoolModeSystem {
				continue
			}

			defaultNodePoolName = *v.Name
			agentPool = &v
			break
		}

		if defaultNodePoolName == nil {
			return nil, fmt.Errorf("Unable to Determine Default Agent Pool")
		}
	}

	if agentPool == nil {
		return nil, fmt.Errorf("The Default Agent Pool %q was not found", defaultNodePoolName)
	}

	return agentPool, nil
}<|MERGE_RESOLUTION|>--- conflicted
+++ resolved
@@ -232,7 +232,6 @@
 						ForceNew: true,
 					},
 
-<<<<<<< HEAD
 					"scale_down_mode": {
 						Type:     pluginsdk.TypeString,
 						Optional: true,
@@ -242,13 +241,13 @@
 							string(containerservice.ScaleDownModeDeallocate),
 							string(containerservice.ScaleDownModeDelete),
 						}, false),
-=======
+          },
+
 					"host_group_id": {
 						Type:         pluginsdk.TypeString,
 						Optional:     true,
 						ForceNew:     true,
 						ValidateFunc: computeValidate.HostGroupID,
->>>>>>> cabaf979
 					},
 
 					"upgrade_settings": upgradeSettingsSchema(),
