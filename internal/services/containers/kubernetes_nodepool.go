// Copyright (c) HashiCorp, Inc.
// SPDX-License-Identifier: MPL-2.0

package containers

import (
	"encoding/base64"
	"fmt"
	"regexp"
	"strconv"
	"strings"

	"github.com/hashicorp/go-azure-helpers/lang/pointer"
	"github.com/hashicorp/go-azure-helpers/resourcemanager/commonids"
	"github.com/hashicorp/go-azure-helpers/resourcemanager/commonschema"
	"github.com/hashicorp/go-azure-helpers/resourcemanager/tags"
	"github.com/hashicorp/go-azure-helpers/resourcemanager/zones"
	"github.com/hashicorp/go-azure-sdk/resource-manager/compute/2022-03-01/capacityreservationgroups"
	"github.com/hashicorp/go-azure-sdk/resource-manager/compute/2022-03-01/proximityplacementgroups"
	"github.com/hashicorp/go-azure-sdk/resource-manager/containerservice/2025-05-01/agentpools"
	"github.com/hashicorp/go-azure-sdk/resource-manager/containerservice/2025-05-01/managedclusters"
	"github.com/hashicorp/go-azure-sdk/resource-manager/containerservice/2025-05-01/snapshots"
	"github.com/hashicorp/go-azure-sdk/resource-manager/network/2023-09-01/applicationsecuritygroups"
	"github.com/hashicorp/go-azure-sdk/resource-manager/network/2023-11-01/publicipprefixes"
	"github.com/hashicorp/terraform-plugin-sdk/v2/helper/schema"
	"github.com/hashicorp/terraform-provider-azurerm/internal/features"
	computeValidate "github.com/hashicorp/terraform-provider-azurerm/internal/services/compute/validate"
	"github.com/hashicorp/terraform-provider-azurerm/internal/services/containers/validate"
	"github.com/hashicorp/terraform-provider-azurerm/internal/tf/pluginsdk"
	"github.com/hashicorp/terraform-provider-azurerm/internal/tf/validation"
	"github.com/hashicorp/terraform-provider-azurerm/utils"
)

func SchemaDefaultNodePool() *pluginsdk.Schema {
	return &pluginsdk.Schema{
		Type:     pluginsdk.TypeList,
		Required: true,
		MaxItems: 1,
		Elem: &pluginsdk.Resource{
			Schema: func() map[string]*pluginsdk.Schema {
				return map[string]*pluginsdk.Schema{
					// Required and conditionally ForceNew: updating `name` back to name when it's been set to the value
					// of `temporary_name_for_rotation` during the resizing of the default node pool should be allowed and
					// not force cluster recreation
					"name": {
						Type:         pluginsdk.TypeString,
						Required:     true,
						ValidateFunc: validate.KubernetesAgentPoolName,
					},

					"temporary_name_for_rotation": {
						Type:         pluginsdk.TypeString,
						Optional:     true,
						ValidateFunc: validate.KubernetesAgentPoolName,
					},

					"type": {
						Type:     pluginsdk.TypeString,
						Optional: true,
						ForceNew: true,
						Default:  string(managedclusters.AgentPoolTypeVirtualMachineScaleSets),
						ValidateFunc: validation.StringInSlice([]string{
							string(managedclusters.AgentPoolTypeVirtualMachineScaleSets),
						}, false),
					},

					"vm_size": {
						Type: pluginsdk.TypeString,
						// NOTE: O+C AKS RP provides a new feature that will automatically select an available vm size when it's omitted.
						Optional:     true,
						Computed:     true,
						ValidateFunc: validation.StringIsNotEmpty,
					},

					"capacity_reservation_group_id": {
						Type:         pluginsdk.TypeString,
						Optional:     true,
						ForceNew:     true,
						ValidateFunc: capacityreservationgroups.ValidateCapacityReservationGroupID,
					},

					"kubelet_config": schemaNodePoolKubeletConfig(),

					"linux_os_config": schemaNodePoolLinuxOSConfig(),

					"fips_enabled": {
						Type:     pluginsdk.TypeBool,
						Optional: true,
					},

					"gpu_instance": {
						Type:     pluginsdk.TypeString,
						Optional: true,
						ForceNew: true,
						ValidateFunc: validation.StringInSlice([]string{
							string(managedclusters.GPUInstanceProfileMIGOneg),
							string(managedclusters.GPUInstanceProfileMIGTwog),
							string(managedclusters.GPUInstanceProfileMIGThreeg),
							string(managedclusters.GPUInstanceProfileMIGFourg),
							string(managedclusters.GPUInstanceProfileMIGSeveng),
						}, false),
					},

					"gpu_driver": {
						Type:         pluginsdk.TypeString,
						Optional:     true,
						ForceNew:     true,
						ValidateFunc: validation.StringInSlice(agentpools.PossibleValuesForGPUDriver(), false),
					},

					"kubelet_disk_type": {
						Type:     pluginsdk.TypeString,
						Optional: true,
						Computed: true,
						ValidateFunc: validation.StringInSlice([]string{
							string(managedclusters.KubeletDiskTypeOS),
							string(managedclusters.KubeletDiskTypeTemporary),
						}, false),
					},

					"max_count": {
						Type:     pluginsdk.TypeInt,
						Optional: true,
						// NOTE: rather than setting `0` users should instead pass `null` here
						ValidateFunc: validation.IntBetween(1, 1000),
					},

					"max_pods": {
						Type:     pluginsdk.TypeInt,
						Optional: true,
						Computed: true,
					},

					"min_count": {
						Type:     pluginsdk.TypeInt,
						Optional: true,
						// NOTE: rather than setting `0` users should instead pass `null` here
						ValidateFunc: validation.IntBetween(1, 1000),
					},

					"node_network_profile": schemaNodePoolNetworkProfile(),

					"node_count": {
						Type:         pluginsdk.TypeInt,
						Optional:     true,
						Computed:     true,
						ValidateFunc: validation.IntBetween(1, 1000),
					},

					"node_labels": {
						Type:     pluginsdk.TypeMap,
						Optional: true,
						Computed: true,
						Elem: &pluginsdk.Schema{
							Type: pluginsdk.TypeString,
						},
					},

					"node_public_ip_prefix_id": {
						Type:         pluginsdk.TypeString,
						Optional:     true,
						ForceNew:     true,
						ValidateFunc: publicipprefixes.ValidatePublicIPPrefixID,
						RequiredWith: []string{"default_node_pool.0.node_public_ip_enabled"},
					},

					"tags": commonschema.Tags(),

					"os_disk_size_gb": {
						Type:         pluginsdk.TypeInt,
						Optional:     true,
						Computed:     true,
						ValidateFunc: validation.IntAtLeast(1),
					},

					"os_disk_type": {
						Type:     pluginsdk.TypeString,
						Optional: true,
						Default:  agentpools.OSDiskTypeManaged,
						ValidateFunc: validation.StringInSlice([]string{
							string(managedclusters.OSDiskTypeEphemeral),
							string(managedclusters.OSDiskTypeManaged),
						}, false),
					},

					"os_sku": {
						Type:     pluginsdk.TypeString,
						Optional: true,
						Computed: true, // defaults to Ubuntu if using Linux
						ValidateFunc: validation.StringInSlice([]string{
							string(agentpools.OSSKUAzureLinux),
							string(agentpools.OSSKUUbuntu),
							string(agentpools.OSSKUWindowsTwoZeroOneNine),
							string(agentpools.OSSKUWindowsTwoZeroTwoTwo),
						}, false),
					},

					"ultra_ssd_enabled": {
						Type:     pluginsdk.TypeBool,
						Default:  false,
						Optional: true,
					},

					"vnet_subnet_id": {
						Type:         pluginsdk.TypeString,
						Optional:     true,
						ValidateFunc: commonids.ValidateSubnetID,
					},
					"orchestrator_version": {
						Type:         pluginsdk.TypeString,
						Optional:     true,
						Computed:     true,
						ValidateFunc: validation.StringIsNotEmpty,
					},
					"pod_subnet_id": {
						Type:         pluginsdk.TypeString,
						Optional:     true,
						ValidateFunc: commonids.ValidateSubnetID,
					},
					"proximity_placement_group_id": {
						Type:         pluginsdk.TypeString,
						Optional:     true,
						ForceNew:     true,
						ValidateFunc: proximityplacementgroups.ValidateProximityPlacementGroupID,
					},
					"only_critical_addons_enabled": {
						Type:     pluginsdk.TypeBool,
						Optional: true,
					},

					"scale_down_mode": {
						Type:     pluginsdk.TypeString,
						Optional: true,
						Default:  string(managedclusters.ScaleDownModeDelete),
						ValidateFunc: validation.StringInSlice([]string{
							string(managedclusters.ScaleDownModeDeallocate),
							string(managedclusters.ScaleDownModeDelete),
						}, false),
					},

					"snapshot_id": {
						Type:         pluginsdk.TypeString,
						Optional:     true,
						ValidateFunc: snapshots.ValidateSnapshotID,
					},

					"host_group_id": {
						Type:         pluginsdk.TypeString,
						Optional:     true,
						ForceNew:     true,
						ValidateFunc: computeValidate.HostGroupID,
					},

					"upgrade_settings": upgradeSettingsSchema(),

					"workload_runtime": {
						Type:     pluginsdk.TypeString,
						Optional: true,
						Computed: true,
						ValidateFunc: validation.StringInSlice([]string{
							string(managedclusters.WorkloadRuntimeOCIContainer),
						}, false),
					},

					"zones": commonschema.ZonesMultipleOptional(),

					"auto_scaling_enabled": {
						Type:     pluginsdk.TypeBool,
						Optional: true,
					},

					"node_public_ip_enabled": {
						Type:     pluginsdk.TypeBool,
						Optional: true,
					},

					"host_encryption_enabled": {
						Type:     pluginsdk.TypeBool,
						Optional: true,
					},

					"message_of_the_day": {
						Type:     pluginsdk.TypeString,
						Optional: true,
					},
				}
			}(),
		},
	}
}

func schemaNodePoolKubeletConfig() *pluginsdk.Schema {
	return &pluginsdk.Schema{
		Type:     pluginsdk.TypeList,
		Optional: true,
		MaxItems: 1,
		Elem: &pluginsdk.Resource{
			Schema: map[string]*pluginsdk.Schema{
				"cpu_manager_policy": {
					Type:     pluginsdk.TypeString,
					Optional: true,
					ValidateFunc: validation.StringInSlice([]string{
						"none",
						"static",
					}, false),
				},

				"cpu_cfs_quota_enabled": {
					Type:     pluginsdk.TypeBool,
					Default:  true,
					Optional: true,
				},

				"cpu_cfs_quota_period": {
					Type:     pluginsdk.TypeString,
					Optional: true,
				},

				"image_gc_high_threshold": {
					Type:         pluginsdk.TypeInt,
					Optional:     true,
					ValidateFunc: validation.IntBetween(0, 100),
				},

				"image_gc_low_threshold": {
					Type:         pluginsdk.TypeInt,
					Optional:     true,
					ValidateFunc: validation.IntBetween(0, 100),
				},

				"topology_manager_policy": {
					Type:     pluginsdk.TypeString,
					Optional: true,
					ValidateFunc: validation.StringInSlice([]string{
						"none",
						"best-effort",
						"restricted",
						"single-numa-node",
					}, false),
				},

				"allowed_unsafe_sysctls": {
					Type:     pluginsdk.TypeSet,
					Optional: true,
					Elem: &pluginsdk.Schema{
						Type: pluginsdk.TypeString,
					},
				},

				"container_log_max_size_mb": {
					Type:     pluginsdk.TypeInt,
					Optional: true,
				},

				// TODO 5.0: change this to `container_log_max_files`
				"container_log_max_line": {
					Type:         pluginsdk.TypeInt,
					Optional:     true,
					ValidateFunc: validation.IntAtLeast(2),
				},

				"pod_max_pid": {
					Type:     pluginsdk.TypeInt,
					Optional: true,
				},
			},
		},
	}
}

func schemaNodePoolLinuxOSConfig() *pluginsdk.Schema {
	s := &pluginsdk.Schema{
		Type:     pluginsdk.TypeList,
		Optional: true,
		MaxItems: 1,
		Elem: &pluginsdk.Resource{
			Schema: map[string]*pluginsdk.Schema{
				"sysctl_config": schemaNodePoolSysctlConfig(),

				"transparent_huge_page": {
					Type:     pluginsdk.TypeString,
					Optional: true,
					ValidateFunc: validation.StringInSlice([]string{
						"always",
						"madvise",
						"never",
					}, false),
				},

				"transparent_huge_page_defrag": {
					Type:     pluginsdk.TypeString,
					Optional: true,
					ValidateFunc: validation.StringInSlice([]string{
						"always",
						"defer",
						"defer+madvise",
						"madvise",
						"never",
					}, false),
				},

				"swap_file_size_mb": {
					Type:     pluginsdk.TypeInt,
					Optional: true,
				},
			},
		},
	}

	if !features.FivePointOh() {
		s.Elem.(*pluginsdk.Resource).Schema["transparent_huge_page_enabled"] = &pluginsdk.Schema{
			Type:     pluginsdk.TypeString,
			Optional: true,
			Computed: true,
			ValidateFunc: validation.StringInSlice([]string{
				"always",
				"madvise",
				"never",
			}, false),
		}
		s.Elem.(*pluginsdk.Resource).Schema["transparent_huge_page"] = &pluginsdk.Schema{
			Type:       pluginsdk.TypeString,
			Optional:   true,
			Computed:   true,
			Deprecated: "This field is deprecated in favour of `transparent_huge_page` and will be removed in version 5.0 of the provider",
			ValidateFunc: validation.StringInSlice([]string{
				"always",
				"madvise",
				"never",
			}, false),
		}
	}

	return s
}

func schemaNodePoolSysctlConfig() *pluginsdk.Schema {
	return &pluginsdk.Schema{
		Type:     pluginsdk.TypeList,
		Optional: true,
		MaxItems: 1,
		Elem: &pluginsdk.Resource{
			Schema: map[string]*pluginsdk.Schema{
				"fs_aio_max_nr": {
					Type:         pluginsdk.TypeInt,
					Optional:     true,
					ValidateFunc: validation.IntBetween(65536, 6553500),
				},

				"fs_file_max": {
					Type:         pluginsdk.TypeInt,
					Optional:     true,
					ValidateFunc: validation.IntBetween(8192, 12000500),
				},

				"fs_inotify_max_user_watches": {
					Type:         pluginsdk.TypeInt,
					Optional:     true,
					ValidateFunc: validation.IntBetween(781250, 2097152),
				},

				"fs_nr_open": {
					Type:         pluginsdk.TypeInt,
					Optional:     true,
					ValidateFunc: validation.IntBetween(8192, 20000500),
				},

				"kernel_threads_max": {
					Type:         pluginsdk.TypeInt,
					Optional:     true,
					ValidateFunc: validation.IntBetween(20, 513785),
				},

				"net_core_netdev_max_backlog": {
					Type:         pluginsdk.TypeInt,
					Optional:     true,
					ValidateFunc: validation.IntBetween(1000, 3240000),
				},

				"net_core_optmem_max": {
					Type:         pluginsdk.TypeInt,
					Optional:     true,
					ValidateFunc: validation.IntBetween(20480, 4194304),
				},

				"net_core_rmem_default": {
					Type:         pluginsdk.TypeInt,
					Optional:     true,
					ValidateFunc: validation.IntBetween(212992, 134217728),
				},

				"net_core_rmem_max": {
					Type:         pluginsdk.TypeInt,
					Optional:     true,
					ValidateFunc: validation.IntBetween(212992, 134217728),
				},

				"net_core_somaxconn": {
					Type:         pluginsdk.TypeInt,
					Optional:     true,
					ValidateFunc: validation.IntBetween(4096, 3240000),
				},

				"net_core_wmem_default": {
					Type:         pluginsdk.TypeInt,
					Optional:     true,
					ValidateFunc: validation.IntBetween(212992, 134217728),
				},

				"net_core_wmem_max": {
					Type:         pluginsdk.TypeInt,
					Optional:     true,
					ValidateFunc: validation.IntBetween(212992, 134217728),
				},

				"net_ipv4_ip_local_port_range_min": {
					Type:         pluginsdk.TypeInt,
					Optional:     true,
					ValidateFunc: validation.IntBetween(1024, 60999),
				},

				"net_ipv4_ip_local_port_range_max": {
					Type:         pluginsdk.TypeInt,
					Optional:     true,
					ValidateFunc: validation.IntBetween(32768, 65535),
				},

				"net_ipv4_neigh_default_gc_thresh1": {
					Type:         pluginsdk.TypeInt,
					Optional:     true,
					ValidateFunc: validation.IntBetween(128, 80000),
				},

				"net_ipv4_neigh_default_gc_thresh2": {
					Type:         pluginsdk.TypeInt,
					Optional:     true,
					ValidateFunc: validation.IntBetween(512, 90000),
				},

				"net_ipv4_neigh_default_gc_thresh3": {
					Type:         pluginsdk.TypeInt,
					Optional:     true,
					ValidateFunc: validation.IntBetween(1024, 100000),
				},

				"net_ipv4_tcp_fin_timeout": {
					Type:         pluginsdk.TypeInt,
					Optional:     true,
					ValidateFunc: validation.IntBetween(5, 120),
				},

				"net_ipv4_tcp_keepalive_intvl": {
					Type:         pluginsdk.TypeInt,
					Optional:     true,
					ValidateFunc: validation.IntBetween(10, 90),
				},

				"net_ipv4_tcp_keepalive_probes": {
					Type:         pluginsdk.TypeInt,
					Optional:     true,
					ValidateFunc: validation.IntBetween(1, 15),
				},

				"net_ipv4_tcp_keepalive_time": {
					Type:         pluginsdk.TypeInt,
					Optional:     true,
					ValidateFunc: validation.IntBetween(30, 432000),
				},

				"net_ipv4_tcp_max_syn_backlog": {
					Type:         pluginsdk.TypeInt,
					Optional:     true,
					ValidateFunc: validation.IntBetween(128, 3240000),
				},

				"net_ipv4_tcp_max_tw_buckets": {
					Type:         pluginsdk.TypeInt,
					Optional:     true,
					ValidateFunc: validation.IntBetween(8000, 1440000),
				},

				"net_ipv4_tcp_tw_reuse": {
					Type:     pluginsdk.TypeBool,
					Optional: true,
				},

				"net_netfilter_nf_conntrack_buckets": {
					Type:         pluginsdk.TypeInt,
					Optional:     true,
					ValidateFunc: validation.IntBetween(65536, 524288),
				},

				"net_netfilter_nf_conntrack_max": {
					Type:         pluginsdk.TypeInt,
					Optional:     true,
					ValidateFunc: validation.IntBetween(131072, 2097152),
				},

				"vm_max_map_count": {
					Type:         pluginsdk.TypeInt,
					Optional:     true,
					ValidateFunc: validation.IntBetween(65530, 262144),
				},

				"vm_swappiness": {
					Type:         pluginsdk.TypeInt,
					Optional:     true,
					ValidateFunc: validation.IntBetween(0, 100),
				},

				"vm_vfs_cache_pressure": {
					Type:         pluginsdk.TypeInt,
					Optional:     true,
					ValidateFunc: validation.IntBetween(0, 100),
				},
			},
		},
	}
}

func schemaNodePoolNetworkProfile() *pluginsdk.Schema {
	return &pluginsdk.Schema{
		Type:     pluginsdk.TypeList,
		Optional: true,
		MaxItems: 1,
		Elem: &pluginsdk.Resource{
			Schema: map[string]*pluginsdk.Schema{
				"allowed_host_ports": {
					Type:     pluginsdk.TypeList,
					Optional: true,
					Elem: &pluginsdk.Resource{
						Schema: map[string]*pluginsdk.Schema{
							"port_start": {
								Type:         pluginsdk.TypeInt,
								Optional:     true,
								ValidateFunc: validation.IntBetween(1, 65535),
							},

							"port_end": {
								Type:         pluginsdk.TypeInt,
								Optional:     true,
								ValidateFunc: validation.IntBetween(1, 65535),
							},

							"protocol": {
								Type:     pluginsdk.TypeString,
								Optional: true,
								ValidateFunc: validation.StringInSlice([]string{
									string(agentpools.ProtocolTCP),
									string(agentpools.ProtocolUDP),
								}, false),
							},
						},
					},
				},

				"application_security_group_ids": {
					Type:     pluginsdk.TypeList,
					Optional: true,
					Elem: &pluginsdk.Schema{
						Type:         pluginsdk.TypeString,
						ValidateFunc: applicationsecuritygroups.ValidateApplicationSecurityGroupID,
					},
				},

				"node_public_ip_tags": {
					Type:     pluginsdk.TypeMap,
					Optional: true,
					ForceNew: true,
					Elem: &pluginsdk.Schema{
						Type: pluginsdk.TypeString,
					},
				},
			},
		},
	}
}

func ConvertDefaultNodePoolToAgentPool(input *[]managedclusters.ManagedClusterAgentPoolProfile) agentpools.AgentPool {
	defaultCluster := (*input)[0]

	agentpool := agentpools.AgentPool{
		Name: &defaultCluster.Name,
		Properties: &agentpools.ManagedClusterAgentPoolProfileProperties{
			Count:                     defaultCluster.Count,
			VMSize:                    defaultCluster.VMSize,
			OsDiskSizeGB:              defaultCluster.OsDiskSizeGB,
			VnetSubnetID:              defaultCluster.VnetSubnetID,
			MaxPods:                   defaultCluster.MaxPods,
			MaxCount:                  defaultCluster.MaxCount,
			MinCount:                  defaultCluster.MinCount,
			EnableAutoScaling:         defaultCluster.EnableAutoScaling,
			EnableEncryptionAtHost:    defaultCluster.EnableEncryptionAtHost,
			EnableFIPS:                defaultCluster.EnableFIPS,
			EnableUltraSSD:            defaultCluster.EnableUltraSSD,
			OrchestratorVersion:       defaultCluster.OrchestratorVersion,
			ProximityPlacementGroupID: defaultCluster.ProximityPlacementGroupID,
			AvailabilityZones:         defaultCluster.AvailabilityZones,
			EnableNodePublicIP:        defaultCluster.EnableNodePublicIP,
			NodePublicIPPrefixID:      defaultCluster.NodePublicIPPrefixID,
			SpotMaxPrice:              defaultCluster.SpotMaxPrice,
			MessageOfTheDay:           defaultCluster.MessageOfTheDay,
			NodeLabels:                defaultCluster.NodeLabels,
			NodeTaints:                defaultCluster.NodeTaints,
			PodSubnetID:               defaultCluster.PodSubnetID,
			Tags:                      defaultCluster.Tags,
		},
	}

	if osDisktypeNodePool := defaultCluster.OsDiskType; osDisktypeNodePool != nil {
		osDisktype := agentpools.OSDiskType(string(*osDisktypeNodePool))
		agentpool.Properties.OsDiskType = &osDisktype
	}
	if kubeletConfigNodePool := defaultCluster.KubeletConfig; kubeletConfigNodePool != nil {
		kubeletConfig := agentpools.KubeletConfig{
			AllowedUnsafeSysctls:  kubeletConfigNodePool.AllowedUnsafeSysctls,
			ContainerLogMaxFiles:  kubeletConfigNodePool.ContainerLogMaxFiles,
			ContainerLogMaxSizeMB: kubeletConfigNodePool.ContainerLogMaxSizeMB,
			CpuCfsQuota:           kubeletConfigNodePool.CpuCfsQuota,
			CpuCfsQuotaPeriod:     kubeletConfigNodePool.CpuCfsQuotaPeriod,
			CpuManagerPolicy:      kubeletConfigNodePool.CpuManagerPolicy,
			FailSwapOn:            kubeletConfigNodePool.FailSwapOn,
			ImageGcHighThreshold:  kubeletConfigNodePool.ImageGcHighThreshold,
			ImageGcLowThreshold:   kubeletConfigNodePool.ImageGcLowThreshold,
			PodMaxPids:            kubeletConfigNodePool.PodMaxPids,
			TopologyManagerPolicy: kubeletConfigNodePool.TopologyManagerPolicy,
		}
		agentpool.Properties.KubeletConfig = &kubeletConfig
	}
	if linuxOsConfigRaw := defaultCluster.LinuxOSConfig; linuxOsConfigRaw != nil {
		linuxOsConfig := agentpools.LinuxOSConfig{
			SwapFileSizeMB:             linuxOsConfigRaw.SwapFileSizeMB,
			TransparentHugePageDefrag:  linuxOsConfigRaw.TransparentHugePageDefrag,
			TransparentHugePageEnabled: linuxOsConfigRaw.TransparentHugePageEnabled,
		}
		if sysctlsRaw := linuxOsConfigRaw.Sysctls; sysctlsRaw != nil {
			linuxOsConfig.Sysctls = pointer.To(agentpools.SysctlConfig(*sysctlsRaw))
		}
		agentpool.Properties.LinuxOSConfig = &linuxOsConfig
	}
	if networkProfileRaw := defaultCluster.NetworkProfile; networkProfileRaw != nil {
		networkProfile := agentpools.AgentPoolNetworkProfile{}
		if allowedHostPortsRaw := networkProfileRaw.AllowedHostPorts; allowedHostPortsRaw != nil {
			allowedHostPorts := make([]agentpools.PortRange, 0)
			for _, allowedHostPortRaw := range *allowedHostPortsRaw {
				allowedHostPorts = append(allowedHostPorts, agentpools.PortRange{
					PortStart: allowedHostPortRaw.PortStart,
					PortEnd:   allowedHostPortRaw.PortEnd,
					Protocol:  pointer.To(agentpools.Protocol(pointer.From(allowedHostPortRaw.Protocol))),
				})
			}
			networkProfile.AllowedHostPorts = &allowedHostPorts
		}
		networkProfile.ApplicationSecurityGroups = networkProfileRaw.ApplicationSecurityGroups
		if nodePublicIPTagsRaw := networkProfileRaw.NodePublicIPTags; nodePublicIPTagsRaw != nil {
			ipTags := make([]agentpools.IPTag, 0)
			for _, ipTagRaw := range *nodePublicIPTagsRaw {
				ipTags = append(ipTags, agentpools.IPTag{
					IPTagType: ipTagRaw.IPTagType,
					Tag:       ipTagRaw.Tag,
				})
			}
			networkProfile.NodePublicIPTags = &ipTags
		}
		agentpool.Properties.NetworkProfile = &networkProfile
	}
	if osTypeNodePool := defaultCluster.OsType; osTypeNodePool != nil {
		agentpool.Properties.OsType = pointer.To(agentpools.OSType(string(*osTypeNodePool)))
	}
	if osSku := defaultCluster.OsSKU; osSku != nil {
		agentpool.Properties.OsSKU = pointer.To(agentpools.OSSKU(*osSku))
	}
	if kubeletDiskTypeNodePool := defaultCluster.KubeletDiskType; kubeletDiskTypeNodePool != nil {
		agentpool.Properties.KubeletDiskType = pointer.To(agentpools.KubeletDiskType(string(*kubeletDiskTypeNodePool)))
	}
	if agentPoolTypeNodePool := defaultCluster.Type; agentPoolTypeNodePool != nil {
		agentpool.Properties.Type = pointer.To(agentpools.AgentPoolType(string(*agentPoolTypeNodePool)))
	}
	if scaleSetPriorityNodePool := defaultCluster.ScaleSetPriority; scaleSetPriorityNodePool != nil {
		agentpool.Properties.ScaleSetPriority = pointer.To(agentpools.ScaleSetPriority(string(*scaleSetPriorityNodePool)))
	}
	if scaleSetEvictionPolicyNodePool := defaultCluster.ScaleSetEvictionPolicy; scaleSetEvictionPolicyNodePool != nil {
		agentpool.Properties.ScaleSetEvictionPolicy = pointer.To(agentpools.ScaleSetEvictionPolicy(string(*scaleSetEvictionPolicyNodePool)))
	}
	if modeNodePool := defaultCluster.Mode; modeNodePool != nil {
		agentpool.Properties.Mode = pointer.To(agentpools.AgentPoolMode(string(*modeNodePool)))
	}
	if scaleDownModeNodePool := defaultCluster.ScaleDownMode; scaleDownModeNodePool != nil {
		agentpool.Properties.ScaleDownMode = pointer.To(agentpools.ScaleDownMode(string(*scaleDownModeNodePool)))
	}
	agentpool.Properties.UpgradeSettings = &agentpools.AgentPoolUpgradeSettings{}
	if upgradeSettingsNodePool := defaultCluster.UpgradeSettings; upgradeSettingsNodePool != nil {
		if upgradeSettingsNodePool.MaxSurge != nil && *upgradeSettingsNodePool.MaxSurge != "" {
			agentpool.Properties.UpgradeSettings.MaxSurge = upgradeSettingsNodePool.MaxSurge
		}
		if upgradeSettingsNodePool.DrainTimeoutInMinutes != nil {
			agentpool.Properties.UpgradeSettings.DrainTimeoutInMinutes = upgradeSettingsNodePool.DrainTimeoutInMinutes
		}
		if upgradeSettingsNodePool.NodeSoakDurationInMinutes != nil {
			agentpool.Properties.UpgradeSettings.NodeSoakDurationInMinutes = upgradeSettingsNodePool.NodeSoakDurationInMinutes
		}
	}
	if workloadRuntimeNodePool := defaultCluster.WorkloadRuntime; workloadRuntimeNodePool != nil {
		agentpool.Properties.WorkloadRuntime = pointer.To(agentpools.WorkloadRuntime(string(*workloadRuntimeNodePool)))
	}

	if creationData := defaultCluster.CreationData; creationData != nil {
		if creationData.SourceResourceId != nil {
			agentpool.Properties.CreationData = &agentpools.CreationData{
				SourceResourceId: creationData.SourceResourceId,
			}
		}
	}

	if defaultCluster.GpuInstanceProfile != nil {
		agentpool.Properties.GpuInstanceProfile = pointer.To(agentpools.GPUInstanceProfile(*defaultCluster.GpuInstanceProfile))
	}

	return agentpool
}

func ExpandDefaultNodePool(d *pluginsdk.ResourceData) (*[]managedclusters.ManagedClusterAgentPoolProfile, error) {
	input := d.Get("default_node_pool").([]interface{})

	raw := input[0].(map[string]interface{})

	enableAutoScaling := raw["auto_scaling_enabled"].(bool)

	nodeLabelsRaw := raw["node_labels"].(map[string]interface{})
	nodeLabels := expandNodeLabels(nodeLabelsRaw)
	var nodeTaints *[]string

	criticalAddonsEnabled := raw["only_critical_addons_enabled"].(bool)
	if criticalAddonsEnabled {
		nodeTaints = pointer.To([]string{"CriticalAddonsOnly=true:NoSchedule"})
	}

	t := raw["tags"].(map[string]interface{})

	profile := managedclusters.ManagedClusterAgentPoolProfile{
		EnableAutoScaling:      pointer.To(enableAutoScaling),
		EnableFIPS:             pointer.To(raw["fips_enabled"].(bool)),
		EnableNodePublicIP:     pointer.To(raw["node_public_ip_enabled"].(bool)),
		EnableEncryptionAtHost: pointer.To(raw["host_encryption_enabled"].(bool)),
		KubeletDiskType:        pointer.To(managedclusters.KubeletDiskType(raw["kubelet_disk_type"].(string))),
		Name:                   raw["name"].(string),
		NodeLabels:             nodeLabels,
		NodeTaints:             nodeTaints,
		Tags:                   tags.Expand(t),
		Type:                   pointer.To(managedclusters.AgentPoolType(raw["type"].(string))),
		VMSize:                 pointer.To(raw["vm_size"].(string)),

		// at this time the default node pool has to be Linux or the AKS cluster fails to provision with:
		// Pods not in Running status: coredns-7fc597cc45-v5z7x,coredns-autoscaler-7ccc76bfbd-djl7j,metrics-server-cbd95f966-5rl97,tunnelfront-7d9884977b-wpbvn
		// Windows agents can be configured via the separate node pool resource
		OsType: pointer.To(managedclusters.OSTypeLinux),

		// without this set the API returns:
		// Code="MustDefineAtLeastOneSystemPool" Message="Must define at least one system pool."
		// since this is the "default" node pool we can assume this is a system node pool
		Mode: pointer.To(managedclusters.AgentPoolModeSystem),

		UpgradeSettings: expandClusterNodePoolUpgradeSettings(raw["upgrade_settings"].([]interface{})),

		// // TODO: support these in time
		// ScaleSetEvictionPolicy: "",
		// ScaleSetPriority:       "",
	}

	zones := zones.ExpandUntyped(raw["zones"].(*schema.Set).List())
	if len(zones) > 0 {
		profile.AvailabilityZones = &zones
	}

	if maxPods := int64(raw["max_pods"].(int)); maxPods > 0 {
		profile.MaxPods = pointer.To(maxPods)
	}

	if prefixID := raw["node_public_ip_prefix_id"].(string); prefixID != "" {
		profile.NodePublicIPPrefixID = pointer.To(prefixID)
	}

	if osDiskSizeGB := int64(raw["os_disk_size_gb"].(int)); osDiskSizeGB > 0 {
		profile.OsDiskSizeGB = pointer.To(osDiskSizeGB)
	}

	profile.OsDiskType = pointer.To(managedclusters.OSDiskTypeManaged)
	if osDiskType := raw["os_disk_type"].(string); osDiskType != "" {
		profile.OsDiskType = pointer.To(managedclusters.OSDiskType(osDiskType))
	}

	if osSku := raw["os_sku"].(string); osSku != "" {
		profile.OsSKU = pointer.To(managedclusters.OSSKU(osSku))
	}

	if podSubnetID := raw["pod_subnet_id"].(string); podSubnetID != "" {
		profile.PodSubnetID = pointer.To(podSubnetID)
	}

	scaleDownModeDelete := managedclusters.ScaleDownModeDelete
	profile.ScaleDownMode = &scaleDownModeDelete
	if scaleDownMode := raw["scale_down_mode"].(string); scaleDownMode != "" {
		profile.ScaleDownMode = pointer.To(managedclusters.ScaleDownMode(scaleDownMode))
	}

	if snapshotId := raw["snapshot_id"].(string); snapshotId != "" {
		profile.CreationData = &managedclusters.CreationData{
			SourceResourceId: pointer.To(snapshotId),
		}
	}

	if ultraSSDEnabled, ok := raw["ultra_ssd_enabled"]; ok {
		profile.EnableUltraSSD = pointer.To(ultraSSDEnabled.(bool))
	}

	if vnetSubnetID := raw["vnet_subnet_id"].(string); vnetSubnetID != "" {
		profile.VnetSubnetID = pointer.To(vnetSubnetID)
	}

	if hostGroupID := raw["host_group_id"].(string); hostGroupID != "" {
		profile.HostGroupID = pointer.To(hostGroupID)
	}

	if orchestratorVersion := raw["orchestrator_version"].(string); orchestratorVersion != "" {
		profile.OrchestratorVersion = pointer.To(orchestratorVersion)
	}

	if proximityPlacementGroupId := raw["proximity_placement_group_id"].(string); proximityPlacementGroupId != "" {
		profile.ProximityPlacementGroupID = pointer.To(proximityPlacementGroupId)
	}

	if workloadRunTime := raw["workload_runtime"].(string); workloadRunTime != "" {
		profile.WorkloadRuntime = pointer.To(managedclusters.WorkloadRuntime(workloadRunTime))
	}

	if capacityReservationGroupId := raw["capacity_reservation_group_id"].(string); capacityReservationGroupId != "" {
		profile.CapacityReservationGroupID = pointer.To(capacityReservationGroupId)
	}

	if gpuInstanceProfile := raw["gpu_instance"].(string); gpuInstanceProfile != "" {
		profile.GpuInstanceProfile = pointer.To(managedclusters.GPUInstanceProfile(gpuInstanceProfile))
	}

<<<<<<< HEAD
	if messageOfTheDay := raw["message_of_the_day"].(string); messageOfTheDay != "" {
		encoded := base64.StdEncoding.EncodeToString([]byte(messageOfTheDay))
		profile.MessageOfTheDay = pointer.To(encoded)
=======
	if gpuDriver := raw["gpu_driver"].(string); gpuDriver != "" {
		profile.GpuProfile = &managedclusters.GPUProfile{
			Driver: pointer.To(managedclusters.GPUDriver(gpuDriver)),
		}
>>>>>>> 1e3079cc
	}

	count := raw["node_count"].(int)
	maxCount := raw["max_count"].(int)
	minCount := raw["min_count"].(int)

	// Count must always be set (see #6094), RP behaviour has changed
	// since the API version upgrade in v2.1.0 making Count required
	// for all create/update requests
	profile.Count = pointer.To(int64(count))

	if enableAutoScaling {
		// if Count has not been set use min count
		if count == 0 {
			count = minCount
			profile.Count = pointer.To(int64(count))
		}

		// Count must be set for the initial creation when using AutoScaling but cannot be updated
		if d.HasChange("default_node_pool.0.node_count") && !d.IsNewResource() {
			return nil, fmt.Errorf("cannot change `node_count` when `auto_scaling_enabled` is set to `true`")
		}

		if maxCount > 0 {
			profile.MaxCount = pointer.To(int64(maxCount))

			if maxCount < count && d.IsNewResource() {
				return nil, fmt.Errorf("`node_count`(%d) must be equal to or less than `max_count`(%d) when `auto_scaling_enabled` is set to `true`", count, maxCount)
			}
		} else {
			return nil, fmt.Errorf("`max_count` must be configured when `auto_scaling_enabled` is set to `true`")
		}

		if minCount > 0 {
			profile.MinCount = pointer.To(int64(minCount))

			if minCount > count && d.IsNewResource() {
				return nil, fmt.Errorf("`node_count`(%d) must be equal to or greater than `min_count`(%d) when `auto_scaling_enabled` is set to `true`", count, minCount)
			}
		} else {
			return nil, fmt.Errorf("`min_count` must be configured when `auto_scaling_enabled` is set to `true`")
		}

		if minCount > maxCount {
			return nil, fmt.Errorf("`max_count` must be >= `min_count`")
		}
	} else if minCount > 0 || maxCount > 0 {
		return nil, fmt.Errorf("`max_count`(%d) and `min_count`(%d) must be set to `null` when `auto_scaling_enabled` is set to `false`", maxCount, minCount)
	}

	if kubeletConfig := raw["kubelet_config"].([]interface{}); len(kubeletConfig) > 0 {
		profile.KubeletConfig = expandClusterNodePoolKubeletConfig(kubeletConfig)
	}

	if linuxOSConfig := raw["linux_os_config"].([]interface{}); len(linuxOSConfig) > 0 {
		linuxOSConfig, err := expandClusterNodePoolLinuxOSConfig(linuxOSConfig)
		if err != nil {
			return nil, err
		}
		profile.LinuxOSConfig = linuxOSConfig
	}

	if networkProfile := raw["node_network_profile"].([]interface{}); len(networkProfile) > 0 {
		profile.NetworkProfile = expandClusterPoolNetworkProfile(networkProfile)
	}

	return &[]managedclusters.ManagedClusterAgentPoolProfile{
		profile,
	}, nil
}

func expandClusterNodePoolKubeletConfig(input []interface{}) *managedclusters.KubeletConfig {
	if len(input) == 0 || input[0] == nil {
		return nil
	}

	raw := input[0].(map[string]interface{})
	result := &managedclusters.KubeletConfig{
		CpuCfsQuota: pointer.To(raw["cpu_cfs_quota_enabled"].(bool)),
		// must be false, otherwise the backend will report error: CustomKubeletConfig.FailSwapOn must be set to false to enable swap file on nodes.
		FailSwapOn:           pointer.To(false),
		AllowedUnsafeSysctls: utils.ExpandStringSlice(raw["allowed_unsafe_sysctls"].(*pluginsdk.Set).List()),
	}

	if v := raw["cpu_manager_policy"].(string); v != "" {
		result.CpuManagerPolicy = pointer.To(v)
	}
	if v := raw["cpu_cfs_quota_period"].(string); v != "" {
		result.CpuCfsQuotaPeriod = pointer.To(v)
	}
	if v := raw["image_gc_high_threshold"].(int); v != 0 {
		result.ImageGcHighThreshold = pointer.To(int64(v))
	}
	if v := raw["image_gc_low_threshold"].(int); v != 0 {
		result.ImageGcLowThreshold = pointer.To(int64(v))
	}
	if v := raw["topology_manager_policy"].(string); v != "" {
		result.TopologyManagerPolicy = pointer.To(v)
	}
	if v := raw["container_log_max_size_mb"].(int); v != 0 {
		result.ContainerLogMaxSizeMB = pointer.To(int64(v))
	}
	if v := raw["container_log_max_line"].(int); v != 0 {
		result.ContainerLogMaxFiles = pointer.To(int64(v))
	}
	if v := raw["pod_max_pid"].(int); v != 0 {
		result.PodMaxPids = pointer.To(int64(v))
	}

	return result
}

func expandClusterNodePoolLinuxOSConfig(input []interface{}) (*managedclusters.LinuxOSConfig, error) {
	if len(input) == 0 || input[0] == nil {
		return nil, nil
	}
	raw := input[0].(map[string]interface{})
	sysctlConfig, err := expandClusterNodePoolSysctlConfig(raw["sysctl_config"].([]interface{}))
	if err != nil {
		return nil, err
	}

	result := &managedclusters.LinuxOSConfig{
		Sysctls: sysctlConfig,
	}

	if v := raw["transparent_huge_page"].(string); v != "" {
		result.TransparentHugePageEnabled = pointer.To(v)
	}

	if !features.FivePointOh() {
		if v := raw["transparent_huge_page_enabled"].(string); v != "" {
			result.TransparentHugePageEnabled = pointer.To(v)
		}
	}
	if v := raw["transparent_huge_page_defrag"].(string); v != "" {
		result.TransparentHugePageDefrag = pointer.To(v)
	}
	if v, ok := raw["swap_file_size_mb"]; ok && v.(int) != 0 {
		result.SwapFileSizeMB = pointer.To(int64(v.(int)))
	}
	return result, nil
}

func expandClusterNodePoolSysctlConfig(input []interface{}) (*managedclusters.SysctlConfig, error) {
	if len(input) == 0 || input[0] == nil {
		return nil, nil
	}
	raw := input[0].(map[string]interface{})
	result := &managedclusters.SysctlConfig{
		NetIPv4TcpTwReuse: pointer.To(raw["net_ipv4_tcp_tw_reuse"].(bool)),
	}
	if v := raw["net_core_somaxconn"].(int); v != 0 {
		result.NetCoreSomaxconn = pointer.To(int64(v))
	}
	if v := raw["net_core_netdev_max_backlog"].(int); v != 0 {
		result.NetCoreNetdevMaxBacklog = pointer.To(int64(v))
	}
	if v := raw["net_core_rmem_default"].(int); v != 0 {
		result.NetCoreRmemDefault = pointer.To(int64(v))
	}
	if v := raw["net_core_rmem_max"].(int); v != 0 {
		result.NetCoreRmemMax = pointer.To(int64(v))
	}
	if v := raw["net_core_wmem_default"].(int); v != 0 {
		result.NetCoreWmemDefault = pointer.To(int64(v))
	}
	if v := raw["net_core_wmem_max"].(int); v != 0 {
		result.NetCoreWmemMax = pointer.To(int64(v))
	}
	if v := raw["net_core_optmem_max"].(int); v != 0 {
		result.NetCoreOptmemMax = pointer.To(int64(v))
	}
	if v := raw["net_ipv4_tcp_max_syn_backlog"].(int); v != 0 {
		result.NetIPv4TcpMaxSynBacklog = pointer.To(int64(v))
	}
	if v := raw["net_ipv4_tcp_max_tw_buckets"].(int); v != 0 {
		result.NetIPv4TcpMaxTwBuckets = pointer.To(int64(v))
	}
	if v := raw["net_ipv4_tcp_fin_timeout"].(int); v != 0 {
		result.NetIPv4TcpFinTimeout = pointer.To(int64(v))
	}
	if v := raw["net_ipv4_tcp_keepalive_time"].(int); v != 0 {
		result.NetIPv4TcpKeepaliveTime = pointer.To(int64(v))
	}
	if v := raw["net_ipv4_tcp_keepalive_probes"].(int); v != 0 {
		result.NetIPv4TcpKeepaliveProbes = pointer.To(int64(v))
	}
	if v := raw["net_ipv4_tcp_keepalive_intvl"].(int); v != 0 {
		result.NetIPv4TcpkeepaliveIntvl = pointer.To(int64(v))
	}
	netIpv4IPLocalPortRangeMin := raw["net_ipv4_ip_local_port_range_min"].(int)
	netIpv4IPLocalPortRangeMax := raw["net_ipv4_ip_local_port_range_max"].(int)
	if (netIpv4IPLocalPortRangeMin != 0 && netIpv4IPLocalPortRangeMax == 0) || (netIpv4IPLocalPortRangeMin == 0 && netIpv4IPLocalPortRangeMax != 0) {
		return nil, fmt.Errorf("`net_ipv4_ip_local_port_range_min` and `net_ipv4_ip_local_port_range_max` should both be set or unset")
	}
	if netIpv4IPLocalPortRangeMin > netIpv4IPLocalPortRangeMax {
		return nil, fmt.Errorf("`net_ipv4_ip_local_port_range_min` should be no larger than `net_ipv4_ip_local_port_range_max`")
	}
	if netIpv4IPLocalPortRangeMin != 0 && netIpv4IPLocalPortRangeMax != 0 {
		result.NetIPv4IPLocalPortRange = pointer.To(fmt.Sprintf("%d %d", netIpv4IPLocalPortRangeMin, netIpv4IPLocalPortRangeMax))
	}
	if v := raw["net_ipv4_neigh_default_gc_thresh1"].(int); v != 0 {
		result.NetIPv4NeighDefaultGcThresh1 = pointer.To(int64(v))
	}
	if v := raw["net_ipv4_neigh_default_gc_thresh2"].(int); v != 0 {
		result.NetIPv4NeighDefaultGcThresh2 = pointer.To(int64(v))
	}
	if v := raw["net_ipv4_neigh_default_gc_thresh3"].(int); v != 0 {
		result.NetIPv4NeighDefaultGcThresh3 = pointer.To(int64(v))
	}
	if v := raw["net_netfilter_nf_conntrack_max"].(int); v != 0 {
		result.NetNetfilterNfConntrackMax = pointer.To(int64(v))
	}
	if v := raw["net_netfilter_nf_conntrack_buckets"].(int); v != 0 {
		result.NetNetfilterNfConntrackBuckets = pointer.To(int64(v))
	}
	if v := raw["fs_aio_max_nr"].(int); v != 0 {
		result.FsAioMaxNr = pointer.To(int64(v))
	}
	if v := raw["fs_inotify_max_user_watches"].(int); v != 0 {
		result.FsInotifyMaxUserWatches = pointer.To(int64(v))
	}
	if v := raw["fs_file_max"].(int); v != 0 {
		result.FsFileMax = pointer.To(int64(v))
	}
	if v := raw["fs_nr_open"].(int); v != 0 {
		result.FsNrOpen = pointer.To(int64(v))
	}
	if v := raw["kernel_threads_max"].(int); v != 0 {
		result.KernelThreadsMax = pointer.To(int64(v))
	}
	if v := raw["vm_max_map_count"].(int); v != 0 {
		result.VMMaxMapCount = pointer.To(int64(v))
	}
	if v := raw["vm_swappiness"].(int); v != 0 {
		result.VMSwappiness = pointer.To(int64(v))
	}
	if v := raw["vm_vfs_cache_pressure"].(int); v != 0 {
		result.VMVfsCachePressure = pointer.To(int64(v))
	}
	return result, nil
}

func FlattenDefaultNodePool(input *[]managedclusters.ManagedClusterAgentPoolProfile, d *pluginsdk.ResourceData) (*[]interface{}, error) {
	if input == nil {
		return &[]interface{}{}, nil
	}

	agentPool, err := findDefaultNodePool(input, d)
	if err != nil {
		return nil, err
	}

	count := 0
	if agentPool.Count != nil {
		count = int(*agentPool.Count)
	}

	enableUltraSSD := false
	if agentPool.EnableUltraSSD != nil {
		enableUltraSSD = *agentPool.EnableUltraSSD
	}

	enableAutoScaling := false
	if agentPool.EnableAutoScaling != nil {
		enableAutoScaling = *agentPool.EnableAutoScaling
	}

	enableFIPS := false
	if agentPool.EnableFIPS != nil {
		enableFIPS = *agentPool.EnableFIPS
	}

	enableNodePublicIP := false
	if agentPool.EnableNodePublicIP != nil {
		enableNodePublicIP = *agentPool.EnableNodePublicIP
	}

	enableHostEncryption := false
	if agentPool.EnableEncryptionAtHost != nil {
		enableHostEncryption = *agentPool.EnableEncryptionAtHost
	}

	gpuInstanceProfile := ""
	if agentPool.GpuInstanceProfile != nil {
		gpuInstanceProfile = string(*agentPool.GpuInstanceProfile)
	}

	gpuDriver := ""
	if agentPool.GpuProfile != nil {
		gpuDriver = string(pointer.From(agentPool.GpuProfile.Driver))
	}

	maxCount := 0
	if agentPool.MaxCount != nil {
		maxCount = int(*agentPool.MaxCount)
	}

	maxPods := 0
	if agentPool.MaxPods != nil {
		maxPods = int(*agentPool.MaxPods)
	}

	minCount := 0
	if agentPool.MinCount != nil {
		minCount = int(*agentPool.MinCount)
	}

	name := agentPool.Name

	// we pull this from the config, since the temporary node pool for cycling the system node pool won't exist if the operation is successful
	temporaryName := d.Get("default_node_pool.0.temporary_name_for_rotation").(string)

	var nodeLabels map[string]string
	if agentPool.NodeLabels != nil {
		nodeLabels = make(map[string]string)
		for k, v := range *agentPool.NodeLabels {
			nodeLabels[k] = v
		}
	}

	nodePublicIPPrefixID := ""
	if agentPool.NodePublicIPPrefixID != nil {
		nodePublicIPPrefixID = *agentPool.NodePublicIPPrefixID
	}

	criticalAddonsEnabled := false
	if agentPool.NodeTaints != nil {
		for _, taint := range *agentPool.NodeTaints {
			if strings.EqualFold(taint, "CriticalAddonsOnly=true:NoSchedule") {
				criticalAddonsEnabled = true
			}
		}
	}

	osDiskSizeGB := 0
	if agentPool.OsDiskSizeGB != nil {
		osDiskSizeGB = int(*agentPool.OsDiskSizeGB)
	}

	osDiskType := managedclusters.OSDiskTypeManaged
	if agentPool.OsDiskType != nil {
		osDiskType = *agentPool.OsDiskType
	}

	podSubnetId := ""
	if agentPool.PodSubnetID != nil {
		podSubnetId = *agentPool.PodSubnetID
	}

	vnetSubnetId := ""
	if agentPool.VnetSubnetID != nil {
		vnetSubnetId = *agentPool.VnetSubnetID
	}

	hostGroupID := ""
	if agentPool.HostGroupID != nil {
		hostGroupID = *agentPool.HostGroupID
	}

	orchestratorVersion := ""
	// NOTE: workaround for migration from 2022-01-02-preview (<3.12.0) to 2022-03-02-preview (>=3.12.0). Before terraform apply is run against the new API, Azure will respond only with currentOrchestratorVersion, orchestratorVersion will be absent. More details: https://github.com/hashicorp/terraform-provider-azurerm/issues/17833#issuecomment-1227583353
	if agentPool.OrchestratorVersion != nil {
		orchestratorVersion = *agentPool.OrchestratorVersion
	} else if agentPool.CurrentOrchestratorVersion != nil {
		orchestratorVersion = *agentPool.CurrentOrchestratorVersion
	}

	proximityPlacementGroupId := ""
	if agentPool.ProximityPlacementGroupID != nil {
		proximityPlacementGroupId = *agentPool.ProximityPlacementGroupID
	}

	scaleDownMode := managedclusters.ScaleDownModeDelete
	if agentPool.ScaleDownMode != nil {
		scaleDownMode = *agentPool.ScaleDownMode
	}

	snapshotId := ""
	if agentPool.CreationData != nil && agentPool.CreationData.SourceResourceId != nil {
		id, err := snapshots.ParseSnapshotIDInsensitively(*agentPool.CreationData.SourceResourceId)
		if err != nil {
			return nil, err
		}
		snapshotId = id.ID()
	}

	vmSize := ""
	if agentPool.VMSize != nil {
		vmSize = *agentPool.VMSize
	}
	capacityReservationGroupId := ""
	if agentPool.CapacityReservationGroupID != nil {
		capacityReservationGroupId = *agentPool.CapacityReservationGroupID
	}

	workloadRunTime := ""
	if agentPool.WorkloadRuntime != nil {
		workloadRunTime = string(*agentPool.WorkloadRuntime)
	}

	kubeletDiskType := ""
	if agentPool.KubeletDiskType != nil {
		kubeletDiskType = string(*agentPool.KubeletDiskType)
	}

	osSKU := ""
	if agentPool.OsSKU != nil {
		osSKU = string(*agentPool.OsSKU)
	}

	messageOfTheDay := ""
	if agentPool.MessageOfTheDay != nil {
		encoded := *agentPool.MessageOfTheDay
		if decoded, err := base64.StdEncoding.DecodeString(encoded); err == nil {
			messageOfTheDay = string(decoded)
		}
	}

	agentPoolType := ""
	if agentPool.Type != nil {
		agentPoolType = string(*agentPool.Type)
	}

	upgradeSettings := flattenClusterNodePoolUpgradeSettings(agentPool.UpgradeSettings)
	linuxOSConfig, err := flattenClusterNodePoolLinuxOSConfig(agentPool.LinuxOSConfig)
	if err != nil {
		return nil, err
	}

	networkProfile := flattenClusterPoolNetworkProfile(agentPool.NetworkProfile)

	out := map[string]interface{}{
		"auto_scaling_enabled":          enableAutoScaling,
		"fips_enabled":                  enableFIPS,
		"gpu_instance":                  gpuInstanceProfile,
		"gpu_driver":                    gpuDriver,
		"host_encryption_enabled":       enableHostEncryption,
		"host_group_id":                 hostGroupID,
		"kubelet_disk_type":             kubeletDiskType,
		"max_count":                     maxCount,
		"max_pods":                      maxPods,
		"message_of_the_day":            messageOfTheDay,
		"min_count":                     minCount,
		"name":                          name,
		"node_count":                    count,
		"node_labels":                   nodeLabels,
		"node_network_profile":          networkProfile,
		"node_public_ip_enabled":        enableNodePublicIP,
		"node_public_ip_prefix_id":      nodePublicIPPrefixID,
		"os_disk_size_gb":               osDiskSizeGB,
		"os_disk_type":                  string(osDiskType),
		"os_sku":                        osSKU,
		"scale_down_mode":               string(scaleDownMode),
		"snapshot_id":                   snapshotId,
		"tags":                          tags.Flatten(agentPool.Tags),
		"temporary_name_for_rotation":   temporaryName,
		"type":                          agentPoolType,
		"ultra_ssd_enabled":             enableUltraSSD,
		"vm_size":                       vmSize,
		"workload_runtime":              workloadRunTime,
		"pod_subnet_id":                 podSubnetId,
		"orchestrator_version":          orchestratorVersion,
		"proximity_placement_group_id":  proximityPlacementGroupId,
		"upgrade_settings":              upgradeSettings,
		"vnet_subnet_id":                vnetSubnetId,
		"only_critical_addons_enabled":  criticalAddonsEnabled,
		"kubelet_config":                flattenClusterNodePoolKubeletConfig(agentPool.KubeletConfig),
		"linux_os_config":               linuxOSConfig,
		"zones":                         zones.FlattenUntyped(agentPool.AvailabilityZones),
		"capacity_reservation_group_id": capacityReservationGroupId,
	}

	return &[]interface{}{
		out,
	}, nil
}

func flattenClusterNodePoolUpgradeSettings(input *managedclusters.AgentPoolUpgradeSettings) []interface{} {
	// The API returns an empty upgrade settings object for spot node pools, so we need to explicitly check whether there's anything in it
	if input == nil || (input.MaxSurge == nil && input.DrainTimeoutInMinutes == nil && input.NodeSoakDurationInMinutes == nil) {
		return []interface{}{}
	}

	values := make(map[string]interface{})

	if input.MaxSurge != nil && *input.MaxSurge != "" {
		values["max_surge"] = *input.MaxSurge
	}

	if input.DrainTimeoutInMinutes != nil {
		values["drain_timeout_in_minutes"] = *input.DrainTimeoutInMinutes
	}

	if input.NodeSoakDurationInMinutes != nil {
		values["node_soak_duration_in_minutes"] = *input.NodeSoakDurationInMinutes
	}

	return []interface{}{values}
}

func flattenClusterNodePoolKubeletConfig(input *managedclusters.KubeletConfig) []interface{} {
	if input == nil {
		return []interface{}{}
	}

	var cpuManagerPolicy, cpuCfsQuotaPeriod, topologyManagerPolicy string
	var cpuCfsQuotaEnabled bool
	var imageGcHighThreshold, imageGcLowThreshold, containerLogMaxSizeMB, containerLogMaxLines, podMaxPids int

	if input.CpuManagerPolicy != nil {
		cpuManagerPolicy = *input.CpuManagerPolicy
	}
	if input.CpuCfsQuota != nil {
		cpuCfsQuotaEnabled = *input.CpuCfsQuota
	}
	if input.CpuCfsQuotaPeriod != nil {
		cpuCfsQuotaPeriod = *input.CpuCfsQuotaPeriod
	}
	if input.ImageGcHighThreshold != nil {
		imageGcHighThreshold = int(*input.ImageGcHighThreshold)
	}
	if input.ImageGcLowThreshold != nil {
		imageGcLowThreshold = int(*input.ImageGcLowThreshold)
	}
	if input.TopologyManagerPolicy != nil {
		topologyManagerPolicy = *input.TopologyManagerPolicy
	}
	if input.ContainerLogMaxSizeMB != nil {
		containerLogMaxSizeMB = int(*input.ContainerLogMaxSizeMB)
	}
	if input.ContainerLogMaxFiles != nil {
		containerLogMaxLines = int(*input.ContainerLogMaxFiles)
	}
	if input.PodMaxPids != nil {
		podMaxPids = int(*input.PodMaxPids)
	}

	return []interface{}{
		map[string]interface{}{
			"cpu_manager_policy":        cpuManagerPolicy,
			"cpu_cfs_quota_enabled":     cpuCfsQuotaEnabled,
			"cpu_cfs_quota_period":      cpuCfsQuotaPeriod,
			"image_gc_high_threshold":   imageGcHighThreshold,
			"image_gc_low_threshold":    imageGcLowThreshold,
			"topology_manager_policy":   topologyManagerPolicy,
			"allowed_unsafe_sysctls":    utils.FlattenStringSlice(input.AllowedUnsafeSysctls),
			"container_log_max_size_mb": containerLogMaxSizeMB,
			"container_log_max_line":    containerLogMaxLines,
			"pod_max_pid":               podMaxPids,
		},
	}
}

func flattenAgentPoolKubeletConfig(input *agentpools.KubeletConfig) []interface{} {
	if input == nil {
		return []interface{}{}
	}

	var cpuManagerPolicy, cpuCfsQuotaPeriod, topologyManagerPolicy string
	var cpuCfsQuotaEnabled bool
	var imageGcHighThreshold, imageGcLowThreshold, containerLogMaxSizeMB, containerLogMaxLines, podMaxPids int

	if input.CpuManagerPolicy != nil {
		cpuManagerPolicy = *input.CpuManagerPolicy
	}
	if input.CpuCfsQuota != nil {
		cpuCfsQuotaEnabled = *input.CpuCfsQuota
	}
	if input.CpuCfsQuotaPeriod != nil {
		cpuCfsQuotaPeriod = *input.CpuCfsQuotaPeriod
	}
	if input.ImageGcHighThreshold != nil {
		imageGcHighThreshold = int(*input.ImageGcHighThreshold)
	}
	if input.ImageGcLowThreshold != nil {
		imageGcLowThreshold = int(*input.ImageGcLowThreshold)
	}
	if input.TopologyManagerPolicy != nil {
		topologyManagerPolicy = *input.TopologyManagerPolicy
	}
	if input.ContainerLogMaxSizeMB != nil {
		containerLogMaxSizeMB = int(*input.ContainerLogMaxSizeMB)
	}
	if input.ContainerLogMaxFiles != nil {
		containerLogMaxLines = int(*input.ContainerLogMaxFiles)
	}
	if input.PodMaxPids != nil {
		podMaxPids = int(*input.PodMaxPids)
	}

	return []interface{}{
		map[string]interface{}{
			"cpu_manager_policy":        cpuManagerPolicy,
			"cpu_cfs_quota_enabled":     cpuCfsQuotaEnabled,
			"cpu_cfs_quota_period":      cpuCfsQuotaPeriod,
			"image_gc_high_threshold":   imageGcHighThreshold,
			"image_gc_low_threshold":    imageGcLowThreshold,
			"topology_manager_policy":   topologyManagerPolicy,
			"allowed_unsafe_sysctls":    utils.FlattenStringSlice(input.AllowedUnsafeSysctls),
			"container_log_max_size_mb": containerLogMaxSizeMB,
			"container_log_max_line":    containerLogMaxLines,
			"pod_max_pid":               podMaxPids,
		},
	}
}

func flattenClusterNodePoolLinuxOSConfig(input *managedclusters.LinuxOSConfig) ([]interface{}, error) {
	if input == nil {
		return make([]interface{}, 0), nil
	}

	var swapFileSizeMB int
	if input.SwapFileSizeMB != nil {
		swapFileSizeMB = int(*input.SwapFileSizeMB)
	}
	var transparentHugePageDefrag string
	if input.TransparentHugePageDefrag != nil {
		transparentHugePageDefrag = *input.TransparentHugePageDefrag
	}
	var transparentHugePageEnabled string
	if input.TransparentHugePageEnabled != nil {
		transparentHugePageEnabled = *input.TransparentHugePageEnabled
	}
	sysctlConfig, err := flattenClusterNodePoolSysctlConfig(input.Sysctls)
	if err != nil {
		return nil, err
	}

	config := []interface{}{
		map[string]interface{}{
			"swap_file_size_mb":            swapFileSizeMB,
			"sysctl_config":                sysctlConfig,
			"transparent_huge_page_defrag": transparentHugePageDefrag,
			"transparent_huge_page":        transparentHugePageEnabled,
		},
	}

	if !features.FivePointOh() {
		config[0].(map[string]interface{})["transparent_huge_page_enabled"] = transparentHugePageEnabled
	}

	return config, nil
}

func flattenClusterNodePoolSysctlConfig(input *managedclusters.SysctlConfig) ([]interface{}, error) {
	if input == nil {
		return make([]interface{}, 0), nil
	}

	var fsAioMaxNr int
	if input.FsAioMaxNr != nil {
		fsAioMaxNr = int(*input.FsAioMaxNr)
	}
	var fsFileMax int
	if input.FsFileMax != nil {
		fsFileMax = int(*input.FsFileMax)
	}
	var fsInotifyMaxUserWatches int
	if input.FsInotifyMaxUserWatches != nil {
		fsInotifyMaxUserWatches = int(*input.FsInotifyMaxUserWatches)
	}
	var fsNrOpen int
	if input.FsNrOpen != nil {
		fsNrOpen = int(*input.FsNrOpen)
	}
	var kernelThreadsMax int
	if input.KernelThreadsMax != nil {
		kernelThreadsMax = int(*input.KernelThreadsMax)
	}
	var netCoreNetdevMaxBacklog int
	if input.NetCoreNetdevMaxBacklog != nil {
		netCoreNetdevMaxBacklog = int(*input.NetCoreNetdevMaxBacklog)
	}
	var netCoreOptmemMax int
	if input.NetCoreOptmemMax != nil {
		netCoreOptmemMax = int(*input.NetCoreOptmemMax)
	}
	var netCoreRmemDefault int
	if input.NetCoreRmemDefault != nil {
		netCoreRmemDefault = int(*input.NetCoreRmemDefault)
	}
	var netCoreRmemMax int
	if input.NetCoreRmemMax != nil {
		netCoreRmemMax = int(*input.NetCoreRmemMax)
	}
	var netCoreSomaxconn int
	if input.NetCoreSomaxconn != nil {
		netCoreSomaxconn = int(*input.NetCoreSomaxconn)
	}
	var netCoreWmemDefault int
	if input.NetCoreWmemDefault != nil {
		netCoreWmemDefault = int(*input.NetCoreWmemDefault)
	}
	var netCoreWmemMax int
	if input.NetCoreWmemMax != nil {
		netCoreWmemMax = int(*input.NetCoreWmemMax)
	}
	var netIpv4IpLocalPortRangeMin, netIpv4IpLocalPortRangeMax int
	if input.NetIPv4IPLocalPortRange != nil {
		arr := regexp.MustCompile("[ \t]+").Split(*input.NetIPv4IPLocalPortRange, -1)
		if len(arr) != 2 {
			return nil, fmt.Errorf("parsing `NetIPv4IPLocalPortRange` %s", *input.NetIPv4IPLocalPortRange)
		}
		var err error
		netIpv4IpLocalPortRangeMin, err = strconv.Atoi(arr[0])
		if err != nil {
			return nil, err
		}
		netIpv4IpLocalPortRangeMax, err = strconv.Atoi(arr[1])
		if err != nil {
			return nil, err
		}
	}
	var netIpv4NeighDefaultGcThresh1 int
	if input.NetIPv4NeighDefaultGcThresh1 != nil {
		netIpv4NeighDefaultGcThresh1 = int(*input.NetIPv4NeighDefaultGcThresh1)
	}
	var netIpv4NeighDefaultGcThresh2 int
	if input.NetIPv4NeighDefaultGcThresh2 != nil {
		netIpv4NeighDefaultGcThresh2 = int(*input.NetIPv4NeighDefaultGcThresh2)
	}
	var netIpv4NeighDefaultGcThresh3 int
	if input.NetIPv4NeighDefaultGcThresh3 != nil {
		netIpv4NeighDefaultGcThresh3 = int(*input.NetIPv4NeighDefaultGcThresh3)
	}
	var netIpv4TcpFinTimeout int
	if input.NetIPv4TcpFinTimeout != nil {
		netIpv4TcpFinTimeout = int(*input.NetIPv4TcpFinTimeout)
	}
	var netIpv4TcpkeepaliveIntvl int
	if input.NetIPv4TcpkeepaliveIntvl != nil {
		netIpv4TcpkeepaliveIntvl = int(*input.NetIPv4TcpkeepaliveIntvl)
	}
	var netIpv4TcpKeepaliveProbes int
	if input.NetIPv4TcpKeepaliveProbes != nil {
		netIpv4TcpKeepaliveProbes = int(*input.NetIPv4TcpKeepaliveProbes)
	}
	var netIpv4TcpKeepaliveTime int
	if input.NetIPv4TcpKeepaliveTime != nil {
		netIpv4TcpKeepaliveTime = int(*input.NetIPv4TcpKeepaliveTime)
	}
	var netIpv4TcpMaxSynBacklog int
	if input.NetIPv4TcpMaxSynBacklog != nil {
		netIpv4TcpMaxSynBacklog = int(*input.NetIPv4TcpMaxSynBacklog)
	}
	var netIpv4TcpMaxTwBuckets int
	if input.NetIPv4TcpMaxTwBuckets != nil {
		netIpv4TcpMaxTwBuckets = int(*input.NetIPv4TcpMaxTwBuckets)
	}
	var netIpv4TcpTwReuse bool
	if input.NetIPv4TcpTwReuse != nil {
		netIpv4TcpTwReuse = *input.NetIPv4TcpTwReuse
	}
	var netNetfilterNfConntrackBuckets int
	if input.NetNetfilterNfConntrackBuckets != nil {
		netNetfilterNfConntrackBuckets = int(*input.NetNetfilterNfConntrackBuckets)
	}
	var netNetfilterNfConntrackMax int
	if input.NetNetfilterNfConntrackMax != nil {
		netNetfilterNfConntrackMax = int(*input.NetNetfilterNfConntrackMax)
	}
	var vmMaxMapCount int
	if input.VMMaxMapCount != nil {
		vmMaxMapCount = int(*input.VMMaxMapCount)
	}
	var vmSwappiness int
	if input.VMSwappiness != nil {
		vmSwappiness = int(*input.VMSwappiness)
	}
	var vmVfsCachePressure int
	if input.VMVfsCachePressure != nil {
		vmVfsCachePressure = int(*input.VMVfsCachePressure)
	}
	return []interface{}{
		map[string]interface{}{
			"fs_aio_max_nr":                      fsAioMaxNr,
			"fs_file_max":                        fsFileMax,
			"fs_inotify_max_user_watches":        fsInotifyMaxUserWatches,
			"fs_nr_open":                         fsNrOpen,
			"kernel_threads_max":                 kernelThreadsMax,
			"net_core_netdev_max_backlog":        netCoreNetdevMaxBacklog,
			"net_core_optmem_max":                netCoreOptmemMax,
			"net_core_rmem_default":              netCoreRmemDefault,
			"net_core_rmem_max":                  netCoreRmemMax,
			"net_core_somaxconn":                 netCoreSomaxconn,
			"net_core_wmem_default":              netCoreWmemDefault,
			"net_core_wmem_max":                  netCoreWmemMax,
			"net_ipv4_ip_local_port_range_min":   netIpv4IpLocalPortRangeMin,
			"net_ipv4_ip_local_port_range_max":   netIpv4IpLocalPortRangeMax,
			"net_ipv4_neigh_default_gc_thresh1":  netIpv4NeighDefaultGcThresh1,
			"net_ipv4_neigh_default_gc_thresh2":  netIpv4NeighDefaultGcThresh2,
			"net_ipv4_neigh_default_gc_thresh3":  netIpv4NeighDefaultGcThresh3,
			"net_ipv4_tcp_fin_timeout":           netIpv4TcpFinTimeout,
			"net_ipv4_tcp_keepalive_intvl":       netIpv4TcpkeepaliveIntvl,
			"net_ipv4_tcp_keepalive_probes":      netIpv4TcpKeepaliveProbes,
			"net_ipv4_tcp_keepalive_time":        netIpv4TcpKeepaliveTime,
			"net_ipv4_tcp_max_syn_backlog":       netIpv4TcpMaxSynBacklog,
			"net_ipv4_tcp_max_tw_buckets":        netIpv4TcpMaxTwBuckets,
			"net_ipv4_tcp_tw_reuse":              netIpv4TcpTwReuse,
			"net_netfilter_nf_conntrack_buckets": netNetfilterNfConntrackBuckets,
			"net_netfilter_nf_conntrack_max":     netNetfilterNfConntrackMax,
			"vm_max_map_count":                   vmMaxMapCount,
			"vm_swappiness":                      vmSwappiness,
			"vm_vfs_cache_pressure":              vmVfsCachePressure,
		},
	}, nil
}

func findDefaultNodePool(input *[]managedclusters.ManagedClusterAgentPoolProfile, d *pluginsdk.ResourceData) (*managedclusters.ManagedClusterAgentPoolProfile, error) {
	// first try loading this from the Resource Data if possible (e.g. when Created)
	defaultNodePoolName := d.Get("default_node_pool.0.name")
	tempNodePoolName := d.Get("default_node_pool.0.temporary_name_for_rotation")

	var agentPool *managedclusters.ManagedClusterAgentPoolProfile
	if defaultNodePoolName != "" {
		// find it
		for _, v := range *input {
			if v.Name == defaultNodePoolName {
				agentPool = &v
				break
			}
		}
	}

	// fallback to the temp node pool or other system node pools that exist for the cluster
	if agentPool == nil {
		// otherwise we need to fall back to the name of the first agent pool
		for _, v := range *input {
			if v.Name == "" {
				continue
			}
			if *v.Mode != managedclusters.AgentPoolModeSystem {
				continue
			}

			if v.Name == tempNodePoolName {
				defaultNodePoolName = v.Name
				agentPool = &v
				break
			}

			defaultNodePoolName = v.Name
			agentPool = &v
			break
		}

		if defaultNodePoolName == nil {
			return nil, fmt.Errorf("unable to Determine Default Agent Pool")
		}
	}

	if agentPool == nil {
		return nil, fmt.Errorf("the Default Agent Pool %q was not found", defaultNodePoolName)
	}

	return agentPool, nil
}

func expandClusterNodePoolUpgradeSettings(input []interface{}) *managedclusters.AgentPoolUpgradeSettings {
	setting := &managedclusters.AgentPoolUpgradeSettings{}
	if len(input) == 0 || input[0] == nil {
		return nil
	}

	v := input[0].(map[string]interface{})
	if maxSurgeRaw := v["max_surge"].(string); maxSurgeRaw != "" {
		setting.MaxSurge = pointer.To(maxSurgeRaw)
	}

	if drainTimeoutInMinutesRaw, ok := v["drain_timeout_in_minutes"].(int); ok {
		setting.DrainTimeoutInMinutes = pointer.To(int64(drainTimeoutInMinutesRaw))
	}
	if nodeSoakDurationInMinutesRaw, ok := v["node_soak_duration_in_minutes"].(int); ok {
		setting.NodeSoakDurationInMinutes = pointer.To(int64(nodeSoakDurationInMinutesRaw))
	}

	return setting
}

func expandClusterPoolNetworkProfile(input []interface{}) *managedclusters.AgentPoolNetworkProfile {
	if len(input) == 0 || input[0] == nil {
		return nil
	}
	v := input[0].(map[string]interface{})
	return &managedclusters.AgentPoolNetworkProfile{
		AllowedHostPorts:          expandClusterPoolNetworkProfileAllowedHostPorts(v["allowed_host_ports"].([]interface{})),
		ApplicationSecurityGroups: utils.ExpandStringSlice(v["application_security_group_ids"].([]interface{})),
		NodePublicIPTags:          expandClusterPoolNetworkProfileNodePublicIPTags(v["node_public_ip_tags"].(map[string]interface{})),
	}
}

func expandClusterPoolNetworkProfileAllowedHostPorts(input []interface{}) *[]managedclusters.PortRange {
	if len(input) == 0 {
		return nil
	}
	out := make([]managedclusters.PortRange, 0)
	for _, v := range input {
		raw := v.(map[string]interface{})
		var portEnd, portStart int64
		var protocol managedclusters.Protocol
		if raw["port_end"] != nil {
			portEnd = int64(raw["port_end"].(int))
		}
		if raw["port_start"] != nil {
			portStart = int64(raw["port_start"].(int))
		}
		if raw["protocol"] != nil {
			protocol = managedclusters.Protocol(raw["protocol"].(string))
		}
		out = append(out, managedclusters.PortRange{
			PortEnd:   pointer.To(portEnd),
			PortStart: pointer.To(portStart),
			Protocol:  pointer.To(protocol),
		})
	}
	return &out
}

func expandClusterPoolNetworkProfileNodePublicIPTags(input map[string]interface{}) *[]managedclusters.IPTag {
	if len(input) == 0 {
		return nil
	}
	out := make([]managedclusters.IPTag, 0)

	for key, val := range input {
		ipTag := managedclusters.IPTag{
			IPTagType: pointer.To(key),
			Tag:       pointer.To(val.(string)),
		}
		out = append(out, ipTag)
	}
	return &out
}

func flattenClusterPoolNetworkProfile(input *managedclusters.AgentPoolNetworkProfile) []interface{} {
	if input == nil || input.NodePublicIPTags == nil && input.AllowedHostPorts == nil && input.ApplicationSecurityGroups == nil {
		return []interface{}{}
	}
	return []interface{}{
		map[string]interface{}{
			"allowed_host_ports":             flattenClusterPoolNetworkProfileAllowedHostPorts(input.AllowedHostPorts),
			"application_security_group_ids": utils.FlattenStringSlice(input.ApplicationSecurityGroups),
			"node_public_ip_tags":            flattenClusterPoolNetworkProfileNodePublicIPTags(input.NodePublicIPTags),
		},
	}
}

func flattenClusterPoolNetworkProfileAllowedHostPorts(input *[]managedclusters.PortRange) []interface{} {
	if input == nil {
		return []interface{}{}
	}
	out := make([]interface{}, 0)
	for _, portRange := range *input {
		out = append(out, map[string]interface{}{
			"port_end":   pointer.From(portRange.PortEnd),
			"port_start": pointer.From(portRange.PortStart),
			"protocol":   pointer.From(portRange.Protocol),
		})
	}
	return out
}

func flattenClusterPoolNetworkProfileNodePublicIPTags(input *[]managedclusters.IPTag) map[string]interface{} {
	if input == nil {
		return map[string]interface{}{}
	}
	out := make(map[string]interface{})

	for _, tag := range *input {
		if tag.IPTagType != nil {
			out[*tag.IPTagType] = tag.Tag
		}
	}

	return out
}<|MERGE_RESOLUTION|>--- conflicted
+++ resolved
@@ -941,16 +941,15 @@
 		profile.GpuInstanceProfile = pointer.To(managedclusters.GPUInstanceProfile(gpuInstanceProfile))
 	}
 
-<<<<<<< HEAD
+	if gpuDriver := raw["gpu_driver"].(string); gpuDriver != "" {
+		profile.GpuProfile = &managedclusters.GPUProfile{
+			Driver: pointer.To(managedclusters.GPUDriver(gpuDriver)),
+		}
+	}
+
 	if messageOfTheDay := raw["message_of_the_day"].(string); messageOfTheDay != "" {
 		encoded := base64.StdEncoding.EncodeToString([]byte(messageOfTheDay))
 		profile.MessageOfTheDay = pointer.To(encoded)
-=======
-	if gpuDriver := raw["gpu_driver"].(string); gpuDriver != "" {
-		profile.GpuProfile = &managedclusters.GPUProfile{
-			Driver: pointer.To(managedclusters.GPUDriver(gpuDriver)),
-		}
->>>>>>> 1e3079cc
 	}
 
 	count := raw["node_count"].(int)
