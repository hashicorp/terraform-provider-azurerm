--- conflicted
+++ resolved
@@ -216,9 +216,8 @@
 					"pod_subnet_id": {
 						Type:         pluginsdk.TypeString,
 						Optional:     true,
-						ValidateFunc: commonids.ValidateSubnetID,
-					},
-<<<<<<< HEAD
+					ValidateFunc: commonids.ValidateSubnetID,
+				},
 				"pod_ip_allocation_mode": {
 					Type:         pluginsdk.TypeString,
 					Optional:     true,
@@ -227,16 +226,7 @@
 					ValidateFunc: validation.StringInSlice(managedclusters.PossibleValuesForPodIPAllocationMode(), false),
 					Description:  "The IP allocation mode for pods in the agent pool. Must be used with `pod_subnet_id`. Possible values are `DynamicIndividual` and `StaticBlock`. The default is `DynamicIndividual`.",
 				},
-=======
-					"pod_ip_allocation_mode": {
-						Type:         pluginsdk.TypeString,
-						Optional:     true,
-						Default:      string(managedclusters.PodIPAllocationModeDynamicIndividual),
-						ValidateFunc: validation.StringInSlice(managedclusters.PossibleValuesForPodIPAllocationMode(), false),
-						Description:  "Pod IP Allocation Mode. The IP allocation mode for pods in the agent pool. Must be used with `pod_subnet_id`. The default is 'DynamicIndividual'.",
-					},
->>>>>>> e6a01381
-					"proximity_placement_group_id": {
+				"proximity_placement_group_id": {
 						Type:         pluginsdk.TypeString,
 						Optional:     true,
 						ForceNew:     true,
@@ -944,11 +934,7 @@
 	}
 
 	if podIPAllocationMode := raw["pod_ip_allocation_mode"].(string); podIPAllocationMode != "" {
-<<<<<<< HEAD
 		profile.PodIPAllocationMode = pointer.ToEnum[managedclusters.PodIPAllocationMode](podIPAllocationMode)
-=======
-		profile.PodIPAllocationMode = pointer.To(managedclusters.PodIPAllocationMode(podIPAllocationMode))
->>>>>>> e6a01381
 	}
 
 	scaleDownModeDelete := managedclusters.ScaleDownModeDelete
@@ -1453,11 +1439,7 @@
 		"vm_size":                       vmSize,
 		"workload_runtime":              workloadRunTime,
 		"pod_subnet_id":                 podSubnetId,
-<<<<<<< HEAD
 		"pod_ip_allocation_mode":        pointer.FromEnum(agentPool.PodIPAllocationMode),
-=======
-		"pod_ip_allocation_mode":        string(pointer.From(agentPool.PodIPAllocationMode)),
->>>>>>> e6a01381
 		"orchestrator_version":          orchestratorVersion,
 		"proximity_placement_group_id":  proximityPlacementGroupId,
 		"upgrade_settings":              upgradeSettings,
