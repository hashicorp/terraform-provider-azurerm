// Copyright (c) HashiCorp, Inc.
// SPDX-License-Identifier: MPL-2.0

package client

import (
	"fmt"

	"github.com/hashicorp/go-azure-sdk/resource-manager/containerinstance/2023-05-01/containerinstance"
	containerregistry_v2019_06_01_preview "github.com/hashicorp/go-azure-sdk/resource-manager/containerregistry/2019-06-01-preview"
	"github.com/hashicorp/go-azure-sdk/resource-manager/containerregistry/2023-07-01/cacherules"
<<<<<<< HEAD
	"github.com/hashicorp/go-azure-sdk/resource-manager/containerregistry/2023-07-01/credentialsets"
=======
	containerregistry "github.com/hashicorp/go-azure-sdk/resource-manager/containerregistry/2023-11-01-preview"
>>>>>>> a4a813b3
	"github.com/hashicorp/go-azure-sdk/resource-manager/containerservice/2019-08-01/containerservices"
	"github.com/hashicorp/go-azure-sdk/resource-manager/containerservice/2024-04-01/fleetupdatestrategies"
	"github.com/hashicorp/go-azure-sdk/resource-manager/containerservice/2024-04-01/updateruns"
	"github.com/hashicorp/go-azure-sdk/resource-manager/containerservice/2024-05-01/agentpools"
	"github.com/hashicorp/go-azure-sdk/resource-manager/containerservice/2024-05-01/maintenanceconfigurations"
	"github.com/hashicorp/go-azure-sdk/resource-manager/containerservice/2024-05-01/managedclusters"
	"github.com/hashicorp/go-azure-sdk/resource-manager/containerservice/2024-05-01/snapshots"
	"github.com/hashicorp/go-azure-sdk/resource-manager/kubernetesconfiguration/2022-11-01/extensions"
	"github.com/hashicorp/go-azure-sdk/resource-manager/kubernetesconfiguration/2022-11-01/fluxconfiguration"
	"github.com/hashicorp/go-azure-sdk/sdk/client/resourcemanager"
	"github.com/hashicorp/go-azure-sdk/sdk/environments"
	"github.com/hashicorp/terraform-provider-azurerm/internal/common"
)

type Client struct {
<<<<<<< HEAD
	AgentPoolsClient                            *agentpools.AgentPoolsClient
	ContainerInstanceClient                     *containerinstance.ContainerInstanceClient
	CacheRulesClient                            *cacherules.CacheRulesClient
	CredentialSetsClient                        *credentialsets.CredentialSetsClient
	ContainerRegistryClient_v2023_06_01_preview *containerregistry_v2023_06_01_preview.Client
=======
	AgentPoolsClient        *agentpools.AgentPoolsClient
	ContainerInstanceClient *containerinstance.ContainerInstanceClient
	CacheRulesClient        *cacherules.CacheRulesClient
	ContainerRegistryClient *containerregistry.Client
>>>>>>> a4a813b3
	// v2019_06_01_preview is needed for container registry agent pools and tasks
	ContainerRegistryClient_v2019_06_01_preview *containerregistry_v2019_06_01_preview.Client
	FleetUpdateRunsClient                       *updateruns.UpdateRunsClient
	FleetUpdateStrategiesClient                 *fleetupdatestrategies.FleetUpdateStrategiesClient
	KubernetesClustersClient                    *managedclusters.ManagedClustersClient
	KubernetesExtensionsClient                  *extensions.ExtensionsClient
	KubernetesFluxConfigurationClient           *fluxconfiguration.FluxConfigurationClient
	MaintenanceConfigurationsClient             *maintenanceconfigurations.MaintenanceConfigurationsClient
	ServicesClient                              *containerservices.ContainerServicesClient
	SnapshotClient                              *snapshots.SnapshotsClient
	Environment                                 environments.Environment
}

func NewContainersClient(o *common.ClientOptions) (*Client, error) {
	containerInstanceClient, err := containerinstance.NewContainerInstanceClientWithBaseURI(o.Environment.ResourceManager)
	if err != nil {
		return nil, fmt.Errorf("building Container Instance client : %+v", err)
	}
	o.Configure(containerInstanceClient.Client, o.Authorizers.ResourceManager)

	containerRegistryClient_v2019_06_01_preview, err := containerregistry_v2019_06_01_preview.NewClientWithBaseURI(o.Environment.ResourceManager, func(c *resourcemanager.Client) {
		o.Configure(c, o.Authorizers.ResourceManager)
	})
	if err != nil {
		return nil, err
	}

	containerRegistryClient, err := containerregistry.NewClientWithBaseURI(o.Environment.ResourceManager, func(c *resourcemanager.Client) {
		o.Configure(c, o.Authorizers.ResourceManager)
	})
	if err != nil {
		return nil, err
	}

	cacheRulesClient, err := cacherules.NewCacheRulesClientWithBaseURI(o.Environment.ResourceManager)
	if err != nil {
		return nil, fmt.Errorf("building Cache Rules client: %+v", err)
	}
	o.Configure(cacheRulesClient.Client, o.Authorizers.ResourceManager)

	credentialSetsClient, err := credentialsets.NewCredentialSetsClientWithBaseURI(o.Environment.ResourceManager)
	if err != nil {
		return nil, fmt.Errorf("building Credential Sets client: %+v", err)
	}
	o.Configure(credentialSetsClient.Client, o.Authorizers.ResourceManager)

	// AKS
	fleetUpdateRunsClient, err := updateruns.NewUpdateRunsClientWithBaseURI(o.Environment.ResourceManager)
	if err != nil {
		return nil, fmt.Errorf("building Fleet Update Runs Client: %+v", err)
	}
	o.Configure(fleetUpdateRunsClient.Client, o.Authorizers.ResourceManager)

	fleetUpdateStrategiesClient, err := fleetupdatestrategies.NewFleetUpdateStrategiesClientWithBaseURI(o.Environment.ResourceManager)
	if err != nil {
		return nil, fmt.Errorf("building Fleet Update Strategies Client: %+v", err)
	}
	o.Configure(fleetUpdateStrategiesClient.Client, o.Authorizers.ResourceManager)

	kubernetesClustersClient, err := managedclusters.NewManagedClustersClientWithBaseURI(o.Environment.ResourceManager)
	if err != nil {
		return nil, fmt.Errorf("building Kubernetes Clusters Client: %+v", err)
	}
	o.Configure(kubernetesClustersClient.Client, o.Authorizers.ResourceManager)

	kubernetesExtensionsClient, err := extensions.NewExtensionsClientWithBaseURI(o.Environment.ResourceManager)
	if err != nil {
		return nil, fmt.Errorf("building KubernetesExtensions Client: %+v", err)
	}
	o.Configure(kubernetesExtensionsClient.Client, o.Authorizers.ResourceManager)

	fluxConfigurationClient, err := fluxconfiguration.NewFluxConfigurationClientWithBaseURI(o.Environment.ResourceManager)
	if err != nil {
		return nil, fmt.Errorf("building Flux Configuration Client: %+v", err)
	}
	o.Configure(fluxConfigurationClient.Client, o.Authorizers.ResourceManager)

	agentPoolsClient, err := agentpools.NewAgentPoolsClientWithBaseURI(o.Environment.ResourceManager)
	if err != nil {
		return nil, fmt.Errorf("building Agent Pools Client: %+v", err)
	}
	o.Configure(agentPoolsClient.Client, o.Authorizers.ResourceManager)

	maintenanceConfigurationsClient, err := maintenanceconfigurations.NewMaintenanceConfigurationsClientWithBaseURI(o.Environment.ResourceManager)
	if err != nil {
		return nil, fmt.Errorf("building Maintenance Configurations Client: %+v", err)
	}
	o.Configure(maintenanceConfigurationsClient.Client, o.Authorizers.ResourceManager)

	servicesClient, err := containerservices.NewContainerServicesClientWithBaseURI(o.Environment.ResourceManager)
	if err != nil {
		return nil, fmt.Errorf("building Services Client: %+v", err)
	}
	o.Configure(servicesClient.Client, o.Authorizers.ResourceManager)

	snapshotClient, err := snapshots.NewSnapshotsClientWithBaseURI(o.Environment.ResourceManager)
	if err != nil {
		return nil, fmt.Errorf("building Snapshot Client: %+v", err)
	}
	o.Configure(snapshotClient.Client, o.Authorizers.ResourceManager)

	return &Client{
		AgentPoolsClient:                            agentPoolsClient,
		ContainerInstanceClient:                     containerInstanceClient,
		CacheRulesClient:                            cacheRulesClient,
<<<<<<< HEAD
		CredentialSetsClient:                        credentialSetsClient,
		ContainerRegistryClient_v2023_06_01_preview: containerRegistryClient_v2023_06_01_preview,
=======
		ContainerRegistryClient:                     containerRegistryClient,
>>>>>>> a4a813b3
		ContainerRegistryClient_v2019_06_01_preview: containerRegistryClient_v2019_06_01_preview,
		FleetUpdateRunsClient:                       fleetUpdateRunsClient,
		FleetUpdateStrategiesClient:                 fleetUpdateStrategiesClient,
		KubernetesClustersClient:                    kubernetesClustersClient,
		KubernetesExtensionsClient:                  kubernetesExtensionsClient,
		KubernetesFluxConfigurationClient:           fluxConfigurationClient,
		MaintenanceConfigurationsClient:             maintenanceConfigurationsClient,
		ServicesClient:                              servicesClient,
		SnapshotClient:                              snapshotClient,
		Environment:                                 o.Environment,
	}, nil
}<|MERGE_RESOLUTION|>--- conflicted
+++ resolved
@@ -9,11 +9,8 @@
 	"github.com/hashicorp/go-azure-sdk/resource-manager/containerinstance/2023-05-01/containerinstance"
 	containerregistry_v2019_06_01_preview "github.com/hashicorp/go-azure-sdk/resource-manager/containerregistry/2019-06-01-preview"
 	"github.com/hashicorp/go-azure-sdk/resource-manager/containerregistry/2023-07-01/cacherules"
-<<<<<<< HEAD
 	"github.com/hashicorp/go-azure-sdk/resource-manager/containerregistry/2023-07-01/credentialsets"
-=======
 	containerregistry "github.com/hashicorp/go-azure-sdk/resource-manager/containerregistry/2023-11-01-preview"
->>>>>>> a4a813b3
 	"github.com/hashicorp/go-azure-sdk/resource-manager/containerservice/2019-08-01/containerservices"
 	"github.com/hashicorp/go-azure-sdk/resource-manager/containerservice/2024-04-01/fleetupdatestrategies"
 	"github.com/hashicorp/go-azure-sdk/resource-manager/containerservice/2024-04-01/updateruns"
@@ -29,18 +26,11 @@
 )
 
 type Client struct {
-<<<<<<< HEAD
-	AgentPoolsClient                            *agentpools.AgentPoolsClient
-	ContainerInstanceClient                     *containerinstance.ContainerInstanceClient
-	CacheRulesClient                            *cacherules.CacheRulesClient
-	CredentialSetsClient                        *credentialsets.CredentialSetsClient
-	ContainerRegistryClient_v2023_06_01_preview *containerregistry_v2023_06_01_preview.Client
-=======
 	AgentPoolsClient        *agentpools.AgentPoolsClient
 	ContainerInstanceClient *containerinstance.ContainerInstanceClient
 	CacheRulesClient        *cacherules.CacheRulesClient
+	CredentialSetsClient    *credentialsets.CredentialSetsClient
 	ContainerRegistryClient *containerregistry.Client
->>>>>>> a4a813b3
 	// v2019_06_01_preview is needed for container registry agent pools and tasks
 	ContainerRegistryClient_v2019_06_01_preview *containerregistry_v2019_06_01_preview.Client
 	FleetUpdateRunsClient                       *updateruns.UpdateRunsClient
@@ -146,12 +136,8 @@
 		AgentPoolsClient:                            agentPoolsClient,
 		ContainerInstanceClient:                     containerInstanceClient,
 		CacheRulesClient:                            cacheRulesClient,
-<<<<<<< HEAD
 		CredentialSetsClient:                        credentialSetsClient,
-		ContainerRegistryClient_v2023_06_01_preview: containerRegistryClient_v2023_06_01_preview,
-=======
 		ContainerRegistryClient:                     containerRegistryClient,
->>>>>>> a4a813b3
 		ContainerRegistryClient_v2019_06_01_preview: containerRegistryClient_v2019_06_01_preview,
 		FleetUpdateRunsClient:                       fleetUpdateRunsClient,
 		FleetUpdateStrategiesClient:                 fleetUpdateStrategiesClient,
