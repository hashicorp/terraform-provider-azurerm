package client

import (
	"github.com/Azure/go-autorest/autorest/azure"
	"github.com/hashicorp/go-azure-sdk/resource-manager/containerinstance/2021-10-01/containerinstance"
	containerregistry_v2019_06_01_preview "github.com/hashicorp/go-azure-sdk/resource-manager/containerregistry/2019-06-01-preview"
	containerregistry_v2021_08_01_preview "github.com/hashicorp/go-azure-sdk/resource-manager/containerregistry/2021-08-01-preview"
	"github.com/hashicorp/go-azure-sdk/resource-manager/containerservice/2019-08-01/containerservices"
	"github.com/hashicorp/go-azure-sdk/resource-manager/containerservice/2023-02-02-preview/agentpools"
	"github.com/hashicorp/go-azure-sdk/resource-manager/containerservice/2023-02-02-preview/maintenanceconfigurations"
	"github.com/hashicorp/go-azure-sdk/resource-manager/containerservice/2023-02-02-preview/managedclusters"
<<<<<<< HEAD
	"github.com/hashicorp/go-azure-sdk/resource-manager/kubernetesconfiguration/2022-11-01/extensions"
=======
	"github.com/hashicorp/go-azure-sdk/sdk/client/resourcemanager"
>>>>>>> 293255d2
	"github.com/hashicorp/terraform-provider-azurerm/internal/common"
)

type Client struct {
<<<<<<< HEAD
	AgentPoolsClient                  *agentpools.AgentPoolsClient
	ContainerRegistryAgentPoolsClient *containerregistry.AgentPoolsClient
	ContainerInstanceClient           *containerinstance.ContainerInstanceClient
	KubernetesClustersClient          *managedclusters.ManagedClustersClient
	KubernetesExtensionsClient        *extensions.ExtensionsClient
	MaintenanceConfigurationsClient   *maintenanceconfigurations.MaintenanceConfigurationsClient
	RegistriesClient                  *containerregistry.RegistriesClient
	ReplicationsClient                *containerregistry.ReplicationsClient
	ServicesClient                    *containerservices.ContainerServicesClient
	WebhooksClient                    *containerregistry.WebhooksClient
	TokensClient                      *containerregistry.TokensClient
	ScopeMapsClient                   *containerregistry.ScopeMapsClient
	TasksClient                       *containerregistry.TasksClient
	RunsClient                        *containerregistry.RunsClient
	ConnectedRegistriesClient         *containerregistry.ConnectedRegistriesClient

	Environment azure.Environment
=======
	AgentPoolsClient                            *agentpools.AgentPoolsClient
	ContainerInstanceClient                     *containerinstance.ContainerInstanceClient
	ContainerRegistryClient_v2021_08_01_preview *containerregistry_v2021_08_01_preview.Client
	// v2019_06_01_preview is needed for container registry agent pools and tasks
	ContainerRegistryClient_v2019_06_01_preview *containerregistry_v2019_06_01_preview.Client
	KubernetesClustersClient                    *managedclusters.ManagedClustersClient
	MaintenanceConfigurationsClient             *maintenanceconfigurations.MaintenanceConfigurationsClient
	ServicesClient                              *containerservices.ContainerServicesClient
	Environment                                 azure.Environment
>>>>>>> 293255d2
}

func NewContainersClient(o *common.ClientOptions) (*Client, error) {
	containerInstanceClient := containerinstance.NewContainerInstanceClientWithBaseURI(o.ResourceManagerEndpoint)
	o.ConfigureClient(&containerInstanceClient.Client, o.ResourceManagerAuthorizer)

	containerRegistryClient_v2019_06_01_preview, err := containerregistry_v2019_06_01_preview.NewClientWithBaseURI(o.Environment.ResourceManager, func(c *resourcemanager.Client) {
		o.Configure(c, o.Authorizers.ResourceManager)
	})
	if err != nil {
		return nil, err
	}

	containerRegistryClient_v2021_08_01_preview, err := containerregistry_v2021_08_01_preview.NewClientWithBaseURI(o.Environment.ResourceManager, func(c *resourcemanager.Client) {
		o.Configure(c, o.Authorizers.ResourceManager)
	})
	if err != nil {
		return nil, err
	}

	// AKS
	kubernetesClustersClient := managedclusters.NewManagedClustersClientWithBaseURI(o.ResourceManagerEndpoint)
	o.ConfigureClient(&kubernetesClustersClient.Client, o.ResourceManagerAuthorizer)

	kubernetesExtensionsClient := extensions.NewExtensionsClientWithBaseURI(o.ResourceManagerEndpoint)
	o.ConfigureClient(&kubernetesExtensionsClient.Client, o.ResourceManagerAuthorizer)

	agentPoolsClient := agentpools.NewAgentPoolsClientWithBaseURI(o.ResourceManagerEndpoint)
	o.ConfigureClient(&agentPoolsClient.Client, o.ResourceManagerAuthorizer)

	maintenanceConfigurationsClient := maintenanceconfigurations.NewMaintenanceConfigurationsClientWithBaseURI(o.ResourceManagerEndpoint)
	o.ConfigureClient(&maintenanceConfigurationsClient.Client, o.ResourceManagerAuthorizer)

	servicesClient := containerservices.NewContainerServicesClientWithBaseURI(o.ResourceManagerEndpoint)
	o.ConfigureClient(&servicesClient.Client, o.ResourceManagerAuthorizer)

	return &Client{
<<<<<<< HEAD
		AgentPoolsClient:                  &agentPoolsClient,
		ContainerRegistryAgentPoolsClient: &registryAgentPoolsClient,
		KubernetesClustersClient:          &kubernetesClustersClient,
		KubernetesExtensionsClient:        &kubernetesExtensionsClient,
		ContainerInstanceClient:           &containerInstanceClient,
		MaintenanceConfigurationsClient:   &maintenanceConfigurationsClient,
		RegistriesClient:                  &registriesClient,
		WebhooksClient:                    &webhooksClient,
		ReplicationsClient:                &replicationsClient,
		ServicesClient:                    &servicesClient,
		Environment:                       o.AzureEnvironment,
		TokensClient:                      &tokensClient,
		ScopeMapsClient:                   &scopeMapsClient,
		TasksClient:                       &tasksClient,
		RunsClient:                        &runsClient,
		ConnectedRegistriesClient:         &connectedRegistriesClient,
	}
=======
		AgentPoolsClient:                            &agentPoolsClient,
		ContainerInstanceClient:                     &containerInstanceClient,
		ContainerRegistryClient_v2021_08_01_preview: containerRegistryClient_v2021_08_01_preview,
		ContainerRegistryClient_v2019_06_01_preview: containerRegistryClient_v2019_06_01_preview,
		KubernetesClustersClient:                    &kubernetesClustersClient,
		MaintenanceConfigurationsClient:             &maintenanceConfigurationsClient,
		ServicesClient:                              &servicesClient,
		Environment:                                 o.AzureEnvironment,
	}, nil
>>>>>>> 293255d2
}<|MERGE_RESOLUTION|>--- conflicted
+++ resolved
@@ -9,34 +9,11 @@
 	"github.com/hashicorp/go-azure-sdk/resource-manager/containerservice/2023-02-02-preview/agentpools"
 	"github.com/hashicorp/go-azure-sdk/resource-manager/containerservice/2023-02-02-preview/maintenanceconfigurations"
 	"github.com/hashicorp/go-azure-sdk/resource-manager/containerservice/2023-02-02-preview/managedclusters"
-<<<<<<< HEAD
-	"github.com/hashicorp/go-azure-sdk/resource-manager/kubernetesconfiguration/2022-11-01/extensions"
-=======
 	"github.com/hashicorp/go-azure-sdk/sdk/client/resourcemanager"
->>>>>>> 293255d2
 	"github.com/hashicorp/terraform-provider-azurerm/internal/common"
 )
 
 type Client struct {
-<<<<<<< HEAD
-	AgentPoolsClient                  *agentpools.AgentPoolsClient
-	ContainerRegistryAgentPoolsClient *containerregistry.AgentPoolsClient
-	ContainerInstanceClient           *containerinstance.ContainerInstanceClient
-	KubernetesClustersClient          *managedclusters.ManagedClustersClient
-	KubernetesExtensionsClient        *extensions.ExtensionsClient
-	MaintenanceConfigurationsClient   *maintenanceconfigurations.MaintenanceConfigurationsClient
-	RegistriesClient                  *containerregistry.RegistriesClient
-	ReplicationsClient                *containerregistry.ReplicationsClient
-	ServicesClient                    *containerservices.ContainerServicesClient
-	WebhooksClient                    *containerregistry.WebhooksClient
-	TokensClient                      *containerregistry.TokensClient
-	ScopeMapsClient                   *containerregistry.ScopeMapsClient
-	TasksClient                       *containerregistry.TasksClient
-	RunsClient                        *containerregistry.RunsClient
-	ConnectedRegistriesClient         *containerregistry.ConnectedRegistriesClient
-
-	Environment azure.Environment
-=======
 	AgentPoolsClient                            *agentpools.AgentPoolsClient
 	ContainerInstanceClient                     *containerinstance.ContainerInstanceClient
 	ContainerRegistryClient_v2021_08_01_preview *containerregistry_v2021_08_01_preview.Client
@@ -46,7 +23,6 @@
 	MaintenanceConfigurationsClient             *maintenanceconfigurations.MaintenanceConfigurationsClient
 	ServicesClient                              *containerservices.ContainerServicesClient
 	Environment                                 azure.Environment
->>>>>>> 293255d2
 }
 
 func NewContainersClient(o *common.ClientOptions) (*Client, error) {
@@ -71,9 +47,6 @@
 	kubernetesClustersClient := managedclusters.NewManagedClustersClientWithBaseURI(o.ResourceManagerEndpoint)
 	o.ConfigureClient(&kubernetesClustersClient.Client, o.ResourceManagerAuthorizer)
 
-	kubernetesExtensionsClient := extensions.NewExtensionsClientWithBaseURI(o.ResourceManagerEndpoint)
-	o.ConfigureClient(&kubernetesExtensionsClient.Client, o.ResourceManagerAuthorizer)
-
 	agentPoolsClient := agentpools.NewAgentPoolsClientWithBaseURI(o.ResourceManagerEndpoint)
 	o.ConfigureClient(&agentPoolsClient.Client, o.ResourceManagerAuthorizer)
 
@@ -84,25 +57,6 @@
 	o.ConfigureClient(&servicesClient.Client, o.ResourceManagerAuthorizer)
 
 	return &Client{
-<<<<<<< HEAD
-		AgentPoolsClient:                  &agentPoolsClient,
-		ContainerRegistryAgentPoolsClient: &registryAgentPoolsClient,
-		KubernetesClustersClient:          &kubernetesClustersClient,
-		KubernetesExtensionsClient:        &kubernetesExtensionsClient,
-		ContainerInstanceClient:           &containerInstanceClient,
-		MaintenanceConfigurationsClient:   &maintenanceConfigurationsClient,
-		RegistriesClient:                  &registriesClient,
-		WebhooksClient:                    &webhooksClient,
-		ReplicationsClient:                &replicationsClient,
-		ServicesClient:                    &servicesClient,
-		Environment:                       o.AzureEnvironment,
-		TokensClient:                      &tokensClient,
-		ScopeMapsClient:                   &scopeMapsClient,
-		TasksClient:                       &tasksClient,
-		RunsClient:                        &runsClient,
-		ConnectedRegistriesClient:         &connectedRegistriesClient,
-	}
-=======
 		AgentPoolsClient:                            &agentPoolsClient,
 		ContainerInstanceClient:                     &containerInstanceClient,
 		ContainerRegistryClient_v2021_08_01_preview: containerRegistryClient_v2021_08_01_preview,
@@ -112,5 +66,4 @@
 		ServicesClient:                              &servicesClient,
 		Environment:                                 o.AzureEnvironment,
 	}, nil
->>>>>>> 293255d2
 }