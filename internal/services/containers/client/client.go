--- conflicted
+++ resolved
@@ -43,11 +43,7 @@
 func NewContainersClient(o *common.ClientOptions) (*Client, error) {
 	containerInstanceClient, err := containerinstance.NewContainerInstanceClientWithBaseURI(o.Environment.ResourceManager)
 	if err != nil {
-<<<<<<< HEAD
-		return nil, fmt.Errorf("building Container Instance Runs Client: %+v", err)
-=======
 		return nil, fmt.Errorf("building Container Instance client : %+v", err)
->>>>>>> d4dfcbfb
 	}
 	o.Configure(containerInstanceClient.Client, o.Authorizers.ResourceManager)
 
