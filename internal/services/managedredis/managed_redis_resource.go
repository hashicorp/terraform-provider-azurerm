--- conflicted
+++ resolved
@@ -422,26 +422,16 @@
 					}
 
 					defaultDb := DefaultDatabaseModel{
-<<<<<<< HEAD
-						ID:                              databaseId.ID(),
-						AccessKeysAuthenticationEnabled: strings.EqualFold(pointer.FromEnum(props.AccessKeysAuthentication), string(databases.AccessKeysAuthenticationEnabled)),
-						ClientProtocol:                  pointer.FromEnum(props.ClientProtocol),
-						ClusteringPolicy:                pointer.FromEnum(props.ClusteringPolicy),
-						EvictionPolicy:                  pointer.FromEnum(props.EvictionPolicy),
-						GeoReplicationGroupName:         flattenGeoReplicationGroupName(props.GeoReplication),
-						Module:                          flattenModules(props.Modules),
-						Port:                            pointer.From(props.Port),
-=======
 						AccessKeysAuthenticationEnabled:          strings.EqualFold(pointer.FromEnum(props.AccessKeysAuthentication), string(databases.AccessKeysAuthenticationEnabled)),
 						ClientProtocol:                           pointer.FromEnum(props.ClientProtocol),
 						ClusteringPolicy:                         pointer.FromEnum(props.ClusteringPolicy),
 						EvictionPolicy:                           pointer.FromEnum(props.EvictionPolicy),
 						GeoReplicationGroupName:                  flattenGeoReplicationGroupName(props.GeoReplication),
+            ID:                                       databaseId.ID(),
 						Module:                                   flattenModules(props.Modules),
 						PersistenceAppendOnlyFileBackupFrequency: flattenPersistenceAOF(props.Persistence),
 						PersistenceRedisDatabaseBackupFrequency:  flattenPersistenceRDB(props.Persistence),
 						Port:                                     pointer.From(props.Port),
->>>>>>> 2d7d7c7c
 					}
 
 					if defaultDb.AccessKeysAuthenticationEnabled {
