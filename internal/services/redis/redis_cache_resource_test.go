--- conflicted
+++ resolved
@@ -516,30 +516,6 @@
 	})
 }
 
-<<<<<<< HEAD
-func TestAccRedisCache_SkuDowngrade(t *testing.T) {
-	data := acceptance.BuildTestData(t, "azurerm_redis_cache", "test")
-	r := RedisCacheResource{}
-
-	data.ResourceTestIgnoreRecreate(t, r, []acceptance.TestStep{
-		{
-			Config: r.standard(data),
-			Check: acceptance.ComposeTestCheckFunc(
-				check.That(data.ResourceName).ExistsInAzure(r),
-			),
-		},
-		data.ImportStep(),
-		{
-			Config: r.SkuDowngrade(data),
-			Check: acceptance.ComposeTestCheckFunc(
-				check.That(data.ResourceName).ExistsInAzure(r),
-			),
-		},
-	})
-}
-
-=======
->>>>>>> eb4c9d36
 func TestAccRedisCache_AccessKeysAuthenticationEnabledDisabled(t *testing.T) {
 	data := acceptance.BuildTestData(t, "azurerm_redis_cache", "test")
 	r := RedisCacheResource{}
