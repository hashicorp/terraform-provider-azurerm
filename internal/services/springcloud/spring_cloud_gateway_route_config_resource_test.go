--- conflicted
+++ resolved
@@ -167,13 +167,10 @@
   name                    = "acctest-agrc-%d"
   spring_cloud_gateway_id = azurerm_spring_cloud_gateway.test.id
   spring_cloud_app_id     = azurerm_spring_cloud_app.test.id
-<<<<<<< HEAD
   filters                 = ["StripPrefix=7", "RateLimit=2,1s"]
   predicates              = ["Path=/defaults/customer/**"]
   sso_validation_enabled  = true
-=======
   protocol                = "HTTP"
->>>>>>> 02c00ab6
   route {
     description            = "test description"
     filters                = ["StripPrefix=2", "RateLimit=1,1s"]
