--- conflicted
+++ resolved
@@ -197,14 +197,8 @@
 			}
 
 			accountDetails, err := storageClient.FindAccount(ctx, id.SubscriptionId, id.StorageAccountName)
-<<<<<<< HEAD
 			if err != nil || accountDetails == nil {
-				// If we don't find the account we can safely assume we don't need to remove the website since it must already be deleted
-				return nil
-=======
-			if err != nil {
 				return nil // lint:ignore nilerr If we don't find the account we can safely assume we don't need to remove the website since it must already be deleted
->>>>>>> 2e0e4b86
 			}
 
 			properties := accounts.StorageServiceProperties{
