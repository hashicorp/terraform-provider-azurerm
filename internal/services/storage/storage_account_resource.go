--- conflicted
+++ resolved
@@ -1309,30 +1309,22 @@
 		}
 		fileServiceClient := meta.(*clients.Client).Storage.FileServicesClient
 
-<<<<<<< HEAD
-		if _, err = fileServiceClient.SetServiceProperties(ctx, id.ResourceGroup, id.Name, expandShareProperties(val.([]interface{}))); err != nil {
+		shareProperties := expandShareProperties(val.([]interface{}))
+		// The API complains if any multichannel info is sent on non premium fileshares. Even if multichannel is set to false
+		if accountTier != string(storage.SkuTierPremium) {
+
+			// Error if the user has tried to enable multichannel on a standard tier storage account
+			if shareProperties.FileServicePropertiesProperties.ProtocolSettings.Smb.Multichannel != nil && shareProperties.FileServicePropertiesProperties.ProtocolSettings.Smb.Multichannel.Enabled != nil {
+				if *shareProperties.FileServicePropertiesProperties.ProtocolSettings.Smb.Multichannel.Enabled {
+					return fmt.Errorf("`multichannel_enabled` isn't supported for Standard tier Storage accounts")
+				}
+			}
+
+			shareProperties.FileServicePropertiesProperties.ProtocolSettings.Smb.Multichannel = nil
+		}
+
+		if _, err = fileServiceClient.SetServiceProperties(ctx, id.ResourceGroup, id.Name, shareProperties); err != nil {
 			return fmt.Errorf("updating Azure Storage Account `share_properties` %q: %+v", id.Name, err)
-=======
-			shareProperties := expandShareProperties(val.([]interface{}))
-			// The API complains if any multichannel info is sent on non premium fileshares. Even if multichannel is set to false
-			if accountTier != string(storage.SkuTierPremium) {
-
-				// Error if the user has tried to enable multichannel on a standard tier storage account
-				if shareProperties.FileServicePropertiesProperties.ProtocolSettings.Smb.Multichannel != nil && shareProperties.FileServicePropertiesProperties.ProtocolSettings.Smb.Multichannel.Enabled != nil {
-					if *shareProperties.FileServicePropertiesProperties.ProtocolSettings.Smb.Multichannel.Enabled {
-						return fmt.Errorf("`multichannel_enabled` isn't supported for Standard tier Storage accounts")
-					}
-				}
-
-				shareProperties.FileServicePropertiesProperties.ProtocolSettings.Smb.Multichannel = nil
-			}
-
-			if _, err = fileServiceClient.SetServiceProperties(ctx, id.ResourceGroup, id.Name, shareProperties); err != nil {
-				return fmt.Errorf("updating Azure Storage Account `share_properties` %q: %+v", id.Name, err)
-			}
-		} else {
-			return fmt.Errorf("`share_properties` aren't supported for Blob Storage / Block Blob / StorageV2 Premium Storage accounts")
->>>>>>> d8f8fb35
 		}
 	}
 
@@ -1750,32 +1742,24 @@
 			return fmt.Errorf("`share_properties` aren't supported for account kind %q in sku tier %q", accountKind, accountTier)
 		}
 
-<<<<<<< HEAD
 		fileServiceClient := meta.(*clients.Client).Storage.FileServicesClient
 
-		if _, err = fileServiceClient.SetServiceProperties(ctx, id.ResourceGroup, id.Name, expandShareProperties(d.Get("share_properties").([]interface{}))); err != nil {
+		shareProperties := expandShareProperties(d.Get("share_properties").([]interface{}))
+		// The API complains if any multichannel info is sent on non premium fileshares. Even if multichannel is set to false
+		if accountTier != string(storage.SkuTierPremium) {
+
+			// Error if the user has tried to enable multichannel on a standard tier storage account
+			if shareProperties.FileServicePropertiesProperties.ProtocolSettings.Smb.Multichannel != nil && shareProperties.FileServicePropertiesProperties.ProtocolSettings.Smb.Multichannel.Enabled != nil {
+				if *shareProperties.FileServicePropertiesProperties.ProtocolSettings.Smb.Multichannel.Enabled {
+					return fmt.Errorf("`multichannel_enabled` isn't supported for Standard tier Storage accounts")
+				}
+			}
+
+			shareProperties.FileServicePropertiesProperties.ProtocolSettings.Smb.Multichannel = nil
+		}
+
+		if _, err = fileServiceClient.SetServiceProperties(ctx, id.ResourceGroup, id.Name, shareProperties); err != nil {
 			return fmt.Errorf("updating Azure Storage Account `file share_properties` %q: %+v", id.Name, err)
-=======
-			shareProperties := expandShareProperties(d.Get("share_properties").([]interface{}))
-			// The API complains if any multichannel info is sent on non premium fileshares. Even if multichannel is set to false
-			if accountTier != string(storage.SkuTierPremium) {
-
-				// Error if the user has tried to enable multichannel on a standard tier storage account
-				if shareProperties.FileServicePropertiesProperties.ProtocolSettings.Smb.Multichannel != nil && shareProperties.FileServicePropertiesProperties.ProtocolSettings.Smb.Multichannel.Enabled != nil {
-					if *shareProperties.FileServicePropertiesProperties.ProtocolSettings.Smb.Multichannel.Enabled {
-						return fmt.Errorf("`multichannel_enabled` isn't supported for Standard tier Storage accounts")
-					}
-				}
-
-				shareProperties.FileServicePropertiesProperties.ProtocolSettings.Smb.Multichannel = nil
-			}
-
-			if _, err = fileServiceClient.SetServiceProperties(ctx, id.ResourceGroup, id.Name, shareProperties); err != nil {
-				return fmt.Errorf("updating Azure Storage Account `file share_properties` %q: %+v", id.Name, err)
-			}
-		} else {
-			return fmt.Errorf("`share_properties` aren't supported for Blob Storage /Block Blob /StorageV2 Premium Storage accounts")
->>>>>>> d8f8fb35
 		}
 	}
 
