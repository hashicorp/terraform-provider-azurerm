--- conflicted
+++ resolved
@@ -1105,7 +1105,6 @@
 	}
 
 	if !features.FourPointOhBeta() {
-<<<<<<< HEAD
 		resource.Schema["queue_properties"] = &pluginsdk.Schema{
 			Type:       pluginsdk.TypeList,
 			Optional:   true,
@@ -1277,7 +1276,7 @@
 					},
 				},
 			},
-=======
+
 		resource.Schema["https_traffic_only_enabled"].Computed = true
 		resource.Schema["https_traffic_only_enabled"].Default = nil
 
@@ -1287,7 +1286,6 @@
 			Computed:      true,
 			ConflictsWith: []string{"https_traffic_only_enabled"},
 			Deprecated:    "The property `enable_https_traffic_only` has been superseded by `https_traffic_only_enabled` and will be removed in v4.0 of the AzureRM Provider.",
->>>>>>> 0cfe430d
 		}
 	}
 
