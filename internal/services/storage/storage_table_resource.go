// Copyright (c) HashiCorp, Inc.
// SPDX-License-Identifier: MPL-2.0

package storage

import (
	"fmt"
	"log"
	"strings"
	"time"

	"github.com/hashicorp/go-azure-helpers/lang/pointer"
	"github.com/hashicorp/go-azure-helpers/lang/response"
	"github.com/hashicorp/go-azure-helpers/resourcemanager/commonids"
	"github.com/hashicorp/go-azure-sdk/resource-manager/storage/2023-05-01/tableservice"
	"github.com/hashicorp/terraform-provider-azurerm/helpers/tf"
	"github.com/hashicorp/terraform-provider-azurerm/internal/clients"
	"github.com/hashicorp/terraform-provider-azurerm/internal/features"
	"github.com/hashicorp/terraform-provider-azurerm/internal/services/storage/client"
	"github.com/hashicorp/terraform-provider-azurerm/internal/services/storage/helpers"
	"github.com/hashicorp/terraform-provider-azurerm/internal/services/storage/migration"
	"github.com/hashicorp/terraform-provider-azurerm/internal/services/storage/parse"
	"github.com/hashicorp/terraform-provider-azurerm/internal/services/storage/validate"
	"github.com/hashicorp/terraform-provider-azurerm/internal/tf/pluginsdk"
	"github.com/hashicorp/terraform-provider-azurerm/internal/tf/validation"
	"github.com/hashicorp/terraform-provider-azurerm/internal/timeouts"
	"github.com/jackofallops/giovanni/storage/2023-11-03/blob/accounts"
	"github.com/jackofallops/giovanni/storage/2023-11-03/table/tables"
)

func resourceStorageTable() *pluginsdk.Resource {
	r := &pluginsdk.Resource{
		Create: resourceStorageTableCreate,
		Read:   resourceStorageTableRead,
		Delete: resourceStorageTableDelete,
		Update: resourceStorageTableUpdate,

		Importer: helpers.ImporterValidatingStorageResourceId(func(id, storageDomainSuffix string) error {
			if !features.FivePointOh() {
				if strings.HasPrefix(id, "/subscriptions/") {
					_, err := tableservice.ParseTableID(id)
					return err
				}
				_, err := tables.ParseTableID(id, storageDomainSuffix)
				return err
			}

			_, err := tables.ParseTableID(id, storageDomainSuffix)
			return err
		}),

		SchemaVersion: 2,
		StateUpgraders: pluginsdk.StateUpgrades(map[int]pluginsdk.StateUpgrade{
			0: migration.TableV0ToV1{},
			1: migration.TableV1ToV2{},
		}),

		Timeouts: &pluginsdk.ResourceTimeout{
			Create: pluginsdk.DefaultTimeout(30 * time.Minute),
			Read:   pluginsdk.DefaultTimeout(5 * time.Minute),
			Update: pluginsdk.DefaultTimeout(30 * time.Minute),
			Delete: pluginsdk.DefaultTimeout(30 * time.Minute),
		},

		Schema: map[string]*pluginsdk.Schema{
			"name": {
				Type:         pluginsdk.TypeString,
				Required:     true,
				ForceNew:     true,
				ValidateFunc: validate.StorageTableName,
			},

			"storage_account_id": {
				Type:         pluginsdk.TypeString,
				Required:     true,
				ForceNew:     true,
				ValidateFunc: commonids.ValidateStorageAccountID,
			},

			"acl": {
				Type:     pluginsdk.TypeSet,
				Optional: true,
				Elem: &pluginsdk.Resource{
					Schema: map[string]*pluginsdk.Schema{
						"id": {
							Type:         pluginsdk.TypeString,
							Required:     true,
							ValidateFunc: validation.StringLenBetween(1, 64),
						},
						"access_policy": {
							Type:     pluginsdk.TypeList,
							Optional: true,
							Elem: &pluginsdk.Resource{
								Schema: map[string]*pluginsdk.Schema{
									"start": {
										Type:         pluginsdk.TypeString,
										Required:     true,
										ValidateFunc: validation.StringIsNotEmpty,
									},
									"expiry": {
										Type:         pluginsdk.TypeString,
										Required:     true,
										ValidateFunc: validation.StringIsNotEmpty,
									},
									"permissions": {
										Type:         pluginsdk.TypeString,
										Required:     true,
										ValidateFunc: validation.StringIsNotEmpty,
									},
								},
							},
						},
					},
				},
			},

			"resource_manager_id": {
				Type:        pluginsdk.TypeString,
				Computed:    true,
				Description: "The Resource Manager ID of this Storage Table.",
			},
		},
	}

	if !features.FivePointOh() {
		r.Schema["storage_account_name"] = &pluginsdk.Schema{
			Type:         pluginsdk.TypeString,
			Optional:     true,
			ForceNew:     true,
			ValidateFunc: validate.StorageAccountName,
			ExactlyOneOf: []string{"storage_account_id", "storage_account_name"},
			Deprecated:   "the `storage_account_name` property has been deprecated in favour of `storage_account_id` and will be removed in version 5.0 of the Provider.",
		}

		r.Schema["storage_account_id"] = &pluginsdk.Schema{
			Type:         pluginsdk.TypeString,
			Optional:     true,
			ForceNew:     true,
			ValidateFunc: commonids.ValidateStorageAccountID,
			ExactlyOneOf: []string{"storage_account_id", "storage_account_name"},
		}
	}

	return r
}

func resourceStorageTableCreate(d *pluginsdk.ResourceData, meta interface{}) error {
	tableClient := meta.(*clients.Client).Storage.ResourceManager.TableService
	subscriptionId := meta.(*clients.Client).Account.SubscriptionId
	ctx, cancel := timeouts.ForCreate(meta.(*clients.Client).StopContext, d)
	defer cancel()

	tableName := d.Get("name").(string)

	if !features.FivePointOh() {
		if accountName := d.Get("storage_account_name").(string); accountName != "" {
			storageClient := meta.(*clients.Client).Storage

			aclsRaw := d.Get("acl").(*pluginsdk.Set).List()
			acls := expandStorageTableACLsDeprecated(aclsRaw)

			account, err := storageClient.FindAccount(ctx, subscriptionId, accountName)
			if err != nil {
				return fmt.Errorf("retrieving Account %q for Table %q: %s", accountName, tableName, err)
			}
			if account == nil {
				return fmt.Errorf("locating Storage Account %q", accountName)
			}

			tablesDataPlaneClient, err := storageClient.TablesDataPlaneClient(ctx, *account, storageClient.DataPlaneOperationSupportingAnyAuthMethod())
			if err != nil {
				return fmt.Errorf("building Tables Client: %s", err)
			}

			// Determine the table endpoint, so we can build a data plane ID
			endpoint, err := account.DataPlaneEndpoint(client.EndpointTypeTable)
			if err != nil {
				return fmt.Errorf("determining Tables endpoint: %v", err)
			}

			// Parse the table endpoint as a data plane account ID
			accountId, err := accounts.ParseAccountID(*endpoint, storageClient.StorageDomainSuffix)
			if err != nil {
				return fmt.Errorf("parsing Account ID: %v", err)
			}

			id := tables.NewTableID(*accountId, tableName)

			exists, err := tablesDataPlaneClient.Exists(ctx, tableName)
			if err != nil {
				return fmt.Errorf("checking for existing %s: %v", id, err)
			}
			if exists != nil && *exists {
				return tf.ImportAsExistsError("azurerm_storage_table", id.ID())
			}

			if err = tablesDataPlaneClient.Create(ctx, tableName); err != nil {
				return fmt.Errorf("creating %s: %v", id, err)
			}

			d.SetId(id.ID())

			// Setting ACLs only supports shared key authentication (@manicminer, 2024-02-29)
			aclClient, err := storageClient.TablesDataPlaneClient(ctx, *account, storageClient.DataPlaneOperationSupportingOnlySharedKeyAuth())
			if err != nil {
				return fmt.Errorf("building Tables Client: %v", err)
			}

			if err = aclClient.UpdateACLs(ctx, tableName, acls); err != nil {
				return fmt.Errorf("setting ACLs for %s: %v", id, err)
			}

			return resourceStorageTableRead(d, meta)
		}
	}

	accountId, err := commonids.ParseStorageAccountID(d.Get("storage_account_id").(string))
	if err != nil {
		return err
	}

	id := tableservice.NewTableID(accountId.SubscriptionId, accountId.ResourceGroupName, accountId.StorageAccountName, tableName)

	existing, err := tableClient.TableGet(ctx, id)
	if err != nil {
		if !response.WasNotFound(existing.HttpResponse) {
			return fmt.Errorf("checking for existing %q: %v", id, err)
		}
	}
	if !response.WasNotFound(existing.HttpResponse) {
		return tf.ImportAsExistsError("azurerm_storage_table", id.ID())
	}

	payload := tableservice.Table{
		Properties: &tableservice.TableProperties{
			SignedIdentifiers: pointer.To(expandStorageTableACLs(d.Get("acl").(*pluginsdk.Set).List())),
		},
	}

	if _, err := tableClient.TableCreate(ctx, id, payload); err != nil {
		return fmt.Errorf("creating %s: %v", id, err)
	}

	d.SetId(id.ID())

	return resourceStorageTableRead(d, meta)
}

func resourceStorageTableRead(d *pluginsdk.ResourceData, meta interface{}) error {
	tableClient := meta.(*clients.Client).Storage.ResourceManager.TableService
	subscriptionId := meta.(*clients.Client).Account.SubscriptionId
	ctx, cancel := timeouts.ForRead(meta.(*clients.Client).StopContext, d)
	defer cancel()

	if !features.FivePointOh() && !strings.HasPrefix(d.Id(), "/subscriptions/") {
		storageClient := meta.(*clients.Client).Storage

		id, err := tables.ParseTableID(d.Id(), storageClient.StorageDomainSuffix)
		if err != nil {
			return err
		}

		account, err := storageClient.FindAccount(ctx, subscriptionId, id.AccountId.AccountName)
		if err != nil {
			return fmt.Errorf("retrieving Storage Account %q for Table %q: %v", id.AccountId.AccountName, id.TableName, err)
		}
		if account == nil {
			log.Printf("Unable to determine Resource Group for Storage Table %q (Account %s) - assuming removed & removing from state", id.TableName, id.AccountId.AccountName)
			d.SetId("")
			return nil
		}

		client, err := storageClient.TablesDataPlaneClient(ctx, *account, storageClient.DataPlaneOperationSupportingAnyAuthMethod())
		if err != nil {
			return fmt.Errorf("building Tables Client: %v", err)
		}

		exists, err := client.Exists(ctx, id.TableName)
		if err != nil {
			return fmt.Errorf("retrieving %s: %v", id, err)
		}
		if exists == nil || !*exists {
			log.Printf("[DEBUG] %s not found, removing from state", id)
			d.SetId("")
			return nil
		}

		// Retrieving ACLs only supports shared key authentication (@manicminer, 2024-02-29)
		aclClient, err := storageClient.TablesDataPlaneClient(ctx, *account, storageClient.DataPlaneOperationSupportingOnlySharedKeyAuth())
		if err != nil {
			return fmt.Errorf("building Tables Client: %v", err)
		}

		acls, err := aclClient.GetACLs(ctx, id.TableName)
		if err != nil {
			return fmt.Errorf("retrieving ACLs for %s: %v", id, err)
		}

		d.Set("name", id.TableName)
		d.Set("storage_account_name", id.AccountId.AccountName)

		if err = d.Set("acl", flattenStorageTableACLsDeprecated(acls)); err != nil {
			return fmt.Errorf("setting `acl`: %v", err)
		}

		return nil
	}

	id, err := tableservice.ParseTableID(d.Id())
	if err != nil {
		return err
	}

	existing, err := tableClient.TableGet(ctx, *id)
	if err != nil {
		if response.WasNotFound(existing.HttpResponse) {
			log.Printf("[DEBUG] %q was not found, removing from state", *id)
			d.SetId("")
			return nil
		}
		return fmt.Errorf("retrieving %s: %v", *id, err)
	}

	d.Set("name", id.TableName)
<<<<<<< HEAD
	d.Set("storage_account_id", commonids.NewStorageAccountID(id.SubscriptionId, id.ResourceGroupName, id.StorageAccountName).ID())

	if model := existing.Model; model != nil {
		if prop := model.Properties; prop != nil {
			if acls := prop.SignedIdentifiers; acls != nil {
				acl, err := flattenStorageTableACLs(*acls)
				if err != nil {
					return fmt.Errorf("flattening `acl`: %v", err)
				}
				if err := d.Set("acl", acl); err != nil {
					return fmt.Errorf("setting `acl`: %s", err)
				}
			}
		}
=======
	d.Set("storage_account_name", id.AccountId.AccountName)
	d.Set("resource_manager_id", parse.NewStorageTableResourceManagerID(subscriptionId, account.StorageAccountId.ResourceGroupName, id.AccountId.AccountName, "default", id.TableName).ID())

	if err = d.Set("acl", flattenStorageTableACLs(acls)); err != nil {
		return fmt.Errorf("setting `acl`: %v", err)
>>>>>>> e24f3c0a
	}

	return nil
}

func resourceStorageTableDelete(d *pluginsdk.ResourceData, meta interface{}) error {
	tableClient := meta.(*clients.Client).Storage.ResourceManager.TableService
	subscriptionId := meta.(*clients.Client).Account.SubscriptionId
	ctx, cancel := timeouts.ForDelete(meta.(*clients.Client).StopContext, d)
	defer cancel()

	if !features.FivePointOh() && !strings.HasPrefix(d.Id(), "/subscriptions/") {
		storageClient := meta.(*clients.Client).Storage
		id, err := tables.ParseTableID(d.Id(), storageClient.StorageDomainSuffix)
		if err != nil {
			return err
		}

		account, err := storageClient.FindAccount(ctx, subscriptionId, id.AccountId.AccountName)
		if err != nil {
			return fmt.Errorf("retrieving Storage Account %q for Table %q: %v", id.AccountId.AccountName, id.TableName, err)
		}
		if account == nil {
			return fmt.Errorf("locating Storage Account %q", id.AccountId.AccountName)
		}

		client, err := storageClient.TablesDataPlaneClient(ctx, *account, storageClient.DataPlaneOperationSupportingAnyAuthMethod())
		if err != nil {
			return fmt.Errorf("building Tables Client: %v", err)
		}

		if err = client.Delete(ctx, id.TableName); err != nil {
			if strings.Contains(err.Error(), "unexpected status 404") {
				return nil
			}
			return fmt.Errorf("deleting %s: %v", id, err)
		}

		return nil
	}

	id, err := tableservice.ParseTableID(d.Id())
	if err != nil {
		return err
	}

	if resp, err := tableClient.TableDelete(ctx, *id); err != nil {
		if !response.WasNotFound(resp.HttpResponse) {
			return fmt.Errorf("deleting %s: %v", id, err)
		}
	}

	return nil
}

func resourceStorageTableUpdate(d *pluginsdk.ResourceData, meta interface{}) error {
	tableClient := meta.(*clients.Client).Storage.ResourceManager.TableService
	subscriptionId := meta.(*clients.Client).Account.SubscriptionId
	ctx, cancel := timeouts.ForUpdate(meta.(*clients.Client).StopContext, d)
	defer cancel()

	if !features.FivePointOh() && !strings.HasPrefix(d.Id(), "/subscriptions/") {
		storageClient := meta.(*clients.Client).Storage
		id, err := tables.ParseTableID(d.Id(), storageClient.StorageDomainSuffix)
		if err != nil {
			return err
		}

		account, err := storageClient.FindAccount(ctx, subscriptionId, id.AccountId.AccountName)
		if err != nil {
			return fmt.Errorf("retrieving Storage Account %q for Table %q: %v", id.AccountId.AccountName, id.TableName, err)
		}
		if account == nil {
			return fmt.Errorf("locating Storage Account %q", id.AccountId.AccountName)
		}

		if d.HasChange("acl") {
			log.Printf("[DEBUG] Updating ACLs for %s", id)

			aclsRaw := d.Get("acl").(*pluginsdk.Set).List()
			acls := expandStorageTableACLsDeprecated(aclsRaw)

			// Setting ACLs only supports shared key authentication (@manicminer, 2024-02-29)
			aclClient, err := storageClient.TablesDataPlaneClient(ctx, *account, storageClient.DataPlaneOperationSupportingOnlySharedKeyAuth())
			if err != nil {
				return fmt.Errorf("building Tables Client: %v", err)
			}

			if err = aclClient.UpdateACLs(ctx, id.TableName, acls); err != nil {
				return fmt.Errorf("updating ACLs for %s: %v", id, err)
			}

			log.Printf("[DEBUG] Updated ACLs for %s", id)
		}

		return resourceStorageTableRead(d, meta)
	}

	id, err := tableservice.ParseTableID(d.Id())
	if err != nil {
		return err
	}

	existing, err := tableClient.TableGet(ctx, *id)
	if err != nil {
		return fmt.Errorf("retrieving %q: %v", id, err)
	}

	if existing.Model == nil {
		return fmt.Errorf("unexpected null model after retrieving %v", id)
	}

	payload := tableservice.Table{
		Properties: existing.Model.Properties,
	}

	if d.HasChange("acl") {
		payload.Properties.SignedIdentifiers = pointer.To(expandStorageTableACLs(d.Get("acl").(*pluginsdk.Set).List()))
	}

	if _, err := tableClient.TableCreate(ctx, *id, payload); err != nil {
		return fmt.Errorf("updating %s: %v", id, err)
	}

	return resourceStorageTableRead(d, meta)
}

func expandStorageTableACLs(input []interface{}) []tableservice.TableSignedIdentifier {
	results := make([]tableservice.TableSignedIdentifier, 0)

	for _, v := range input {
		vals := v.(map[string]interface{})

		policies := vals["access_policy"].([]interface{})
		policy := policies[0].(map[string]interface{})

		identifier := tableservice.TableSignedIdentifier{
			Id: vals["id"].(string),
			AccessPolicy: &tableservice.TableAccessPolicy{
				StartTime:  pointer.To(policy["start"].(string)),
				ExpiryTime: pointer.To(policy["expiry"].(string)),
				Permission: policy["permissions"].(string),
			},
		}
		results = append(results, identifier)
	}

	return results
}

func expandStorageTableACLsDeprecated(input []interface{}) []tables.SignedIdentifier {
	results := make([]tables.SignedIdentifier, 0)

	for _, v := range input {
		vals := v.(map[string]interface{})

		policies := vals["access_policy"].([]interface{})
		policy := policies[0].(map[string]interface{})

		identifier := tables.SignedIdentifier{
			Id: vals["id"].(string),
			AccessPolicy: tables.AccessPolicy{
				Start:      policy["start"].(string),
				Expiry:     policy["expiry"].(string),
				Permission: policy["permissions"].(string),
			},
		}
		results = append(results, identifier)
	}

	return results
}

func flattenStorageTableACLs(input []tableservice.TableSignedIdentifier) ([]interface{}, error) {
	result := make([]interface{}, 0)
	for _, v := range input {
		var startTime, expiryTime string
		var err error
		if policy := v.AccessPolicy; policy != nil {
			if policy.StartTime != nil {
				startTime = *policy.StartTime
				startTime, err = convertTimeFormat(startTime)
				if err != nil {
					return nil, err
				}
			}
			if policy.ExpiryTime != nil {
				expiryTime = *policy.ExpiryTime
				expiryTime, err = convertTimeFormat(expiryTime)
				if err != nil {
					return nil, err
				}
			}
		}
		output := map[string]interface{}{
			"id": v.Id,
			"access_policy": []interface{}{
				map[string]interface{}{
					"start":       startTime,
					"expiry":      expiryTime,
					"permissions": v.AccessPolicy.Permission,
				},
			},
		}

		result = append(result, output)
	}

	return result, nil
}

func flattenStorageTableACLsDeprecated(input *[]tables.SignedIdentifier) []interface{} {
	result := make([]interface{}, 0)
	if input == nil {
		return result
	}

	for _, v := range *input {
		output := map[string]interface{}{
			"id": v.Id,
			"access_policy": []interface{}{
				map[string]interface{}{
					"start":       v.AccessPolicy.Start,
					"expiry":      v.AccessPolicy.Expiry,
					"permissions": v.AccessPolicy.Permission,
				},
			},
		}

		result = append(result, output)
	}

	return result
}

// convertTimeFormat converts the ISO8601 time format from "2006-01-02T15:04:05Z" to "2006-01-02T15:04:05.0000000Z".
// The storage table data plane API accepts multiple formats, but always return "2006-01-02T15:04:05.0000000Z".
// The storage table mgmt plane API accepts multiple formats, but always return "2006-01-02T15:04:05Z".
func convertTimeFormat(input string) (string, error) {
	t, err := time.Parse("2006-01-02T15:04:05Z", input)
	if err != nil {
		return "", fmt.Errorf("parsing time %q: %v", input, err)
	}
	return t.Format("2006-01-02T15:04:05.0000000Z"), nil
}<|MERGE_RESOLUTION|>--- conflicted
+++ resolved
@@ -113,12 +113,6 @@
 					},
 				},
 			},
-
-			"resource_manager_id": {
-				Type:        pluginsdk.TypeString,
-				Computed:    true,
-				Description: "The Resource Manager ID of this Storage Table.",
-			},
 		},
 	}
 
@@ -139,6 +133,12 @@
 			ValidateFunc: commonids.ValidateStorageAccountID,
 			ExactlyOneOf: []string{"storage_account_id", "storage_account_name"},
 		}
+
+		r.Schema["resource_manager_id"] = &pluginsdk.Schema{
+			Type:        pluginsdk.TypeString,
+			Computed:    true,
+			Description: "The Resource Manager ID of this Storage Table.",
+		}
 	}
 
 	return r
@@ -298,6 +298,7 @@
 
 		d.Set("name", id.TableName)
 		d.Set("storage_account_name", id.AccountId.AccountName)
+		d.Set("resource_manager_id", parse.NewStorageTableResourceManagerID(subscriptionId, account.StorageAccountId.ResourceGroupName, id.AccountId.AccountName, "default", id.TableName).ID())
 
 		if err = d.Set("acl", flattenStorageTableACLsDeprecated(acls)); err != nil {
 			return fmt.Errorf("setting `acl`: %v", err)
@@ -322,8 +323,11 @@
 	}
 
 	d.Set("name", id.TableName)
-<<<<<<< HEAD
 	d.Set("storage_account_id", commonids.NewStorageAccountID(id.SubscriptionId, id.ResourceGroupName, id.StorageAccountName).ID())
+
+	if !features.FivePointOh() {
+		d.Set("resource_manager_id", id.String())
+	}
 
 	if model := existing.Model; model != nil {
 		if prop := model.Properties; prop != nil {
@@ -337,13 +341,6 @@
 				}
 			}
 		}
-=======
-	d.Set("storage_account_name", id.AccountId.AccountName)
-	d.Set("resource_manager_id", parse.NewStorageTableResourceManagerID(subscriptionId, account.StorageAccountId.ResourceGroupName, id.AccountId.AccountName, "default", id.TableName).ID())
-
-	if err = d.Set("acl", flattenStorageTableACLs(acls)); err != nil {
-		return fmt.Errorf("setting `acl`: %v", err)
->>>>>>> e24f3c0a
 	}
 
 	return nil
