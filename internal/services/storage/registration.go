--- conflicted
+++ resolved
@@ -81,10 +81,7 @@
 func (r Registration) Resources() []sdk.Resource {
 	return []sdk.Resource{
 		LocalUserResource{},
-<<<<<<< HEAD
 		StorageContainerImmutabilityPolicyResource{},
-=======
 		SyncServerEndpointResource{},
->>>>>>> 72f651ca
 	}
 }