package storage_test

import (
	"context"
	"fmt"
	"os"
	"path/filepath"
	"regexp"
	"testing"

	"github.com/hashicorp/terraform-provider-azurerm/internal/acceptance"
	"github.com/hashicorp/terraform-provider-azurerm/internal/acceptance/check"
	"github.com/hashicorp/terraform-provider-azurerm/internal/clients"
	"github.com/hashicorp/terraform-provider-azurerm/internal/services/storage/parse"
	"github.com/hashicorp/terraform-provider-azurerm/internal/tf/pluginsdk"
	"github.com/hashicorp/terraform-provider-azurerm/utils"
)

type StorageAccountResource struct{}

func TestAccStorageAccount_basic(t *testing.T) {
	data := acceptance.BuildTestData(t, "azurerm_storage_account", "test")
	r := StorageAccountResource{}

	data.ResourceTest(t, r, []acceptance.TestStep{
		{
			Config: r.basic(data),
			Check: acceptance.ComposeTestCheckFunc(
				check.That(data.ResourceName).ExistsInAzure(r),
				check.That(data.ResourceName).Key("account_tier").HasValue("Standard"),
				check.That(data.ResourceName).Key("account_replication_type").HasValue("LRS"),
				check.That(data.ResourceName).Key("tags.%").HasValue("1"),
				check.That(data.ResourceName).Key("tags.environment").HasValue("production"),
			),
		},
		data.ImportStep(),
		{
			Config: r.update(data),
			Check: acceptance.ComposeTestCheckFunc(
				check.That(data.ResourceName).ExistsInAzure(r),
				check.That(data.ResourceName).Key("account_tier").HasValue("Standard"),
				check.That(data.ResourceName).Key("account_replication_type").HasValue("GRS"),
				check.That(data.ResourceName).Key("tags.%").HasValue("1"),
				check.That(data.ResourceName).Key("tags.environment").HasValue("staging"),
				check.That(data.ResourceName).Key("cross_tenant_replication_enabled").HasValue("true"),
			),
		},
		data.ImportStep(),
	})
}

func TestAccStorageAccount_requiresImport(t *testing.T) {
	data := acceptance.BuildTestData(t, "azurerm_storage_account", "test")
	r := StorageAccountResource{}

	data.ResourceTest(t, r, []acceptance.TestStep{
		{
			Config: r.basic(data),
			Check: acceptance.ComposeTestCheckFunc(
				check.That(data.ResourceName).ExistsInAzure(r),
			),
		},
		data.RequiresImportErrorStep(r.requiresImport),
	})
}

func TestAccStorageAccount_noCrossTenantReplication(t *testing.T) {
	data := acceptance.BuildTestData(t, "azurerm_storage_account", "test")
	r := StorageAccountResource{}

	data.ResourceTest(t, r, []acceptance.TestStep{
		{
			Config: r.noCrossTenantReplication(data),
			Check: acceptance.ComposeTestCheckFunc(
				check.That(data.ResourceName).ExistsInAzure(r),
				check.That(data.ResourceName).Key("cross_tenant_replication_enabled").HasValue("false"),
			),
		},
	})
}

func TestAccStorageAccount_tagCount(t *testing.T) {
	data := acceptance.BuildTestData(t, "azurerm_storage_account", "test")
	r := StorageAccountResource{}

	data.ResourceTest(t, r, []acceptance.TestStep{
		{
			Config: r.tagCount(data),
			Check: acceptance.ComposeTestCheckFunc(
				check.That(data.ResourceName).ExistsInAzure(r),
			),
		},
		data.ImportStep(),
	})
}

func TestAccStorageAccount_writeLock(t *testing.T) {
	data := acceptance.BuildTestData(t, "azurerm_storage_account", "test")
	r := StorageAccountResource{}

	data.ResourceTest(t, r, []acceptance.TestStep{
		{
			Config: r.writeLock(data),
		},
		{
			// works around a bug in the test suite where the Storage Account won't be re-read after the Lock's provisioned
			Config: r.writeLock(data),
			Check: acceptance.ComposeTestCheckFunc(
				check.That(data.ResourceName).ExistsInAzure(r),
				check.That(data.ResourceName).Key("account_tier").HasValue("Standard"),
				check.That(data.ResourceName).Key("account_replication_type").HasValue("LRS"),
				check.That(data.ResourceName).Key("tags.%").HasValue("1"),
				check.That(data.ResourceName).Key("tags.environment").HasValue("production"),
				check.That(data.ResourceName).Key("primary_connection_string").IsEmpty(),
				check.That(data.ResourceName).Key("secondary_connection_string").IsEmpty(),
				check.That(data.ResourceName).Key("primary_blob_connection_string").IsEmpty(),
				check.That(data.ResourceName).Key("secondary_blob_connection_string").IsEmpty(),
				check.That(data.ResourceName).Key("primary_access_key").IsEmpty(),
				check.That(data.ResourceName).Key("secondary_access_key").IsEmpty(),
			),
		},
		data.ImportStep(),
	})
}

func TestAccStorageAccount_premium(t *testing.T) {
	data := acceptance.BuildTestData(t, "azurerm_storage_account", "test")
	r := StorageAccountResource{}

	data.ResourceTest(t, r, []acceptance.TestStep{
		{
			Config: r.premium(data),
			Check: acceptance.ComposeTestCheckFunc(
				check.That(data.ResourceName).ExistsInAzure(r),
				check.That(data.ResourceName).Key("account_tier").HasValue("Premium"),
				check.That(data.ResourceName).Key("account_replication_type").HasValue("LRS"),
				check.That(data.ResourceName).Key("tags.%").HasValue("1"),
				check.That(data.ResourceName).Key("tags.environment").HasValue("production"),
			),
		},
		data.ImportStep(),
	})
}

func TestAccStorageAccount_disappears(t *testing.T) {
	data := acceptance.BuildTestData(t, "azurerm_storage_account", "test")
	r := StorageAccountResource{}

	data.ResourceTest(t, r, []acceptance.TestStep{
		data.DisappearsStep(acceptance.DisappearsStepData{
			Config:       r.basic,
			TestResource: r,
		}),
	})
}

func TestAccStorageAccount_blobConnectionString(t *testing.T) {
	data := acceptance.BuildTestData(t, "azurerm_storage_account", "test")
	r := StorageAccountResource{}

	data.ResourceTest(t, r, []acceptance.TestStep{
		{
			Config: r.basic(data),
			Check: acceptance.ComposeTestCheckFunc(check.That(data.ResourceName).ExistsInAzure(r),
				check.That(data.ResourceName).Key("primary_blob_connection_string").Exists(),
			),
		},
	})
}

func TestAccStorageAccount_enableHttpsTrafficOnly(t *testing.T) {
	data := acceptance.BuildTestData(t, "azurerm_storage_account", "test")
	r := StorageAccountResource{}

	data.ResourceTest(t, r, []acceptance.TestStep{
		{
			Config: r.enableHttpsTrafficOnly(data),
			Check: acceptance.ComposeTestCheckFunc(
				check.That(data.ResourceName).ExistsInAzure(r),
				check.That(data.ResourceName).Key("enable_https_traffic_only").HasValue("true"),
			),
		},
		data.ImportStep(),
		{
			Config: r.enableHttpsTrafficOnlyDisabled(data),
			Check: acceptance.ComposeTestCheckFunc(
				check.That(data.ResourceName).ExistsInAzure(r),
				check.That(data.ResourceName).Key("enable_https_traffic_only").HasValue("false"),
			),
		},
	})
}

func TestAccStorageAccount_minTLSVersion(t *testing.T) {
	data := acceptance.BuildTestData(t, "azurerm_storage_account", "test")
	r := StorageAccountResource{}

	data.ResourceTest(t, r, []acceptance.TestStep{
		{
			Config: r.basic(data),
			Check: acceptance.ComposeTestCheckFunc(
				check.That(data.ResourceName).ExistsInAzure(r),
			),
		},
		data.ImportStep(),
		{
			Config: r.minTLSVersion(data, "TLS1_0"),
			Check: acceptance.ComposeTestCheckFunc(
				check.That(data.ResourceName).ExistsInAzure(r),
			),
		},
		data.ImportStep(),
		{
			Config: r.minTLSVersion(data, "TLS1_1"),
			Check: acceptance.ComposeTestCheckFunc(
				check.That(data.ResourceName).ExistsInAzure(r),
			),
		},
		data.ImportStep(),
		{
			Config: r.minTLSVersion(data, "TLS1_2"),
			Check: acceptance.ComposeTestCheckFunc(
				check.That(data.ResourceName).ExistsInAzure(r),
			),
		},
		data.ImportStep(),
		{
			Config: r.minTLSVersion(data, "TLS1_1"),
			Check: acceptance.ComposeTestCheckFunc(
				check.That(data.ResourceName).ExistsInAzure(r),
			),
		},
	})
}

func TestAccStorageAccount_isHnsEnabled(t *testing.T) {
	data := acceptance.BuildTestData(t, "azurerm_storage_account", "test")
	r := StorageAccountResource{}

	data.ResourceTest(t, r, []acceptance.TestStep{
		{
			Config: r.isHnsEnabledTrue(data),
			Check: acceptance.ComposeTestCheckFunc(
				check.That(data.ResourceName).ExistsInAzure(r),
				check.That(data.ResourceName).Key("is_hns_enabled").HasValue("true"),
			),
		},
		data.ImportStep(),
		{
			Config: r.isHnsEnabledFalse(data),
			Check: acceptance.ComposeTestCheckFunc(
				check.That(data.ResourceName).ExistsInAzure(r),
				check.That(data.ResourceName).Key("is_hns_enabled").HasValue("false"),
			),
		},
	})
}

func TestAccStorageAccount_isNFSv3Enabled(t *testing.T) {
	data := acceptance.BuildTestData(t, "azurerm_storage_account", "test")
	r := StorageAccountResource{}

	data.ResourceTest(t, r, []acceptance.TestStep{
		{
			Config: r.isNFSv3Enabled(data),
			Check: acceptance.ComposeTestCheckFunc(
				check.That(data.ResourceName).ExistsInAzure(r),
			),
		},
		data.ImportStep(),
	})
}

func TestAccStorageAccount_blobStorageWithUpdate(t *testing.T) {
	data := acceptance.BuildTestData(t, "azurerm_storage_account", "test")
	r := StorageAccountResource{}

	data.ResourceTest(t, r, []acceptance.TestStep{
		{
			Config: r.blobStorage(data),
			Check: acceptance.ComposeTestCheckFunc(
				check.That(data.ResourceName).ExistsInAzure(r),
				check.That(data.ResourceName).Key("account_kind").HasValue("BlobStorage"),
				check.That(data.ResourceName).Key("access_tier").HasValue("Hot"),
			),
		},
		data.ImportStep(),
		{
			Config: r.blobStorageUpdate(data),
			Check: acceptance.ComposeTestCheckFunc(
				check.That(data.ResourceName).ExistsInAzure(r),
				check.That(data.ResourceName).Key("access_tier").HasValue("Cool"),
			),
		},
	})
}

func TestAccStorageAccount_blockBlobStorage(t *testing.T) {
	data := acceptance.BuildTestData(t, "azurerm_storage_account", "test")
	r := StorageAccountResource{}

	data.ResourceTest(t, r, []acceptance.TestStep{
		{
			Config: r.blockBlobStorage(data),
			Check: acceptance.ComposeTestCheckFunc(
				check.That(data.ResourceName).ExistsInAzure(r),
				check.That(data.ResourceName).Key("account_kind").HasValue("BlockBlobStorage"),
				check.That(data.ResourceName).Key("access_tier").IsEmpty(),
			),
		},
		data.ImportStep(),
	})
}

func TestAccStorageAccount_fileStorageWithUpdate(t *testing.T) {
	data := acceptance.BuildTestData(t, "azurerm_storage_account", "test")
	r := StorageAccountResource{}

	data.ResourceTest(t, r, []acceptance.TestStep{
		{
			Config: r.fileStorage(data),
			Check: acceptance.ComposeTestCheckFunc(
				check.That(data.ResourceName).ExistsInAzure(r),
				check.That(data.ResourceName).Key("account_kind").HasValue("FileStorage"),
				check.That(data.ResourceName).Key("account_tier").HasValue("Premium"),
				check.That(data.ResourceName).Key("access_tier").HasValue("Hot"),
			),
		},
		data.ImportStep(),
		{
			Config: r.fileStorageUpdate(data),
			Check: acceptance.ComposeTestCheckFunc(
				check.That(data.ResourceName).ExistsInAzure(r),
				check.That(data.ResourceName).Key("account_tier").HasValue("Premium"),
				check.That(data.ResourceName).Key("access_tier").HasValue("Cool"),
			),
		},
	})
}

func TestAccStorageAccount_storageV2WithUpdate(t *testing.T) {
	data := acceptance.BuildTestData(t, "azurerm_storage_account", "test")
	r := StorageAccountResource{}

	data.ResourceTest(t, r, []acceptance.TestStep{
		{
			Config: r.storageV2(data),
			Check: acceptance.ComposeTestCheckFunc(
				check.That(data.ResourceName).ExistsInAzure(r),
				check.That(data.ResourceName).Key("account_kind").HasValue("StorageV2"),
				check.That(data.ResourceName).Key("access_tier").HasValue("Hot"),
			),
		},
		data.ImportStep(),
		{
			Config: r.storageV2Update(data),
			Check: acceptance.ComposeTestCheckFunc(
				check.That(data.ResourceName).ExistsInAzure(r),
				check.That(data.ResourceName).Key("access_tier").HasValue("Cool"),
			),
		},
	})
}

func TestAccStorageAccount_storageV1ToV2Update(t *testing.T) {
	data := acceptance.BuildTestData(t, "azurerm_storage_account", "test")
	r := StorageAccountResource{}

	data.ResourceTest(t, r, []acceptance.TestStep{
		{
			Config: r.storageToV2Prep(data),
			Check: acceptance.ComposeTestCheckFunc(
				check.That(data.ResourceName).ExistsInAzure(r),
				check.That(data.ResourceName).Key("account_kind").HasValue("Storage"),
			),
		},
		data.ImportStep(),
		{
			Config: r.storageToV2Update(data),
			Check: acceptance.ComposeTestCheckFunc(
				check.That(data.ResourceName).ExistsInAzure(r),
				check.That(data.ResourceName).Key("account_kind").HasValue("StorageV2"),
			),
		},
		data.ImportStep(),
	})
}

func TestAccStorageAccount_systemAssignedIdentity(t *testing.T) {
	data := acceptance.BuildTestData(t, "azurerm_storage_account", "test")
	r := StorageAccountResource{}

	data.ResourceTest(t, r, []acceptance.TestStep{
		{
			Config: r.systemAssignedIdentity(data),
			Check: acceptance.ComposeTestCheckFunc(
				check.That(data.ResourceName).ExistsInAzure(r),
				check.That(data.ResourceName).Key("identity.0.type").HasValue("SystemAssigned"),
				check.That(data.ResourceName).Key("identity.0.principal_id").IsUUID(),
				check.That(data.ResourceName).Key("identity.0.tenant_id").IsUUID(),
			),
		},
	})
}

func TestAccStorageAccount_userAssignedIdentity(t *testing.T) {
	data := acceptance.BuildTestData(t, "azurerm_storage_account", "test")
	r := StorageAccountResource{}

	data.ResourceTest(t, r, []acceptance.TestStep{
		{
			Config: r.userAssignedIdentity(data),
			Check: acceptance.ComposeTestCheckFunc(
				check.That(data.ResourceName).ExistsInAzure(r),
			),
		},
	})
}

func TestAccStorageAccount_systemAssignedUserAssignedIdentity(t *testing.T) {
	data := acceptance.BuildTestData(t, "azurerm_storage_account", "test")
	r := StorageAccountResource{}

	data.ResourceTest(t, r, []acceptance.TestStep{
		{
			Config: r.systemAssignedUserAssignedIdentity(data),
			Check: acceptance.ComposeTestCheckFunc(
				check.That(data.ResourceName).ExistsInAzure(r),
				check.That(data.ResourceName).Key("identity.0.principal_id").IsUUID(),
				check.That(data.ResourceName).Key("identity.0.tenant_id").IsUUID(),
			),
		},
	})
}

func TestAccStorageAccount_updateResourceByEnablingIdentity(t *testing.T) {
	data := acceptance.BuildTestData(t, "azurerm_storage_account", "test")
	r := StorageAccountResource{}

	data.ResourceTest(t, r, []acceptance.TestStep{
		{
			Config: r.identityDisabled(data),
			Check: acceptance.ComposeTestCheckFunc(
				check.That(data.ResourceName).ExistsInAzure(r),
			),
		},
		{
			Config: r.systemAssignedIdentity(data),
			Check: acceptance.ComposeTestCheckFunc(
				check.That(data.ResourceName).ExistsInAzure(r),
				check.That(data.ResourceName).Key("identity.0.principal_id").IsUUID(),
				check.That(data.ResourceName).Key("identity.0.tenant_id").IsUUID(),
			),
		},
		{
			Config: r.userAssignedIdentity(data),
			Check: acceptance.ComposeTestCheckFunc(
				check.That(data.ResourceName).ExistsInAzure(r),
			),
		},
		{
			Config: r.systemAssignedUserAssignedIdentity(data),
			Check: acceptance.ComposeTestCheckFunc(
				check.That(data.ResourceName).ExistsInAzure(r),
				check.That(data.ResourceName).Key("identity.0.principal_id").IsUUID(),
				check.That(data.ResourceName).Key("identity.0.tenant_id").IsUUID(),
			),
		},
	})
}

func TestAccStorageAccount_publicNetworkAccess(t *testing.T) {
	data := acceptance.BuildTestData(t, "azurerm_storage_account", "test")
	r := StorageAccountResource{}

	data.ResourceTest(t, r, []acceptance.TestStep{
		{
			Config: r.publicNetworkAccess(data, true),
			Check: acceptance.ComposeTestCheckFunc(
				check.That(data.ResourceName).ExistsInAzure(r),
			),
		},
		data.ImportStep(),
		{
			Config: r.publicNetworkAccess(data, false),
			Check: acceptance.ComposeTestCheckFunc(
				check.That(data.ResourceName).ExistsInAzure(r),
			),
		},
		data.ImportStep(),
	})
}

func TestAccStorageAccount_networkRules(t *testing.T) {
	data := acceptance.BuildTestData(t, "azurerm_storage_account", "test")
	r := StorageAccountResource{}

	data.ResourceTest(t, r, []acceptance.TestStep{
		{
			Config: r.networkRules(data),
			Check: acceptance.ComposeTestCheckFunc(
				check.That(data.ResourceName).ExistsInAzure(r),
				check.That(data.ResourceName).Key("network_rules.0.default_action").HasValue("Deny"),
				check.That(data.ResourceName).Key("network_rules.0.ip_rules.#").HasValue("1"),
				check.That(data.ResourceName).Key("network_rules.0.virtual_network_subnet_ids.#").HasValue("1"),
			),
		},
		data.ImportStep(),
		{
			Config: r.networkRulesUpdate(data),
			Check: acceptance.ComposeTestCheckFunc(
				check.That(data.ResourceName).ExistsInAzure(r),
				check.That(data.ResourceName).Key("network_rules.0.default_action").HasValue("Deny"),
				check.That(data.ResourceName).Key("network_rules.0.ip_rules.#").HasValue("2"),
				check.That(data.ResourceName).Key("network_rules.0.virtual_network_subnet_ids.#").HasValue("1"),
				check.That(data.ResourceName).Key("network_rules.0.bypass.#").HasValue("2"),
			),
		},
		data.ImportStep(),
	})
}

func TestAccStorageAccount_networkRulesDeleted(t *testing.T) {
	data := acceptance.BuildTestData(t, "azurerm_storage_account", "test")
	r := StorageAccountResource{}

	data.ResourceTest(t, r, []acceptance.TestStep{
		{
			Config: r.networkRules(data),
			Check: acceptance.ComposeTestCheckFunc(
				check.That(data.ResourceName).ExistsInAzure(r),
				check.That(data.ResourceName).Key("network_rules.0.default_action").HasValue("Deny"),
				check.That(data.ResourceName).Key("network_rules.0.ip_rules.#").HasValue("1"),
				check.That(data.ResourceName).Key("network_rules.0.virtual_network_subnet_ids.#").HasValue("1"),
			),
		},
		{
			Config: r.networkRulesReverted(data),
			Check: acceptance.ComposeTestCheckFunc(
				check.That(data.ResourceName).ExistsInAzure(r),
				check.That(data.ResourceName).Key("network_rules.0.default_action").HasValue("Allow"),
			),
		},
	})
}

func TestAccStorageAccount_privateLinkAccess(t *testing.T) {
	data := acceptance.BuildTestData(t, "azurerm_storage_account", "test")
	r := StorageAccountResource{}

	data.ResourceTest(t, r, []acceptance.TestStep{
		{
			Config: r.networkRules(data),
			Check: acceptance.ComposeTestCheckFunc(
				check.That(data.ResourceName).ExistsInAzure(r),
			),
		},
		data.ImportStep(),
		{
			Config: r.networkRulesPrivateLinkAccess(data),
			Check: acceptance.ComposeTestCheckFunc(
				check.That(data.ResourceName).ExistsInAzure(r),
			),
		},
		data.ImportStep(),
		{
			Config: r.networkRulesReverted(data),
			Check: acceptance.ComposeTestCheckFunc(
				check.That(data.ResourceName).ExistsInAzure(r),
			),
		},
		data.ImportStep(),
	})
}

func TestAccStorageAccount_networkRulesSynapseAccess(t *testing.T) {
	data := acceptance.BuildTestData(t, "azurerm_storage_account", "test")
	r := StorageAccountResource{}

	data.ResourceTest(t, r, []acceptance.TestStep{
		{
			Config: r.networkRules(data),
			Check: acceptance.ComposeTestCheckFunc(
				check.That(data.ResourceName).ExistsInAzure(r),
			),
		},
		data.ImportStep(),
		{
			Config: r.networkRulesSynapseAccess(data),
			Check: acceptance.ComposeTestCheckFunc(
				check.That(data.ResourceName).ExistsInAzure(r),
			),
		},
		data.ImportStep(),
	})
}

func TestAccStorageAccount_blobProperties(t *testing.T) {
	data := acceptance.BuildTestData(t, "azurerm_storage_account", "test")
	r := StorageAccountResource{}

	data.ResourceTest(t, r, []acceptance.TestStep{
		{
			Config: r.blobProperties(data),
			Check: acceptance.ComposeTestCheckFunc(
				check.That(data.ResourceName).ExistsInAzure(r),
				check.That(data.ResourceName).Key("blob_properties.0.cors_rule.#").HasValue("1"),
				check.That(data.ResourceName).Key("blob_properties.0.delete_retention_policy.0.days").HasValue("300"),
			),
		},
		data.ImportStep(),
		{
			Config: r.blobPropertiesUpdated(data),
			Check: acceptance.ComposeTestCheckFunc(
				check.That(data.ResourceName).ExistsInAzure(r),
				check.That(data.ResourceName).Key("blob_properties.0.cors_rule.#").HasValue("2"),
				check.That(data.ResourceName).Key("blob_properties.0.delete_retention_policy.0.days").HasValue("7"),
				check.That(data.ResourceName).Key("blob_properties.0.versioning_enabled").HasValue("false"),
				check.That(data.ResourceName).Key("blob_properties.0.change_feed_enabled").HasValue("false"),
			),
		},
		data.ImportStep(),
		{
			Config: r.blobPropertiesUpdated2(data),
			Check: acceptance.ComposeTestCheckFunc(
				check.That(data.ResourceName).ExistsInAzure(r),
				check.That(data.ResourceName).Key("blob_properties.0.delete_retention_policy.#").DoesNotExist(),
				check.That(data.ResourceName).Key("blob_properties.0.container_delete_retention_policy.#").DoesNotExist(),
			),
		},
		data.ImportStep(),
	})
}

func TestAccStorageAccount_blobProperties_containerAndLastAccessTimeDisabled(t *testing.T) {
	data := acceptance.BuildTestData(t, "azurerm_storage_account", "test")
	r := StorageAccountResource{}

	data.ResourceTest(t, r, []acceptance.TestStep{
		{
			Config: r.blobPropertiesContainerAndLastAccessTimeDisabled(data),
			Check: acceptance.ComposeTestCheckFunc(
				check.That(data.ResourceName).ExistsInAzure(r),
			),
		},
		data.ImportStep(),
		{
			Config: r.blobPropertiesContainerAndLastAccessTimeDisabledUpdated(data),
			Check: acceptance.ComposeTestCheckFunc(
				check.That(data.ResourceName).ExistsInAzure(r),
			),
		},
		data.ImportStep(),
	})
}

func TestAccStorageAccount_blobPropertiesEmptyAllowedExposedHeaders(t *testing.T) {
	data := acceptance.BuildTestData(t, "azurerm_storage_account", "test")
	r := StorageAccountResource{}

	data.ResourceTest(t, r, []acceptance.TestStep{
		{
			Config: r.blobPropertiesUpdatedEmptyAllowedExposedHeaders(data),
			Check: acceptance.ComposeTestCheckFunc(
				check.That(data.ResourceName).ExistsInAzure(r),
				check.That(data.ResourceName).Key("blob_properties.0.cors_rule.#").HasValue("1"),
				check.That(data.ResourceName).Key("blob_properties.0.cors_rule.0.allowed_headers.#").HasValue("1"),
				check.That(data.ResourceName).Key("blob_properties.0.cors_rule.0.exposed_headers.#").HasValue("1"),
			),
		},
	})
}

func TestAccStorageAccount_queueProperties(t *testing.T) {
	data := acceptance.BuildTestData(t, "azurerm_storage_account", "test")
	r := StorageAccountResource{}

	data.ResourceTest(t, r, []acceptance.TestStep{
		{
			Config: r.queuePropertiesLoggingOnly(data),
			Check: acceptance.ComposeTestCheckFunc(
				check.That(data.ResourceName).ExistsInAzure(r),
			),
		},
		data.ImportStep(),
		{
			Config: r.queuePropertiesMinuteMetricsOnly(data),
			Check: acceptance.ComposeTestCheckFunc(
				check.That(data.ResourceName).ExistsInAzure(r),
			),
		},
		data.ImportStep(),
		{
			Config: r.queueProperties(data),
			Check: acceptance.ComposeTestCheckFunc(
				check.That(data.ResourceName).ExistsInAzure(r),
			),
		},
		data.ImportStep(),
		{
			Config: r.queuePropertiesUpdated(data),
			Check: acceptance.ComposeTestCheckFunc(
				check.That(data.ResourceName).ExistsInAzure(r),
			),
		},
		data.ImportStep(),
	})
}

func TestAccStorageAccount_staticWebsiteEnabled(t *testing.T) {
	data := acceptance.BuildTestData(t, "azurerm_storage_account", "test")
	r := StorageAccountResource{}

	data.ResourceTest(t, r, []acceptance.TestStep{
		{
			Config: r.staticWebsiteEnabled(data),
			Check: acceptance.ComposeTestCheckFunc(
				check.That(data.ResourceName).ExistsInAzure(r),
			),
		},
		data.ImportStep(),
		{
			// Disabled
			Config: r.storageV2(data),
			Check: acceptance.ComposeTestCheckFunc(
				check.That(data.ResourceName).ExistsInAzure(r),
			),
		},
		data.ImportStep(),
		{
			Config: r.staticWebsiteEnabled(data),
			Check: acceptance.ComposeTestCheckFunc(
				check.That(data.ResourceName).ExistsInAzure(r),
			),
		},
		data.ImportStep(),
	})
}

func TestAccStorageAccount_staticWebsitePropertiesForStorageV2(t *testing.T) {
	data := acceptance.BuildTestData(t, "azurerm_storage_account", "test")
	r := StorageAccountResource{}

	data.ResourceTest(t, r, []acceptance.TestStep{
		{
			Config: r.staticWebsitePropertiesForStorageV2(data),
			Check: acceptance.ComposeTestCheckFunc(
				check.That(data.ResourceName).ExistsInAzure(r),
			),
		},
		data.ImportStep(),
		{
			Config: r.staticWebsitePropertiesUpdatedForStorageV2(data),
			Check: acceptance.ComposeTestCheckFunc(
				check.That(data.ResourceName).ExistsInAzure(r),
			),
		},
		data.ImportStep(),
	})
}

func TestAccStorageAccount_staticWebsitePropertiesForBlockBlobStorage(t *testing.T) {
	data := acceptance.BuildTestData(t, "azurerm_storage_account", "test")
	r := StorageAccountResource{}

	data.ResourceTest(t, r, []acceptance.TestStep{
		{
			Config: r.staticWebsitePropertiesForBlockBlobStorage(data),
			Check: acceptance.ComposeTestCheckFunc(
				check.That(data.ResourceName).ExistsInAzure(r),
			),
		},
		data.ImportStep(),
		{
			Config: r.staticWebsitePropertiesUpdatedForBlockBlobStorage(data),
			Check: acceptance.ComposeTestCheckFunc(
				check.That(data.ResourceName).ExistsInAzure(r),
			),
		},
		data.ImportStep(),
	})
}

func TestAccStorageAccount_replicationTypeGZRS(t *testing.T) {
	data := acceptance.BuildTestData(t, "azurerm_storage_account", "test")
	r := StorageAccountResource{}

	data.ResourceTest(t, r, []acceptance.TestStep{
		{
			Config: r.replicationTypeGZRS(data),
			Check: acceptance.ComposeTestCheckFunc(
				check.That(data.ResourceName).ExistsInAzure(r),
				check.That(data.ResourceName).Key("account_replication_type").HasValue("GZRS"),
			),
		},
		data.ImportStep(),
		{
			Config: r.replicationTypeRAGZRS(data),
			Check: acceptance.ComposeTestCheckFunc(
				check.That(data.ResourceName).ExistsInAzure(r),
				check.That(data.ResourceName).Key("account_replication_type").HasValue("RAGZRS"),
			),
		},
	})
}

func TestAccStorageAccount_largeFileShare(t *testing.T) {
	data := acceptance.BuildTestData(t, "azurerm_storage_account", "test")
	r := StorageAccountResource{}

	data.ResourceTest(t, r, []acceptance.TestStep{
		{
			Config: r.basic(data),
			Check: acceptance.ComposeTestCheckFunc(
				check.That(data.ResourceName).ExistsInAzure(r),
			),
		},
		data.ImportStep(),
		{
			Config: r.largeFileShareDisabled(data),
			Check: acceptance.ComposeTestCheckFunc(
				check.That(data.ResourceName).ExistsInAzure(r),
			),
		},
		data.ImportStep(),
		{
			Config: r.largeFileShareEnabled(data),
			Check: acceptance.ComposeTestCheckFunc(
				check.That(data.ResourceName).ExistsInAzure(r),
			),
		},
		data.ImportStep(),
		{
			Config:      r.largeFileShareDisabled(data),
			ExpectError: regexp.MustCompile("`large_file_share_enabled` cannot be disabled once it's been enabled"),
		},
	})
}

func TestAccStorageAccount_hnsWithPremiumStorage(t *testing.T) {
	data := acceptance.BuildTestData(t, "azurerm_storage_account", "test")
	r := StorageAccountResource{}

	data.ResourceTest(t, r, []acceptance.TestStep{
		{
			Config: r.premiumBlockBlobStorageAndEnabledHns(data),
			Check: acceptance.ComposeTestCheckFunc(
				check.That(data.ResourceName).ExistsInAzure(r),
			),
		},
		data.ImportStep(),
	})
}

func TestAccAzureRMStorageAccount_azureFilesAuthentication(t *testing.T) {
	data := acceptance.BuildTestData(t, "azurerm_storage_account", "test")
	r := StorageAccountResource{}

	data.ResourceTest(t, r, []acceptance.TestStep{
		{
			Config: r.basic(data),
			Check: acceptance.ComposeTestCheckFunc(
				check.That(data.ResourceName).ExistsInAzure(r),
			),
		},
		data.ImportStep(),
		{
			Config: r.azureFilesAuthenticationAD(data),
			Check: acceptance.ComposeTestCheckFunc(
				check.That(data.ResourceName).ExistsInAzure(r),
			),
		},
		data.ImportStep(),
		{
			Config: r.azureFilesAuthenticationADUpdate(data),
			Check: acceptance.ComposeTestCheckFunc(
				check.That(data.ResourceName).ExistsInAzure(r),
			),
		},
		data.ImportStep(),
		{
			Config: r.basic(data),
			Check: acceptance.ComposeTestCheckFunc(
				check.That(data.ResourceName).ExistsInAzure(r),
			),
		},
		data.ImportStep(),
	})
}

func TestAccAzureRMStorageAccount_routing(t *testing.T) {
	data := acceptance.BuildTestData(t, "azurerm_storage_account", "test")
	r := StorageAccountResource{}

	data.ResourceTest(t, r, []acceptance.TestStep{
		{
			Config: r.basic(data),
			Check: acceptance.ComposeTestCheckFunc(
				check.That(data.ResourceName).ExistsInAzure(r),
			),
		},
		data.ImportStep(),
		{
			Config: r.routing(data),
			Check: acceptance.ComposeTestCheckFunc(
				check.That(data.ResourceName).ExistsInAzure(r),
			),
		},
		data.ImportStep(),
		{
			Config: r.routingUpdate(data),
			Check: acceptance.ComposeTestCheckFunc(
				check.That(data.ResourceName).ExistsInAzure(r),
			),
		},
		data.ImportStep(),
		{
			Config: r.basic(data),
			Check: acceptance.ComposeTestCheckFunc(
				check.That(data.ResourceName).ExistsInAzure(r),
			),
		},
		data.ImportStep(),
	})
}

func TestAccAzureRMStorageAccount_shareProperties(t *testing.T) {
	data := acceptance.BuildTestData(t, "azurerm_storage_account", "test")
	r := StorageAccountResource{}

	data.ResourceTest(t, r, []acceptance.TestStep{
		{
			Config: r.shareProperties(data),
			Check: acceptance.ComposeTestCheckFunc(
				check.That(data.ResourceName).ExistsInAzure(r),
			),
		},
		data.ImportStep(),
	})
}

func TestAccAzureRMStorageAccount_sharePropertiesUpdate(t *testing.T) {
	data := acceptance.BuildTestData(t, "azurerm_storage_account", "test")
	r := StorageAccountResource{}

	data.ResourceTest(t, r, []acceptance.TestStep{
		{
			Config: r.basic(data),
			Check: acceptance.ComposeTestCheckFunc(
				check.That(data.ResourceName).ExistsInAzure(r),
			),
		},
		data.ImportStep(),
		{
			Config: r.shareProperties(data),
			Check: acceptance.ComposeTestCheckFunc(
				check.That(data.ResourceName).ExistsInAzure(r),
			),
		},
		data.ImportStep(),
		{
			Config: r.sharePropertiesUpdated(data),
			Check: acceptance.ComposeTestCheckFunc(
				check.That(data.ResourceName).ExistsInAzure(r),
			),
		},
		data.ImportStep(),
		{
			Config: r.sharePropertiesSMBDisabled(data),
			Check: acceptance.ComposeTestCheckFunc(
				check.That(data.ResourceName).ExistsInAzure(r),
			),
		},
		data.ImportStep(),
		{
			Config: r.basic(data),
			Check: acceptance.ComposeTestCheckFunc(
				check.That(data.ResourceName).ExistsInAzure(r),
			),
		},
		data.ImportStep(),
	})
}

func TestAccAzureRMStorageAccount_shareSoftDelete(t *testing.T) {
	data := acceptance.BuildTestData(t, "azurerm_storage_account", "test")
	r := StorageAccountResource{}
	sourceBlob, err := os.CreateTemp("", "")
	if err != nil {
		t.Fatalf("Failed to create local source blob file")
	}

	if err := populateTempFile(sourceBlob); err != nil {
		t.Fatalf("Error populating temp file: %s", err)
	}

	data.ResourceTest(t, r, []acceptance.TestStep{
		{
			Config: r.shareSoftDeleteWithShareFile(data, filepath.ToSlash(sourceBlob.Name())),
			Check: acceptance.ComposeTestCheckFunc(
				check.That(data.ResourceName).ExistsInAzure(r),
			),
		},
		data.ImportStep(),
		{
			Config: r.shareSoftDelete(data),
			Check: acceptance.ComposeTestCheckFunc(
				check.That(data.ResourceName).ExistsInAzure(r),
			),
		},
		data.ImportStep(),
		{
			Config: r.shareNoSoftDelete(data),
			Check: acceptance.ComposeTestCheckFunc(
				check.That(data.ResourceName).ExistsInAzure(r),
				check.That(data.ResourceName).Key("share_properties.0.retention_policy.#").DoesNotExist(),
			),
		},
		data.ImportStep(),
		{
			Config: r.shareSoftDeleteWithShareFile(data, filepath.ToSlash(sourceBlob.Name())),
			Check: acceptance.ComposeTestCheckFunc(
				check.That(data.ResourceName).ExistsInAzure(r),
			),
		},
		data.ImportStep(),
	})
}

func TestAccStorageAccount_allowSharedKeyAccess(t *testing.T) {
	data := acceptance.BuildTestData(t, "azurerm_storage_account", "test")
	r := StorageAccountResource{}

	data.ResourceTest(t, r, []acceptance.TestStep{
		{
			Config: r.allowSharedKeyAccess(data),
			Check: acceptance.ComposeTestCheckFunc(
				check.That(data.ResourceName).ExistsInAzure(r),
				check.That(data.ResourceName).Key("account_tier").HasValue("Standard"),
				check.That(data.ResourceName).Key("account_replication_type").HasValue("LRS"),
				check.That(data.ResourceName).Key("tags.%").HasValue("1"),
				check.That(data.ResourceName).Key("tags.environment").HasValue("production"),
				check.That(data.ResourceName).Key("shared_access_key_enabled").HasValue("false"),
			),
		},
		{
			Config: r.allowSharedKeyAccessUpdated(data),
			Check: acceptance.ComposeTestCheckFunc(
				check.That(data.ResourceName).ExistsInAzure(r),
				check.That(data.ResourceName).Key("account_tier").HasValue("Standard"),
				check.That(data.ResourceName).Key("account_replication_type").HasValue("LRS"),
				check.That(data.ResourceName).Key("tags.%").HasValue("1"),
				check.That(data.ResourceName).Key("tags.environment").HasValue("production"),
				check.That(data.ResourceName).Key("shared_access_key_enabled").HasValue("true"),
			),
		},
	})
}

func TestAccStorageAccount_defaultToOAuthAuthentication(t *testing.T) {
	data := acceptance.BuildTestData(t, "azurerm_storage_account", "test")
	r := StorageAccountResource{}

	data.ResourceTest(t, r, []acceptance.TestStep{
		{
			Config: r.defaultToOAuthAuthentication(data),
			Check: acceptance.ComposeTestCheckFunc(
				check.That(data.ResourceName).ExistsInAzure(r),
				check.That(data.ResourceName).Key("account_tier").HasValue("Standard"),
				check.That(data.ResourceName).Key("account_replication_type").HasValue("LRS"),
				check.That(data.ResourceName).Key("tags.%").HasValue("1"),
				check.That(data.ResourceName).Key("tags.environment").HasValue("production"),
				check.That(data.ResourceName).Key("default_to_oauth_authentication").HasValue("true"),
			),
		},
		{
			Config: r.defaultToOAuthAuthenticationUpdated(data),
			Check: acceptance.ComposeTestCheckFunc(
				check.That(data.ResourceName).ExistsInAzure(r),
				check.That(data.ResourceName).Key("account_tier").HasValue("Standard"),
				check.That(data.ResourceName).Key("account_replication_type").HasValue("LRS"),
				check.That(data.ResourceName).Key("tags.%").HasValue("1"),
				check.That(data.ResourceName).Key("tags.environment").HasValue("production"),
				check.That(data.ResourceName).Key("default_to_oauth_authentication").HasValue("false"),
			),
		},
	})
}

func TestAccStorageAccount_encryptionKeyType(t *testing.T) {
	data := acceptance.BuildTestData(t, "azurerm_storage_account", "test")
	r := StorageAccountResource{}

	data.ResourceTest(t, r, []acceptance.TestStep{
		{
			Config: r.encryptionKeyType(data, "Account"),
			Check: acceptance.ComposeTestCheckFunc(
				check.That(data.ResourceName).ExistsInAzure(r),
			),
		},
		data.ImportStep(),
		{
			Config: r.encryptionKeyType(data, "Service"),
			Check: acceptance.ComposeTestCheckFunc(
				check.That(data.ResourceName).ExistsInAzure(r),
			),
		},
		data.ImportStep(),
	})
}

func TestAccStorageAccount_infrastructureEncryption(t *testing.T) {
	data := acceptance.BuildTestData(t, "azurerm_storage_account", "test")
	r := StorageAccountResource{}

	data.ResourceTest(t, r, []acceptance.TestStep{
		{
			Config: r.infrastructureEncryption(data),
			Check: acceptance.ComposeTestCheckFunc(
				check.That(data.ResourceName).ExistsInAzure(r),
				check.That(data.ResourceName).Key("infrastructure_encryption_enabled").HasValue("true"),
			),
		},
		data.ImportStep(),
		{
			Config: r.infrastructureEncryptionDisabled(data),
			Check: acceptance.ComposeTestCheckFunc(
				check.That(data.ResourceName).ExistsInAzure(r),
				check.That(data.ResourceName).Key("infrastructure_encryption_enabled").HasValue("false"),
			),
		},
		data.ImportStep(),
		{
			Config: r.infrastructureEncryptionForBlockBlobStorage(data),
			Check: acceptance.ComposeTestCheckFunc(
				check.That(data.ResourceName).ExistsInAzure(r),
				check.That(data.ResourceName).Key("infrastructure_encryption_enabled").HasValue("true"),
				check.That(data.ResourceName).Key("account_tier").HasValue("Premium"),
				check.That(data.ResourceName).Key("account_kind").HasValue("BlockBlobStorage"),
			),
		},
	})
}

func TestAccStorageAccount_immutabilityPolicy(t *testing.T) {
	data := acceptance.BuildTestData(t, "azurerm_storage_account", "test")
	r := StorageAccountResource{}

	data.ResourceTest(t, r, []acceptance.TestStep{
		{
			Config: r.immutabilityPolicy(data),
			Check: acceptance.ComposeTestCheckFunc(
				check.That(data.ResourceName).ExistsInAzure(r),
			),
		},
		data.ImportStep(),
	})
}

func TestAccStorageAccount_customerManagedKey(t *testing.T) {
	data := acceptance.BuildTestData(t, "azurerm_storage_account", "test")
	r := StorageAccountResource{}

	data.ResourceTest(t, r, []acceptance.TestStep{
		{
			Config: r.customerManagedKey(data),
			Check: acceptance.ComposeTestCheckFunc(
				check.That(data.ResourceName).ExistsInAzure(r),
			),
		},
		data.ImportStep(),
	})
}

func TestAccStorageAccount_customerManagedKeyAutoRotation(t *testing.T) {
	data := acceptance.BuildTestData(t, "azurerm_storage_account", "test")
	r := StorageAccountResource{}

	data.ResourceTest(t, r, []acceptance.TestStep{
		{
			Config: r.customerManagedKeyAutoRotation(data),
			Check: acceptance.ComposeTestCheckFunc(
				check.That(data.ResourceName).ExistsInAzure(r),
			),
		},
		data.ImportStep(),
	})
}

func TestAccStorageAccount_customerManagedKeyUpdated(t *testing.T) {
	data := acceptance.BuildTestData(t, "azurerm_storage_account", "test")
	r := StorageAccountResource{}

	data.ResourceTest(t, r, []acceptance.TestStep{
		{
			Config: r.customerManagedKey(data),
			Check: acceptance.ComposeTestCheckFunc(
				check.That(data.ResourceName).ExistsInAzure(r),
			),
		},
		data.ImportStep(),
		{
			Config: r.customerManagedKeyUpdate(data),
			Check: acceptance.ComposeTestCheckFunc(
				check.That(data.ResourceName).ExistsInAzure(r),
			),
		},
		data.ImportStep(),
	})
}

func TestAccStorageAccount_customerManagedKeyRemoteKeyVault(t *testing.T) {
	data := acceptance.BuildTestData(t, "azurerm_storage_account", "test")
	r := StorageAccountResource{}

	data.ResourceTest(t, r, []acceptance.TestStep{
		{
			Config: r.customerManagedKeyRemoteKeyVault(data),
			Check: acceptance.ComposeTestCheckFunc(
				check.That(data.ResourceName).ExistsInAzure(r),
			),
		},
		data.ImportStep(),
	})
}

func TestAccStorageAccount_updateToUsingIdentityAndCustomerManagedKey(t *testing.T) {
	data := acceptance.BuildTestData(t, "azurerm_storage_account", "test")
	r := StorageAccountResource{}

	data.ResourceTest(t, r, []acceptance.TestStep{
		{
			Config: r.withoutCustomerManagedKey(data),
			Check: acceptance.ComposeTestCheckFunc(
				check.That(data.ResourceName).ExistsInAzure(r),
			),
		},
		data.ImportStep(),
		{
			Config: r.customerManagedKey(data),
			Check: acceptance.ComposeTestCheckFunc(
				check.That(data.ResourceName).ExistsInAzure(r),
			),
		},
		data.ImportStep(),
	})
}

func TestAccStorageAccount_edgeZone(t *testing.T) {
	data := acceptance.BuildTestData(t, "azurerm_storage_account", "test")
	r := StorageAccountResource{}

	data.ResourceTest(t, r, []acceptance.TestStep{
		{
			Config: r.edgeZone(data),
			Check: acceptance.ComposeTestCheckFunc(
				check.That(data.ResourceName).ExistsInAzure(r),
			),
		},
		data.ImportStep(),
	})
}

func TestAccStorageAccount_storageV1StandardZRS(t *testing.T) {
	data := acceptance.BuildTestData(t, "azurerm_storage_account", "test")
	r := StorageAccountResource{}

	data.ResourceTest(t, r, []acceptance.TestStep{
		{
			Config: r.storageV1StandardZRS(data),
			Check: acceptance.ComposeTestCheckFunc(
				check.That(data.ResourceName).ExistsInAzure(r),
			),
		},
		data.ImportStep(),
	})
}

func TestAccStorageAccount_smbMultichannel(t *testing.T) {
	data := acceptance.BuildTestData(t, "azurerm_storage_account", "test")
	r := StorageAccountResource{}

	data.ResourceTest(t, r, []acceptance.TestStep{
		{
			Config: r.smbMultichannel(data, true),
			Check: acceptance.ComposeTestCheckFunc(
				check.That(data.ResourceName).ExistsInAzure(r),
			),
		},
		data.ImportStep(),
		{
			Config: r.smbMultichannel(data, false),
			Check: acceptance.ComposeTestCheckFunc(
				check.That(data.ResourceName).ExistsInAzure(r),
			),
		},
		data.ImportStep(),
	})
}

func TestAccStorageAccount_premiumBlobCustomerManagedKey(t *testing.T) {
	data := acceptance.BuildTestData(t, "azurerm_storage_account", "test")
	r := StorageAccountResource{}

	data.ResourceTest(t, r, []acceptance.TestStep{
		{
			Config: r.premiumBlobCustomerManagedKey(data),
			Check: acceptance.ComposeTestCheckFunc(
				check.That(data.ResourceName).ExistsInAzure(r),
			),
		},
		data.ImportStep(),
	})
}

func TestAccStorageAccount_premiumFileCustomerManagedKey(t *testing.T) {
	data := acceptance.BuildTestData(t, "azurerm_storage_account", "test")
	r := StorageAccountResource{}

	data.ResourceTest(t, r, []acceptance.TestStep{
		{
			Config: r.premiumFileCustomerManagedKey(data),
			Check: acceptance.ComposeTestCheckFunc(
				check.That(data.ResourceName).ExistsInAzure(r),
			),
		},
		data.ImportStep(),
	})
}

func TestAccStorageAccount_sasPolicy(t *testing.T) {
	data := acceptance.BuildTestData(t, "azurerm_storage_account", "test")
	r := StorageAccountResource{}

	data.ResourceTest(t, r, []acceptance.TestStep{
		{
			Config: r.basic(data),
			Check: acceptance.ComposeTestCheckFunc(
				check.That(data.ResourceName).ExistsInAzure(r),
			),
		},
		data.ImportStep(),
		{
			Config: r.sasPolicy(data),
			Check: acceptance.ComposeTestCheckFunc(
				check.That(data.ResourceName).ExistsInAzure(r),
			),
		},
		data.ImportStep(),
	})
}

<<<<<<< HEAD
func TestAccStorageAccount_isSftpEnabled(t *testing.T) {
=======
func TestAccStorageAccount_emptyShareProperties(t *testing.T) {
>>>>>>> ffdf6c9e
	data := acceptance.BuildTestData(t, "azurerm_storage_account", "test")
	r := StorageAccountResource{}

	data.ResourceTest(t, r, []acceptance.TestStep{
		{
<<<<<<< HEAD
			Config: r.isSftpEnabledTrue(data),
			Check: acceptance.ComposeTestCheckFunc(
				check.That(data.ResourceName).ExistsInAzure(r),
				check.That(data.ResourceName).Key("sftp_enabled").HasValue("true"),
			),
		},
		data.ImportStep(),
		{
			Config: r.isSftpEnabledFalse(data),
			Check: acceptance.ComposeTestCheckFunc(
				check.That(data.ResourceName).ExistsInAzure(r),
				check.That(data.ResourceName).Key("sftp_enabled").HasValue("false"),
			),
		},
=======
			Config: r.emptyShareProperties(data),
			Check: acceptance.ComposeTestCheckFunc(
				check.That(data.ResourceName).ExistsInAzure(r),
			),
		},
		data.ImportStep(),
>>>>>>> ffdf6c9e
	})
}

func (r StorageAccountResource) Exists(ctx context.Context, client *clients.Client, state *pluginsdk.InstanceState) (*bool, error) {
	id, err := parse.StorageAccountID(state.ID)
	if err != nil {
		return nil, err
	}
	resp, err := client.Storage.AccountsClient.GetProperties(ctx, id.ResourceGroup, id.Name, "")
	if err != nil {
		if utils.ResponseWasNotFound(resp.Response) {
			return utils.Bool(false), nil
		}
		return nil, fmt.Errorf("retrieving Storage Account %q (Resource Group %q): %+v", id.Name, id.ResourceGroup, err)
	}
	return utils.Bool(true), nil
}

func (r StorageAccountResource) Destroy(ctx context.Context, client *clients.Client, state *pluginsdk.InstanceState) (*bool, error) {
	id, err := parse.StorageAccountID(state.ID)
	if err != nil {
		return nil, err
	}
	if _, err := client.Storage.AccountsClient.Delete(ctx, id.ResourceGroup, id.Name); err != nil {
		return nil, fmt.Errorf("deleting Storage Account %q (Resource Group %q): %+v", id.Name, id.ResourceGroup, err)
	}
	return utils.Bool(true), nil
}

func (r StorageAccountResource) basic(data acceptance.TestData) string {
	return fmt.Sprintf(`
provider "azurerm" {
  features {}
}

resource "azurerm_resource_group" "test" {
  name     = "acctestRG-storage-%d"
  location = "%s"
}

resource "azurerm_storage_account" "test" {
  name                = "unlikely23exst2acct%s"
  resource_group_name = azurerm_resource_group.test.name

  location                 = azurerm_resource_group.test.location
  account_tier             = "Standard"
  account_replication_type = "LRS"

  tags = {
    environment = "production"
  }
}
`, data.RandomInteger, data.Locations.Primary, data.RandomString)
}

func (r StorageAccountResource) publicNetworkAccess(data acceptance.TestData, enabled bool) string {
	return fmt.Sprintf(`
provider "azurerm" {
  features {}
}

resource "azurerm_resource_group" "test" {
  name     = "acctestRG-storage-%d"
  location = "%s"
}

resource "azurerm_storage_account" "test" {
  name                = "unlikely23exst2acct%s"
  resource_group_name = azurerm_resource_group.test.name

  location                      = azurerm_resource_group.test.location
  account_tier                  = "Standard"
  account_replication_type      = "LRS"
  public_network_access_enabled = %t
}
`, data.RandomInteger, data.Locations.Primary, data.RandomString, enabled)
}

func (r StorageAccountResource) noCrossTenantReplication(data acceptance.TestData) string {
	return fmt.Sprintf(`
provider "azurerm" {
  features {}
}

resource "azurerm_resource_group" "test" {
  name     = "acctestRG-storage-%d"
  location = "%s"
}

resource "azurerm_storage_account" "test" {
  name                = "unlikely23exst2acct%s"
  resource_group_name = azurerm_resource_group.test.name

  location                         = azurerm_resource_group.test.location
  account_tier                     = "Standard"
  account_replication_type         = "LRS"
  cross_tenant_replication_enabled = false

  tags = {
    environment = "production"
  }
}
`, data.RandomInteger, data.Locations.Primary, data.RandomString)
}

func (r StorageAccountResource) tagCount(data acceptance.TestData) string {
	tags := ""
	for i := 0; i < 50; i++ {
		tags += fmt.Sprintf("t%d = \"v%d\"\n", i, i)
	}

	return fmt.Sprintf(`
provider "azurerm" {
  features {}
}

resource "azurerm_resource_group" "test" {
  name     = "acctestRG-storage-%d"
  location = "%s"
}

resource "azurerm_storage_account" "test" {
  name                = "unlikely23exst2acct%s"
  resource_group_name = azurerm_resource_group.test.name

  location                 = azurerm_resource_group.test.location
  account_tier             = "Standard"
  account_replication_type = "LRS"

  tags = {
                                    %s
  }
}
`, data.RandomInteger, data.Locations.Primary, data.RandomString, tags)
}

func (r StorageAccountResource) requiresImport(data acceptance.TestData) string {
	template := r.basic(data)
	return fmt.Sprintf(`
%s

resource "azurerm_storage_account" "import" {
  name                     = azurerm_storage_account.test.name
  resource_group_name      = azurerm_storage_account.test.resource_group_name
  location                 = azurerm_storage_account.test.location
  account_tier             = azurerm_storage_account.test.account_tier
  account_replication_type = azurerm_storage_account.test.account_replication_type
}
`, template)
}

func (r StorageAccountResource) writeLock(data acceptance.TestData) string {
	template := r.basic(data)
	return fmt.Sprintf(`
%s

resource "azurerm_management_lock" "test" {
  name       = "acctestlock-%d"
  scope      = azurerm_storage_account.test.id
  lock_level = "ReadOnly"
}
`, template, data.RandomInteger)
}

func (r StorageAccountResource) premium(data acceptance.TestData) string {
	return fmt.Sprintf(`
provider "azurerm" {
  features {}
}

resource "azurerm_resource_group" "test" {
  name     = "acctestRG-storage-%d"
  location = "%s"
}

resource "azurerm_storage_account" "test" {
  name                = "unlikely23exst2acct%s"
  resource_group_name = azurerm_resource_group.test.name

  location                 = azurerm_resource_group.test.location
  account_tier             = "Premium"
  account_replication_type = "LRS"

  tags = {
    environment = "production"
  }
}
`, data.RandomInteger, data.Locations.Primary, data.RandomString)
}

func (r StorageAccountResource) update(data acceptance.TestData) string {
	return fmt.Sprintf(`
provider "azurerm" {
  features {}
}

resource "azurerm_resource_group" "test" {
  name     = "acctestRG-storage-%d"
  location = "%s"
}

resource "azurerm_storage_account" "test" {
  name                = "unlikely23exst2acct%s"
  resource_group_name = azurerm_resource_group.test.name

  location                 = azurerm_resource_group.test.location
  account_tier             = "Standard"
  account_replication_type = "GRS"

  tags = {
    environment = "staging"
  }
}
`, data.RandomInteger, data.Locations.Primary, data.RandomString)
}

func (r StorageAccountResource) enableHttpsTrafficOnly(data acceptance.TestData) string {
	return fmt.Sprintf(`
provider "azurerm" {
  features {}
}

resource "azurerm_resource_group" "test" {
  name     = "acctestRG-storage-%d"
  location = "%s"
}

resource "azurerm_storage_account" "test" {
  name                = "unlikely23exst2acct%s"
  resource_group_name = azurerm_resource_group.test.name

  location                  = azurerm_resource_group.test.location
  account_tier              = "Standard"
  account_replication_type  = "LRS"
  enable_https_traffic_only = true

  tags = {
    environment = "production"
  }
}
`, data.RandomInteger, data.Locations.Primary, data.RandomString)
}

func (r StorageAccountResource) enableHttpsTrafficOnlyDisabled(data acceptance.TestData) string {
	return fmt.Sprintf(`
provider "azurerm" {
  features {}
}

resource "azurerm_resource_group" "test" {
  name     = "acctestRG-storage-%d"
  location = "%s"
}

resource "azurerm_storage_account" "test" {
  name                = "unlikely23exst2acct%s"
  resource_group_name = azurerm_resource_group.test.name

  location                  = azurerm_resource_group.test.location
  account_tier              = "Standard"
  account_replication_type  = "LRS"
  enable_https_traffic_only = false

  tags = {
    environment = "production"
  }
}
`, data.RandomInteger, data.Locations.Primary, data.RandomString)
}

func (r StorageAccountResource) minTLSVersion(data acceptance.TestData, tlsVersion string) string {
	return fmt.Sprintf(`

provider "azurerm" {
  features {}
}

resource "azurerm_resource_group" "test" {
  name     = "acctestRG-storage-%d"
  location = "%s"
}

resource "azurerm_storage_account" "test" {
  name                = "unlikely23exst2acct%s"
  resource_group_name = azurerm_resource_group.test.name

  location                 = azurerm_resource_group.test.location
  account_tier             = "Standard"
  account_replication_type = "LRS"
  min_tls_version          = "%s"

  tags = {
    environment = "production"
  }
}
`, data.RandomInteger, data.Locations.Primary, data.RandomString, tlsVersion)
}

func (r *StorageAccountResource) controlAllowNestedItemsToBePublic(data acceptance.TestData, allowFlag bool) string {
	return fmt.Sprintf(`
provider "azurerm" {
  features {}
}

resource "azurerm_resource_group" "test" {
  name     = "acctestRG-storage-%d"
  location = "%s"
}

resource "azurerm_storage_account" "test" {
  name                = "unlikely23exst2acct%s"
  resource_group_name = azurerm_resource_group.test.name

  location                        = azurerm_resource_group.test.location
  account_tier                    = "Standard"
  account_replication_type        = "LRS"
  allow_nested_items_to_be_public = %t

  tags = {
    environment = "production"
  }
}
`, data.RandomInteger, data.Locations.Primary, data.RandomString, allowFlag)
}

func (r StorageAccountResource) isHnsEnabledTrue(data acceptance.TestData) string {
	return fmt.Sprintf(`
provider "azurerm" {
  features {}
}

resource "azurerm_resource_group" "test" {
  name     = "acctestRG-storage-%d"
  location = "%s"
}

resource "azurerm_storage_account" "test" {
  name                = "unlikely23exst2acct%s"
  resource_group_name = azurerm_resource_group.test.name

  location                 = azurerm_resource_group.test.location
  account_kind             = "StorageV2"
  account_tier             = "Standard"
  account_replication_type = "LRS"
  is_hns_enabled           = true
}
`, data.RandomInteger, data.Locations.Primary, data.RandomString)
}

func (r StorageAccountResource) isHnsEnabledFalse(data acceptance.TestData) string {
	return fmt.Sprintf(`
provider "azurerm" {
  features {}
}

resource "azurerm_resource_group" "test" {
  name     = "acctestRG-storage-%d"
  location = "%s"
}

resource "azurerm_storage_account" "test" {
  name                = "unlikely23exst2acct%s"
  resource_group_name = azurerm_resource_group.test.name

  location                 = azurerm_resource_group.test.location
  account_kind             = "StorageV2"
  account_tier             = "Standard"
  account_replication_type = "LRS"
  is_hns_enabled           = false
}
`, data.RandomInteger, data.Locations.Primary, data.RandomString)
}

func (r StorageAccountResource) isNFSv3Enabled(data acceptance.TestData) string {
	return fmt.Sprintf(`
provider "azurerm" {
  features {}
}

resource "azurerm_resource_group" "test" {
  name     = "acctestRG-storage-%d"
  location = "%s"
}

resource "azurerm_virtual_network" "test" {
  name                = "acctestVNet-%d"
  address_space       = ["10.0.0.0/16"]
  location            = azurerm_resource_group.test.location
  resource_group_name = azurerm_resource_group.test.name
}

resource "azurerm_subnet" "test" {
  name                 = "acctestSubnet-%d"
  resource_group_name  = azurerm_resource_group.test.name
  virtual_network_name = azurerm_virtual_network.test.name
  address_prefixes     = ["10.0.2.0/24"]
  service_endpoints    = ["Microsoft.Storage"]
}

resource "azurerm_storage_account" "test" {
  name                = "unlikely23exst2acct%s"
  resource_group_name = azurerm_resource_group.test.name

  location                  = azurerm_resource_group.test.location
  account_tier              = "Premium"
  account_kind              = "BlockBlobStorage"
  account_replication_type  = "LRS"
  is_hns_enabled            = true
  nfsv3_enabled             = true
  enable_https_traffic_only = false
  network_rules {
    default_action             = "Deny"
    virtual_network_subnet_ids = [azurerm_subnet.test.id]
  }
}
`, data.RandomInteger, data.Locations.Primary, data.RandomInteger, data.RandomInteger, data.RandomString)
}

func (r StorageAccountResource) blobStorage(data acceptance.TestData) string {
	return fmt.Sprintf(`
provider "azurerm" {
  features {}
}

resource "azurerm_resource_group" "test" {
  name     = "acctestRG-storage-%d"
  location = "%s"
}

resource "azurerm_storage_account" "test" {
  name                = "unlikely23exst2acct%s"
  resource_group_name = azurerm_resource_group.test.name

  location                 = azurerm_resource_group.test.location
  account_kind             = "BlobStorage"
  account_tier             = "Standard"
  account_replication_type = "LRS"

  tags = {
    environment = "production"
  }
}
`, data.RandomInteger, data.Locations.Primary, data.RandomString)
}

func (r StorageAccountResource) blobStorageUpdate(data acceptance.TestData) string {
	return fmt.Sprintf(`
provider "azurerm" {
  features {}
}

resource "azurerm_resource_group" "test" {
  name     = "acctestRG-storage-%d"
  location = "%s"
}

resource "azurerm_storage_account" "test" {
  name                = "unlikely23exst2acct%s"
  resource_group_name = azurerm_resource_group.test.name

  location                 = azurerm_resource_group.test.location
  account_kind             = "BlobStorage"
  account_tier             = "Standard"
  account_replication_type = "LRS"
  access_tier              = "Cool"

  tags = {
    environment = "production"
  }
}
`, data.RandomInteger, data.Locations.Primary, data.RandomString)
}

func (r StorageAccountResource) blockBlobStorage(data acceptance.TestData) string {
	return fmt.Sprintf(`
provider "azurerm" {
  features {}
}

resource "azurerm_resource_group" "test" {
  name     = "acctestRG-storage-%d"
  location = "%s"
}

resource "azurerm_storage_account" "test" {
  name                = "unlikely23exst2acct%s"
  resource_group_name = azurerm_resource_group.test.name

  location                 = azurerm_resource_group.test.location
  account_kind             = "BlockBlobStorage"
  account_tier             = "Premium"
  account_replication_type = "LRS"

  tags = {
    environment = "production"
  }
}
`, data.RandomInteger, data.Locations.Primary, data.RandomString)
}

func (r StorageAccountResource) fileStorage(data acceptance.TestData) string {
	return fmt.Sprintf(`
provider "azurerm" {
  features {}
}

resource "azurerm_resource_group" "test" {
  name     = "acctestRG-storage-%d"
  location = "%s"
}

resource "azurerm_storage_account" "test" {
  name                = "unlikely23exst2acct%s"
  resource_group_name = azurerm_resource_group.test.name

  location                 = azurerm_resource_group.test.location
  account_kind             = "FileStorage"
  account_tier             = "Premium"
  account_replication_type = "LRS"
  access_tier              = "Hot"

  tags = {
    environment = "production"
  }
}
`, data.RandomInteger, data.Locations.Primary, data.RandomString)
}

func (r StorageAccountResource) fileStorageUpdate(data acceptance.TestData) string {
	return fmt.Sprintf(`
provider "azurerm" {
  features {}
}

resource "azurerm_resource_group" "test" {
  name     = "acctestRG-storage-%d"
  location = "%s"
}

resource "azurerm_storage_account" "test" {
  name                = "unlikely23exst2acct%s"
  resource_group_name = azurerm_resource_group.test.name

  location                 = azurerm_resource_group.test.location
  account_kind             = "FileStorage"
  account_tier             = "Premium"
  account_replication_type = "LRS"
  access_tier              = "Cool"

  tags = {
    environment = "production"
  }
}
`, data.RandomInteger, data.Locations.Primary, data.RandomString)
}

func (r StorageAccountResource) storageV2(data acceptance.TestData) string {
	return fmt.Sprintf(`
provider "azurerm" {
  features {}
}

resource "azurerm_resource_group" "test" {
  name     = "acctestRG-storage-%d"
  location = "%s"
}

resource "azurerm_storage_account" "test" {
  name                = "unlikely23exst2acct%s"
  resource_group_name = azurerm_resource_group.test.name

  location                 = azurerm_resource_group.test.location
  account_kind             = "StorageV2"
  account_tier             = "Standard"
  account_replication_type = "LRS"

  tags = {
    environment = "production"
  }
}
`, data.RandomInteger, data.Locations.Primary, data.RandomString)
}

func (r StorageAccountResource) storageV2Update(data acceptance.TestData) string {
	return fmt.Sprintf(`
provider "azurerm" {
  features {}
}

resource "azurerm_resource_group" "test" {
  name     = "acctestRG-storage-%d"
  location = "%s"
}

resource "azurerm_storage_account" "test" {
  name                = "unlikely23exst2acct%s"
  resource_group_name = azurerm_resource_group.test.name

  location                 = azurerm_resource_group.test.location
  account_kind             = "StorageV2"
  account_tier             = "Standard"
  account_replication_type = "LRS"
  access_tier              = "Cool"

  tags = {
    environment = "production"
  }
}
`, data.RandomInteger, data.Locations.Primary, data.RandomString)
}

func (r StorageAccountResource) storageToV2Prep(data acceptance.TestData) string {
	return fmt.Sprintf(`
provider "azurerm" {
  features {}
}

resource "azurerm_resource_group" "test" {
  name     = "acctestRG-storage-%d"
  location = "%s"
}

resource "azurerm_storage_account" "test" {
  name                = "unlikely23exst2acct%s"
  resource_group_name = azurerm_resource_group.test.name

  location                 = azurerm_resource_group.test.location
  account_kind             = "Storage"
  account_tier             = "Standard"
  account_replication_type = "LRS"

  tags = {
    environment = "production"
  }
}
`, data.RandomInteger, data.Locations.Primary, data.RandomString)
}

func (r StorageAccountResource) storageToV2Update(data acceptance.TestData) string {
	return fmt.Sprintf(`
provider "azurerm" {
  features {}
}

resource "azurerm_resource_group" "test" {
  name     = "acctestRG-storage-%d"
  location = "%s"
}

resource "azurerm_storage_account" "test" {
  name                = "unlikely23exst2acct%s"
  resource_group_name = azurerm_resource_group.test.name

  location                 = azurerm_resource_group.test.location
  account_kind             = "StorageV2"
  account_tier             = "Standard"
  account_replication_type = "LRS"

  tags = {
    environment = "production"
  }
}
`, data.RandomInteger, data.Locations.Primary, data.RandomString)
}

func (r StorageAccountResource) identityTemplate(data acceptance.TestData) string {
	return fmt.Sprintf(`
provider "azurerm" {
  features {}
}

resource "azurerm_resource_group" "test" {
  name     = "acctestRG-storage-%d"
  location = "%s"
}

resource "azurerm_user_assigned_identity" "test" {
  name                = "acctestUAI-%d"
  location            = azurerm_resource_group.test.location
  resource_group_name = azurerm_resource_group.test.name
}
`, data.RandomInteger, data.Locations.Primary, data.RandomInteger)
}

func (r StorageAccountResource) identityDisabled(data acceptance.TestData) string {
	return fmt.Sprintf(`
%s

resource "azurerm_storage_account" "test" {
  name                = "unlikely23exst2acct%s"
  resource_group_name = azurerm_resource_group.test.name

  location                 = azurerm_resource_group.test.location
  account_tier             = "Standard"
  account_replication_type = "LRS"

}
`, r.identityTemplate(data), data.RandomString)
}

func (r StorageAccountResource) systemAssignedIdentity(data acceptance.TestData) string {
	return fmt.Sprintf(`
%s

resource "azurerm_storage_account" "test" {
  name                = "unlikely23exst2acct%s"
  resource_group_name = azurerm_resource_group.test.name

  location                 = azurerm_resource_group.test.location
  account_tier             = "Standard"
  account_replication_type = "LRS"

  identity {
    type = "SystemAssigned"
  }
}
`, r.identityTemplate(data), data.RandomString)
}

func (r StorageAccountResource) userAssignedIdentity(data acceptance.TestData) string {
	return fmt.Sprintf(`
%s

resource "azurerm_storage_account" "test" {
  name                = "unlikely23exst2acct%s"
  resource_group_name = azurerm_resource_group.test.name

  location                 = azurerm_resource_group.test.location
  account_tier             = "Standard"
  account_replication_type = "LRS"

  identity {
    type = "UserAssigned"
    identity_ids = [
      azurerm_user_assigned_identity.test.id,
    ]
  }
}
`, r.identityTemplate(data), data.RandomString)
}

func (r StorageAccountResource) systemAssignedUserAssignedIdentity(data acceptance.TestData) string {
	return fmt.Sprintf(`
%s

resource "azurerm_storage_account" "test" {
  name                = "unlikely23exst2acct%s"
  resource_group_name = azurerm_resource_group.test.name

  location                 = azurerm_resource_group.test.location
  account_tier             = "Standard"
  account_replication_type = "LRS"

  identity {
    type = "SystemAssigned, UserAssigned"
    identity_ids = [
      azurerm_user_assigned_identity.test.id,
    ]
  }
}
`, r.identityTemplate(data), data.RandomString)
}

func (r StorageAccountResource) networkRulesTemplate(data acceptance.TestData) string {
	return fmt.Sprintf(`
provider "azurerm" {
  features {}
}

resource "azurerm_resource_group" "test" {
  name     = "acctestRG-storage-%[1]d"
  location = "%[2]s"
}

resource "azurerm_virtual_network" "test" {
  name                = "acctestvirtnet%[1]d"
  address_space       = ["10.0.0.0/16"]
  location            = azurerm_resource_group.test.location
  resource_group_name = azurerm_resource_group.test.name
}

resource "azurerm_subnet" "test" {
  name                 = "acctestsubnet%[1]d"
  resource_group_name  = azurerm_resource_group.test.name
  virtual_network_name = azurerm_virtual_network.test.name
  address_prefixes     = ["10.0.2.0/24"]
  service_endpoints    = ["Microsoft.Storage"]
}
`, data.RandomInteger, data.Locations.Primary)
}

func (r StorageAccountResource) networkRulesPrivateEndpointTemplate(data acceptance.TestData) string {
	return fmt.Sprintf(`
%[1]s

resource "azurerm_subnet" "blob_endpoint" {
  name                 = "acctestsnetblobendpoint-%[2]d"
  resource_group_name  = azurerm_resource_group.test.name
  virtual_network_name = azurerm_virtual_network.test.name
  address_prefixes     = ["10.0.5.0/24"]

  enforce_private_link_endpoint_network_policies = true
}

resource "azurerm_subnet" "table_endpoint" {
  name                 = "acctestsnettableendpoint-%[2]d"
  resource_group_name  = azurerm_resource_group.test.name
  virtual_network_name = azurerm_virtual_network.test.name
  address_prefixes     = ["10.0.6.0/24"]

  enforce_private_link_endpoint_network_policies = true
}

resource "azurerm_storage_account" "blob_connection" {
  name                     = "accblobconnacct%[3]s"
  resource_group_name      = azurerm_resource_group.test.name
  location                 = azurerm_resource_group.test.location
  account_tier             = "Standard"
  account_replication_type = "LRS"
}

resource "azurerm_storage_account" "table_connection" {
  name                     = "acctableconnacct%[3]s"
  resource_group_name      = azurerm_resource_group.test.name
  location                 = azurerm_resource_group.test.location
  account_tier             = "Standard"
  account_replication_type = "LRS"
}

resource "azurerm_private_dns_zone" "blob" {
  name                = "privatelink.blob.core.windows.net"
  resource_group_name = azurerm_resource_group.test.name
}

resource "azurerm_private_dns_zone" "table" {
  name                = "privatelink.table.core.windows.net"
  resource_group_name = azurerm_resource_group.test.name
}

resource "azurerm_private_endpoint" "blob" {
  name                = "acctest-privatelink-blob-%[2]d"
  location            = azurerm_resource_group.test.location
  resource_group_name = azurerm_resource_group.test.name
  subnet_id           = azurerm_subnet.blob_endpoint.id

  private_service_connection {
    name                           = "acctest-privatelink-mssc-%[2]d"
    private_connection_resource_id = azurerm_storage_account.blob_connection.id
    subresource_names              = ["blob"]
    is_manual_connection           = false
  }
}

resource "azurerm_private_endpoint" "table" {
  name                = "acctest-privatelink-table-%[2]d"
  location            = azurerm_resource_group.test.location
  resource_group_name = azurerm_resource_group.test.name
  subnet_id           = azurerm_subnet.table_endpoint.id

  private_service_connection {
    name                           = "acctest-privatelink-mssc-%[2]d"
    private_connection_resource_id = azurerm_storage_account.table_connection.id
    subresource_names              = ["table"]
    is_manual_connection           = false
  }
}
`, r.networkRulesTemplate(data), data.RandomInteger, data.RandomString)
}

func (r StorageAccountResource) networkRules(data acceptance.TestData) string {
	return fmt.Sprintf(`
%s

resource "azurerm_storage_account" "test" {
  name                     = "unlikely23exst2acct%s"
  resource_group_name      = azurerm_resource_group.test.name
  location                 = azurerm_resource_group.test.location
  account_tier             = "Standard"
  account_replication_type = "LRS"

  network_rules {
    default_action             = "Deny"
    ip_rules                   = ["127.0.0.1"]
    virtual_network_subnet_ids = [azurerm_subnet.test.id]
  }

  tags = {
    environment = "production"
  }
}
`, r.networkRulesTemplate(data), data.RandomString)
}

func (r StorageAccountResource) networkRulesUpdate(data acceptance.TestData) string {
	return fmt.Sprintf(`
%s

resource "azurerm_storage_account" "test" {
  name                     = "unlikely23exst2acct%s"
  resource_group_name      = azurerm_resource_group.test.name
  location                 = azurerm_resource_group.test.location
  account_tier             = "Standard"
  account_replication_type = "LRS"

  network_rules {
    default_action = "Deny"
    ip_rules       = ["127.0.0.1", "127.0.0.2"]
    bypass         = ["Logging", "Metrics"]
  }

  tags = {
    environment = "production"
  }
}
`, r.networkRulesTemplate(data), data.RandomString)
}

func (r StorageAccountResource) networkRulesReverted(data acceptance.TestData) string {
	return fmt.Sprintf(`
%s

resource "azurerm_storage_account" "test" {
  name                     = "unlikely23exst2acct%s"
  resource_group_name      = azurerm_resource_group.test.name
  location                 = azurerm_resource_group.test.location
  account_tier             = "Standard"
  account_replication_type = "LRS"

  network_rules {
    default_action             = "Allow"
    ip_rules                   = ["127.0.0.1"]
    virtual_network_subnet_ids = [azurerm_subnet.test.id]
  }

  tags = {
    environment = "production"
  }
}
`, r.networkRulesTemplate(data), data.RandomString)
}

func (r StorageAccountResource) networkRulesPrivateLinkAccess(data acceptance.TestData) string {
	return fmt.Sprintf(`
%s

resource "azurerm_storage_account" "test" {
  name                     = "unlikely23exst2acct%s"
  resource_group_name      = azurerm_resource_group.test.name
  location                 = azurerm_resource_group.test.location
  account_tier             = "Standard"
  account_replication_type = "LRS"

  network_rules {
    default_action             = "Deny"
    ip_rules                   = ["127.0.0.1"]
    virtual_network_subnet_ids = [azurerm_subnet.test.id]
    private_link_access {
      endpoint_resource_id = azurerm_private_endpoint.blob.id
    }
    private_link_access {
      endpoint_resource_id = azurerm_private_endpoint.table.id
    }
  }

  tags = {
    environment = "production"
  }
}
`, r.networkRulesPrivateEndpointTemplate(data), data.RandomString)
}

func (r StorageAccountResource) networkRulesSynapseAccess(data acceptance.TestData) string {
	return fmt.Sprintf(`
%s

resource "azurerm_storage_account" "synapse" {
  name                     = "acctestacc%[2]s"
  resource_group_name      = azurerm_resource_group.test.name
  location                 = azurerm_resource_group.test.location
  account_kind             = "BlobStorage"
  account_tier             = "Standard"
  account_replication_type = "LRS"
}

resource "azurerm_storage_data_lake_gen2_filesystem" "test" {
  name               = "acctest-%[3]d"
  storage_account_id = azurerm_storage_account.synapse.id
}

resource "azurerm_synapse_workspace" "test" {
  name                                 = "acctestsw%[3]d"
  resource_group_name                  = azurerm_resource_group.test.name
  location                             = azurerm_resource_group.test.location
  storage_data_lake_gen2_filesystem_id = azurerm_storage_data_lake_gen2_filesystem.test.id
  sql_administrator_login              = "sqladminuser"
  sql_administrator_login_password     = "H@Sh1CoR3!"

  identity {
    type = "SystemAssigned"
  }
}

resource "azurerm_storage_account" "test" {
  name                     = "unlikely23exst2acct%[2]s"
  resource_group_name      = azurerm_resource_group.test.name
  location                 = azurerm_resource_group.test.location
  account_tier             = "Standard"
  account_replication_type = "LRS"

  network_rules {
    default_action = "Deny"
    ip_rules       = ["127.0.0.1"]
    private_link_access {
      endpoint_resource_id = azurerm_synapse_workspace.test.id
    }
  }

  tags = {
    environment = "production"
  }
}
`, r.networkRulesTemplate(data), data.RandomString, data.RandomInteger)
}

func (r StorageAccountResource) blobProperties(data acceptance.TestData) string {
	return fmt.Sprintf(`
provider "azurerm" {
  features {}
}

resource "azurerm_resource_group" "test" {
  name     = "acctestAzureRMSA-%d"
  location = "%s"
}

resource "azurerm_storage_account" "test" {
  name                = "unlikely23exst2acct%s"
  resource_group_name = azurerm_resource_group.test.name

  location                 = azurerm_resource_group.test.location
  account_tier             = "Standard"
  account_replication_type = "LRS"

  blob_properties {
    cors_rule {
      allowed_origins    = ["http://www.example.com"]
      exposed_headers    = ["x-tempo-*"]
      allowed_headers    = ["x-tempo-*"]
      allowed_methods    = ["GET", "PUT", "PATCH"]
      max_age_in_seconds = "500"
    }

    delete_retention_policy {
      days = 300
    }

    default_service_version       = "2019-07-07"
    versioning_enabled            = true
    change_feed_enabled           = true
    change_feed_retention_in_days = 1
    last_access_time_enabled      = true
    container_delete_retention_policy {
      days = 7
    }

  }
}
`, data.RandomInteger, data.Locations.Primary, data.RandomString)
}

func (r StorageAccountResource) blobPropertiesUpdated(data acceptance.TestData) string {
	return fmt.Sprintf(`
provider "azurerm" {
  features {}
}

resource "azurerm_resource_group" "test" {
  name     = "acctestAzureRMSA-%d"
  location = "%s"
}

resource "azurerm_storage_account" "test" {
  name                = "unlikely23exst2acct%s"
  resource_group_name = azurerm_resource_group.test.name

  location                 = azurerm_resource_group.test.location
  account_tier             = "Standard"
  account_replication_type = "LRS"

  blob_properties {
    cors_rule {
      allowed_origins    = ["http://www.example.com"]
      exposed_headers    = ["x-tempo-*", "x-method-*"]
      allowed_headers    = ["*"]
      allowed_methods    = ["GET"]
      max_age_in_seconds = "2000000000"
    }

    cors_rule {
      allowed_origins    = ["http://www.test.com"]
      exposed_headers    = ["x-tempo-*"]
      allowed_headers    = ["*"]
      allowed_methods    = ["PUT"]
      max_age_in_seconds = "1000"
    }

    delete_retention_policy {
    }

    container_delete_retention_policy {
    }
  }
}
`, data.RandomInteger, data.Locations.Primary, data.RandomString)
}

func (r StorageAccountResource) blobPropertiesUpdated2(data acceptance.TestData) string {
	return fmt.Sprintf(`
provider "azurerm" {
  features {}
}

resource "azurerm_resource_group" "test" {
  name     = "acctestAzureRMSA-%d"
  location = "%s"
}

resource "azurerm_storage_account" "test" {
  name                = "unlikely23exst2acct%s"
  resource_group_name = azurerm_resource_group.test.name

  location                 = azurerm_resource_group.test.location
  account_tier             = "Standard"
  account_replication_type = "LRS"

  blob_properties {
    versioning_enabled  = true
    change_feed_enabled = true
  }
}
`, data.RandomInteger, data.Locations.Primary, data.RandomString)
}

func (r StorageAccountResource) blobPropertiesContainerAndLastAccessTimeDisabled(data acceptance.TestData) string {
	return fmt.Sprintf(`
provider "azurerm" {
  features {}
}

resource "azurerm_resource_group" "test" {
  name     = "acctestAzureRMSA-%d"
  location = "%s"
}

resource "azurerm_storage_account" "test" {
  name                = "unlikely23exst2acct%s"
  resource_group_name = azurerm_resource_group.test.name

  location                 = azurerm_resource_group.test.location
  account_tier             = "Standard"
  account_replication_type = "LRS"

  blob_properties {
    cors_rule {
      allowed_origins    = ["http://www.example.com"]
      exposed_headers    = ["x-tempo-*"]
      allowed_headers    = ["x-tempo-*"]
      allowed_methods    = ["GET", "PUT", "PATCH"]
      max_age_in_seconds = "500"
    }

    delete_retention_policy {
      days = 300
    }

    default_service_version = "2019-07-07"
    versioning_enabled      = true
    change_feed_enabled     = true
  }
}
`, data.RandomInteger, data.Locations.Primary, data.RandomString)
}

func (r StorageAccountResource) blobPropertiesContainerAndLastAccessTimeDisabledUpdated(data acceptance.TestData) string {
	return fmt.Sprintf(`
provider "azurerm" {
  features {}
}

resource "azurerm_resource_group" "test" {
  name     = "acctestAzureRMSA-%d"
  location = "%s"
}

resource "azurerm_storage_account" "test" {
  name                = "unlikely23exst2acct%s"
  resource_group_name = azurerm_resource_group.test.name

  location                 = azurerm_resource_group.test.location
  account_tier             = "Standard"
  account_replication_type = "LRS"

  blob_properties {
    cors_rule {
      allowed_origins    = ["http://www.example.com"]
      exposed_headers    = ["x-tempo-*", "x-method-*"]
      allowed_headers    = ["*"]
      allowed_methods    = ["GET"]
      max_age_in_seconds = "2000000000"
    }

    cors_rule {
      allowed_origins    = ["http://www.test.com"]
      exposed_headers    = ["x-tempo-*"]
      allowed_headers    = ["*"]
      allowed_methods    = ["PUT"]
      max_age_in_seconds = "1000"
    }

    delete_retention_policy {
    }
  }
}
`, data.RandomInteger, data.Locations.Primary, data.RandomString)
}

func (r StorageAccountResource) blobPropertiesUpdatedEmptyAllowedExposedHeaders(data acceptance.TestData) string {
	return fmt.Sprintf(`
provider "azurerm" {
  features {}
}

resource "azurerm_resource_group" "test" {
  name     = "acctestAzureRMSA-%d"
  location = "%s"
}

resource "azurerm_storage_account" "test" {
  name                = "unlikely23exst2acct%s"
  resource_group_name = azurerm_resource_group.test.name

  location                        = azurerm_resource_group.test.location
  account_tier                    = "Standard"
  account_replication_type        = "LRS"
  enable_https_traffic_only       = true
  allow_nested_items_to_be_public = true

  blob_properties {
    cors_rule {
      allowed_headers    = [""]
      exposed_headers    = [""]
      allowed_origins    = ["*"]
      allowed_methods    = ["GET"]
      max_age_in_seconds = 3600
    }
  }
}
`, data.RandomInteger, data.Locations.Primary, data.RandomString)
}

func (r StorageAccountResource) queueProperties(data acceptance.TestData) string {
	return fmt.Sprintf(`
provider "azurerm" {
  features {}
}

resource "azurerm_resource_group" "test" {
  name     = "acctestRG-storage-%d"
  location = "%s"
}

resource "azurerm_storage_account" "test" {
  name                = "unlikely23exst2acct%s"
  resource_group_name = azurerm_resource_group.test.name

  location                 = azurerm_resource_group.test.location
  account_tier             = "Standard"
  account_replication_type = "LRS"

  queue_properties {
    cors_rule {
      allowed_origins    = ["http://www.example.com"]
      exposed_headers    = ["x-tempo-*"]
      allowed_headers    = ["x-tempo-*"]
      allowed_methods    = ["GET", "PUT"]
      max_age_in_seconds = "500"
    }

    logging {
      version               = "1.0"
      delete                = true
      read                  = true
      write                 = true
      retention_policy_days = 7
    }

    hour_metrics {
      version               = "1.0"
      enabled               = false
      retention_policy_days = 7
    }

    minute_metrics {
      version               = "1.0"
      enabled               = false
      retention_policy_days = 7
    }
  }
}
`, data.RandomInteger, data.Locations.Primary, data.RandomString)
}

func (r StorageAccountResource) queuePropertiesUpdated(data acceptance.TestData) string {
	return fmt.Sprintf(`
provider "azurerm" {
  features {}
}

resource "azurerm_resource_group" "test" {
  name     = "acctestRG-storage-%d"
  location = "%s"
}

resource "azurerm_storage_account" "test" {
  name                = "unlikely23exst2acct%s"
  resource_group_name = azurerm_resource_group.test.name

  location                 = azurerm_resource_group.test.location
  account_tier             = "Standard"
  account_replication_type = "LRS"

  queue_properties {
    cors_rule {
      allowed_origins    = ["http://www.example.com"]
      exposed_headers    = ["x-tempo-*", "x-method-*"]
      allowed_headers    = ["*"]
      allowed_methods    = ["GET"]
      max_age_in_seconds = "2000000000"
    }
    cors_rule {
      allowed_origins    = ["http://www.test.com"]
      exposed_headers    = ["x-tempo-*"]
      allowed_headers    = ["*"]
      allowed_methods    = ["PUT"]
      max_age_in_seconds = "1000"
    }
    logging {
      version               = "1.0"
      delete                = true
      read                  = true
      write                 = true
      retention_policy_days = 7
    }

    hour_metrics {
      version               = "1.0"
      enabled               = true
      retention_policy_days = 7
      include_apis          = true
    }

    minute_metrics {
      version               = "1.0"
      enabled               = true
      include_apis          = false
      retention_policy_days = 7
    }
  }
}
`, data.RandomInteger, data.Locations.Primary, data.RandomString)
}

func (r StorageAccountResource) queuePropertiesLoggingOnly(data acceptance.TestData) string {
	return fmt.Sprintf(`
provider "azurerm" {
  features {}
}

resource "azurerm_resource_group" "test" {
  name     = "acctestRG-storage-%d"
  location = "%s"
}

resource "azurerm_storage_account" "test" {
  name                = "unlikely23exst2acct%s"
  resource_group_name = azurerm_resource_group.test.name

  location                 = azurerm_resource_group.test.location
  account_tier             = "Standard"
  account_replication_type = "LRS"

  queue_properties {
    logging {
      version               = "1.0"
      delete                = true
      read                  = true
      write                 = true
      retention_policy_days = 7
    }
  }
}
`, data.RandomInteger, data.Locations.Primary, data.RandomString)
}

func (r StorageAccountResource) queuePropertiesMinuteMetricsOnly(data acceptance.TestData) string {
	return fmt.Sprintf(`
provider "azurerm" {
  features {}
}

resource "azurerm_resource_group" "test" {
  name     = "acctestRG-storage-%d"
  location = "%s"
}

resource "azurerm_storage_account" "test" {
  name                = "unlikely23exst2acct%s"
  resource_group_name = azurerm_resource_group.test.name

  location                 = azurerm_resource_group.test.location
  account_tier             = "Standard"
  account_replication_type = "LRS"

  queue_properties {
    minute_metrics {
      version               = "1.0"
      enabled               = false
      retention_policy_days = 7
    }
  }
}
`, data.RandomInteger, data.Locations.Primary, data.RandomString)
}

func (r StorageAccountResource) staticWebsiteEnabled(data acceptance.TestData) string {
	return fmt.Sprintf(`
provider "azurerm" {
  features {}
}

resource "azurerm_resource_group" "test" {
  name     = "acctestRG-storage-%d"
  location = "%s"
}

resource "azurerm_storage_account" "test" {
  name                = "unlikely23exst2acct%s"
  resource_group_name = azurerm_resource_group.test.name

  location                 = azurerm_resource_group.test.location
  account_kind             = "StorageV2"
  account_tier             = "Standard"
  account_replication_type = "LRS"

  static_website {}
}
`, data.RandomInteger, data.Locations.Primary, data.RandomString)
}

func (r StorageAccountResource) staticWebsitePropertiesForStorageV2(data acceptance.TestData) string {
	return fmt.Sprintf(`
provider "azurerm" {
  features {}
}

resource "azurerm_resource_group" "test" {
  name     = "acctestRG-storage-%d"
  location = "%s"
}

resource "azurerm_storage_account" "test" {
  name                = "unlikely23exst2acct%s"
  resource_group_name = azurerm_resource_group.test.name

  location                 = azurerm_resource_group.test.location
  account_kind             = "StorageV2"
  account_tier             = "Standard"
  account_replication_type = "LRS"

  static_website {
    index_document     = "index.html"
    error_404_document = "404.html"
  }
}
`, data.RandomInteger, data.Locations.Primary, data.RandomString)
}

func (r StorageAccountResource) staticWebsitePropertiesForBlockBlobStorage(data acceptance.TestData) string {
	return fmt.Sprintf(`
provider "azurerm" {
  features {}
}

resource "azurerm_resource_group" "test" {
  name     = "acctestRG-storage-%d"
  location = "%s"
}

resource "azurerm_storage_account" "test" {
  name                = "unlikely23exst2acct%s"
  resource_group_name = azurerm_resource_group.test.name

  location                 = azurerm_resource_group.test.location
  account_kind             = "BlockBlobStorage"
  account_tier             = "Premium"
  account_replication_type = "LRS"

  static_website {
    index_document     = "index.html"
    error_404_document = "404.html"
  }
}
`, data.RandomInteger, data.Locations.Primary, data.RandomString)
}

func (r StorageAccountResource) staticWebsitePropertiesUpdatedForStorageV2(data acceptance.TestData) string {
	return fmt.Sprintf(`
provider "azurerm" {
  features {}
}

resource "azurerm_resource_group" "test" {
  name     = "acctestRG-storage-%d"
  location = "%s"
}

resource "azurerm_storage_account" "test" {
  name                = "unlikely23exst2acct%s"
  resource_group_name = azurerm_resource_group.test.name

  location                 = azurerm_resource_group.test.location
  account_kind             = "StorageV2"
  account_tier             = "Standard"
  account_replication_type = "LRS"

  static_website {
    index_document     = "index-2.html"
    error_404_document = "404-2.html"
  }
}
`, data.RandomInteger, data.Locations.Primary, data.RandomString)
}

func (r StorageAccountResource) staticWebsitePropertiesUpdatedForBlockBlobStorage(data acceptance.TestData) string {
	return fmt.Sprintf(`
provider "azurerm" {
  features {}
}

resource "azurerm_resource_group" "test" {
  name     = "acctestRG-storage-%d"
  location = "%s"
}

resource "azurerm_storage_account" "test" {
  name                = "unlikely23exst2acct%s"
  resource_group_name = azurerm_resource_group.test.name

  location                 = azurerm_resource_group.test.location
  account_kind             = "BlockBlobStorage"
  account_tier             = "Premium"
  account_replication_type = "LRS"

  static_website {
    index_document     = "index-2.html"
    error_404_document = "404-2.html"
  }
}
`, data.RandomInteger, data.Locations.Primary, data.RandomString)
}

func (r StorageAccountResource) replicationTypeGZRS(data acceptance.TestData) string {
	return fmt.Sprintf(`
provider "azurerm" {
  features {}
}

resource "azurerm_resource_group" "test" {
  name     = "acctestRG-storage-%d"
  location = "%s"
}

resource "azurerm_storage_account" "test" {
  name                = "unlikely23exst2acct%s"
  resource_group_name = azurerm_resource_group.test.name

  location                 = azurerm_resource_group.test.location
  account_tier             = "Standard"
  account_replication_type = "GZRS"
}
`, data.RandomInteger, data.Locations.Primary, data.RandomString)
}

func (r StorageAccountResource) replicationTypeRAGZRS(data acceptance.TestData) string {
	return fmt.Sprintf(`
provider "azurerm" {
  features {}
}

resource "azurerm_resource_group" "test" {
  name     = "acctestRG-storage-%d"
  location = "%s"
}

resource "azurerm_storage_account" "test" {
  name                = "unlikely23exst2acct%s"
  resource_group_name = azurerm_resource_group.test.name

  location                 = azurerm_resource_group.test.location
  account_tier             = "Standard"
  account_replication_type = "RAGZRS"
}
`, data.RandomInteger, data.Locations.Primary, data.RandomString)
}

func (r StorageAccountResource) largeFileShareDisabled(data acceptance.TestData) string {
	return fmt.Sprintf(`
provider "azurerm" {
  features {}
}

resource "azurerm_resource_group" "test" {
  name     = "acctestRG-storage-%d"
  location = "%s"
}

resource "azurerm_storage_account" "test" {
  name                = "unlikely23exst2acct%s"
  resource_group_name = azurerm_resource_group.test.name

  location                 = azurerm_resource_group.test.location
  account_tier             = "Standard"
  account_replication_type = "LRS"
  large_file_share_enabled = false

  tags = {
    environment = "production"
  }
}
`, data.RandomInteger, data.Locations.Primary, data.RandomString)
}

func (r StorageAccountResource) largeFileShareEnabled(data acceptance.TestData) string {
	return fmt.Sprintf(`
provider "azurerm" {
  features {}
}

resource "azurerm_resource_group" "test" {
  name     = "acctestRG-storage-%d"
  location = "%s"
}

resource "azurerm_storage_account" "test" {
  name                = "unlikely23exst2acct%s"
  resource_group_name = azurerm_resource_group.test.name

  location                 = azurerm_resource_group.test.location
  account_tier             = "Standard"
  account_replication_type = "LRS"
  large_file_share_enabled = true

  tags = {
    environment = "production"
  }
}
`, data.RandomInteger, data.Locations.Primary, data.RandomString)
}

func (r StorageAccountResource) premiumBlockBlobStorageAndEnabledHns(data acceptance.TestData) string {
	return fmt.Sprintf(`
provider "azurerm" {
  features {}
}
resource "azurerm_resource_group" "test" {
  name     = "acctestRG-storage-%d"
  location = "%s"
}
resource "azurerm_storage_account" "test" {
  name                      = "acctestsa%s"
  resource_group_name       = azurerm_resource_group.test.name
  location                  = azurerm_resource_group.test.location
  account_kind              = "BlockBlobStorage"
  account_tier              = "Premium"
  account_replication_type  = "LRS"
  is_hns_enabled            = true
  min_tls_version           = "TLS1_2"
  enable_https_traffic_only = true
}
`, data.RandomInteger, data.Locations.Primary, data.RandomString)
}

func (r StorageAccountResource) azureFilesAuthenticationAD(data acceptance.TestData) string {
	return fmt.Sprintf(`
provider "azurerm" {
  features {}
}

resource "azurerm_resource_group" "test" {
  name     = "acctestRG-storage-%d"
  location = "%s"
}

resource "azurerm_storage_account" "test" {
  name                     = "unlikely23exst2acct%s"
  resource_group_name      = azurerm_resource_group.test.name
  location                 = azurerm_resource_group.test.location
  account_tier             = "Standard"
  account_replication_type = "LRS"

  azure_files_authentication {
    directory_type = "AD"
    active_directory {
      storage_sid         = "S-1-5-21-2400535526-2334094090-2402026252-0012"
      domain_name         = "adtest.com"
      domain_sid          = "S-1-5-21-2400535526-2334094090-2402026252-0012"
      domain_guid         = "aebfc118-9fa9-4732-a21f-d98e41a77ae1"
      forest_name         = "adtest.com"
      netbios_domain_name = "adtest.com"
    }
  }

  tags = {
    environment = "production"
  }
}
`, data.RandomInteger, data.Locations.Primary, data.RandomString)
}

func (r StorageAccountResource) azureFilesAuthenticationADUpdate(data acceptance.TestData) string {
	return fmt.Sprintf(`
provider "azurerm" {
  features {}
}

resource "azurerm_resource_group" "test" {
  name     = "acctestRG-storage-%d"
  location = "%s"
}

resource "azurerm_storage_account" "test" {
  name                     = "unlikely23exst2acct%s"
  resource_group_name      = azurerm_resource_group.test.name
  location                 = azurerm_resource_group.test.location
  account_tier             = "Standard"
  account_replication_type = "LRS"

  azure_files_authentication {
    directory_type = "AD"
    active_directory {
      storage_sid         = "S-1-5-21-2400535526-2334094090-2402026252-1112"
      domain_name         = "adtest2.com"
      domain_sid          = "S-1-5-21-2400535526-2334094090-2402026252-1112"
      domain_guid         = "13a20c9a-d491-47e6-8a39-299e7a32ea27"
      forest_name         = "adtest2.com"
      netbios_domain_name = "adtest2.com"
    }
  }

  tags = {
    environment = "production"
  }
}
`, data.RandomInteger, data.Locations.Primary, data.RandomString)
}

func (r StorageAccountResource) routing(data acceptance.TestData) string {
	return fmt.Sprintf(`
provider "azurerm" {
  features {}
}

resource "azurerm_resource_group" "test" {
  name     = "acctestRG-storage-%d"
  location = "%s"
}

resource "azurerm_storage_account" "test" {
  name                     = "unlikely23exst2acct%s"
  resource_group_name      = azurerm_resource_group.test.name
  location                 = azurerm_resource_group.test.location
  account_tier             = "Standard"
  account_replication_type = "LRS"
  routing {
    choice                      = "InternetRouting"
    publish_microsoft_endpoints = true
  }
  tags = {
    environment = "production"
  }
}
`, data.RandomInteger, data.Locations.Primary, data.RandomString)
}

func (r StorageAccountResource) routingUpdate(data acceptance.TestData) string {
	return fmt.Sprintf(`
provider "azurerm" {
  features {}
}

resource "azurerm_resource_group" "test" {
  name     = "acctestRG-storage-%d"
  location = "%s"
}

resource "azurerm_storage_account" "test" {
  name                     = "unlikely23exst2acct%s"
  resource_group_name      = azurerm_resource_group.test.name
  location                 = azurerm_resource_group.test.location
  account_tier             = "Standard"
  account_replication_type = "LRS"

  routing {
    choice                     = "MicrosoftRouting"
    publish_internet_endpoints = true
  }

  tags = {
    environment = "production"
  }
}
`, data.RandomInteger, data.Locations.Primary, data.RandomString)
}

func (r StorageAccountResource) shareProperties(data acceptance.TestData) string {
	return fmt.Sprintf(`
provider "azurerm" {
  features {}
}

resource "azurerm_resource_group" "test" {
  name     = "acctestRG-storage-%d"
  location = "%s"
}

resource "azurerm_storage_account" "test" {
  name                = "unlikely23exst2acct%s"
  resource_group_name = azurerm_resource_group.test.name

  location                 = azurerm_resource_group.test.location
  account_tier             = "Standard"
  account_replication_type = "LRS"

  share_properties {
    cors_rule {
      allowed_origins    = ["http://www.example.com"]
      exposed_headers    = ["x-tempo-*"]
      allowed_headers    = ["x-tempo-*"]
      allowed_methods    = ["GET", "PUT", "PATCH"]
      max_age_in_seconds = "500"
    }

    retention_policy {
      days = 300
    }

    smb {
      versions                        = ["SMB3.0"]
      authentication_types            = ["NTLMv2"]
      kerberos_ticket_encryption_type = ["AES-256"]
    }
  }
}
`, data.RandomInteger, data.Locations.Primary, data.RandomString)
}

func (r StorageAccountResource) sharePropertiesUpdated(data acceptance.TestData) string {
	return fmt.Sprintf(`
provider "azurerm" {
  features {}
}

resource "azurerm_resource_group" "test" {
  name     = "acctestRG-storage-%d"
  location = "%s"
}

resource "azurerm_storage_account" "test" {
  name                = "unlikely23exst2acct%s"
  resource_group_name = azurerm_resource_group.test.name

  location                 = azurerm_resource_group.test.location
  account_tier             = "Standard"
  account_replication_type = "LRS"

  share_properties {
    cors_rule {
      allowed_origins    = ["http://www.example.com"]
      exposed_headers    = ["x-tempo-*", "x-method-*"]
      allowed_headers    = ["*"]
      allowed_methods    = ["GET"]
      max_age_in_seconds = "2000000000"
    }

    cors_rule {
      allowed_origins    = ["http://www.test.com"]
      exposed_headers    = ["x-tempo-*"]
      allowed_headers    = ["*"]
      allowed_methods    = ["PUT"]
      max_age_in_seconds = "1000"
    }

    retention_policy {
    }

    smb {
      versions                        = ["SMB3.0", "SMB3.1.1"]
      authentication_types            = ["NTLMv2", "Kerberos"]
      kerberos_ticket_encryption_type = ["AES-256", "RC4-HMAC"]
      channel_encryption_type         = ["AES-128-CCM", "AES-256-GCM"]
    }
  }
}
`, data.RandomInteger, data.Locations.Primary, data.RandomString)
}

func (r StorageAccountResource) sharePropertiesSMBDisabled(data acceptance.TestData) string {
	return fmt.Sprintf(`
provider "azurerm" {
  features {}
}

resource "azurerm_resource_group" "test" {
  name     = "acctestRG-storage-%d"
  location = "%s"
}

resource "azurerm_storage_account" "test" {
  name                = "unlikely23exst2acct%s"
  resource_group_name = azurerm_resource_group.test.name

  location                 = azurerm_resource_group.test.location
  account_tier             = "Standard"
  account_replication_type = "LRS"

  share_properties {
    cors_rule {
      allowed_origins    = ["http://www.example.com"]
      exposed_headers    = ["x-tempo-*", "x-method-*"]
      allowed_headers    = ["*"]
      allowed_methods    = ["GET"]
      max_age_in_seconds = "2000000000"
    }

    cors_rule {
      allowed_origins    = ["http://www.test.com"]
      exposed_headers    = ["x-tempo-*"]
      allowed_headers    = ["*"]
      allowed_methods    = ["PUT"]
      max_age_in_seconds = "1000"
    }

    retention_policy {
    }

  }
}
`, data.RandomInteger, data.Locations.Primary, data.RandomString)
}

func (r StorageAccountResource) shareSoftDeleteWithShareFile(data acceptance.TestData, fileName string) string {
	storageAcc := r.shareSoftDelete(data)
	return fmt.Sprintf(`
%s

resource "azurerm_storage_share" "test" {
  name                 = "testshare%s"
  storage_account_name = azurerm_storage_account.test.name
  quota                = 1
}

resource "azurerm_storage_share_file" "test" {
  name             = "dir"
  storage_share_id = azurerm_storage_share.test.id

  source = "%s"

  metadata = {
    hello = "world"
  }
}
`, storageAcc, data.RandomString, fileName)
}

func (r StorageAccountResource) shareSoftDelete(data acceptance.TestData) string {
	return fmt.Sprintf(`
provider "azurerm" {
  features {}
}

resource "azurerm_resource_group" "test" {
  name     = "acctestRG-storage-%[1]d"
  location = "%[2]s"
}

resource "azurerm_storage_account" "test" {
  name                = "unlikely23exst2acct%[3]s"
  resource_group_name = azurerm_resource_group.test.name

  location                 = azurerm_resource_group.test.location
  account_tier             = "Standard"
  account_replication_type = "LRS"

  share_properties {
    retention_policy {
      days = 3
    }
  }
}
`, data.RandomInteger, data.Locations.Primary, data.RandomString)
}

func (r StorageAccountResource) shareNoSoftDelete(data acceptance.TestData) string {
	return fmt.Sprintf(`
provider "azurerm" {
  features {}
}

resource "azurerm_resource_group" "test" {
  name     = "acctestRG-storage-%[1]d"
  location = "%[2]s"
}

resource "azurerm_storage_account" "test" {
  name                = "unlikely23exst2acct%[3]s"
  resource_group_name = azurerm_resource_group.test.name

  location                 = azurerm_resource_group.test.location
  account_tier             = "Standard"
  account_replication_type = "LRS"

  share_properties {}
}
`, data.RandomInteger, data.Locations.Primary, data.RandomString)
}

func (r StorageAccountResource) allowSharedKeyAccess(data acceptance.TestData) string {
	return fmt.Sprintf(`
provider "azurerm" {
  features {}
  storage_use_azuread = true
}

resource "azurerm_resource_group" "test" {
  name     = "acctestRG-storage-%d"
  location = "%s"
}

resource "azurerm_storage_account" "test" {
  name                = "unlikely23exst2acct%s"
  resource_group_name = azurerm_resource_group.test.name

  location                  = azurerm_resource_group.test.location
  account_tier              = "Standard"
  account_replication_type  = "LRS"
  shared_access_key_enabled = false

  tags = {
    environment = "production"
  }
}
`, data.RandomInteger, data.Locations.Primary, data.RandomString)
}

func (r StorageAccountResource) allowSharedKeyAccessUpdated(data acceptance.TestData) string {
	return fmt.Sprintf(`
provider "azurerm" {
  features {}
  storage_use_azuread = true
}

resource "azurerm_resource_group" "test" {
  name     = "acctestRG-storage-%d"
  location = "%s"
}

resource "azurerm_storage_account" "test" {
  name                = "unlikely23exst2acct%s"
  resource_group_name = azurerm_resource_group.test.name

  location                  = azurerm_resource_group.test.location
  account_tier              = "Standard"
  account_replication_type  = "LRS"
  shared_access_key_enabled = true

  tags = {
    environment = "production"
  }
}
`, data.RandomInteger, data.Locations.Primary, data.RandomString)
}

func (r StorageAccountResource) defaultToOAuthAuthentication(data acceptance.TestData) string {
	return fmt.Sprintf(`
provider "azurerm" {
  features {}
  storage_use_azuread = true
}

resource "azurerm_resource_group" "test" {
  name     = "acctestRG-storage-%d"
  location = "%s"
}

resource "azurerm_storage_account" "test" {
  name                = "unlikely23exst2acct%s"
  resource_group_name = azurerm_resource_group.test.name

  location                        = azurerm_resource_group.test.location
  account_tier                    = "Standard"
  account_replication_type        = "LRS"
  default_to_oauth_authentication = true

  tags = {
    environment = "production"
  }
}
`, data.RandomInteger, data.Locations.Primary, data.RandomString)
}

func (r StorageAccountResource) defaultToOAuthAuthenticationUpdated(data acceptance.TestData) string {
	return fmt.Sprintf(`
provider "azurerm" {
  features {}
  storage_use_azuread = true
}

resource "azurerm_resource_group" "test" {
  name     = "acctestRG-storage-%d"
  location = "%s"
}

resource "azurerm_storage_account" "test" {
  name                = "unlikely23exst2acct%s"
  resource_group_name = azurerm_resource_group.test.name

  location                        = azurerm_resource_group.test.location
  account_tier                    = "Standard"
  account_replication_type        = "LRS"
  default_to_oauth_authentication = false

  tags = {
    environment = "production"
  }
}
`, data.RandomInteger, data.Locations.Primary, data.RandomString)
}

func (r StorageAccountResource) encryptionKeyType(data acceptance.TestData, t string) string {
	return fmt.Sprintf(`
provider "azurerm" {
  features {}
}

resource "azurerm_resource_group" "test" {
  name     = "acctestRG-storage-%d"
  location = "%s"
}

resource "azurerm_storage_account" "test" {
  name                = "unlikely23exst2acct%s"
  resource_group_name = azurerm_resource_group.test.name

  location                  = azurerm_resource_group.test.location
  account_tier              = "Standard"
  account_replication_type  = "LRS"
  table_encryption_key_type = %q
  queue_encryption_key_type = %q
}
`, data.RandomInteger, data.Locations.Primary, data.RandomString, t, t)
}

func (r StorageAccountResource) infrastructureEncryption(data acceptance.TestData) string {
	return fmt.Sprintf(`
provider "azurerm" {
  features {}
}

resource "azurerm_resource_group" "test" {
  name     = "acctestRG-storage-%d"
  location = "%s"
}

resource "azurerm_storage_account" "test" {
  name                = "unlikely23exst2acct%s"
  resource_group_name = azurerm_resource_group.test.name

  location                          = azurerm_resource_group.test.location
  account_tier                      = "Standard"
  account_replication_type          = "LRS"
  infrastructure_encryption_enabled = true
}
`, data.RandomInteger, data.Locations.Primary, data.RandomString)
}

func (r StorageAccountResource) immutabilityPolicy(data acceptance.TestData) string {
	return fmt.Sprintf(`
provider "azurerm" {
  features {}
}

resource "azurerm_resource_group" "test" {
  name     = "acctestRG-storage-%d"
  location = "%s"
}

resource "azurerm_storage_account" "test" {
  name                = "unlikely23exst2acct%s"
  resource_group_name = azurerm_resource_group.test.name

  location                 = azurerm_resource_group.test.location
  account_tier             = "Standard"
  account_replication_type = "LRS"

  immutability_policy {
    period_since_creation_in_days = 3
    state                         = "Unlocked"
    allow_protected_append_writes = false
  }
}
`, data.RandomInteger, data.Locations.Primary, data.RandomString)
}

func (r StorageAccountResource) infrastructureEncryptionForBlockBlobStorage(data acceptance.TestData) string {
	return fmt.Sprintf(`
provider "azurerm" {
  features {}
}

resource "azurerm_resource_group" "test" {
  name     = "acctestRG-storage-%d"
  location = "%s"
}

resource "azurerm_storage_account" "test" {
  name                = "unlikely23exst2acct%s"
  resource_group_name = azurerm_resource_group.test.name

  location                          = azurerm_resource_group.test.location
  account_kind                      = "BlockBlobStorage"
  account_tier                      = "Premium"
  account_replication_type          = "LRS"
  infrastructure_encryption_enabled = true
}
`, data.RandomInteger, data.Locations.Primary, data.RandomString)
}

func (r StorageAccountResource) infrastructureEncryptionDisabled(data acceptance.TestData) string {
	return fmt.Sprintf(`
provider "azurerm" {
  features {}
}

resource "azurerm_resource_group" "test" {
  name     = "acctestRG-storage-%d"
  location = "%s"
}

resource "azurerm_storage_account" "test" {
  name                = "unlikely23exst2acct%s"
  resource_group_name = azurerm_resource_group.test.name

  location                          = azurerm_resource_group.test.location
  account_tier                      = "Standard"
  account_replication_type          = "LRS"
  infrastructure_encryption_enabled = false
}
`, data.RandomInteger, data.Locations.Primary, data.RandomString)
}

func (r StorageAccountResource) cmkTemplate(data acceptance.TestData) string {
	return fmt.Sprintf(`
provider "azurerm" {
  features {
    key_vault {
      purge_soft_delete_on_destroy       = false
      purge_soft_deleted_keys_on_destroy = false
    }
  }
}

data "azurerm_client_config" "current" {}

resource "azurerm_resource_group" "test" {
  name     = "acctestRG-%d"
  location = "%s"
}

resource "azurerm_user_assigned_identity" "test" {
  name                = "acctestmi%s"
  location            = azurerm_resource_group.test.location
  resource_group_name = azurerm_resource_group.test.name
}

resource "azurerm_key_vault" "test" {
  name                     = "acctestkv%s"
  location                 = azurerm_resource_group.test.location
  resource_group_name      = azurerm_resource_group.test.name
  tenant_id                = data.azurerm_client_config.current.tenant_id
  sku_name                 = "standard"
  purge_protection_enabled = true
}

resource "azurerm_key_vault_access_policy" "storage" {
  key_vault_id = azurerm_key_vault.test.id
  tenant_id    = data.azurerm_client_config.current.tenant_id
  object_id    = azurerm_user_assigned_identity.test.principal_id

  key_permissions    = ["Get", "Create", "List", "Restore", "Recover", "UnwrapKey", "WrapKey", "Purge", "Encrypt", "Decrypt", "Sign", "Verify"]
  secret_permissions = ["Get"]
}

resource "azurerm_key_vault_access_policy" "client" {
  key_vault_id = azurerm_key_vault.test.id
  tenant_id    = data.azurerm_client_config.current.tenant_id
  object_id    = data.azurerm_client_config.current.object_id

  key_permissions    = ["Get", "Create", "Delete", "List", "Restore", "Recover", "UnwrapKey", "WrapKey", "Purge", "Encrypt", "Decrypt", "Sign", "Verify"]
  secret_permissions = ["Get"]
}

resource "azurerm_key_vault_key" "test" {
  name         = "first"
  key_vault_id = azurerm_key_vault.test.id
  key_type     = "RSA"
  key_size     = 2048
  key_opts     = ["decrypt", "encrypt", "sign", "unwrapKey", "verify", "wrapKey"]

  depends_on = [
    azurerm_key_vault_access_policy.client,
    azurerm_key_vault_access_policy.storage,
  ]
}
`, data.RandomInteger, data.Locations.Primary, data.RandomString, data.RandomString)
}

func (r StorageAccountResource) withoutCustomerManagedKey(data acceptance.TestData) string {
	return fmt.Sprintf(`
%s

resource "azurerm_storage_account" "test" {
  name                     = "unlikely23exst2acct%s"
  resource_group_name      = azurerm_resource_group.test.name
  location                 = azurerm_resource_group.test.location
  account_tier             = "Standard"
  account_replication_type = "LRS"
  account_kind             = "StorageV2"
}
`, r.cmkTemplate(data), data.RandomString)
}

func (r StorageAccountResource) customerManagedKey(data acceptance.TestData) string {
	return fmt.Sprintf(`
%s

resource "azurerm_storage_account" "test" {
  name                     = "unlikely23exst2acct%s"
  resource_group_name      = azurerm_resource_group.test.name
  location                 = azurerm_resource_group.test.location
  account_tier             = "Standard"
  account_replication_type = "LRS"
  account_kind             = "StorageV2"
  identity {
    type = "UserAssigned"
    identity_ids = [
      azurerm_user_assigned_identity.test.id,
    ]
  }

  customer_managed_key {
    key_vault_key_id          = azurerm_key_vault_key.test.id
    user_assigned_identity_id = azurerm_user_assigned_identity.test.id
  }

  infrastructure_encryption_enabled = true
  table_encryption_key_type         = "Account"
  queue_encryption_key_type         = "Account"

  tags = {
    environment = "production"
  }
}
`, r.cmkTemplate(data), data.RandomString)
}

func (r StorageAccountResource) customerManagedKeyUpdate(data acceptance.TestData) string {
	return fmt.Sprintf(`
%s

resource "azurerm_key_vault" "update" {
  name                     = "acctestkvu%s"
  location                 = azurerm_resource_group.test.location
  resource_group_name      = azurerm_resource_group.test.name
  tenant_id                = data.azurerm_client_config.current.tenant_id
  sku_name                 = "standard"
  purge_protection_enabled = true
}

resource "azurerm_key_vault_access_policy" "storageupdate" {
  key_vault_id       = azurerm_key_vault.update.id
  tenant_id          = data.azurerm_client_config.current.tenant_id
  object_id          = azurerm_user_assigned_identity.test.principal_id
  key_permissions    = ["Get", "Create", "List", "Restore", "Recover", "UnwrapKey", "WrapKey", "Purge", "Encrypt", "Decrypt", "Sign", "Verify"]
  secret_permissions = ["Get"]
}

resource "azurerm_key_vault_access_policy" "clientupdate" {
  key_vault_id       = azurerm_key_vault.update.id
  tenant_id          = data.azurerm_client_config.current.tenant_id
  object_id          = data.azurerm_client_config.current.object_id
  key_permissions    = ["Get", "Create", "Delete", "List", "Restore", "Recover", "UnwrapKey", "WrapKey", "Purge", "Encrypt", "Decrypt", "Sign", "Verify"]
  secret_permissions = ["Get"]
}

resource "azurerm_key_vault_key" "update" {
  name         = "first"
  key_vault_id = azurerm_key_vault.update.id
  key_type     = "RSA"
  key_size     = 2048
  key_opts     = ["decrypt", "encrypt", "sign", "unwrapKey", "verify", "wrapKey"]

  depends_on = [
    azurerm_key_vault_access_policy.clientupdate,
    azurerm_key_vault_access_policy.storageupdate,
  ]
}

resource "azurerm_storage_account" "test" {
  name                     = "unlikely23exst2acct%s"
  resource_group_name      = azurerm_resource_group.test.name
  location                 = azurerm_resource_group.test.location
  account_tier             = "Standard"
  account_replication_type = "LRS"
  account_kind             = "StorageV2"

  identity {
    type = "UserAssigned"
    identity_ids = [
      azurerm_user_assigned_identity.test.id,
    ]
  }

  customer_managed_key {
    key_vault_key_id          = azurerm_key_vault_key.update.id
    user_assigned_identity_id = azurerm_user_assigned_identity.test.id
  }

  table_encryption_key_type = "Account"
  queue_encryption_key_type = "Account"

  tags = {
    environment = "production"
  }
}
`, r.cmkTemplate(data), data.RandomString, data.RandomString)
}

func (r StorageAccountResource) customerManagedKeyAutoRotation(data acceptance.TestData) string {
	return fmt.Sprintf(`
%s

resource "azurerm_storage_account" "test" {
  name                     = "unlikely23exst2acct%s"
  resource_group_name      = azurerm_resource_group.test.name
  location                 = azurerm_resource_group.test.location
  account_tier             = "Standard"
  account_replication_type = "LRS"
  account_kind             = "StorageV2"

  identity {
    type = "UserAssigned"
    identity_ids = [
      azurerm_user_assigned_identity.test.id,
    ]
  }

  customer_managed_key {
    key_vault_key_id          = azurerm_key_vault_key.test.versionless_id
    user_assigned_identity_id = azurerm_user_assigned_identity.test.id
  }
}
`, r.cmkTemplate(data), data.RandomString)
}

func (r StorageAccountResource) customerManagedKeyRemoteKeyVault(data acceptance.TestData) string {
	clientData := data.Client()
	return fmt.Sprintf(`
provider "azurerm" {
  features {}
}

provider "azurerm-alt" {
  subscription_id = "%s"
  tenant_id       = "%s"
  features {
    key_vault {
      purge_soft_delete_on_destroy       = false
      purge_soft_deleted_keys_on_destroy = false
    }
  }
}

data "azurerm_client_config" "current" {}

resource "azurerm_resource_group" "remotetest" {
  provider = azurerm-alt
  name     = "acctestRG-alt-%d"
  location = "%s"
}

resource "azurerm_user_assigned_identity" "test" {
  provider            = azurerm
  name                = "acctestmi%s"
  location            = azurerm_resource_group.test.location
  resource_group_name = azurerm_resource_group.test.name
}

resource "azurerm_key_vault" "remotetest" {
  provider                 = azurerm-alt
  name                     = "acctestkvr%s"
  location                 = azurerm_resource_group.remotetest.location
  resource_group_name      = azurerm_resource_group.remotetest.name
  tenant_id                = "%s"
  sku_name                 = "standard"
  purge_protection_enabled = true
}

resource "azurerm_key_vault_access_policy" "storage" {
  provider           = azurerm-alt
  key_vault_id       = azurerm_key_vault.remotetest.id
  tenant_id          = data.azurerm_client_config.current.tenant_id
  object_id          = azurerm_user_assigned_identity.test.principal_id
  key_permissions    = ["Get", "Create", "List", "Restore", "Recover", "UnwrapKey", "WrapKey", "Purge", "Encrypt", "Decrypt", "Sign", "Verify"]
  secret_permissions = ["Get"]
}

resource "azurerm_key_vault_access_policy" "client" {
  provider           = azurerm-alt
  key_vault_id       = azurerm_key_vault.remotetest.id
  tenant_id          = data.azurerm_client_config.current.tenant_id
  object_id          = data.azurerm_client_config.current.object_id
  key_permissions    = ["Get", "Create", "Delete", "List", "Restore", "Recover", "UnwrapKey", "WrapKey", "Purge", "Encrypt", "Decrypt", "Sign", "Verify"]
  secret_permissions = ["Get"]
}

resource "azurerm_key_vault_key" "remote" {
  provider     = azurerm-alt
  name         = "remote"
  key_vault_id = azurerm_key_vault.remotetest.id
  key_type     = "RSA"
  key_size     = 2048
  key_opts     = ["decrypt", "encrypt", "sign", "unwrapKey", "verify", "wrapKey"]

  depends_on = [
    azurerm_key_vault_access_policy.client,
    azurerm_key_vault_access_policy.storage,
  ]
}

resource "azurerm_resource_group" "test" {
  provider = azurerm
  name     = "acctestRG-%d"
  location = "%s"
}

resource "azurerm_storage_account" "test" {
  provider                 = azurerm
  name                     = "acctestsa%s"
  resource_group_name      = azurerm_resource_group.test.name
  location                 = azurerm_resource_group.test.location
  account_tier             = "Standard"
  account_replication_type = "LRS"

  identity {
    type = "UserAssigned"
    identity_ids = [
      azurerm_user_assigned_identity.test.id,
    ]
  }

  customer_managed_key {
    key_vault_key_id          = azurerm_key_vault_key.remote.id
    user_assigned_identity_id = azurerm_user_assigned_identity.test.id
  }
}
`, clientData.SubscriptionIDAlt, clientData.TenantID, data.RandomInteger, data.Locations.Primary, data.RandomString, data.RandomString, clientData.TenantID, data.RandomInteger, data.Locations.Primary, data.RandomString)
}

func (r StorageAccountResource) edgeZone(data acceptance.TestData) string {
	// @tombuildsstuff: WestUS has an edge zone available - so hard-code to that for now
	data.Locations.Primary = "westus"

	return fmt.Sprintf(`
provider "azurerm" {
  features {}
}

resource "azurerm_resource_group" "test" {
  name     = "acctestRG-storage-%d"
  location = "%s"
}

data "azurerm_extended_locations" "test" {
  location = azurerm_resource_group.test.location
}

resource "azurerm_storage_account" "test" {
  name                     = "unlikely23exst2acct%s"
  resource_group_name      = azurerm_resource_group.test.name
  location                 = azurerm_resource_group.test.location
  account_tier             = "Premium"
  account_replication_type = "LRS"
  edge_zone                = data.azurerm_extended_locations.test.extended_locations[0]

  tags = {
    environment = "production"
  }
}
`, data.RandomInteger, data.Locations.Primary, data.RandomString)
}

func (r StorageAccountResource) storageV1StandardZRS(data acceptance.TestData) string {
	return fmt.Sprintf(`
provider "azurerm" {
  features {}
}

resource "azurerm_resource_group" "test" {
  name     = "acctestRG-storage-%d"
  location = "%s"
}

resource "azurerm_storage_account" "test" {
  name                = "unlikely23exst2acct%s"
  resource_group_name = azurerm_resource_group.test.name

  location                 = azurerm_resource_group.test.location
  account_kind             = "Storage"
  account_tier             = "Standard"
  account_replication_type = "ZRS"
}
`, data.RandomInteger, data.Locations.Primary, data.RandomString)
}

func (r StorageAccountResource) smbMultichannel(data acceptance.TestData, enabled bool) string {
	return fmt.Sprintf(`
provider "azurerm" {
  features {}
}
resource "azurerm_resource_group" "test" {
  name     = "acctestRG-storage-%d"
  location = "%s"
}
resource "azurerm_storage_account" "test" {
  name                     = "unlikely23exst2acct%s"
  resource_group_name      = azurerm_resource_group.test.name
  location                 = azurerm_resource_group.test.location
  account_tier             = "Premium"
  account_kind             = "FileStorage"
  account_replication_type = "ZRS"

  share_properties {
    smb {
      multichannel_enabled = %t
    }
  }
}
`, data.RandomInteger, data.Locations.Primary, data.RandomString, enabled)
}

func (r StorageAccountResource) premiumBlobCustomerManagedKey(data acceptance.TestData) string {
	return fmt.Sprintf(`
  %s

resource "azurerm_storage_account" "test" {
  name                     = "unlikely23exst2acct%s"
  resource_group_name      = azurerm_resource_group.test.name
  location                 = azurerm_resource_group.test.location
  account_tier             = "Premium"
  account_replication_type = "LRS"
  account_kind             = "BlockBlobStorage"
  identity {
    type = "UserAssigned"
    identity_ids = [
      azurerm_user_assigned_identity.test.id,
    ]
  }

  customer_managed_key {
    key_vault_key_id          = azurerm_key_vault_key.test.id
    user_assigned_identity_id = azurerm_user_assigned_identity.test.id
  }

  infrastructure_encryption_enabled = true

  tags = {
    environment = "production"
  }
}
  `, r.cmkTemplate(data), data.RandomString)
}

func (r StorageAccountResource) premiumFileCustomerManagedKey(data acceptance.TestData) string {
	return fmt.Sprintf(`
    %s

resource "azurerm_storage_account" "test" {
  name                     = "unlikely23exst2acct%s"
  resource_group_name      = azurerm_resource_group.test.name
  location                 = azurerm_resource_group.test.location
  account_tier             = "Premium"
  account_replication_type = "LRS"
  account_kind             = "FileStorage"
  identity {
    type = "UserAssigned"
    identity_ids = [
      azurerm_user_assigned_identity.test.id,
    ]
  }

  customer_managed_key {
    key_vault_key_id          = azurerm_key_vault_key.test.id
    user_assigned_identity_id = azurerm_user_assigned_identity.test.id
  }

  infrastructure_encryption_enabled = false

  tags = {
    environment = "production"
  }
}
    `, r.cmkTemplate(data), data.RandomString)
}

func (r StorageAccountResource) sasPolicy(data acceptance.TestData) string {
	return fmt.Sprintf(`
provider "azurerm" {
  features {}
}

resource "azurerm_resource_group" "test" {
  name     = "acctestRG-storage-%d"
  location = "%s"
}

resource "azurerm_storage_account" "test" {
  name                = "unlikely23exst2acct%s"
  resource_group_name = azurerm_resource_group.test.name

  location                 = azurerm_resource_group.test.location
  account_tier             = "Standard"
  account_replication_type = "LRS"

  sas_policy {
    expiration_action = "Log"
    expiration_period = "1.15:5:05"
  }
}
`, data.RandomInteger, data.Locations.Primary, data.RandomString)
}

<<<<<<< HEAD
func (r StorageAccountResource) isSftpEnabledTrue(data acceptance.TestData) string {
=======
func (r StorageAccountResource) emptyShareProperties(data acceptance.TestData) string {
>>>>>>> ffdf6c9e
	return fmt.Sprintf(`
provider "azurerm" {
  features {}
}

resource "azurerm_resource_group" "test" {
<<<<<<< HEAD
  name     = "acctestRG-storage-%d"
  location = "%s"
}

resource "azurerm_storage_account" "test" {
  name                = "unlikely23exst2acct%s"
  resource_group_name = azurerm_resource_group.test.name

  location                 = azurerm_resource_group.test.location
  account_kind             = "StorageV2"
  account_tier             = "Standard"
  account_replication_type = "LRS"
  is_hns_enabled           = true
  sftp_enabled             = true
}
`, data.RandomInteger, data.Locations.Primary, data.RandomString)
}

func (r StorageAccountResource) isSftpEnabledFalse(data acceptance.TestData) string {
	return fmt.Sprintf(`
provider "azurerm" {
  features {}
}

resource "azurerm_resource_group" "test" {
  name     = "acctestRG-storage-%d"
  location = "%s"
}

resource "azurerm_storage_account" "test" {
  name                = "unlikely23exst2acct%s"
  resource_group_name = azurerm_resource_group.test.name

  location                 = azurerm_resource_group.test.location
  account_kind             = "StorageV2"
  account_tier             = "Standard"
  account_replication_type = "LRS"
  is_hns_enabled           = true
  sftp_enabled             = false
=======
  name     = "acctestRG-storage-%[1]d"
  location = "%[2]s"
}

resource "azurerm_storage_account" "test" {
  name                = "unlikely23exst2acct%[3]s"
  resource_group_name = azurerm_resource_group.test.name

  location                 = azurerm_resource_group.test.location
  account_tier             = "Standard"
  account_replication_type = "LRS"
  account_kind             = "StorageV2"

  share_properties {}
>>>>>>> ffdf6c9e
}
`, data.RandomInteger, data.Locations.Primary, data.RandomString)
}<|MERGE_RESOLUTION|>--- conflicted
+++ resolved
@@ -1350,39 +1350,41 @@
 	})
 }
 
-<<<<<<< HEAD
 func TestAccStorageAccount_isSftpEnabled(t *testing.T) {
-=======
+	data := acceptance.BuildTestData(t, "azurerm_storage_account", "test")
+	r := StorageAccountResource{}
+
+	data.ResourceTest(t, r, []acceptance.TestStep{
+		{
+			Config: r.isSftpEnabledTrue(data),
+			Check: acceptance.ComposeTestCheckFunc(
+				check.That(data.ResourceName).ExistsInAzure(r),
+				check.That(data.ResourceName).Key("sftp_enabled").HasValue("true"),
+			),
+		},
+		data.ImportStep(),
+		{
+			Config: r.isSftpEnabledFalse(data),
+			Check: acceptance.ComposeTestCheckFunc(
+				check.That(data.ResourceName).ExistsInAzure(r),
+				check.That(data.ResourceName).Key("sftp_enabled").HasValue("false"),
+			),
+		},
+	})
+}
+
 func TestAccStorageAccount_emptyShareProperties(t *testing.T) {
->>>>>>> ffdf6c9e
-	data := acceptance.BuildTestData(t, "azurerm_storage_account", "test")
-	r := StorageAccountResource{}
-
-	data.ResourceTest(t, r, []acceptance.TestStep{
-		{
-<<<<<<< HEAD
-			Config: r.isSftpEnabledTrue(data),
-			Check: acceptance.ComposeTestCheckFunc(
-				check.That(data.ResourceName).ExistsInAzure(r),
-				check.That(data.ResourceName).Key("sftp_enabled").HasValue("true"),
-			),
-		},
-		data.ImportStep(),
-		{
-			Config: r.isSftpEnabledFalse(data),
-			Check: acceptance.ComposeTestCheckFunc(
-				check.That(data.ResourceName).ExistsInAzure(r),
-				check.That(data.ResourceName).Key("sftp_enabled").HasValue("false"),
-			),
-		},
-=======
+	data := acceptance.BuildTestData(t, "azurerm_storage_account", "test")
+	r := StorageAccountResource{}
+
+	data.ResourceTest(t, r, []acceptance.TestStep{
+		{
 			Config: r.emptyShareProperties(data),
 			Check: acceptance.ComposeTestCheckFunc(
 				check.That(data.ResourceName).ExistsInAzure(r),
 			),
 		},
 		data.ImportStep(),
->>>>>>> ffdf6c9e
 	})
 }
 
@@ -4144,18 +4146,38 @@
 `, data.RandomInteger, data.Locations.Primary, data.RandomString)
 }
 
-<<<<<<< HEAD
+func (r StorageAccountResource) emptyShareProperties(data acceptance.TestData) string {
+	return fmt.Sprintf(`
+provider "azurerm" {
+  features {}
+}
+
+resource "azurerm_resource_group" "test" {
+  name     = "acctestRG-storage-%[1]d"
+  location = "%[2]s"
+}
+
+resource "azurerm_storage_account" "test" {
+  name                = "unlikely23exst2acct%[3]s"
+  resource_group_name = azurerm_resource_group.test.name
+
+  location                 = azurerm_resource_group.test.location
+  account_tier             = "Standard"
+  account_replication_type = "LRS"
+  account_kind             = "StorageV2"
+
+  share_properties {}
+}
+`, data.RandomInteger, data.Locations.Primary, data.RandomString)
+}
+
 func (r StorageAccountResource) isSftpEnabledTrue(data acceptance.TestData) string {
-=======
-func (r StorageAccountResource) emptyShareProperties(data acceptance.TestData) string {
->>>>>>> ffdf6c9e
-	return fmt.Sprintf(`
-provider "azurerm" {
-  features {}
-}
-
-resource "azurerm_resource_group" "test" {
-<<<<<<< HEAD
+	return fmt.Sprintf(`
+provider "azurerm" {
+  features {}
+}
+
+resource "azurerm_resource_group" "test" {
   name     = "acctestRG-storage-%d"
   location = "%s"
 }
@@ -4195,22 +4217,6 @@
   account_replication_type = "LRS"
   is_hns_enabled           = true
   sftp_enabled             = false
-=======
-  name     = "acctestRG-storage-%[1]d"
-  location = "%[2]s"
-}
-
-resource "azurerm_storage_account" "test" {
-  name                = "unlikely23exst2acct%[3]s"
-  resource_group_name = azurerm_resource_group.test.name
-
-  location                 = azurerm_resource_group.test.location
-  account_tier             = "Standard"
-  account_replication_type = "LRS"
-  account_kind             = "StorageV2"
-
-  share_properties {}
->>>>>>> ffdf6c9e
 }
 `, data.RandomInteger, data.Locations.Primary, data.RandomString)
 }