--- conflicted
+++ resolved
@@ -37,7 +37,7 @@
 			Type:         pluginsdk.TypeString,
 			Required:     true,
 			ForceNew:     true,
-			ValidateFunc: storageValidate.StorageShareDataPlaneID,
+			ValidateFunc: validate.StorageShareDataPlaneID,
 		},
 
 		"metadata": MetaDataSchema(),
@@ -50,7 +50,7 @@
 			Optional:     true,
 			Computed:     true,
 			ForceNew:     true,
-			ValidateFunc: storageValidate.StorageShareDataPlaneID,
+			ValidateFunc: validate.StorageShareDataPlaneID,
 			ExactlyOneOf: []string{"storage_share_id", "storage_share_url"},
 			Deprecated:   "This property has been deprecated in favour of `storage_share_url` and will be removed in version 5.0 of the Provider.",
 		}
@@ -59,7 +59,7 @@
 			Optional:     true,
 			Computed:     true,
 			ForceNew:     true,
-			ValidateFunc: storageValidate.StorageShareDataPlaneID,
+			ValidateFunc: validate.StorageShareDataPlaneID,
 			ExactlyOneOf: []string{"storage_share_id", "storage_share_url"},
 		}
 	}
@@ -82,27 +82,7 @@
 			Delete: pluginsdk.DefaultTimeout(30 * time.Minute),
 		},
 
-<<<<<<< HEAD
 		Schema: schema,
-=======
-		Schema: map[string]*pluginsdk.Schema{
-			"name": {
-				Type:         pluginsdk.TypeString,
-				Required:     true,
-				ForceNew:     true,
-				ValidateFunc: validate.StorageShareDirectoryName,
-			},
-
-			"storage_share_id": {
-				Type:         pluginsdk.TypeString,
-				Required:     true,
-				ForceNew:     true,
-				ValidateFunc: validate.StorageShareDataPlaneID,
-			},
-
-			"metadata": MetaDataSchema(),
-		},
->>>>>>> 737be945
 	}
 
 	return resource
