--- conflicted
+++ resolved
@@ -252,11 +252,7 @@
 
   export_data_storage_location {
     container_id     = azurerm_storage_container.test.resource_manager_id
-<<<<<<< HEAD
     root_folder_path = "root/updated"
-=======
-    root_folder_path = "/root"
->>>>>>> e450bfa9
   }
 
   export_data_options {
