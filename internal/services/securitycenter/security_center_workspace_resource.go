package securitycenter

import (
	"fmt"
	"log"
	"time"

	"github.com/Azure/azure-sdk-for-go/services/preview/security/mgmt/v3.0/security"
	"github.com/hashicorp/terraform-provider-azurerm/helpers/azure"
	"github.com/hashicorp/terraform-provider-azurerm/helpers/tf"
	"github.com/hashicorp/terraform-provider-azurerm/internal/clients"
	"github.com/hashicorp/terraform-provider-azurerm/internal/services/loganalytics/parse"
	"github.com/hashicorp/terraform-provider-azurerm/internal/tf/pluginsdk"
	"github.com/hashicorp/terraform-provider-azurerm/internal/tf/suppress"
	"github.com/hashicorp/terraform-provider-azurerm/internal/tf/validation"
	"github.com/hashicorp/terraform-provider-azurerm/internal/timeouts"
	"github.com/hashicorp/terraform-provider-azurerm/utils"
)

// only valid name is default
// Message="Invalid workspace settings name 'kttest' , only default is allowed "
const securityCenterWorkspaceName = "default"

func resourceSecurityCenterWorkspace() *pluginsdk.Resource {
	return &pluginsdk.Resource{
		Create: resourceSecurityCenterWorkspaceCreateUpdate,
		Read:   resourceSecurityCenterWorkspaceRead,
		Update: resourceSecurityCenterWorkspaceCreateUpdate,
		Delete: resourceSecurityCenterWorkspaceDelete,

		// TODO: replace this with an importer which validates the ID during import
		Importer: pluginsdk.DefaultImporter(),

		Timeouts: &pluginsdk.ResourceTimeout{
			Create: pluginsdk.DefaultTimeout(60 * time.Minute),
			Read:   pluginsdk.DefaultTimeout(5 * time.Minute),
			Update: pluginsdk.DefaultTimeout(60 * time.Minute),
			Delete: pluginsdk.DefaultTimeout(60 * time.Minute),
		},

		Schema: map[string]*pluginsdk.Schema{
			"scope": {
				Type:         pluginsdk.TypeString,
				Required:     true,
				ValidateFunc: validation.StringIsNotEmpty,
			},

			"workspace_id": {
<<<<<<< HEAD
				Type:             pluginsdk.TypeString,
				Required:         true,
				DiffSuppressFunc: suppress.CaseDifference,
				ValidateFunc:     azure.ValidateResourceID,
=======
				Type:         pluginsdk.TypeString,
				Required:     true,
				ValidateFunc: azure.ValidateResourceID,
				// @favoretti
				// API returns RG name of log analytics workspace in all lowercase, suppressing useless diff
				DiffSuppressFunc: suppress.CaseDifference,
>>>>>>> 816f6db3
			},
		},
	}
}

func resourceSecurityCenterWorkspaceCreateUpdate(d *pluginsdk.ResourceData, meta interface{}) error {
	client := meta.(*clients.Client).SecurityCenter.WorkspaceClient
	ctx, cancel := timeouts.ForCreateUpdate(meta.(*clients.Client).StopContext, d)
	defer cancel()

	name := securityCenterWorkspaceName

	if d.IsNewResource() {
		existing, err := client.Get(ctx, name)
		if err != nil {
			if !utils.ResponseWasNotFound(existing.Response) {
				return fmt.Errorf("Checking for presence of existing Security Center Workspace: %+v", err)
			}
		}

		if existing.ID != nil && *existing.ID != "" {
			return tf.ImportAsExistsError("azurerm_security_center_workspace", *existing.ID)
		}
	}

	workspaceID, err := parse.LogAnalyticsWorkspaceID(d.Get("workspace_id").(string))
	if err != nil {
		return err
	}

	contact := security.WorkspaceSetting{
		WorkspaceSettingProperties: &security.WorkspaceSettingProperties{
			Scope:       utils.String(d.Get("scope").(string)),
			WorkspaceID: utils.String(workspaceID.ID()),
		},
	}

	if d.IsNewResource() {
		if _, err = client.Create(ctx, name, contact); err != nil {
			return fmt.Errorf("Creating Security Center Workspace: %+v", err)
		}
	} else if _, err = client.Update(ctx, name, contact); err != nil {
		return fmt.Errorf("Updating Security Center Workspace: %+v", err)
	}

	// api returns "" for workspace id after an create/update and eventually the new value
	stateConf := &pluginsdk.StateChangeConf{
		Pending:    []string{"Waiting"},
		Target:     []string{"Populated"},
		MinTimeout: 30 * time.Second,
		Refresh: func() (interface{}, string, error) {
			resp, err2 := client.Get(ctx, name)
			if err2 != nil {
				return resp, "Error", fmt.Errorf("Reading Security Center Workspace: %+v", err2)
			}

			if properties := resp.WorkspaceSettingProperties; properties != nil {
				if properties.WorkspaceID != nil && *properties.WorkspaceID != "" {
					return resp, "Populated", nil
				}
			}

			return resp, "Waiting", nil
		},
	}

	if d.IsNewResource() {
		stateConf.Timeout = d.Timeout(pluginsdk.TimeoutCreate)
	} else {
		stateConf.Timeout = d.Timeout(pluginsdk.TimeoutUpdate)
	}

	resp, err := stateConf.WaitForStateContext(ctx)
	if err != nil {
		return fmt.Errorf("Waiting: %+v", err)
	}

	if d.IsNewResource() {
		d.SetId(*resp.(security.WorkspaceSetting).ID)
	}

	return resourceSecurityCenterWorkspaceRead(d, meta)
}

func resourceSecurityCenterWorkspaceRead(d *pluginsdk.ResourceData, meta interface{}) error {
	client := meta.(*clients.Client).SecurityCenter.WorkspaceClient
	ctx, cancel := timeouts.ForRead(meta.(*clients.Client).StopContext, d)
	defer cancel()

	resp, err := client.Get(ctx, securityCenterWorkspaceName)
	if err != nil {
		if utils.ResponseWasNotFound(resp.Response) {
			log.Printf("[DEBUG] Security Center Subscription Workspace was not found: %v", err)
			d.SetId("")
			return nil
		}

		return fmt.Errorf("Reading Security Center Workspace: %+v", err)
	}

	if properties := resp.WorkspaceSettingProperties; properties != nil {
		d.Set("scope", properties.Scope)
		workspaceId := ""
		if properties.WorkspaceID != nil {
			id, err := parse.LogAnalyticsWorkspaceID(*properties.WorkspaceID)
			if err != nil {
				return fmt.Errorf("Reading Security Center Log Analytics Workspace ID: %+v", err)
			}
			workspaceId = id.ID()
		}
		d.Set("workspace_id", utils.String(workspaceId))
	}

	return nil
}

func resourceSecurityCenterWorkspaceDelete(d *pluginsdk.ResourceData, meta interface{}) error {
	client := meta.(*clients.Client).SecurityCenter.WorkspaceClient
	ctx, cancel := timeouts.ForDelete(meta.(*clients.Client).StopContext, d)
	defer cancel()

	resp, err := client.Delete(ctx, securityCenterWorkspaceName)
	if err != nil {
		if utils.ResponseWasNotFound(resp) {
			log.Printf("[DEBUG] Security Center Subscription Workspace was not found: %v", err)
			return nil
		}

		return fmt.Errorf("Deleting Security Center Workspace: %+v", err)
	}

	return nil
}<|MERGE_RESOLUTION|>--- conflicted
+++ resolved
@@ -46,19 +46,12 @@
 			},
 
 			"workspace_id": {
-<<<<<<< HEAD
-				Type:             pluginsdk.TypeString,
-				Required:         true,
-				DiffSuppressFunc: suppress.CaseDifference,
-				ValidateFunc:     azure.ValidateResourceID,
-=======
 				Type:         pluginsdk.TypeString,
 				Required:     true,
 				ValidateFunc: azure.ValidateResourceID,
 				// @favoretti
 				// API returns RG name of log analytics workspace in all lowercase, suppressing useless diff
 				DiffSuppressFunc: suppress.CaseDifference,
->>>>>>> 816f6db3
 			},
 		},
 	}
