--- conflicted
+++ resolved
@@ -51,10 +51,7 @@
 
 func (r Registration) Resources() []sdk.Resource {
 	return []sdk.Resource{
-<<<<<<< HEAD
+		StackHCILogicalNetworkResource{},
 		StackHCIStoragePathResource{},
-=======
-		StackHCILogicalNetworkResource{},
->>>>>>> f9886457
 	}
 }