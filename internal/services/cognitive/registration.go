--- conflicted
+++ resolved
@@ -54,12 +54,8 @@
 // Resources returns a list of Resources supported by this Service
 func (r Registration) Resources() []sdk.Resource {
 	return []sdk.Resource{
-<<<<<<< HEAD
 		AIServices{},
-=======
-		AzureAIServicesResource{},
 		CognitiveAccountRaiPolicyResource{},
->>>>>>> 63d83f5e
 		CognitiveDeploymentResource{},
 		CognitiveRaiBlocklistResource{},
 	}
