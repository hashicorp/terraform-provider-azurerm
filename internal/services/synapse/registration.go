package synapse

import "github.com/hashicorp/terraform-provider-azurerm/internal/tf/pluginsdk"

type Registration struct{}

// Name is the name of this Service
func (r Registration) Name() string {
	return "Synapse"
}

// WebsiteCategories returns a list of categories which can be used for the sidebar
func (r Registration) WebsiteCategories() []string {
	return []string{
		"Synapse",
	}
}

// SupportedDataSources returns the supported Data Sources supported by this Service
func (r Registration) SupportedDataSources() map[string]*pluginsdk.Resource {
	return map[string]*pluginsdk.Resource{
		"azurerm_synapse_workspace": dataSourceSynapseWorkspace(),
	}
}

// SupportedResources returns the supported Resources supported by this Service
func (r Registration) SupportedResources() map[string]*pluginsdk.Resource {
	return map[string]*pluginsdk.Resource{
<<<<<<< HEAD
		"azurerm_synapse_firewall_rule":                      resourceSynapseFirewallRule(),
		"azurerm_synapse_integration_runtime_azure":          resourceSynapseIntegrationRuntimeAzure(),
		"azurerm_synapse_integration_runtime_self_hosted":    resourceSynapseIntegrationRuntimeSelfHosted(),
		"azurerm_synapse_linked_service":                     resourceSynapseLinkedService(),
		"azurerm_synapse_managed_private_endpoint":           resourceSynapseManagedPrivateEndpoint(),
		"azurerm_synapse_private_link_hub":                   resourceSynapsePrivateLinkHub(),
		"azurerm_synapse_role_assignment":                    resourceSynapseRoleAssignment(),
		"azurerm_synapse_spark_pool":                         resourceSynapseSparkPool(),
		"azurerm_synapse_sql_pool":                           resourceSynapseSqlPool(),
		"azurerm_synapse_sql_pool_extended_auditing_policy":  resourceSynapseSqlPoolExtendedAuditingPolicy(),
		"azurerm_synapse_sql_pool_security_alert_policy":     resourceSynapseSqlPoolSecurityAlertPolicy(),
		"azurerm_synapse_sql_pool_vulnerability_assessment":  resourceSynapseSqlPoolVulnerabilityAssessment(),
		"azurerm_synapse_sql_pool_workload_group":            resourceSynapseSQLPoolWorkloadGroup(),
		"azurerm_synapse_workspace":                          resourceSynapseWorkspace(),
		"azurerm_synapse_workspace_extended_auditing_policy": resourceSynapseWorkspaceExtendedAuditingPolicy(),
		"azurerm_synapse_workspace_key":                      resourceSynapseWorkspaceKey(),
		"azurerm_synapse_workspace_security_alert_policy":    resourceSynapseWorkspaceSecurityAlertPolicy(),
		"azurerm_synapse_workspace_vulnerability_assessment": resourceSynapseWorkspaceVulnerabilityAssessment(),
=======
		"azurerm_synapse_firewall_rule":                              resourceSynapseFirewallRule(),
		"azurerm_synapse_integration_runtime_azure":                  resourceSynapseIntegrationRuntimeAzure(),
		"azurerm_synapse_integration_runtime_self_hosted":            resourceSynapseIntegrationRuntimeSelfHosted(),
		"azurerm_synapse_linked_service":                             resourceSynapseLinkedService(),
		"azurerm_synapse_managed_private_endpoint":                   resourceSynapseManagedPrivateEndpoint(),
		"azurerm_synapse_private_link_hub":                           resourceSynapsePrivateLinkHub(),
		"azurerm_synapse_role_assignment":                            resourceSynapseRoleAssignment(),
		"azurerm_synapse_spark_pool":                                 resourceSynapseSparkPool(),
		"azurerm_synapse_sql_pool":                                   resourceSynapseSqlPool(),
		"azurerm_synapse_sql_pool_extended_auditing_policy":          resourceSynapseSqlPoolExtendedAuditingPolicy(),
		"azurerm_synapse_sql_pool_security_alert_policy":             resourceSynapseSqlPoolSecurityAlertPolicy(),
		"azurerm_synapse_sql_pool_vulnerability_assessment":          resourceSynapseSqlPoolVulnerabilityAssessment(),
		"azurerm_synapse_sql_pool_vulnerability_assessment_baseline": resourceSynapseSqlPoolVulnerabilityAssessmentBaseline(),
		"azurerm_synapse_workspace":                                  resourceSynapseWorkspace(),
		"azurerm_synapse_workspace_extended_auditing_policy":         resourceSynapseWorkspaceExtendedAuditingPolicy(),
		"azurerm_synapse_workspace_key":                              resourceSynapseWorkspaceKey(),
		"azurerm_synapse_workspace_security_alert_policy":            resourceSynapseWorkspaceSecurityAlertPolicy(),
		"azurerm_synapse_workspace_vulnerability_assessment":         resourceSynapseWorkspaceVulnerabilityAssessment(),
>>>>>>> 72775776
	}
}<|MERGE_RESOLUTION|>--- conflicted
+++ resolved
@@ -26,26 +26,6 @@
 // SupportedResources returns the supported Resources supported by this Service
 func (r Registration) SupportedResources() map[string]*pluginsdk.Resource {
 	return map[string]*pluginsdk.Resource{
-<<<<<<< HEAD
-		"azurerm_synapse_firewall_rule":                      resourceSynapseFirewallRule(),
-		"azurerm_synapse_integration_runtime_azure":          resourceSynapseIntegrationRuntimeAzure(),
-		"azurerm_synapse_integration_runtime_self_hosted":    resourceSynapseIntegrationRuntimeSelfHosted(),
-		"azurerm_synapse_linked_service":                     resourceSynapseLinkedService(),
-		"azurerm_synapse_managed_private_endpoint":           resourceSynapseManagedPrivateEndpoint(),
-		"azurerm_synapse_private_link_hub":                   resourceSynapsePrivateLinkHub(),
-		"azurerm_synapse_role_assignment":                    resourceSynapseRoleAssignment(),
-		"azurerm_synapse_spark_pool":                         resourceSynapseSparkPool(),
-		"azurerm_synapse_sql_pool":                           resourceSynapseSqlPool(),
-		"azurerm_synapse_sql_pool_extended_auditing_policy":  resourceSynapseSqlPoolExtendedAuditingPolicy(),
-		"azurerm_synapse_sql_pool_security_alert_policy":     resourceSynapseSqlPoolSecurityAlertPolicy(),
-		"azurerm_synapse_sql_pool_vulnerability_assessment":  resourceSynapseSqlPoolVulnerabilityAssessment(),
-		"azurerm_synapse_sql_pool_workload_group":            resourceSynapseSQLPoolWorkloadGroup(),
-		"azurerm_synapse_workspace":                          resourceSynapseWorkspace(),
-		"azurerm_synapse_workspace_extended_auditing_policy": resourceSynapseWorkspaceExtendedAuditingPolicy(),
-		"azurerm_synapse_workspace_key":                      resourceSynapseWorkspaceKey(),
-		"azurerm_synapse_workspace_security_alert_policy":    resourceSynapseWorkspaceSecurityAlertPolicy(),
-		"azurerm_synapse_workspace_vulnerability_assessment": resourceSynapseWorkspaceVulnerabilityAssessment(),
-=======
 		"azurerm_synapse_firewall_rule":                              resourceSynapseFirewallRule(),
 		"azurerm_synapse_integration_runtime_azure":                  resourceSynapseIntegrationRuntimeAzure(),
 		"azurerm_synapse_integration_runtime_self_hosted":            resourceSynapseIntegrationRuntimeSelfHosted(),
@@ -59,11 +39,11 @@
 		"azurerm_synapse_sql_pool_security_alert_policy":             resourceSynapseSqlPoolSecurityAlertPolicy(),
 		"azurerm_synapse_sql_pool_vulnerability_assessment":          resourceSynapseSqlPoolVulnerabilityAssessment(),
 		"azurerm_synapse_sql_pool_vulnerability_assessment_baseline": resourceSynapseSqlPoolVulnerabilityAssessmentBaseline(),
+		"azurerm_synapse_sql_pool_workload_group":                    resourceSynapseSQLPoolWorkloadGroup(),
 		"azurerm_synapse_workspace":                                  resourceSynapseWorkspace(),
 		"azurerm_synapse_workspace_extended_auditing_policy":         resourceSynapseWorkspaceExtendedAuditingPolicy(),
 		"azurerm_synapse_workspace_key":                              resourceSynapseWorkspaceKey(),
 		"azurerm_synapse_workspace_security_alert_policy":            resourceSynapseWorkspaceSecurityAlertPolicy(),
 		"azurerm_synapse_workspace_vulnerability_assessment":         resourceSynapseWorkspaceVulnerabilityAssessment(),
->>>>>>> 72775776
 	}
 }