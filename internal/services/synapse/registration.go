package synapse

import "github.com/hashicorp/terraform-provider-azurerm/internal/tf/pluginsdk"

type Registration struct{}

// Name is the name of this Service
func (r Registration) Name() string {
	return "Synapse"
}

// WebsiteCategories returns a list of categories which can be used for the sidebar
func (r Registration) WebsiteCategories() []string {
	return []string{
		"Synapse",
	}
}

// SupportedDataSources returns the supported Data Sources supported by this Service
func (r Registration) SupportedDataSources() map[string]*pluginsdk.Resource {
	return map[string]*pluginsdk.Resource{
		"azurerm_synapse_workspace": dataSourceSynapseWorkspace(),
	}
}

// SupportedResources returns the supported Resources supported by this Service
func (r Registration) SupportedResources() map[string]*pluginsdk.Resource {
	return map[string]*pluginsdk.Resource{
		"azurerm_synapse_firewall_rule":                      resourceSynapseFirewallRule(),
		"azurerm_synapse_integration_runtime_azure":          resourceSynapseIntegrationRuntimeAzure(),
		"azurerm_synapse_integration_runtime_self_hosted":    resourceSynapseIntegrationRuntimeSelfHosted(),
		"azurerm_synapse_linked_service":                     resourceSynapseLinkedService(),
		"azurerm_synapse_managed_private_endpoint":           resourceSynapseManagedPrivateEndpoint(),
		"azurerm_synapse_private_link_hub":                   resourceSynapsePrivateLinkHub(),
		"azurerm_synapse_role_assignment":                    resourceSynapseRoleAssignment(),
		"azurerm_synapse_spark_pool":                         resourceSynapseSparkPool(),
		"azurerm_synapse_sql_pool":                           resourceSynapseSqlPool(),
		"azurerm_synapse_sql_pool_extended_auditing_policy":  resourceSynapseSqlPoolExtendedAuditingPolicy(),
		"azurerm_synapse_sql_pool_security_alert_policy":     resourceSynapseSqlPoolSecurityAlertPolicy(),
		"azurerm_synapse_sql_pool_vulnerability_assessment":  resourceSynapseSqlPoolVulnerabilityAssessment(),
		"azurerm_synapse_workspace":                          resourceSynapseWorkspace(),
		"azurerm_synapse_workspace_extended_auditing_policy": resourceSynapseWorkspaceExtendedAuditingPolicy(),
		"azurerm_synapse_workspace_key":                      resourceSynapseWorkspaceKey(),
		"azurerm_synapse_workspace_security_alert_policy":    resourceSynapseWorkspaceSecurityAlertPolicy(),
		"azurerm_synapse_workspace_vulnerability_assessment": resourceSynapseWorkspaceVulnerabilityAssessment(),
<<<<<<< HEAD
		"azurerm_synapse_workspace_key":                      resourceSynapseWorkspaceKey(),
		"azurerm_synapse_workspace_package":                  resourceSynapseWorkspacePackage(),
=======
>>>>>>> 072e8e67
	}
}<|MERGE_RESOLUTION|>--- conflicted
+++ resolved
@@ -41,12 +41,8 @@
 		"azurerm_synapse_workspace":                          resourceSynapseWorkspace(),
 		"azurerm_synapse_workspace_extended_auditing_policy": resourceSynapseWorkspaceExtendedAuditingPolicy(),
 		"azurerm_synapse_workspace_key":                      resourceSynapseWorkspaceKey(),
+		"azurerm_synapse_workspace_package":                  resourceSynapseWorkspacePackage(),
 		"azurerm_synapse_workspace_security_alert_policy":    resourceSynapseWorkspaceSecurityAlertPolicy(),
 		"azurerm_synapse_workspace_vulnerability_assessment": resourceSynapseWorkspaceVulnerabilityAssessment(),
-<<<<<<< HEAD
-		"azurerm_synapse_workspace_key":                      resourceSynapseWorkspaceKey(),
-		"azurerm_synapse_workspace_package":                  resourceSynapseWorkspacePackage(),
-=======
->>>>>>> 072e8e67
 	}
 }