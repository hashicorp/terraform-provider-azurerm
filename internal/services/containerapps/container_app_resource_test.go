--- conflicted
+++ resolved
@@ -418,45 +418,48 @@
 	})
 }
 
-<<<<<<< HEAD
 func TestAccContainerAppResource_ipSecurityRulesUpdate(t *testing.T) {
-=======
+	data := acceptance.BuildTestData(t, "azurerm_container_app", "test")
+	r := ContainerAppResource{}
+
+	data.ResourceTest(t, r, []acceptance.TestStep{
+		{
+			Config: r.basic(data),
+			Check: acceptance.ComposeTestCheckFunc(
+				check.That(data.ResourceName).ExistsInAzure(r),
+			),
+		},
+		data.ImportStep(),
+		{
+			Config: r.ingressSecurityRestriction(data),
+			Check: acceptance.ComposeTestCheckFunc(
+				check.That(data.ResourceName).ExistsInAzure(r),
+			),
+		},
+		data.ImportStep(),
+		{
+			Config: r.ingressSecurityRestrictionUpdate(data),
+			Check: acceptance.ComposeTestCheckFunc(
+				check.That(data.ResourceName).ExistsInAzure(r),
+			),
+		},
+		data.ImportStep(),
+		{
+			Config: r.basic(data),
+			Check: acceptance.ComposeTestCheckFunc(
+				check.That(data.ResourceName).ExistsInAzure(r),
+			),
+		},
+		data.ImportStep(),
+	})
+}
+
 func TestAccContainerAppResource_ingressTrafficValidation(t *testing.T) {
->>>>>>> 0e9f8156
-	data := acceptance.BuildTestData(t, "azurerm_container_app", "test")
-	r := ContainerAppResource{}
-
-	data.ResourceTest(t, r, []acceptance.TestStep{
-		{
-<<<<<<< HEAD
-			Config: r.basic(data),
-			Check: acceptance.ComposeTestCheckFunc(
-				check.That(data.ResourceName).ExistsInAzure(r),
-			),
-		},
-		data.ImportStep(),
-		{
-			Config: r.ingressSecurityRestriction(data),
-			Check: acceptance.ComposeTestCheckFunc(
-				check.That(data.ResourceName).ExistsInAzure(r),
-			),
-		},
-		data.ImportStep(),
-		{
-			Config: r.ingressSecurityRestrictionUpdate(data),
-			Check: acceptance.ComposeTestCheckFunc(
-				check.That(data.ResourceName).ExistsInAzure(r),
-			),
-		},
-		data.ImportStep(),
-		{
-			Config: r.basic(data),
-			Check: acceptance.ComposeTestCheckFunc(
-				check.That(data.ResourceName).ExistsInAzure(r),
-			),
-		},
-		data.ImportStep(),
-=======
+	data := acceptance.BuildTestData(t, "azurerm_container_app", "test")
+	r := ContainerAppResource{}
+
+	data.ResourceTest(t, r, []acceptance.TestStep{
+		{
 			Config:      r.ingressTrafficValidation(data, r.trafficBlockMoreThanOne()),
 			ExpectError: regexp.MustCompile(fmt.Sprintf(`at most one %s can be specified during creation`, "`ingress.0.traffic_weight`")),
 		},
@@ -468,7 +471,6 @@
 			Config:      r.ingressTrafficValidation(data, r.trafficBlockRevisionSuffixSet()),
 			ExpectError: regexp.MustCompile(fmt.Sprintf(`%s must not be set during creation`, "`ingress.0.traffic_weight.0.revision_suffix`")),
 		},
->>>>>>> 0e9f8156
 	})
 }
 
