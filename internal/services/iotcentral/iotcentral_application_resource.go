--- conflicted
+++ resolved
@@ -78,12 +78,8 @@
 					string(iotcentral.AppSkuST1),
 					string(iotcentral.AppSkuST2),
 				}, false),
-<<<<<<< HEAD
 				Default:          iotcentral.AppSkuST1,
 				DiffSuppressFunc: suppress.CaseDifferenceV2Only,
-=======
-				Default: iotcentral.ST1,
->>>>>>> e6c2cfa0
 			},
 			"template": {
 				Type:         pluginsdk.TypeString,
