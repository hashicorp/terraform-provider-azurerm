// Copyright (c) HashiCorp, Inc.
// SPDX-License-Identifier: MPL-2.0

package devcenter

import (
	"github.com/hashicorp/terraform-provider-azurerm/internal/sdk"
)

var _ sdk.TypedServiceRegistrationWithAGitHubLabel = Registration{}

type Registration struct{}

func (r Registration) Name() string {
	return "Dev Center"
}

func (r Registration) AssociatedGitHubLabel() string {
	return "service/dev-center"
}

func (r Registration) WebsiteCategories() []string {
	return []string{
		"Dev Center",
	}
}

func (r Registration) DataSources() []sdk.DataSource {
	return []sdk.DataSource{
		DevCenterDataSource{},
		DevCenterProjectDataSource{},
<<<<<<< HEAD
		DevCenterEnvironmentTypeDataSource{},
=======
		DevCenterProjectEnvironmentTypeDataSource{},
>>>>>>> 98125d16
	}
}

func (r Registration) Resources() []sdk.Resource {
	return []sdk.Resource{
		DevCenterAttachedNetworkResource{},
		DevCenterGalleryResource{},
		DevCenterCatalogsResource{},
		DevCenterDevBoxDefinitionResource{},
		DevCenterEnvironmentTypeResource{},
		DevCenterNetworkConnectionResource{},
		DevCenterProjectPoolResource{},
		DevCenterProjectResource{},
		DevCenterProjectEnvironmentTypeResource{},
		DevCenterResource{},
	}
}<|MERGE_RESOLUTION|>--- conflicted
+++ resolved
@@ -28,12 +28,9 @@
 func (r Registration) DataSources() []sdk.DataSource {
 	return []sdk.DataSource{
 		DevCenterDataSource{},
+		DevCenterEnvironmentTypeDataSource{},
 		DevCenterProjectDataSource{},
-<<<<<<< HEAD
-		DevCenterEnvironmentTypeDataSource{},
-=======
 		DevCenterProjectEnvironmentTypeDataSource{},
->>>>>>> 98125d16
 	}
 }
 
