--- conflicted
+++ resolved
@@ -33,11 +33,8 @@
 	resources := []sdk.Resource{
 		DevCenterGalleryResource{},
 		DevCenterCatalogsResource{},
-<<<<<<< HEAD
+    DevCenterDevBoxDefinitionResource{},
 		DevCenterEnvironmentTypeResource{},
-=======
-		DevCenterDevBoxDefinitionResource{},
->>>>>>> 5262232a
 	}
 	return append(resources, r.autoRegistration.Resources()...)
 }