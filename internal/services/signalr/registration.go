package signalr

import (
	"github.com/hashicorp/terraform-provider-azurerm/internal/sdk"
	"github.com/hashicorp/terraform-provider-azurerm/internal/tf/pluginsdk"
)

type Registration struct{}

var (
	_ sdk.UntypedServiceRegistrationWithAGitHubLabel = Registration{}
	_ sdk.TypedServiceRegistrationWithAGitHubLabel   = Registration{}
)
<<<<<<< HEAD

func (r Registration) Resources() []sdk.Resource {
	return []sdk.Resource{
		CustomCertSignalrServiceResource{},
	}
}

func (r Registration) DataSources() []sdk.DataSource {
	return []sdk.DataSource{}
}
=======
>>>>>>> dac3162c

func (r Registration) AssociatedGitHubLabel() string {
	return "service/signalr"
}

func (r Registration) Resources() []sdk.Resource {
	return []sdk.Resource{
		CustomCertWebPubsubResource{},
	}
}

func (r Registration) DataSources() []sdk.DataSource {
	return []sdk.DataSource{}
}

// Name is the name of this Service
func (r Registration) Name() string {
	return "SignalR"
}

// WebsiteCategories returns a list of categories which can be used for the sidebar
func (r Registration) WebsiteCategories() []string {
	return []string{
		"Messaging",
		"Web PubSub",
	}
}

// SupportedDataSources returns the supported Data Sources supported by this Service
func (r Registration) SupportedDataSources() map[string]*pluginsdk.Resource {
	return map[string]*pluginsdk.Resource{
		"azurerm_signalr_service":                  dataSourceArmSignalRService(),
		"azurerm_web_pubsub":                       dataSourceWebPubsub(),
		"azurerm_web_pubsub_private_link_resource": dataSourceWebPubsubPrivateLinkResource(),
	}
}

// SupportedResources returns the supported Resources supported by this Service
func (r Registration) SupportedResources() map[string]*pluginsdk.Resource {
	return map[string]*pluginsdk.Resource{
		"azurerm_signalr_service":                         resourceArmSignalRService(),
		"azurerm_signalr_service_network_acl":             resourceArmSignalRServiceNetworkACL(),
		"azurerm_signalr_shared_private_link_resource":    resourceSignalRSharedPrivateLinkResource(),
		"azurerm_web_pubsub":                              resourceWebPubSub(),
		"azurerm_web_pubsub_hub":                          resourceWebPubSubHub(),
		"azurerm_web_pubsub_network_acl":                  resourceWebpubsubNetworkACL(),
		"azurerm_web_pubsub_shared_private_link_resource": resourceWebPubSubSharedPrivateLinkService(),
	}
}<|MERGE_RESOLUTION|>--- conflicted
+++ resolved
@@ -11,19 +11,6 @@
 	_ sdk.UntypedServiceRegistrationWithAGitHubLabel = Registration{}
 	_ sdk.TypedServiceRegistrationWithAGitHubLabel   = Registration{}
 )
-<<<<<<< HEAD
-
-func (r Registration) Resources() []sdk.Resource {
-	return []sdk.Resource{
-		CustomCertSignalrServiceResource{},
-	}
-}
-
-func (r Registration) DataSources() []sdk.DataSource {
-	return []sdk.DataSource{}
-}
-=======
->>>>>>> dac3162c
 
 func (r Registration) AssociatedGitHubLabel() string {
 	return "service/signalr"
@@ -32,6 +19,7 @@
 func (r Registration) Resources() []sdk.Resource {
 	return []sdk.Resource{
 		CustomCertWebPubsubResource{},
+		CustomCertSignalrServiceResource{},
 	}
 }
 
