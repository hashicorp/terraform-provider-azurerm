package signalr_test

import (
	"context"
	"fmt"
	"testing"

	"github.com/hashicorp/go-azure-helpers/lang/response"
	"github.com/hashicorp/terraform-provider-azurerm/internal/acceptance"
	"github.com/hashicorp/terraform-provider-azurerm/internal/acceptance/check"
	"github.com/hashicorp/terraform-provider-azurerm/internal/clients"
<<<<<<< HEAD
	"github.com/hashicorp/terraform-provider-azurerm/internal/features"
	"github.com/hashicorp/terraform-provider-azurerm/internal/services/signalr/sdk/2021-10-01/signalr"
=======
	"github.com/hashicorp/terraform-provider-azurerm/internal/services/signalr/sdk/2020-05-01/signalr"
>>>>>>> a30edf1f
	"github.com/hashicorp/terraform-provider-azurerm/internal/tf/pluginsdk"
	"github.com/hashicorp/terraform-provider-azurerm/utils"
)

type SignalRServiceResource struct{}

func TestAccSignalRService_basic(t *testing.T) {
	data := acceptance.BuildTestData(t, "azurerm_signalr_service", "test")
	r := SignalRServiceResource{}

	data.ResourceTest(t, r, []acceptance.TestStep{
		{
			Config: r.basic(data),
			Check: acceptance.ComposeTestCheckFunc(
				check.That(data.ResourceName).ExistsInAzure(r),
				check.That(data.ResourceName).Key("sku.0.name").HasValue("Free_F1"),
				check.That(data.ResourceName).Key("sku.0.capacity").HasValue("1"),
				check.That(data.ResourceName).Key("hostname").Exists(),
				check.That(data.ResourceName).Key("ip_address").Exists(),
				check.That(data.ResourceName).Key("public_port").Exists(),
				check.That(data.ResourceName).Key("server_port").Exists(),
				check.That(data.ResourceName).Key("primary_access_key").Exists(),
				check.That(data.ResourceName).Key("primary_connection_string").Exists(),
				check.That(data.ResourceName).Key("secondary_access_key").Exists(),
				check.That(data.ResourceName).Key("secondary_connection_string").Exists(),
			),
		},
		data.ImportStep(),
	})
}

func TestAccSignalRService_premium(t *testing.T) {
	data := acceptance.BuildTestData(t, "azurerm_signalr_service", "test")
	r := SignalRServiceResource{}

	data.ResourceTest(t, r, []acceptance.TestStep{
		{
			Config: r.premium(data),
			Check: acceptance.ComposeTestCheckFunc(
				check.That(data.ResourceName).ExistsInAzure(r),
				check.That(data.ResourceName).Key("sku.0.name").HasValue("Premium_P1"),
				check.That(data.ResourceName).Key("sku.0.capacity").HasValue("1"),
				check.That(data.ResourceName).Key("hostname").Exists(),
				check.That(data.ResourceName).Key("ip_address").Exists(),
				check.That(data.ResourceName).Key("public_port").Exists(),
				check.That(data.ResourceName).Key("server_port").Exists(),
				check.That(data.ResourceName).Key("primary_access_key").Exists(),
				check.That(data.ResourceName).Key("primary_connection_string").Exists(),
				check.That(data.ResourceName).Key("secondary_access_key").Exists(),
				check.That(data.ResourceName).Key("secondary_connection_string").Exists(),
			),
		},
		data.ImportStep(),
	})
}

func TestAccSignalRService_requiresImport(t *testing.T) {
	data := acceptance.BuildTestData(t, "azurerm_signalr_service", "test")
	r := SignalRServiceResource{}

	data.ResourceTest(t, r, []acceptance.TestStep{
		{
			Config: r.basic(data),
			Check: acceptance.ComposeTestCheckFunc(
				check.That(data.ResourceName).ExistsInAzure(r),
				check.That(data.ResourceName).Key("sku.0.name").HasValue("Free_F1"),
				check.That(data.ResourceName).Key("sku.0.capacity").HasValue("1"),
				check.That(data.ResourceName).Key("hostname").Exists(),
				check.That(data.ResourceName).Key("ip_address").Exists(),
				check.That(data.ResourceName).Key("public_port").Exists(),
				check.That(data.ResourceName).Key("server_port").Exists(),
				check.That(data.ResourceName).Key("primary_access_key").Exists(),
				check.That(data.ResourceName).Key("primary_connection_string").Exists(),
				check.That(data.ResourceName).Key("secondary_access_key").Exists(),
				check.That(data.ResourceName).Key("secondary_connection_string").Exists(),
			),
		},
		data.RequiresImportErrorStep(r.requiresImport),
	})
}

func TestAccSignalRService_standard(t *testing.T) {
	data := acceptance.BuildTestData(t, "azurerm_signalr_service", "test")
	r := SignalRServiceResource{}

	data.ResourceTest(t, r, []acceptance.TestStep{
		{
			Config: r.standardWithCapacity(data, 1),
			Check: acceptance.ComposeTestCheckFunc(
				check.That(data.ResourceName).ExistsInAzure(r),
				check.That(data.ResourceName).Key("sku.0.name").HasValue("Standard_S1"),
				check.That(data.ResourceName).Key("sku.0.capacity").HasValue("1"),
				check.That(data.ResourceName).Key("hostname").Exists(),
				check.That(data.ResourceName).Key("ip_address").Exists(),
				check.That(data.ResourceName).Key("public_port").Exists(),
				check.That(data.ResourceName).Key("server_port").Exists(),
				check.That(data.ResourceName).Key("primary_access_key").Exists(),
				check.That(data.ResourceName).Key("primary_connection_string").Exists(),
				check.That(data.ResourceName).Key("secondary_access_key").Exists(),
				check.That(data.ResourceName).Key("secondary_connection_string").Exists(),
			),
		},
		data.ImportStep(),
	})
}

func TestAccSignalRService_standardWithCap2(t *testing.T) {
	data := acceptance.BuildTestData(t, "azurerm_signalr_service", "test")
	r := SignalRServiceResource{}

	data.ResourceTest(t, r, []acceptance.TestStep{
		{
			Config: r.standardWithCapacity(data, 2),
			Check: acceptance.ComposeTestCheckFunc(
				check.That(data.ResourceName).ExistsInAzure(r),
				check.That(data.ResourceName).Key("sku.0.name").HasValue("Standard_S1"),
				check.That(data.ResourceName).Key("sku.0.capacity").HasValue("2"),
				check.That(data.ResourceName).Key("hostname").Exists(),
				check.That(data.ResourceName).Key("ip_address").Exists(),
				check.That(data.ResourceName).Key("public_port").Exists(),
				check.That(data.ResourceName).Key("server_port").Exists(),
				check.That(data.ResourceName).Key("primary_access_key").Exists(),
				check.That(data.ResourceName).Key("primary_connection_string").Exists(),
				check.That(data.ResourceName).Key("secondary_access_key").Exists(),
				check.That(data.ResourceName).Key("secondary_connection_string").Exists(),
			),
		},
		data.ImportStep(),
	})
}

func TestAccSignalRService_skuUpdate(t *testing.T) {
	data := acceptance.BuildTestData(t, "azurerm_signalr_service", "test")
	r := SignalRServiceResource{}

	data.ResourceTest(t, r, []acceptance.TestStep{
		{
			Config: r.basic(data),
			Check: acceptance.ComposeTestCheckFunc(
				check.That(data.ResourceName).ExistsInAzure(r),
				check.That(data.ResourceName).Key("sku.0.name").HasValue("Free_F1"),
				check.That(data.ResourceName).Key("sku.0.capacity").HasValue("1"),
				check.That(data.ResourceName).Key("hostname").Exists(),
				check.That(data.ResourceName).Key("ip_address").Exists(),
				check.That(data.ResourceName).Key("public_port").Exists(),
				check.That(data.ResourceName).Key("server_port").Exists(),
				check.That(data.ResourceName).Key("primary_access_key").Exists(),
				check.That(data.ResourceName).Key("primary_connection_string").Exists(),
				check.That(data.ResourceName).Key("secondary_access_key").Exists(),
				check.That(data.ResourceName).Key("secondary_connection_string").Exists(),
			),
		},
		{
			Config: r.standardWithCapacity(data, 1),
			Check: acceptance.ComposeTestCheckFunc(
				check.That(data.ResourceName).ExistsInAzure(r),
				check.That(data.ResourceName).Key("sku.0.name").HasValue("Standard_S1"),
				check.That(data.ResourceName).Key("sku.0.capacity").HasValue("1"),
				check.That(data.ResourceName).Key("hostname").Exists(),
				check.That(data.ResourceName).Key("ip_address").Exists(),
				check.That(data.ResourceName).Key("public_port").Exists(),
				check.That(data.ResourceName).Key("server_port").Exists(),
				check.That(data.ResourceName).Key("primary_access_key").Exists(),
				check.That(data.ResourceName).Key("primary_connection_string").Exists(),
				check.That(data.ResourceName).Key("secondary_access_key").Exists(),
				check.That(data.ResourceName).Key("secondary_connection_string").Exists(),
			),
		},
		{
			Config: r.basic(data),
			Check: acceptance.ComposeTestCheckFunc(
				check.That(data.ResourceName).ExistsInAzure(r),
				check.That(data.ResourceName).Key("sku.0.name").HasValue("Free_F1"),
				check.That(data.ResourceName).Key("sku.0.capacity").HasValue("1"),
				check.That(data.ResourceName).Key("hostname").Exists(),
				check.That(data.ResourceName).Key("ip_address").Exists(),
				check.That(data.ResourceName).Key("public_port").Exists(),
				check.That(data.ResourceName).Key("server_port").Exists(),
				check.That(data.ResourceName).Key("primary_access_key").Exists(),
				check.That(data.ResourceName).Key("primary_connection_string").Exists(),
				check.That(data.ResourceName).Key("secondary_access_key").Exists(),
				check.That(data.ResourceName).Key("secondary_connection_string").Exists(),
			),
		},
	})
}

func TestAccSignalRService_capacityUpdate(t *testing.T) {
	data := acceptance.BuildTestData(t, "azurerm_signalr_service", "test")
	r := SignalRServiceResource{}

	data.ResourceTest(t, r, []acceptance.TestStep{
		{
			Config: r.standardWithCapacity(data, 1),
			Check: acceptance.ComposeTestCheckFunc(
				check.That(data.ResourceName).ExistsInAzure(r),
				check.That(data.ResourceName).Key("sku.0.name").HasValue("Standard_S1"),
				check.That(data.ResourceName).Key("sku.0.capacity").HasValue("1"),
				check.That(data.ResourceName).Key("hostname").Exists(),
				check.That(data.ResourceName).Key("ip_address").Exists(),
				check.That(data.ResourceName).Key("public_port").Exists(),
				check.That(data.ResourceName).Key("server_port").Exists(),
				check.That(data.ResourceName).Key("primary_access_key").Exists(),
				check.That(data.ResourceName).Key("primary_connection_string").Exists(),
				check.That(data.ResourceName).Key("secondary_access_key").Exists(),
				check.That(data.ResourceName).Key("secondary_connection_string").Exists(),
			),
		},
		{
			Config: r.standardWithCapacity(data, 5),
			Check: acceptance.ComposeTestCheckFunc(
				check.That(data.ResourceName).ExistsInAzure(r),
				check.That(data.ResourceName).Key("sku.0.name").HasValue("Standard_S1"),
				check.That(data.ResourceName).Key("sku.0.capacity").HasValue("5"),
				check.That(data.ResourceName).Key("hostname").Exists(),
				check.That(data.ResourceName).Key("ip_address").Exists(),
				check.That(data.ResourceName).Key("public_port").Exists(),
				check.That(data.ResourceName).Key("server_port").Exists(),
				check.That(data.ResourceName).Key("primary_access_key").Exists(),
				check.That(data.ResourceName).Key("primary_connection_string").Exists(),
				check.That(data.ResourceName).Key("secondary_access_key").Exists(),
				check.That(data.ResourceName).Key("secondary_connection_string").Exists(),
			),
		},
		{
			Config: r.standardWithCapacity(data, 1),
			Check: acceptance.ComposeTestCheckFunc(
				check.That(data.ResourceName).ExistsInAzure(r),
				check.That(data.ResourceName).Key("sku.0.name").HasValue("Standard_S1"),
				check.That(data.ResourceName).Key("sku.0.capacity").HasValue("1"),
				check.That(data.ResourceName).Key("hostname").Exists(),
				check.That(data.ResourceName).Key("ip_address").Exists(),
				check.That(data.ResourceName).Key("public_port").Exists(),
				check.That(data.ResourceName).Key("server_port").Exists(),
				check.That(data.ResourceName).Key("primary_access_key").Exists(),
				check.That(data.ResourceName).Key("primary_connection_string").Exists(),
				check.That(data.ResourceName).Key("secondary_access_key").Exists(),
				check.That(data.ResourceName).Key("secondary_connection_string").Exists(),
			),
		},
	})
}

func TestAccSignalRService_skuAndCapacityUpdate(t *testing.T) {
	data := acceptance.BuildTestData(t, "azurerm_signalr_service", "test")
	r := SignalRServiceResource{}

	data.ResourceTest(t, r, []acceptance.TestStep{
		{
			Config: r.basic(data),
			Check: acceptance.ComposeTestCheckFunc(
				check.That(data.ResourceName).ExistsInAzure(r),
				check.That(data.ResourceName).Key("sku.0.name").HasValue("Free_F1"),
				check.That(data.ResourceName).Key("sku.0.capacity").HasValue("1"),
				check.That(data.ResourceName).Key("hostname").Exists(),
				check.That(data.ResourceName).Key("ip_address").Exists(),
				check.That(data.ResourceName).Key("public_port").Exists(),
				check.That(data.ResourceName).Key("server_port").Exists(),
				check.That(data.ResourceName).Key("primary_access_key").Exists(),
				check.That(data.ResourceName).Key("primary_connection_string").Exists(),
				check.That(data.ResourceName).Key("secondary_access_key").Exists(),
				check.That(data.ResourceName).Key("secondary_connection_string").Exists(),
			),
		},
		{
			Config: r.standardWithCapacity(data, 2),
			Check: acceptance.ComposeTestCheckFunc(
				check.That(data.ResourceName).ExistsInAzure(r),
				check.That(data.ResourceName).Key("sku.0.name").HasValue("Standard_S1"),
				check.That(data.ResourceName).Key("sku.0.capacity").HasValue("2"),
				check.That(data.ResourceName).Key("hostname").Exists(),
				check.That(data.ResourceName).Key("ip_address").Exists(),
				check.That(data.ResourceName).Key("public_port").Exists(),
				check.That(data.ResourceName).Key("server_port").Exists(),
				check.That(data.ResourceName).Key("primary_access_key").Exists(),
				check.That(data.ResourceName).Key("primary_connection_string").Exists(),
				check.That(data.ResourceName).Key("secondary_access_key").Exists(),
				check.That(data.ResourceName).Key("secondary_connection_string").Exists(),
			),
		},
		{
			Config: r.basic(data),
			Check: acceptance.ComposeTestCheckFunc(
				check.That(data.ResourceName).ExistsInAzure(r),
				check.That(data.ResourceName).Key("sku.0.name").HasValue("Free_F1"),
				check.That(data.ResourceName).Key("sku.0.capacity").HasValue("1"),
				check.That(data.ResourceName).Key("hostname").Exists(),
				check.That(data.ResourceName).Key("ip_address").Exists(),
				check.That(data.ResourceName).Key("public_port").Exists(),
				check.That(data.ResourceName).Key("server_port").Exists(),
				check.That(data.ResourceName).Key("primary_access_key").Exists(),
				check.That(data.ResourceName).Key("primary_connection_string").Exists(),
				check.That(data.ResourceName).Key("secondary_access_key").Exists(),
				check.That(data.ResourceName).Key("secondary_connection_string").Exists(),
			),
		},
	})
}

func TestAccSignalRService_serviceMode(t *testing.T) {
	data := acceptance.BuildTestData(t, "azurerm_signalr_service", "test")
	r := SignalRServiceResource{}
	config := r.withServiceMode(data, "Serverless")
	data.ResourceTest(t, r, []acceptance.TestStep{
		{
			Config: config,
			Check: acceptance.ComposeTestCheckFunc(
				check.That(data.ResourceName).ExistsInAzure(r),
				check.That(data.ResourceName).Key("hostname").Exists(),
				check.That(data.ResourceName).Key("ip_address").Exists(),
				check.That(data.ResourceName).Key("public_port").Exists(),
				check.That(data.ResourceName).Key("server_port").Exists(),
				check.That(data.ResourceName).Key("primary_access_key").Exists(),
				check.That(data.ResourceName).Key("primary_connection_string").Exists(),
				check.That(data.ResourceName).Key("secondary_access_key").Exists(),
				check.That(data.ResourceName).Key("secondary_connection_string").Exists(),
			),
		},
		data.ImportStep(),
	})
}

func TestAccSignalRService_featureFlags(t *testing.T) {
	data := acceptance.BuildTestData(t, "azurerm_signalr_service", "test")
	r := SignalRServiceResource{}

	data.ResourceTest(t, r, []acceptance.TestStep{
		{
			Config: r.withFeatureFlags(data),
			Check: acceptance.ComposeTestCheckFunc(
				check.That(data.ResourceName).ExistsInAzure(r),
				check.That(data.ResourceName).Key("hostname").Exists(),
				check.That(data.ResourceName).Key("ip_address").Exists(),
				check.That(data.ResourceName).Key("public_port").Exists(),
				check.That(data.ResourceName).Key("server_port").Exists(),
				check.That(data.ResourceName).Key("primary_access_key").Exists(),
				check.That(data.ResourceName).Key("primary_connection_string").Exists(),
				check.That(data.ResourceName).Key("secondary_access_key").Exists(),
				check.That(data.ResourceName).Key("secondary_connection_string").Exists(),
				check.That(data.ResourceName).Key("connectivity_logs_enabled").HasValue("true"),
				check.That(data.ResourceName).Key("messaging_logs_enabled").HasValue("true"),
				check.That(data.ResourceName).Key("live_trace_enabled").HasValue("true"),
				check.That(data.ResourceName).Key("service_mode").HasValue("Serverless"),
			),
		},
		data.ImportStep(),
		{
			Config: r.withFeatureFlagsUpdated(data),
			Check: acceptance.ComposeTestCheckFunc(
				check.That(data.ResourceName).ExistsInAzure(r),
				check.That(data.ResourceName).Key("hostname").Exists(),
				check.That(data.ResourceName).Key("ip_address").Exists(),
				check.That(data.ResourceName).Key("public_port").Exists(),
				check.That(data.ResourceName).Key("server_port").Exists(),
				check.That(data.ResourceName).Key("primary_access_key").Exists(),
				check.That(data.ResourceName).Key("primary_connection_string").Exists(),
				check.That(data.ResourceName).Key("secondary_access_key").Exists(),
				check.That(data.ResourceName).Key("secondary_connection_string").Exists(),
				check.That(data.ResourceName).Key("connectivity_logs_enabled").HasValue("false"),
				check.That(data.ResourceName).Key("messaging_logs_enabled").HasValue("false"),
				check.That(data.ResourceName).Key("live_trace_enabled").HasValue("false"),
				check.That(data.ResourceName).Key("service_mode").HasValue("Classic"),
			),
		},
	})
}

func TestAccSignalRService_cors(t *testing.T) {
	data := acceptance.BuildTestData(t, "azurerm_signalr_service", "test")
	r := SignalRServiceResource{}

	data.ResourceTest(t, r, []acceptance.TestStep{
		{
			Config: r.withCors(data),
			Check: acceptance.ComposeTestCheckFunc(
				check.That(data.ResourceName).ExistsInAzure(r),
				check.That(data.ResourceName).Key("cors.#").HasValue("1"),
				check.That(data.ResourceName).Key("cors.0.allowed_origins.#").HasValue("2"),
				check.That(data.ResourceName).Key("hostname").Exists(),
				check.That(data.ResourceName).Key("ip_address").Exists(),
				check.That(data.ResourceName).Key("public_port").Exists(),
				check.That(data.ResourceName).Key("server_port").Exists(),
				check.That(data.ResourceName).Key("primary_access_key").Exists(),
				check.That(data.ResourceName).Key("primary_connection_string").Exists(),
				check.That(data.ResourceName).Key("secondary_access_key").Exists(),
				check.That(data.ResourceName).Key("secondary_connection_string").Exists(),
			),
		},
		data.ImportStep(),
	})
}

func TestAccSignalRService_upstreamSetting(t *testing.T) {
	data := acceptance.BuildTestData(t, "azurerm_signalr_service", "test")
	r := SignalRServiceResource{}
	config := r.withUpstreamEndpoints(data)
	data.ResourceTest(t, r, []acceptance.TestStep{
		{
			Config: config,
			Check: acceptance.ComposeTestCheckFunc(
				check.That(data.ResourceName).ExistsInAzure(r),
				check.That(data.ResourceName).Key("upstream_endpoint.#").HasValue("4"),
			),
		},
		data.ImportStep(),
	})
}

func TestAccSignalRService_withTags(t *testing.T) {
	data := acceptance.BuildTestData(t, "azurerm_signalr_service", "test")
	r := SignalRServiceResource{}

	data.ResourceTest(t, r, []acceptance.TestStep{
		{
			Config: r.withTags(data),
			Check: acceptance.ComposeTestCheckFunc(
				check.That(data.ResourceName).ExistsInAzure(r),
			),
		},
		data.ImportStep(),
	})
}

func (r SignalRServiceResource) Exists(ctx context.Context, client *clients.Client, state *pluginsdk.InstanceState) (*bool, error) {
	id, err := signalr.ParseSignalRID(state.ID)
	if err != nil {
		return nil, err
	}
	resp, err := client.SignalR.SignalRClient.Get(ctx, *id)
	if err != nil {
		if response.WasNotFound(resp.HttpResponse) {
			return utils.Bool(false), nil
		}
		return nil, fmt.Errorf("retrieving %s: %+v", *id, err)
	}
	return utils.Bool(true), nil
}

func (r SignalRServiceResource) basic(data acceptance.TestData) string {
	return fmt.Sprintf(`
provider "azurerm" {
  features {}
}

resource "azurerm_resource_group" "test" {
  name     = "acctestRG-%d"
  location = "%s"
}

resource "azurerm_signalr_service" "test" {
  name                = "acctestSignalR-%d"
  location            = azurerm_resource_group.test.location
  resource_group_name = azurerm_resource_group.test.name

  sku {
    name     = "Free_F1"
    capacity = 1
  }
}
`, data.RandomInteger, data.Locations.Primary, data.RandomInteger)
}

func (r SignalRServiceResource) premium(data acceptance.TestData) string {
	return fmt.Sprintf(`
provider "azurerm" {
  features {}
}

resource "azurerm_resource_group" "test" {
  name     = "acctestRG-%d"
  location = "%s"
}

resource "azurerm_signalr_service" "test" {
  name                = "acctestSignalR-%d"
  location            = azurerm_resource_group.test.location
  resource_group_name = azurerm_resource_group.test.name

  sku {
    name     = "Premium_P1"
    capacity = 1
  }
}
`, data.RandomInteger, data.Locations.Primary, data.RandomInteger)
}

func (r SignalRServiceResource) requiresImport(data acceptance.TestData) string {
	return fmt.Sprintf(`
%s

resource "azurerm_signalr_service" "import" {
  name                = azurerm_signalr_service.test.name
  location            = azurerm_signalr_service.test.location
  resource_group_name = azurerm_signalr_service.test.resource_group_name

  sku {
    name     = "Free_F1"
    capacity = 1
  }
}
`, r.basic(data))
}

func (r SignalRServiceResource) standardWithCapacity(data acceptance.TestData, capacity int) string {
	return fmt.Sprintf(`
provider "azurerm" {
  features {}
}

resource "azurerm_resource_group" "test" {
  name     = "acctestRG-%d"
  location = "%s"
}

resource "azurerm_signalr_service" "test" {
  name                = "acctestSignalR-%d"
  location            = azurerm_resource_group.test.location
  resource_group_name = azurerm_resource_group.test.name

  sku {
    name     = "Standard_S1"
    capacity = %d
  }
}
`, data.RandomInteger, data.Locations.Primary, data.RandomInteger, capacity)
}

func (r SignalRServiceResource) withCors(data acceptance.TestData) string {
	return fmt.Sprintf(`
provider "azurerm" {
  features {}
}

resource "azurerm_resource_group" "test" {
  name     = "acctestRG-%d"
  location = "%s"
}

resource "azurerm_signalr_service" "test" {
  name                = "acctestSignalR-%d"
  location            = azurerm_resource_group.test.location
  resource_group_name = azurerm_resource_group.test.name

  sku {
    name     = "Free_F1"
    capacity = 1
  }

  cors {
    allowed_origins = [
      "https://example.com",
      "https://contoso.com",
    ]
  }
}
`, data.RandomInteger, data.Locations.Primary, data.RandomInteger)
}

func (r SignalRServiceResource) withServiceMode(data acceptance.TestData, serviceMode string) string {
	return fmt.Sprintf(`
provider "azurerm" {
  features {}
}

resource "azurerm_resource_group" "test" {
  name     = "acctestRG-%[1]d"
  location = "%[2]s"
}

resource "azurerm_signalr_service" "test" {
  name                = "acctestSignalR-%[1]d"
  location            = azurerm_resource_group.test.location
  resource_group_name = azurerm_resource_group.test.name

  sku {
    name     = "Free_F1"
    capacity = 1
  }

  service_mode              = "%s"
  connectivity_logs_enabled = false
  messaging_logs_enabled    = false
}
`, data.RandomInteger, data.Locations.Primary)
}

func (r SignalRServiceResource) withUpstreamEndpoints(data acceptance.TestData) string {
	return fmt.Sprintf(`
provider "azurerm" {
  features {}
}

resource "azurerm_resource_group" "test" {
  name     = "acctestRG-%d"
  location = "%s"
}

resource "azurerm_signalr_service" "test" {
  name                = "acctestSignalR-%d"
  location            = azurerm_resource_group.test.location
  resource_group_name = azurerm_resource_group.test.name

  sku {
    name     = "Free_F1"
    capacity = 1
  }

  service_mode              = "Serverless"
  connectivity_logs_enabled = false
  messaging_logs_enabled    = false

  upstream_endpoint {
    category_pattern = ["*"]
    event_pattern    = ["*"]
    hub_pattern      = ["*"]
    url_template     = "http://foo.com/{hub}/api/{category}/{event}"
  }

  upstream_endpoint {
    category_pattern = ["connections", "messages"]
    event_pattern    = ["*"]
    hub_pattern      = ["hub1"]
    url_template     = "http://foo.com"
  }

  upstream_endpoint {
    category_pattern = ["*"]
    event_pattern    = ["connect", "disconnect"]
    hub_pattern      = ["hub1", "hub2"]
    url_template     = "http://foo3.com"
  }

  upstream_endpoint {
    category_pattern = ["connections"]
    event_pattern    = ["disconnect"]
    hub_pattern      = ["*"]
    url_template     = "http://foo4.com"
  }
}
  `, data.RandomInteger, data.Locations.Primary, data.RandomInteger)
}

func (r SignalRServiceResource) withFeatureFlags(data acceptance.TestData) string {
	return fmt.Sprintf(`
provider "azurerm" {
  features {}
}

resource "azurerm_resource_group" "test" {
  name     = "acctestRG-%d"
  location = "%s"
}

resource "azurerm_signalr_service" "test" {
  name                = "acctestSignalR-%d"
  location            = azurerm_resource_group.test.location
  resource_group_name = azurerm_resource_group.test.name

  sku {
    name     = "Free_F1"
    capacity = 1
  }

  connectivity_logs_enabled = true
  messaging_logs_enabled    = true
  live_trace_enabled        = true
  service_mode              = "Serverless"

}
`, data.RandomInteger, data.Locations.Primary, data.RandomInteger)
}

func (r SignalRServiceResource) withFeatureFlagsUpdated(data acceptance.TestData) string {
	return fmt.Sprintf(`
provider "azurerm" {
  features {}
}

resource "azurerm_resource_group" "test" {
  name     = "acctestRG-%d"
  location = "%s"
}

resource "azurerm_signalr_service" "test" {
  name                = "acctestSignalR-%d"
  location            = azurerm_resource_group.test.location
  resource_group_name = azurerm_resource_group.test.name

  sku {
    name     = "Standard_S1"
    capacity = 1
  }

  connectivity_logs_enabled = false
  messaging_logs_enabled    = false
  live_trace_enabled        = false
  service_mode              = "Classic"

}
`, data.RandomInteger, data.Locations.Primary, data.RandomInteger)
}

func (r SignalRServiceResource) withTags(data acceptance.TestData) string {
	return fmt.Sprintf(`
provider "azurerm" {
  features {}
}

resource "azurerm_resource_group" "test" {
  name     = "acctestRG-%d"
  location = "%s"
}

resource "azurerm_signalr_service" "test" {
  name                = "acctestSignalR-%d"
  location            = azurerm_resource_group.test.location
  resource_group_name = azurerm_resource_group.test.name

  sku {
    name     = "Free_F1"
    capacity = 1
  }
  tags = {
    ENV = "test"
  }
}
`, data.RandomInteger, data.Locations.Primary, data.RandomInteger)
}<|MERGE_RESOLUTION|>--- conflicted
+++ resolved
@@ -9,12 +9,8 @@
 	"github.com/hashicorp/terraform-provider-azurerm/internal/acceptance"
 	"github.com/hashicorp/terraform-provider-azurerm/internal/acceptance/check"
 	"github.com/hashicorp/terraform-provider-azurerm/internal/clients"
-<<<<<<< HEAD
 	"github.com/hashicorp/terraform-provider-azurerm/internal/features"
-	"github.com/hashicorp/terraform-provider-azurerm/internal/services/signalr/sdk/2021-10-01/signalr"
-=======
 	"github.com/hashicorp/terraform-provider-azurerm/internal/services/signalr/sdk/2020-05-01/signalr"
->>>>>>> a30edf1f
 	"github.com/hashicorp/terraform-provider-azurerm/internal/tf/pluginsdk"
 	"github.com/hashicorp/terraform-provider-azurerm/utils"
 )
@@ -31,31 +27,6 @@
 			Check: acceptance.ComposeTestCheckFunc(
 				check.That(data.ResourceName).ExistsInAzure(r),
 				check.That(data.ResourceName).Key("sku.0.name").HasValue("Free_F1"),
-				check.That(data.ResourceName).Key("sku.0.capacity").HasValue("1"),
-				check.That(data.ResourceName).Key("hostname").Exists(),
-				check.That(data.ResourceName).Key("ip_address").Exists(),
-				check.That(data.ResourceName).Key("public_port").Exists(),
-				check.That(data.ResourceName).Key("server_port").Exists(),
-				check.That(data.ResourceName).Key("primary_access_key").Exists(),
-				check.That(data.ResourceName).Key("primary_connection_string").Exists(),
-				check.That(data.ResourceName).Key("secondary_access_key").Exists(),
-				check.That(data.ResourceName).Key("secondary_connection_string").Exists(),
-			),
-		},
-		data.ImportStep(),
-	})
-}
-
-func TestAccSignalRService_premium(t *testing.T) {
-	data := acceptance.BuildTestData(t, "azurerm_signalr_service", "test")
-	r := SignalRServiceResource{}
-
-	data.ResourceTest(t, r, []acceptance.TestStep{
-		{
-			Config: r.premium(data),
-			Check: acceptance.ComposeTestCheckFunc(
-				check.That(data.ResourceName).ExistsInAzure(r),
-				check.That(data.ResourceName).Key("sku.0.name").HasValue("Premium_P1"),
 				check.That(data.ResourceName).Key("sku.0.capacity").HasValue("1"),
 				check.That(data.ResourceName).Key("hostname").Exists(),
 				check.That(data.ResourceName).Key("ip_address").Exists(),
@@ -477,30 +448,6 @@
 `, data.RandomInteger, data.Locations.Primary, data.RandomInteger)
 }
 
-func (r SignalRServiceResource) premium(data acceptance.TestData) string {
-	return fmt.Sprintf(`
-provider "azurerm" {
-  features {}
-}
-
-resource "azurerm_resource_group" "test" {
-  name     = "acctestRG-%d"
-  location = "%s"
-}
-
-resource "azurerm_signalr_service" "test" {
-  name                = "acctestSignalR-%d"
-  location            = azurerm_resource_group.test.location
-  resource_group_name = azurerm_resource_group.test.name
-
-  sku {
-    name     = "Premium_P1"
-    capacity = 1
-  }
-}
-`, data.RandomInteger, data.Locations.Primary, data.RandomInteger)
-}
-
 func (r SignalRServiceResource) requiresImport(data acceptance.TestData) string {
 	return fmt.Sprintf(`
 %s
@@ -574,6 +521,28 @@
 }
 
 func (r SignalRServiceResource) withServiceMode(data acceptance.TestData, serviceMode string) string {
+	featuresSnippet := fmt.Sprintf(`
+  features {
+    flag  = "ServiceMode"
+    value = "%s"
+  }
+  features {
+    flag  = "EnableConnectivityLogs"
+    value = "False"
+  }
+  features {
+    flag  = "EnableMessagingLogs"
+    value = "False"
+  }
+`, serviceMode)
+	if features.ThreePointOhBeta() {
+		featuresSnippet = fmt.Sprintf(`
+  service_mode = "%s"
+  connectivity_logs_enabled = false
+  messaging_logs_enabled = false
+`, serviceMode)
+	}
+
 	return fmt.Sprintf(`
 provider "azurerm" {
   features {}
@@ -594,14 +563,37 @@
     capacity = 1
   }
 
-  service_mode              = "%s"
+  %[3]s
+
+}
+`, data.RandomInteger, data.Locations.Primary, featuresSnippet)
+}
+
+func (r SignalRServiceResource) withUpstreamEndpoints(data acceptance.TestData) string {
+	featuresSnippet := `
+  features {
+    flag  = "ServiceMode"
+    value = "Serverless"
+  }
+
+  features {
+    flag  = "EnableConnectivityLogs"
+    value = "False"
+  }
+
+  features {
+    flag  = "EnableMessagingLogs"
+    value = "False"
+  }
+`
+	if features.ThreePointOhBeta() {
+		featuresSnippet = `
+  service_mode = "Serverless"
   connectivity_logs_enabled = false
-  messaging_logs_enabled    = false
-}
-`, data.RandomInteger, data.Locations.Primary)
-}
-
-func (r SignalRServiceResource) withUpstreamEndpoints(data acceptance.TestData) string {
+  messaging_logs_enabled = false
+`
+	}
+
 	return fmt.Sprintf(`
 provider "azurerm" {
   features {}
@@ -622,9 +614,7 @@
     capacity = 1
   }
 
-  service_mode              = "Serverless"
-  connectivity_logs_enabled = false
-  messaging_logs_enabled    = false
+  %s
 
   upstream_endpoint {
     category_pattern = ["*"]
@@ -654,7 +644,7 @@
     url_template     = "http://foo4.com"
   }
 }
-  `, data.RandomInteger, data.Locations.Primary, data.RandomInteger)
+  `, data.RandomInteger, data.Locations.Primary, data.RandomInteger, featuresSnippet)
 }
 
 func (r SignalRServiceResource) withFeatureFlags(data acceptance.TestData) string {
