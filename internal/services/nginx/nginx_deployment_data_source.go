// Copyright (c) HashiCorp, Inc.
// SPDX-License-Identifier: MPL-2.0

package nginx

import (
	"context"
	"fmt"
	"time"

	"github.com/hashicorp/go-azure-helpers/lang/pointer"
	"github.com/hashicorp/go-azure-helpers/lang/response"
	"github.com/hashicorp/go-azure-helpers/resourcemanager/commonschema"
	"github.com/hashicorp/go-azure-helpers/resourcemanager/identity"
	"github.com/hashicorp/go-azure-sdk/resource-manager/nginx/2024-11-01-preview/nginxdeployment"
	"github.com/hashicorp/terraform-provider-azurerm/internal/features"
	"github.com/hashicorp/terraform-provider-azurerm/internal/sdk"
	"github.com/hashicorp/terraform-provider-azurerm/internal/tf/pluginsdk"
	"github.com/hashicorp/terraform-provider-azurerm/internal/tf/validation"
)

type DeploymentDataSourceModel struct {
	ResourceGroupName      string                                     `tfschema:"resource_group_name"`
	Name                   string                                     `tfschema:"name"`
	NginxVersion           string                                     `tfschema:"nginx_version"`
	Identity               []identity.ModelSystemAssignedUserAssigned `tfschema:"identity"`
	Sku                    string                                     `tfschema:"sku"`
	ManagedResourceGroup   string                                     `tfschema:"managed_resource_group,removedInNextMajorVersion"`
	Location               string                                     `tfschema:"location"`
	Capacity               int64                                      `tfschema:"capacity"`
	AutoScaleProfile       []AutoScaleProfile                         `tfschema:"auto_scale_profile"`
	DiagnoseSupportEnabled bool                                       `tfschema:"diagnose_support_enabled"`
	Email                  string                                     `tfschema:"email"`
	IpAddress              string                                     `tfschema:"ip_address"`
	LoggingStorageAccount  []LoggingStorageAccount                    `tfschema:"logging_storage_account,removedInNextMajorVersion"`
	FrontendPublic         []FrontendPublic                           `tfschema:"frontend_public"`
	FrontendPrivate        []FrontendPrivate                          `tfschema:"frontend_private"`
	NetworkInterface       []NetworkInterface                         `tfschema:"network_interface"`
	UpgradeChannel         string                                     `tfschema:"automatic_upgrade_channel"`
<<<<<<< HEAD
	WebApplicationFirewall []WebApplicationFirewall                   `tfschema:"web_application_firewall"`
=======
	DataplaneAPIEndpoint   string                                     `tfschema:"dataplane_api_endpoint"`
>>>>>>> 573f773a
	Tags                   map[string]string                          `tfschema:"tags"`
}

type DeploymentDataSource struct{}

var _ sdk.DataSource = DeploymentDataSource{}

func (m DeploymentDataSource) Arguments() map[string]*pluginsdk.Schema {
	return map[string]*pluginsdk.Schema{
		"resource_group_name": commonschema.ResourceGroupNameForDataSource(),

		"name": {
			Type:         pluginsdk.TypeString,
			Required:     true,
			ValidateFunc: validation.StringIsNotEmpty,
		},
	}
}

func (m DeploymentDataSource) Attributes() map[string]*pluginsdk.Schema {
	dataSource := map[string]*pluginsdk.Schema{
		"nginx_version": {
			Type:     pluginsdk.TypeString,
			Computed: true,
		},

		"dataplane_api_endpoint": {
			Type:     pluginsdk.TypeString,
			Computed: true,
		},

		"identity": commonschema.SystemOrUserAssignedIdentityComputed(),

		"sku": {
			Type:     pluginsdk.TypeString,
			Computed: true,
		},

		"location": commonschema.LocationComputed(),

		"capacity": {
			Type:     pluginsdk.TypeInt,
			Computed: true,
		},

		"auto_scale_profile": {
			Type:     pluginsdk.TypeList,
			Computed: true,
			Elem: &pluginsdk.Resource{
				Schema: map[string]*pluginsdk.Schema{
					"name": {
						Type:     pluginsdk.TypeString,
						Computed: true,
					},

					"min_capacity": {
						Type:     pluginsdk.TypeInt,
						Computed: true,
					},

					"max_capacity": {
						Type:     pluginsdk.TypeInt,
						Computed: true,
					},
				},
			},
		},

		"diagnose_support_enabled": {
			Type:     pluginsdk.TypeBool,
			Computed: true,
		},

		"email": {
			Type:     pluginsdk.TypeString,
			Computed: true,
		},

		"ip_address": {
			Type:     pluginsdk.TypeString,
			Computed: true,
		},

		"frontend_public": {
			Type:     pluginsdk.TypeList,
			Computed: true,
			Elem: &pluginsdk.Resource{
				Schema: map[string]*pluginsdk.Schema{
					"ip_address": {
						Type:     pluginsdk.TypeList,
						Computed: true,
						Elem: &pluginsdk.Schema{
							Type: pluginsdk.TypeString,
						},
					},
				},
			},
		},

		"frontend_private": {
			Type:     pluginsdk.TypeList,
			Computed: true,
			Elem: &pluginsdk.Resource{
				Schema: map[string]*pluginsdk.Schema{
					"ip_address": {
						Type:     pluginsdk.TypeString,
						Computed: true,
					},

					"allocation_method": {
						Type:     pluginsdk.TypeString,
						Computed: true,
					},

					"subnet_id": {
						Type:     pluginsdk.TypeString,
						Computed: true,
					},
				},
			},
		},

		"network_interface": {
			Type:     pluginsdk.TypeList,
			Computed: true,
			Elem: &pluginsdk.Resource{
				Schema: map[string]*pluginsdk.Schema{
					"subnet_id": {
						Type:     pluginsdk.TypeString,
						Computed: true,
					},
				},
			},
		},

		"automatic_upgrade_channel": {
			Type:     pluginsdk.TypeString,
			Computed: true,
		},

		"web_application_firewall": {
			Type:     pluginsdk.TypeList,
			Computed: true,
			Elem: &pluginsdk.Resource{
				Schema: map[string]*pluginsdk.Schema{
					"activation_state_enabled": {
						Type:     pluginsdk.TypeBool,
						Computed: true,
					},
					"status": {
						Type:     pluginsdk.TypeList,
						Computed: true,
						Elem: &pluginsdk.Resource{
							Schema: map[string]*pluginsdk.Schema{
								"attack_signatures_package": webApplicationFirewallPackageComputed(),
								"bot_signatures_package":    webApplicationFirewallPackageComputed(),
								"threat_campaigns_package":  webApplicationFirewallPackageComputed(),
								"component_versions":        webApplicationFirewallComponentVersionsComputed(),
							},
						},
					},
				},
			},
		},

		"tags": commonschema.TagsDataSource(),
	}

	if !features.FivePointOhBeta() {
		dataSource["managed_resource_group"] = &pluginsdk.Schema{
			Deprecated: "The `managed_resource_group` field isn't supported by the API anymore and has been deprecated and will be removed in v5.0 of the AzureRM Provider.",
			Type:       pluginsdk.TypeString,
			Computed:   true,
		}

		dataSource["logging_storage_account"] = &pluginsdk.Schema{
			Deprecated: "The `logging_storage_account` block has been deprecated and will be removed in v5.0 of the AzureRM Provider.",
			Type:       pluginsdk.TypeList,
			Computed:   true,
			Elem: &pluginsdk.Resource{
				Schema: map[string]*pluginsdk.Schema{
					"name": {
						Type:     pluginsdk.TypeString,
						Computed: true,
					},

					"container_name": {
						Type:     pluginsdk.TypeString,
						Computed: true,
					},
				},
			},
		}
	}
	return dataSource
}

func webApplicationFirewallPackageComputed() *pluginsdk.Schema {
	return &pluginsdk.Schema{
		Type:     pluginsdk.TypeList,
		Computed: true,
		Elem: &pluginsdk.Resource{
			Schema: map[string]*pluginsdk.Schema{
				"revision_datetime": {
					Type:     pluginsdk.TypeString,
					Computed: true,
				},
				"version": {
					Type:     pluginsdk.TypeString,
					Computed: true,
				},
			},
		},
	}
}

func webApplicationFirewallComponentVersionsComputed() *pluginsdk.Schema {
	return &pluginsdk.Schema{
		Type:     pluginsdk.TypeList,
		Computed: true,
		Elem: &pluginsdk.Resource{
			Schema: map[string]*pluginsdk.Schema{
				"waf_engine_version": {
					Type:     pluginsdk.TypeString,
					Computed: true,
				},
				"waf_nginx_version": {
					Type:     pluginsdk.TypeString,
					Computed: true,
				},
			},
		},
	}
}

func (m DeploymentDataSource) ModelObject() interface{} {
	return &DeploymentDataSourceModel{}
}

func (m DeploymentDataSource) ResourceType() string {
	return "azurerm_nginx_deployment"
}

func (m DeploymentDataSource) Read() sdk.ResourceFunc {
	return sdk.ResourceFunc{
		Timeout: 5 * time.Minute,
		Func: func(ctx context.Context, metadata sdk.ResourceMetaData) error {
			client := metadata.Client.Nginx.NginxDeployment
			subscriptionId := metadata.Client.Account.SubscriptionId
			var model DeploymentDataSourceModel
			if err := metadata.Decode(&model); err != nil {
				return err
			}
			id := nginxdeployment.NewNginxDeploymentID(subscriptionId, model.ResourceGroupName, model.Name)
			result, err := client.DeploymentsGet(ctx, id)
			if err != nil {
				if response.WasNotFound(result.HttpResponse) {
					return fmt.Errorf("%s was not found", id)
				}
				return fmt.Errorf("reading %s: %+v", id, err)
			}

			output := DeploymentDataSourceModel{
				Name:              id.NginxDeploymentName,
				ResourceGroupName: id.ResourceGroupName,
			}

			if model := result.Model; model != nil {
				output.Location = pointer.ToString(model.Location)
				if tags := model.Tags; tags != nil {
					output.Tags = pointer.ToMapOfStringStrings(model.Tags)
				}
				if model.Sku != nil {
					output.Sku = model.Sku.Name
				}
				flattenedIdentity, err := identity.FlattenSystemAndUserAssignedMapToModel(model.Identity)
				if err != nil {
					return fmt.Errorf("flattening `identity`: %v", err)
				}
				output.Identity = *flattenedIdentity
				if props := model.Properties; props != nil {
					output.IpAddress = pointer.ToString(props.IPAddress)
					output.NginxVersion = pointer.ToString(props.NginxVersion)
					output.DataplaneAPIEndpoint = pointer.ToString(props.DataplaneApiEndpoint)
					output.DiagnoseSupportEnabled = pointer.ToBool(props.EnableDiagnosticsSupport)

					if !features.FivePointOhBeta() {
						if props.Logging != nil && props.Logging.StorageAccount != nil {
							output.LoggingStorageAccount = []LoggingStorageAccount{
								{
									Name:          pointer.ToString(props.Logging.StorageAccount.AccountName),
									ContainerName: pointer.ToString(props.Logging.StorageAccount.ContainerName),
								},
							}
						}
					}

					if profile := props.NetworkProfile; profile != nil {
						if frontend := profile.FrontEndIPConfiguration; frontend != nil {
							if publicIps := frontend.PublicIPAddresses; publicIps != nil && len(*publicIps) > 0 {
								output.FrontendPublic = append(output.FrontendPublic, FrontendPublic{})
								for _, ip := range *publicIps {
									output.FrontendPublic[0].IpAddress = append(output.FrontendPublic[0].IpAddress, pointer.ToString(ip.Id))
								}
							}

							if privateIPs := frontend.PrivateIPAddresses; privateIPs != nil && len(*privateIPs) > 0 {
								for _, ip := range *privateIPs {
									method := ""
									if ip.PrivateIPAllocationMethod != nil {
										method = string(*ip.PrivateIPAllocationMethod)
									}

									output.FrontendPrivate = append(output.FrontendPrivate, FrontendPrivate{
										IpAddress:        pointer.ToString(ip.PrivateIPAddress),
										AllocationMethod: method,
										SubnetId:         pointer.ToString(ip.SubnetId),
									})
								}
							}
						}

						if netIf := profile.NetworkInterfaceConfiguration; netIf != nil {
							output.NetworkInterface = []NetworkInterface{
								{SubnetId: pointer.ToString(netIf.SubnetId)},
							}
						}
					}

					if scaling := props.ScalingProperties; scaling != nil {
						if capacity := scaling.Capacity; capacity != nil {
							output.Capacity = pointer.ToInt64(props.ScalingProperties.Capacity)
						}
						if autoScaleProfiles := scaling.AutoScaleSettings; autoScaleProfiles != nil {
							profiles := autoScaleProfiles.Profiles
							for _, profile := range profiles {
								output.AutoScaleProfile = append(output.AutoScaleProfile, AutoScaleProfile{
									Name: profile.Name,
									Min:  profile.Capacity.Min,
									Max:  profile.Capacity.Max,
								})
							}
						}
					}

					if userProfile := props.UserProfile; userProfile != nil && userProfile.PreferredEmail != nil {
						output.Email = pointer.ToString(props.UserProfile.PreferredEmail)
					}

					if props.AutoUpgradeProfile != nil {
						output.UpgradeChannel = props.AutoUpgradeProfile.UpgradeChannel
					}

					if nap := props.NginxAppProtect; nap != nil {
						waf := WebApplicationFirewall{}
						if state := nap.WebApplicationFirewallSettings.ActivationState; state != nil {
							switch *state {
							case nginxdeployment.ActivationStateEnabled:
								waf.ActivationStateEnabled = true
							default:
								waf.ActivationStateEnabled = false
							}
						}
						if status := nap.WebApplicationFirewallStatus; status != nil {
							wafStatus := WebApplicationFirewallStatus{}
							if attackSignature := status.AttackSignaturesPackage; attackSignature != nil {
								wafStatus.AttackSignaturesPackage = []WebApplicationFirewallPackage{
									{
										RevisionDatetime: attackSignature.RevisionDatetime,
										Version:          attackSignature.Version,
									},
								}
							}
							if botSignature := status.BotSignaturesPackage; botSignature != nil {
								wafStatus.BotSignaturesPackage = []WebApplicationFirewallPackage{
									{
										RevisionDatetime: botSignature.RevisionDatetime,
										Version:          botSignature.Version,
									},
								}
							}
							if threatCampaign := status.ThreatCampaignsPackage; threatCampaign != nil {
								wafStatus.ThreatCampaignsPackage = []WebApplicationFirewallPackage{
									{
										RevisionDatetime: threatCampaign.RevisionDatetime,
										Version:          threatCampaign.Version,
									},
								}
							}
							if componentVersions := status.ComponentVersions; componentVersions != nil {
								wafStatus.ComponentVersions = []WebApplicationFirewallComponentVersions{
									{
										WafEngineVersion: componentVersions.WafEngineVersion,
										WafNginxVersion:  componentVersions.WafNginxVersion,
									},
								}
							}
							waf.Status = []WebApplicationFirewallStatus{wafStatus}
							output.WebApplicationFirewall = []WebApplicationFirewall{waf}
						}
					}
				}
			}

			metadata.SetID(id)
			return metadata.Encode(&output)
		},
	}
}<|MERGE_RESOLUTION|>--- conflicted
+++ resolved
@@ -37,11 +37,8 @@
 	FrontendPrivate        []FrontendPrivate                          `tfschema:"frontend_private"`
 	NetworkInterface       []NetworkInterface                         `tfschema:"network_interface"`
 	UpgradeChannel         string                                     `tfschema:"automatic_upgrade_channel"`
-<<<<<<< HEAD
 	WebApplicationFirewall []WebApplicationFirewall                   `tfschema:"web_application_firewall"`
-=======
 	DataplaneAPIEndpoint   string                                     `tfschema:"dataplane_api_endpoint"`
->>>>>>> 573f773a
 	Tags                   map[string]string                          `tfschema:"tags"`
 }
 
