// Copyright (c) HashiCorp, Inc.
// SPDX-License-Identifier: MPL-2.0

package appconfiguration

import (
	"context"
	"errors"
	"fmt"
	"log"
	"net/http"
	"strings"
	"time"

	"github.com/hashicorp/go-azure-helpers/lang/pointer"
	"github.com/hashicorp/go-azure-helpers/lang/response"
	"github.com/hashicorp/go-azure-helpers/resourcemanager/commonids"
	"github.com/hashicorp/go-azure-helpers/resourcemanager/commonschema"
	"github.com/hashicorp/go-azure-helpers/resourcemanager/identity"
	"github.com/hashicorp/go-azure-helpers/resourcemanager/location"
	"github.com/hashicorp/go-azure-helpers/resourcemanager/tags"
	"github.com/hashicorp/go-azure-sdk/resource-manager/appconfiguration/2023-03-01/configurationstores"
	"github.com/hashicorp/go-azure-sdk/resource-manager/appconfiguration/2023-03-01/deletedconfigurationstores"
	"github.com/hashicorp/go-azure-sdk/resource-manager/appconfiguration/2023-03-01/operations"
	"github.com/hashicorp/go-azure-sdk/resource-manager/appconfiguration/2023-03-01/replicas"
	"github.com/hashicorp/go-azure-sdk/sdk/client"
	"github.com/hashicorp/go-azure-sdk/sdk/client/pollers"
	"github.com/hashicorp/terraform-provider-azurerm/helpers/tf"
	"github.com/hashicorp/terraform-provider-azurerm/internal/clients"
	"github.com/hashicorp/terraform-provider-azurerm/internal/services/appconfiguration/validate"
	"github.com/hashicorp/terraform-provider-azurerm/internal/tf/pluginsdk"
	"github.com/hashicorp/terraform-provider-azurerm/internal/tf/validation"
	"github.com/hashicorp/terraform-provider-azurerm/internal/timeouts"
	"github.com/hashicorp/terraform-provider-azurerm/utils"
)

func resourceAppConfiguration() *pluginsdk.Resource {
	return &pluginsdk.Resource{
		Create: resourceAppConfigurationCreate,
		Read:   resourceAppConfigurationRead,
		Update: resourceAppConfigurationUpdate,
		Delete: resourceAppConfigurationDelete,

		Timeouts: &pluginsdk.ResourceTimeout{
			Create: pluginsdk.DefaultTimeout(60 * time.Minute),
			Read:   pluginsdk.DefaultTimeout(5 * time.Minute),
			Update: pluginsdk.DefaultTimeout(60 * time.Minute),
			Delete: pluginsdk.DefaultTimeout(60 * time.Minute),
		},

		Importer: pluginsdk.ImporterValidatingResourceId(func(id string) error {
			_, err := configurationstores.ParseConfigurationStoreID(id)
			return err
		}),

		CustomizeDiff: pluginsdk.CustomDiffWithAll(
			// sku cannot be downgraded
			// https://learn.microsoft.com/azure/azure-app-configuration/faq#can-i-upgrade-or-downgrade-an-app-configuration-store
			pluginsdk.ForceNewIfChange("sku", func(ctx context.Context, old, new, meta interface{}) bool {
				return old == "premium" || new == "free"
			}),
		),

		Schema: map[string]*pluginsdk.Schema{
			"name": {
				Type:         pluginsdk.TypeString,
				Required:     true,
				ForceNew:     true,
				ValidateFunc: validate.ConfigurationStoreName,
			},

			"location": commonschema.Location(),

			"resource_group_name": commonschema.ResourceGroupName(),

			"encryption": {
				Type:     pluginsdk.TypeList,
				Optional: true,
				MaxItems: 1,
				Elem: &pluginsdk.Resource{
					Schema: map[string]*pluginsdk.Schema{
						"key_vault_key_identifier": {
							Type:         pluginsdk.TypeString,
							Optional:     true,
							ValidateFunc: validation.IsURLWithHTTPorHTTPS,
						},
						"identity_client_id": {
							Type:         pluginsdk.TypeString,
							Optional:     true,
							ValidateFunc: validation.IsUUID,
						},
					},
				},
			},

			"identity": commonschema.SystemAssignedUserAssignedIdentityOptional(),

			"local_auth_enabled": {
				Type:     pluginsdk.TypeBool,
				Optional: true,
				Default:  true,
			},

			"purge_protection_enabled": {
				Type:     pluginsdk.TypeBool,
				Optional: true,
				Default:  false,
			},

			// `sku` is not enum, https://github.com/Azure/azure-rest-api-specs/issues/23902
			"sku": {
				Type:     pluginsdk.TypeString,
				Optional: true,
				Default:  "free",
				ValidateFunc: validation.StringInSlice([]string{
					"free",
					"standard",
					"premium",
				}, false),
			},

			"soft_delete_retention_days": {
				Type:         pluginsdk.TypeInt,
				Optional:     true,
				Default:      7,
				ForceNew:     true,
				ValidateFunc: validation.IntBetween(1, 7),
				DiffSuppressFunc: func(_, old, new string, _ *pluginsdk.ResourceData) bool {
					return old == "0"
				},
			},

			"endpoint": {
				Type:     pluginsdk.TypeString,
				Computed: true,
			},

			"public_network_access": {
				Type:         pluginsdk.TypeString,
				Optional:     true,
				Default:      nil,
				ValidateFunc: validation.StringInSlice(configurationstores.PossibleValuesForPublicNetworkAccess(), true),
			},

			"replica": {
				Type:     pluginsdk.TypeSet,
				Optional: true,
				MinItems: 1,
				Set:      resourceConfigurationStoreReplicaHash,
				Elem: &pluginsdk.Resource{
					Schema: map[string]*pluginsdk.Schema{
						"name": {
							Type:         pluginsdk.TypeString,
							Required:     true,
							ValidateFunc: validate.ConfigurationStoreReplicaName,
						},
						"location": commonschema.LocationWithoutForceNew(),
						"endpoint": {
							Type:     pluginsdk.TypeString,
							Computed: true,
						},
						"id": {
							Type:     pluginsdk.TypeString,
							Computed: true,
						},
					},
				},
			},

			"primary_read_key": {
				Type:     pluginsdk.TypeList,
				Computed: true,
				Elem: &pluginsdk.Resource{
					Schema: map[string]*pluginsdk.Schema{
						"id": {
							Type:      pluginsdk.TypeString,
							Computed:  true,
							Sensitive: true,
						},
						"secret": {
							Type:      pluginsdk.TypeString,
							Computed:  true,
							Sensitive: true,
						},
						"connection_string": {
							Type:      pluginsdk.TypeString,
							Computed:  true,
							Sensitive: true,
						},
					},
				},
			},

			"secondary_read_key": {
				Type:     pluginsdk.TypeList,
				Computed: true,
				Elem: &pluginsdk.Resource{
					Schema: map[string]*pluginsdk.Schema{
						"id": {
							Type:      pluginsdk.TypeString,
							Computed:  true,
							Sensitive: true,
						},
						"secret": {
							Type:      pluginsdk.TypeString,
							Computed:  true,
							Sensitive: true,
						},
						"connection_string": {
							Type:      pluginsdk.TypeString,
							Computed:  true,
							Sensitive: true,
						},
					},
				},
			},

			"primary_write_key": {
				Type:     pluginsdk.TypeList,
				Computed: true,
				Elem: &pluginsdk.Resource{
					Schema: map[string]*pluginsdk.Schema{
						"id": {
							Type:      pluginsdk.TypeString,
							Computed:  true,
							Sensitive: true,
						},
						"secret": {
							Type:      pluginsdk.TypeString,
							Computed:  true,
							Sensitive: true,
						},
						"connection_string": {
							Type:      pluginsdk.TypeString,
							Computed:  true,
							Sensitive: true,
						},
					},
				},
			},

			"secondary_write_key": {
				Type:     pluginsdk.TypeList,
				Computed: true,
				Elem: &pluginsdk.Resource{
					Schema: map[string]*pluginsdk.Schema{
						"id": {
							Type:      pluginsdk.TypeString,
							Computed:  true,
							Sensitive: true,
						},
						"secret": {
							Type:      pluginsdk.TypeString,
							Computed:  true,
							Sensitive: true,
						},
						"connection_string": {
							Type:      pluginsdk.TypeString,
							Computed:  true,
							Sensitive: true,
						},
					},
				},
			},

			"tags": commonschema.Tags(),
		},
	}
}

func resourceAppConfigurationCreate(d *pluginsdk.ResourceData, meta interface{}) error {
	client := meta.(*clients.Client).AppConfiguration.ConfigurationStoresClient
	deletedConfigurationStoresClient := meta.(*clients.Client).AppConfiguration.DeletedConfigurationStoresClient

	subscriptionId := meta.(*clients.Client).Account.SubscriptionId
	ctx, cancel := timeouts.ForCreate(meta.(*clients.Client).StopContext, d)
	defer cancel()

	log.Printf("[INFO] preparing arguments for Azure ARM App Configuration creation.")

	name := d.Get("name").(string)
	resourceGroup := d.Get("resource_group_name").(string)
	resourceId := configurationstores.NewConfigurationStoreID(subscriptionId, resourceGroup, name)
	existing, err := client.Get(ctx, resourceId)
	if err != nil {
		if !response.WasNotFound(existing.HttpResponse) {
			return fmt.Errorf("checking for presence of existing %s: %+v", resourceId, err)
		}
	}
	if !response.WasNotFound(existing.HttpResponse) {
		return tf.ImportAsExistsError("azurerm_app_configuration", resourceId.ID())
	}

	location := location.Normalize(d.Get("location").(string))

	recoverSoftDeleted := false
	if meta.(*clients.Client).Features.AppConfiguration.RecoverSoftDeleted {
		deletedConfigurationStoresId := deletedconfigurationstores.NewDeletedConfigurationStoreID(subscriptionId, location, name)
		deleted, err := deletedConfigurationStoresClient.ConfigurationStoresGetDeleted(ctx, deletedConfigurationStoresId)
		if err != nil {
			if response.WasStatusCode(deleted.HttpResponse, http.StatusForbidden) {
<<<<<<< HEAD
				return userIsMissingNecessaryPermission(name, location)
=======
				return errors.New(userIsMissingNecessaryPermission(name, location))
>>>>>>> 525ceef4
			}
			if !response.WasNotFound(deleted.HttpResponse) {
				return fmt.Errorf("checking for presence of deleted %s: %+v", deletedConfigurationStoresId, err)
			}
			// if the soft deleted is not found, skip the recovering
		} else {
			log.Printf("[DEBUG] Soft Deleted App Configuration exists, marked for recover")
			recoverSoftDeleted = true
		}
	}

	parameters := configurationstores.ConfigurationStore{
		Location: location,
		Sku: configurationstores.Sku{
			Name: d.Get("sku").(string),
		},
		Properties: &configurationstores.ConfigurationStoreProperties{
			EnablePurgeProtection: utils.Bool(d.Get("purge_protection_enabled").(bool)),
			DisableLocalAuth:      utils.Bool(!d.Get("local_auth_enabled").(bool)),
			Encryption:            expandAppConfigurationEncryption(d.Get("encryption").([]interface{})),
		},
		Tags: tags.Expand(d.Get("tags").(map[string]interface{})),
	}

	if v, ok := d.Get("soft_delete_retention_days").(int); ok && v != 7 {
		parameters.Properties.SoftDeleteRetentionInDays = utils.Int64(int64(v))
	}

	if recoverSoftDeleted {
		t := configurationstores.CreateModeRecover
		parameters.Properties.CreateMode = &t
	}

	publicNetworkAccessValue, publicNetworkAccessNotEmpty := d.GetOk("public_network_access")

	if publicNetworkAccessNotEmpty {
		parameters.Properties.PublicNetworkAccess = parsePublicNetworkAccess(publicNetworkAccessValue.(string))
	}

	identity, err := identity.ExpandSystemAndUserAssignedMap(d.Get("identity").([]interface{}))
	if err != nil {
		return fmt.Errorf("expanding `identity`: %+v", err)
	}
	parameters.Identity = identity

	if err := client.CreateThenPoll(ctx, resourceId, parameters); err != nil {
		return fmt.Errorf("creating %s: %+v", resourceId, err)
	}

	d.SetId(resourceId.ID())

	resp, err := client.Get(ctx, resourceId)
	if err != nil {
		return fmt.Errorf("retrieving %s: %+v", resourceId, err)
	}
	if resp.Model == nil || resp.Model.Properties == nil || resp.Model.Properties.Endpoint == nil {
		return fmt.Errorf("retrieving %s: `model.properties.Endpoint` was nil", resourceId)
	}
	meta.(*clients.Client).AppConfiguration.AddToCache(resourceId, *resp.Model.Properties.Endpoint)

	expandedReplicas, err := expandAppConfigurationReplicas(d.Get("replica").(*pluginsdk.Set).List(), name, location)
	if err != nil {
		return fmt.Errorf("expanding `replica`: %+v", err)
	}

	replicaClient := meta.(*clients.Client).AppConfiguration.ReplicasClient
	for _, replica := range *expandedReplicas {
		replicaId := replicas.NewReplicaID(resourceId.SubscriptionId, resourceId.ResourceGroupName, resourceId.ConfigurationStoreName, *replica.Name)

		if err := replicaClient.CreateThenPoll(ctx, replicaId, replica); err != nil {
			return fmt.Errorf("creating %s: %+v", replicaId, err)
		}
	}

	return resourceAppConfigurationRead(d, meta)
}

func resourceAppConfigurationUpdate(d *pluginsdk.ResourceData, meta interface{}) error {
	client := meta.(*clients.Client).AppConfiguration.ConfigurationStoresClient
	ctx, cancel := timeouts.ForUpdate(meta.(*clients.Client).StopContext, d)
	defer cancel()

	log.Printf("[INFO] preparing arguments for Azure ARM App Configuration update.")
	id, err := configurationstores.ParseConfigurationStoreID(d.Id())
	if err != nil {
		return err
	}

	existing, err := client.Get(ctx, *id)
	if err != nil {
		return fmt.Errorf("retrieving %s: %+v", *id, err)
	}
	if existing.Model == nil {
		return fmt.Errorf("retrieving %s: `model` was nil", *id)
	}
	if existing.Model.Properties == nil {
		return fmt.Errorf("retrieving %s: `properties` was nil", *id)
	}

	update := configurationstores.ConfigurationStoreUpdateParameters{}

	if d.HasChange("sku") {
		update.Sku = &configurationstores.Sku{
			Name: d.Get("sku").(string),
		}
	}

	if d.HasChange("tags") {
		t := d.Get("tags").(map[string]interface{})
		update.Tags = tags.Expand(t)
	}

	if d.HasChange("identity") {
		identity, err := identity.ExpandSystemAndUserAssignedMap(d.Get("identity").([]interface{}))
		if err != nil {
			return fmt.Errorf("expanding `identity`: %+v", err)
		}
		update.Identity = identity
	}

	if d.HasChange("encryption") {
		if update.Properties == nil {
			update.Properties = &configurationstores.ConfigurationStorePropertiesUpdateParameters{}
		}
		update.Properties.Encryption = expandAppConfigurationEncryption(d.Get("encryption").([]interface{}))
	}

	if d.HasChange("local_auth_enabled") {
		if update.Properties == nil {
			update.Properties = &configurationstores.ConfigurationStorePropertiesUpdateParameters{}
		}
		update.Properties.DisableLocalAuth = utils.Bool(!d.Get("local_auth_enabled").(bool))
	}

	if d.HasChange("public_network_access") {
		if update.Properties == nil {
			update.Properties = &configurationstores.ConfigurationStorePropertiesUpdateParameters{}
		}

		publicNetworkAccessValue, publicNetworkAccessNotEmpty := d.GetOk("public_network_access")
		if publicNetworkAccessNotEmpty {
			update.Properties.PublicNetworkAccess = parsePublicNetworkAccess(publicNetworkAccessValue.(string))
		}
	}

	if d.HasChange("purge_protection_enabled") {
		if update.Properties == nil {
			update.Properties = &configurationstores.ConfigurationStorePropertiesUpdateParameters{}
		}

		newValue := d.Get("purge_protection_enabled").(bool)
		oldValue := false
		if existing.Model.Properties.EnablePurgeProtection != nil {
			oldValue = *existing.Model.Properties.EnablePurgeProtection
		}

		if oldValue && !newValue {
			return fmt.Errorf("updating %s: once Purge Protection has been Enabled it's not possible to disable it", *id)
		}
		update.Properties.EnablePurgeProtection = utils.Bool(d.Get("purge_protection_enabled").(bool))
	}

	if d.HasChange("public_network_enabled") {
		v := d.GetRawConfig().AsValueMap()["public_network_access_enabled"]
		if v.IsNull() && existing.Model.Properties.SoftDeleteRetentionInDays != nil {
			return fmt.Errorf("updating %s: once Public Network Access has been explicitly Enabled or Disabled it's not possible to unset it to which means Automatic", *id)
		}

		if update.Properties == nil {
			update.Properties = &configurationstores.ConfigurationStorePropertiesUpdateParameters{}
		}

		publicNetworkAccess := configurationstores.PublicNetworkAccessEnabled
		if v.False() {
			publicNetworkAccess = configurationstores.PublicNetworkAccessDisabled
		}
		update.Properties.PublicNetworkAccess = &publicNetworkAccess
	}

	if err := client.UpdateThenPoll(ctx, *id, update); err != nil {
		return fmt.Errorf("updating %s: %+v", *id, err)
	}

	if d.HasChange("replica") {
		replicaClient := meta.(*clients.Client).AppConfiguration.ReplicasClient
		operationsClient := meta.(*clients.Client).AppConfiguration.OperationsClient

		// check if a replica has been removed from config and if so, delete it
		deleteReplicaIds := make([]replicas.ReplicaId, 0)
		unchangedReplicaNames := make(map[string]struct{}, 0)
		oldReplicas, newReplicas := d.GetChange("replica")
		for _, oldReplica := range oldReplicas.(*pluginsdk.Set).List() {
			isRemoved := true
			oldReplicaMap := oldReplica.(map[string]interface{})

			for _, newReplica := range newReplicas.(*pluginsdk.Set).List() {
				newReplicaMap := newReplica.(map[string]interface{})

				if strings.EqualFold(oldReplicaMap["name"].(string), newReplicaMap["name"].(string)) && strings.EqualFold(location.Normalize(oldReplicaMap["location"].(string)), location.Normalize(newReplicaMap["location"].(string))) {
					unchangedReplicaNames[oldReplicaMap["name"].(string)] = struct{}{}
					isRemoved = false
					break
				}
			}

			if isRemoved {
				deleteReplicaIds = append(deleteReplicaIds, replicas.NewReplicaID(id.SubscriptionId, id.ResourceGroupName, id.ConfigurationStoreName, oldReplicaMap["name"].(string)))
			}
		}

		if err := deleteReplicas(ctx, replicaClient, operationsClient, deleteReplicaIds); err != nil {
			return err
		}

		expandedReplicas, err := expandAppConfigurationReplicas(d.Get("replica").(*pluginsdk.Set).List(), id.ConfigurationStoreName, location.Normalize(existing.Model.Location))
		if err != nil {
			return fmt.Errorf("expanding `replica`: %+v", err)
		}

		// check if a replica has been added or an existing one changed its location, (re)create it
		for _, replica := range *expandedReplicas {
			if _, isUnchanged := unchangedReplicaNames[*replica.Name]; isUnchanged {
				continue
			}

			replicaId := replicas.NewReplicaID(id.SubscriptionId, id.ResourceGroupName, id.ConfigurationStoreName, *replica.Name)

			existingReplica, err := replicaClient.Get(ctx, replicaId)
			if err != nil {
				if !response.WasNotFound(existingReplica.HttpResponse) {
					return fmt.Errorf("retrieving %s: %+v", replicaId, err)
				}
			}

			if !response.WasNotFound(existingReplica.HttpResponse) {
				return fmt.Errorf("updating %s: replica %s already exists", *id, replicaId)
			}

			if err = replicaClient.CreateThenPoll(ctx, replicaId, replica); err != nil {
				return fmt.Errorf("creating %s: %+v", replicaId, err)
			}
		}
	}

	return resourceAppConfigurationRead(d, meta)
}

func resourceAppConfigurationRead(d *pluginsdk.ResourceData, meta interface{}) error {
	client := meta.(*clients.Client).AppConfiguration.ConfigurationStoresClient
	ctx, cancel := timeouts.ForRead(meta.(*clients.Client).StopContext, d)
	defer cancel()

	id, err := configurationstores.ParseConfigurationStoreID(d.Id())
	if err != nil {
		return err
	}

	resp, err := client.Get(ctx, *id)
	if err != nil {
		if response.WasNotFound(resp.HttpResponse) {
			log.Printf("[DEBUG] %s was not found - removing from state!", *id)
			d.SetId("")
			return nil
		}
		return fmt.Errorf("retrieving %s: %+v", *id, err)
	}

	resultPage, err := client.ListKeysComplete(ctx, *id)
	if err != nil {
		return fmt.Errorf("retrieving access keys for %s: %+v", *id, err)
	}

	d.Set("name", id.ConfigurationStoreName)
	d.Set("resource_group_name", id.ResourceGroupName)

	if model := resp.Model; model != nil {
		d.Set("location", location.Normalize(model.Location))
		d.Set("sku", model.Sku.Name)

		if props := model.Properties; props != nil {
			d.Set("endpoint", props.Endpoint)
			d.Set("encryption", flattenAppConfigurationEncryption(props.Encryption))
			d.Set("public_network_access", string(pointer.From(props.PublicNetworkAccess)))

			localAuthEnabled := true
			if props.DisableLocalAuth != nil {
				localAuthEnabled = !(*props.DisableLocalAuth)
			}

			d.Set("local_auth_enabled", localAuthEnabled)

			purgeProtectionEnabled := false
			if props.EnablePurgeProtection != nil {
				purgeProtectionEnabled = *props.EnablePurgeProtection
			}
			d.Set("purge_protection_enabled", purgeProtectionEnabled)

			softDeleteRetentionDays := 0
			if props.SoftDeleteRetentionInDays != nil {
				softDeleteRetentionDays = int(*props.SoftDeleteRetentionInDays)
			}
			d.Set("soft_delete_retention_days", softDeleteRetentionDays)
		}

		accessKeys := flattenAppConfigurationAccessKeys(resultPage.Items)
		d.Set("primary_read_key", accessKeys.primaryReadKey)
		d.Set("primary_write_key", accessKeys.primaryWriteKey)
		d.Set("secondary_read_key", accessKeys.secondaryReadKey)
		d.Set("secondary_write_key", accessKeys.secondaryWriteKey)

		flattenedIdentity, err := identity.FlattenSystemAndUserAssignedMap(model.Identity)
		if err != nil {
			return fmt.Errorf("flattening `identity`: %+v", err)
		}
		if err := d.Set("identity", flattenedIdentity); err != nil {
			return fmt.Errorf("setting `identity`: %+v", err)
		}

		replicasClient := meta.(*clients.Client).AppConfiguration.ReplicasClient
		resp, err := replicasClient.ListByConfigurationStoreComplete(ctx, replicas.NewConfigurationStoreID(id.SubscriptionId, id.ResourceGroupName, id.ConfigurationStoreName))
		if err != nil {
			return fmt.Errorf("retrieving replicas for %s: %+v", *id, err)
		}

		replica, err := flattenAppConfigurationReplicas(resp.Items)
		if err != nil {
			return fmt.Errorf("flattening replicas for %s: %+v", *id, err)
		}
		d.Set("replica", replica)

		return tags.FlattenAndSet(d, model.Tags)
	}

	return nil
}

func resourceAppConfigurationDelete(d *pluginsdk.ResourceData, meta interface{}) error {
	client := meta.(*clients.Client).AppConfiguration.ConfigurationStoresClient
	deletedConfigurationStoresClient := meta.(*clients.Client).AppConfiguration.DeletedConfigurationStoresClient
	ctx, cancel := timeouts.ForDelete(meta.(*clients.Client).StopContext, d)
	subscriptionId := meta.(*clients.Client).Account.SubscriptionId
	defer cancel()

	id, err := configurationstores.ParseConfigurationStoreID(d.Id())
	if err != nil {
		return err
	}

	existing, err := client.Get(ctx, *id)
	if err != nil {
		if !response.WasNotFound(existing.HttpResponse) {
			return nil
		}
		return fmt.Errorf("retrieving %s: %+v", *id, err)
	}

	if existing.Model == nil {
		return fmt.Errorf("retrieving %q: `model` was nil", *id)
	}
	if existing.Model.Properties == nil {
		return fmt.Errorf("retrieving %q: `properties` was nil", *id)
	}

	purgeProtectionEnabled := false
	if ppe := existing.Model.Properties.EnablePurgeProtection; ppe != nil {
		purgeProtectionEnabled = *ppe
	}
	softDeleteEnabled := false
	if sde := existing.Model.Properties.SoftDeleteRetentionInDays; sde != nil && *sde > 0 {
		softDeleteEnabled = true
	}

	if err := client.DeleteThenPoll(ctx, *id); err != nil {
		return fmt.Errorf("deleting %s: %+v", *id, err)
	}

	if meta.(*clients.Client).Features.AppConfiguration.PurgeSoftDeleteOnDestroy && softDeleteEnabled {
		deletedId := deletedconfigurationstores.NewDeletedConfigurationStoreID(subscriptionId, existing.Model.Location, id.ConfigurationStoreName)

		// AppConfiguration with Purge Protection Enabled cannot be deleted unless done by Azure
		if purgeProtectionEnabled {
			deletedInfo, err := deletedConfigurationStoresClient.ConfigurationStoresGetDeleted(ctx, deletedId)
			if err != nil {
				return fmt.Errorf("while purging the soft-deleted, retrieving the Deletion Details for %s: %+v", *id, err)
			}

			if deletedInfo.Model != nil && deletedInfo.Model.Properties != nil && deletedInfo.Model.Properties.DeletionDate != nil && deletedInfo.Model.Properties.ScheduledPurgeDate != nil {
				log.Printf("[DEBUG] The App Configuration %q has Purge Protection Enabled and was deleted on %q. Azure will purge this on %q",
					id.ConfigurationStoreName, *deletedInfo.Model.Properties.DeletionDate, *deletedInfo.Model.Properties.ScheduledPurgeDate)
			} else {
				log.Printf("[DEBUG] The App Configuration %q has Purge Protection Enabled and will be purged automatically by Azure", id.ConfigurationStoreName)
			}
			return nil
		}

		log.Printf("[DEBUG]  %q marked for purge - executing purge", id.ConfigurationStoreName)

		if _, err := deletedConfigurationStoresClient.ConfigurationStoresPurgeDeleted(ctx, deletedId); err != nil {
			return fmt.Errorf("purging %s: %+v", *id, err)
		}

		// The PurgeDeleted API is a POST which returns a 200 with no body and nothing to poll on, so we'll need
		// a custom poller to poll until the LRO returns a 404
		pollerType := &purgeDeletedPoller{
			client: deletedConfigurationStoresClient,
			id:     deletedId,
		}
		poller := pollers.NewPoller(pollerType, 10*time.Second, pollers.DefaultNumberOfDroppedConnectionsToAllow)
		if err := poller.PollUntilDone(ctx); err != nil {
			return fmt.Errorf("polling after purging for %s: %+v", *id, err)
		}

		// retry checkNameAvailability until the name is released by purged app configuration, see https://github.com/Azure/AppConfiguration/issues/677
		operationsClient := meta.(*clients.Client).AppConfiguration.OperationsClient
		if err = resourceConfigurationStoreWaitForNameAvailable(ctx, operationsClient, *id); err != nil {
			return err
		}
		log.Printf("[DEBUG] Purged AppConfiguration %q.", id.ConfigurationStoreName)
	}

	meta.(*clients.Client).AppConfiguration.RemoveFromCache(*id)

	return nil
}

var _ pollers.PollerType = &purgeDeletedPoller{}

type purgeDeletedPoller struct {
	client *deletedconfigurationstores.DeletedConfigurationStoresClient
	id     deletedconfigurationstores.DeletedConfigurationStoreId
}

func (p *purgeDeletedPoller) Poll(ctx context.Context) (*pollers.PollResult, error) {
	resp, err := p.client.ConfigurationStoresGetDeleted(ctx, p.id)

	status := "dropped connection"
	if resp.HttpResponse != nil {
		status = fmt.Sprintf("%d", resp.HttpResponse.StatusCode)
	}

	if response.WasNotFound(resp.HttpResponse) {
		return &pollers.PollResult{
			HttpResponse: &client.Response{
				Response: resp.HttpResponse,
			},
			Status: pollers.PollingStatusSucceeded,
		}, nil
	}

	if response.WasStatusCode(resp.HttpResponse, http.StatusOK) {
		return &pollers.PollResult{
			HttpResponse: &client.Response{
				Response: resp.HttpResponse,
			},
			Status: pollers.PollingStatusInProgress,
		}, nil
	}

	return nil, fmt.Errorf("unexpected status %q: %+v", status, err)
}

type flattenedAccessKeys struct {
	primaryReadKey    []interface{}
	primaryWriteKey   []interface{}
	secondaryReadKey  []interface{}
	secondaryWriteKey []interface{}
}

func expandAppConfigurationEncryption(input []interface{}) *configurationstores.EncryptionProperties {
	if len(input) == 0 || input[0] == nil {
		return nil
	}

	encryptionParam := input[0].(map[string]interface{})

	result := &configurationstores.EncryptionProperties{
		KeyVaultProperties: &configurationstores.KeyVaultProperties{},
	}

	if v, ok := encryptionParam["identity_client_id"].(string); ok && v != "" {
		result.KeyVaultProperties.IdentityClientId = &v
	}
	if v, ok := encryptionParam["key_vault_key_identifier"].(string); ok && v != "" {
		result.KeyVaultProperties.KeyIdentifier = &v
	}
	return result
}

func expandAppConfigurationReplicas(input []interface{}, configurationStoreName, configurationStoreLocation string) (*[]replicas.Replica, error) {
	result := make([]replicas.Replica, 0)

	// check if there are duplicated replica names or locations
	// location cannot be same as original configuration store and other replicas
	locationSet := make(map[string]string, 0)
	replicaNameSet := make(map[string]struct{}, 0)

	for _, v := range input {
		replica := v.(map[string]interface{})
		replicaName := replica["name"].(string)
		replicaLocation := location.Normalize(replica["location"].(string))
		if strings.EqualFold(replicaLocation, configurationStoreLocation) {
			return nil, fmt.Errorf("location (%q) of replica %q is duplicated with original configuration store %q", replicaLocation, replicaName, configurationStoreName)
		}

		if name, ok := locationSet[replicaLocation]; ok {
			return nil, fmt.Errorf("location (%q) of replica %q is duplicated with replica %q", replicaLocation, replicaName, name)
		}
		locationSet[replicaLocation] = replicaName

		normalizedReplicaName := strings.ToLower(replicaName)
		if _, ok := replicaNameSet[normalizedReplicaName]; ok {
			return nil, fmt.Errorf("replica name %q is duplicated", replicaName)
		}
		replicaNameSet[normalizedReplicaName] = struct{}{}

		if len(replicaName)+len(configurationStoreName) > 60 {
			return nil, fmt.Errorf("replica name %q is too long, the total length of replica name and configuration store name should be less or equal than 60", replicaName)
		}

		result = append(result, replicas.Replica{
			Name:     pointer.To(replicaName),
			Location: pointer.To(replicaLocation),
		})
	}

	return &result, nil
}

func flattenAppConfigurationAccessKeys(values []configurationstores.ApiKey) flattenedAccessKeys {
	result := flattenedAccessKeys{
		primaryReadKey:    make([]interface{}, 0),
		primaryWriteKey:   make([]interface{}, 0),
		secondaryReadKey:  make([]interface{}, 0),
		secondaryWriteKey: make([]interface{}, 0),
	}

	for _, value := range values {
		if value.Name == nil || value.ReadOnly == nil {
			continue
		}

		accessKey := flattenAppConfigurationAccessKey(value)
		name := *value.Name
		readOnly := *value.ReadOnly

		if strings.HasPrefix(strings.ToLower(name), "primary") {
			if readOnly {
				result.primaryReadKey = accessKey
			} else {
				result.primaryWriteKey = accessKey
			}
		}

		if strings.HasPrefix(strings.ToLower(name), "secondary") {
			if readOnly {
				result.secondaryReadKey = accessKey
			} else {
				result.secondaryWriteKey = accessKey
			}
		}
	}

	return result
}

func flattenAppConfigurationAccessKey(input configurationstores.ApiKey) []interface{} {
	connectionString := ""

	if input.ConnectionString != nil {
		connectionString = *input.ConnectionString
	}

	id := ""
	if input.Id != nil {
		id = *input.Id
	}

	secret := ""
	if input.Value != nil {
		secret = *input.Value
	}

	return []interface{}{
		map[string]interface{}{
			"connection_string": connectionString,
			"id":                id,
			"secret":            secret,
		},
	}
}

func parsePublicNetworkAccess(input string) *configurationstores.PublicNetworkAccess {
	vals := map[string]configurationstores.PublicNetworkAccess{
		"disabled": configurationstores.PublicNetworkAccessDisabled,
		"enabled":  configurationstores.PublicNetworkAccessEnabled,
	}
	if v, ok := vals[strings.ToLower(input)]; ok {
		return &v
	}

	// otherwise presume it's an undefined value and best-effort it
	out := configurationstores.PublicNetworkAccess(input)
	return &out
}

func userIsMissingNecessaryPermission(name, location string) error {
	return fmt.Errorf(`
An existing soft-deleted App Configuration exists with the Name %q in the location %q, however
the credentials Terraform is using has insufficient permissions to check for an existing soft-deleted App Configuration.
You can opt out of this behaviour by using the "features" block (located within the "provider" block) - more information
can be found here:
https://registry.terraform.io/providers/hashicorp/azurerm/latest/docs/guides/features-block
`, name, location)
}

func resourceConfigurationStoreWaitForNameAvailable(ctx context.Context, client *operations.OperationsClient, configurationStoreId configurationstores.ConfigurationStoreId) error {
	deadline, ok := ctx.Deadline()
	if !ok {
		return fmt.Errorf("internal error: context had no deadline")
	}
	state := &pluginsdk.StateChangeConf{
		MinTimeout:                10 * time.Second,
		ContinuousTargetOccurence: 2,
		Pending:                   []string{"Unavailable"},
		Target:                    []string{"Available"},
		Refresh:                   resourceConfigurationStoreNameAvailabilityRefreshFunc(ctx, client, configurationStoreId),
		Timeout:                   time.Until(deadline),
	}

	if _, err := state.WaitForStateContext(ctx); err != nil {
		return fmt.Errorf("waiting for the name from %s to become available: %+v", configurationStoreId, err)
	}

	return nil
}

func resourceConfigurationStoreNameAvailabilityRefreshFunc(ctx context.Context, client *operations.OperationsClient, configurationStoreId configurationstores.ConfigurationStoreId) pluginsdk.StateRefreshFunc {
	return func() (interface{}, string, error) {
		log.Printf("[DEBUG] Checking to see if the name for %s is available ..", configurationStoreId)

		subscriptionId := commonids.NewSubscriptionID(configurationStoreId.SubscriptionId)

		parameters := operations.CheckNameAvailabilityParameters{
			Name: configurationStoreId.ConfigurationStoreName,
			Type: operations.ConfigurationResourceTypeMicrosoftPointAppConfigurationConfigurationStores,
		}

		resp, err := client.CheckNameAvailability(ctx, subscriptionId, parameters)
		if err != nil {
			return resp, "Error", fmt.Errorf("retrieving Deployment: %+v", err)
		}

		if resp.Model == nil {
			return resp, "Error", fmt.Errorf("unexpected null model of %s", configurationStoreId)
		}

		if resp.Model.NameAvailable == nil {
			return resp, "Error", fmt.Errorf("unexpected null NameAvailable property of %s", configurationStoreId)
		}

		if !*resp.Model.NameAvailable {
			return resp, "Unavailable", nil
		}
		return resp, "Available", nil
	}
}

func deleteReplicas(ctx context.Context, replicaClient *replicas.ReplicasClient, operationClient *operations.OperationsClient, configurationStoreReplicaIds []replicas.ReplicaId) error {
	for _, configurationStoreReplicaId := range configurationStoreReplicaIds {
		log.Printf("[DEBUG] Deleting Replica %q", configurationStoreReplicaId)
		if err := replicaClient.DeleteThenPoll(ctx, configurationStoreReplicaId); err != nil {
			return fmt.Errorf("deleting replica %q: %+v", configurationStoreReplicaId, err)
		}
	}

	for _, configurationStoreReplicaId := range configurationStoreReplicaIds {
		if err := resourceConfigurationStoreReplicaWaitForNameAvailable(ctx, operationClient, configurationStoreReplicaId); err != nil {
			return fmt.Errorf("waiting for replica %q name to be released: %+v", configurationStoreReplicaId, err)
		}
	}

	return nil
}

func resourceConfigurationStoreReplicaWaitForNameAvailable(ctx context.Context, client *operations.OperationsClient, configurationStoreReplicaId replicas.ReplicaId) error {
	deadline, ok := ctx.Deadline()
	if !ok {
		return fmt.Errorf("internal error: context had no deadline")
	}
	state := &pluginsdk.StateChangeConf{
		MinTimeout:                10 * time.Second,
		ContinuousTargetOccurence: 2,
		Pending:                   []string{"Unavailable"},
		Target:                    []string{"Available"},
		Refresh:                   resourceConfigurationStoreReplicaNameAvailabilityRefreshFunc(ctx, client, configurationStoreReplicaId),
		Timeout:                   time.Until(deadline),
	}

	if _, err := state.WaitForStateContext(ctx); err != nil {
		return fmt.Errorf("waiting for the name from %s to become available: %+v", configurationStoreReplicaId, err)
	}

	return nil
}

func resourceConfigurationStoreReplicaNameAvailabilityRefreshFunc(ctx context.Context, client *operations.OperationsClient, configurationStoreReplicaId replicas.ReplicaId) pluginsdk.StateRefreshFunc {
	return func() (interface{}, string, error) {
		log.Printf("[DEBUG] Checking to see if the name for %s is available ..", configurationStoreReplicaId)

		subscriptionId := commonids.NewSubscriptionID(configurationStoreReplicaId.SubscriptionId)

		parameters := operations.CheckNameAvailabilityParameters{
			Name: fmt.Sprintf("%s-%s", configurationStoreReplicaId.ConfigurationStoreName, configurationStoreReplicaId.ReplicaName),
			Type: operations.ConfigurationResourceTypeMicrosoftPointAppConfigurationConfigurationStores,
		}

		resp, err := client.CheckNameAvailability(ctx, subscriptionId, parameters)
		if err != nil {
			return resp, "Error", fmt.Errorf("retrieving Deployment: %+v", err)
		}

		if resp.Model == nil {
			return resp, "Error", fmt.Errorf("unexpected null model of %s", configurationStoreReplicaId)
		}

		if resp.Model.NameAvailable == nil {
			return resp, "Error", fmt.Errorf("unexpected null NameAvailable property of %s", configurationStoreReplicaId)
		}

		if !*resp.Model.NameAvailable {
			return resp, "Unavailable", nil
		}
		return resp, "Available", nil
	}
}<|MERGE_RESOLUTION|>--- conflicted
+++ resolved
@@ -5,7 +5,6 @@
 
 import (
 	"context"
-	"errors"
 	"fmt"
 	"log"
 	"net/http"
@@ -299,11 +298,7 @@
 		deleted, err := deletedConfigurationStoresClient.ConfigurationStoresGetDeleted(ctx, deletedConfigurationStoresId)
 		if err != nil {
 			if response.WasStatusCode(deleted.HttpResponse, http.StatusForbidden) {
-<<<<<<< HEAD
 				return userIsMissingNecessaryPermission(name, location)
-=======
-				return errors.New(userIsMissingNecessaryPermission(name, location))
->>>>>>> 525ceef4
 			}
 			if !response.WasNotFound(deleted.HttpResponse) {
 				return fmt.Errorf("checking for presence of deleted %s: %+v", deletedConfigurationStoresId, err)
