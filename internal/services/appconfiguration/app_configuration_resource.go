--- conflicted
+++ resolved
@@ -739,7 +739,6 @@
 	return &out
 }
 
-<<<<<<< HEAD
 func userIsMissingNecessaryPermission(name, location string) string {
 	return fmt.Sprintf(`
 An existing soft-deleted App Configuration exists with the Name %q in the location %q, however
@@ -748,7 +747,8 @@
 can be found here:
 https://registry.terraform.io/providers/hashicorp/azurerm/latest/docs#features
 `, name, location)
-=======
+}
+
 func resourceConfigurationStoreWaitForNameAvailable(ctx context.Context, client *operations.OperationsClient, configurationStoreId configurationstores.ConfigurationStoreId) error {
 	deadline, ok := ctx.Deadline()
 	if !ok {
@@ -801,5 +801,4 @@
 		}
 		return resp, "Available", nil
 	}
->>>>>>> fc43277f
 }