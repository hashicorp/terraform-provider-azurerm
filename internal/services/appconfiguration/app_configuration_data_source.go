package appconfiguration

import (
	"fmt"
	"time"

	"github.com/hashicorp/go-azure-helpers/lang/response"
	"github.com/hashicorp/go-azure-helpers/resourcemanager/commonschema"
	"github.com/hashicorp/go-azure-helpers/resourcemanager/identity"
	"github.com/hashicorp/go-azure-helpers/resourcemanager/location"
	"github.com/hashicorp/go-azure-helpers/resourcemanager/tags"
	"github.com/hashicorp/go-azure-sdk/resource-manager/appconfiguration/2022-05-01/configurationstores"
	"github.com/hashicorp/terraform-provider-azurerm/internal/clients"
	"github.com/hashicorp/terraform-provider-azurerm/internal/services/appconfiguration/validate"
	"github.com/hashicorp/terraform-provider-azurerm/internal/tf/pluginsdk"
	"github.com/hashicorp/terraform-provider-azurerm/internal/timeouts"
)

func dataSourceAppConfiguration() *pluginsdk.Resource {
	return &pluginsdk.Resource{
		Read: dataSourceAppConfigurationRead,

		Timeouts: &pluginsdk.ResourceTimeout{
			Read: pluginsdk.DefaultTimeout(5 * time.Minute),
		},

		Schema: map[string]*pluginsdk.Schema{
			"name": {
				Type:         pluginsdk.TypeString,
				Required:     true,
				ValidateFunc: validate.ConfigurationStoreName,
			},

			"resource_group_name": commonschema.ResourceGroupNameForDataSource(),

			"location": commonschema.LocationComputed(),

			"encryption": {
				Type:     pluginsdk.TypeList,
				Computed: true,
				Elem: &pluginsdk.Resource{
					Schema: map[string]*pluginsdk.Schema{
						"key_vault_key_identifier": {
							Type:     pluginsdk.TypeString,
							Computed: true,
						},
						"identity_client_id": {
							Type:     pluginsdk.TypeString,
							Computed: true,
						},
					},
				},
			},

			"identity": commonschema.SystemAssignedUserAssignedIdentityComputed(),

			"local_auth_enabled": {
				Type:     pluginsdk.TypeBool,
				Computed: true,
			},

			"public_network_access_enabled": {
				Type:     pluginsdk.TypeBool,
				Computed: true,
			},

			"purge_protection_enabled": {
				Type:     pluginsdk.TypeBool,
				Computed: true,
			},

			"sku": {
				Type:     pluginsdk.TypeString,
				Computed: true,
			},

			"soft_delete_retention_days": {
				Type:     pluginsdk.TypeInt,
				Computed: true,
			},

			"endpoint": {
				Type:     pluginsdk.TypeString,
				Computed: true,
			},

			"public_network_access": {
				Type:     pluginsdk.TypeString,
				Computed: true,
			},

			"primary_read_key": {
				Type:     pluginsdk.TypeList,
				Computed: true,
				Elem: &pluginsdk.Resource{
					Schema: map[string]*pluginsdk.Schema{
						"id": {
							Type:      pluginsdk.TypeString,
							Computed:  true,
							Sensitive: true,
						},
						"secret": {
							Type:      pluginsdk.TypeString,
							Computed:  true,
							Sensitive: true,
						},
						"connection_string": {
							Type:      pluginsdk.TypeString,
							Computed:  true,
							Sensitive: true,
						},
					},
				},
			},

			"secondary_read_key": {
				Type:     pluginsdk.TypeList,
				Computed: true,
				Elem: &pluginsdk.Resource{
					Schema: map[string]*pluginsdk.Schema{
						"id": {
							Type:      pluginsdk.TypeString,
							Computed:  true,
							Sensitive: true,
						},
						"secret": {
							Type:      pluginsdk.TypeString,
							Computed:  true,
							Sensitive: true,
						},
						"connection_string": {
							Type:      pluginsdk.TypeString,
							Computed:  true,
							Sensitive: true,
						},
					},
				},
			},

			"primary_write_key": {
				Type:     pluginsdk.TypeList,
				Computed: true,
				Elem: &pluginsdk.Resource{
					Schema: map[string]*pluginsdk.Schema{
						"id": {
							Type:      pluginsdk.TypeString,
							Computed:  true,
							Sensitive: true,
						},
						"secret": {
							Type:      pluginsdk.TypeString,
							Computed:  true,
							Sensitive: true,
						},
						"connection_string": {
							Type:      pluginsdk.TypeString,
							Computed:  true,
							Sensitive: true,
						},
					},
				},
			},

			"secondary_write_key": {
				Type:     pluginsdk.TypeList,
				Computed: true,
				Elem: &pluginsdk.Resource{
					Schema: map[string]*pluginsdk.Schema{
						"id": {
							Type:      pluginsdk.TypeString,
							Computed:  true,
							Sensitive: true,
						},
						"secret": {
							Type:      pluginsdk.TypeString,
							Computed:  true,
							Sensitive: true,
						},
						"connection_string": {
							Type:      pluginsdk.TypeString,
							Computed:  true,
							Sensitive: true,
						},
					},
				},
			},

			"tags": commonschema.TagsDataSource(),
		},
	}
}

func dataSourceAppConfigurationRead(d *pluginsdk.ResourceData, meta interface{}) error {
	client := meta.(*clients.Client).AppConfiguration.ConfigurationStoresClient
	subscriptionId := meta.(*clients.Client).Account.SubscriptionId
	ctx, cancel := timeouts.ForRead(meta.(*clients.Client).StopContext, d)
	defer cancel()

	name := d.Get("name").(string)
	resourceGroup := d.Get("resource_group_name").(string)

	id := configurationstores.NewConfigurationStoreID(subscriptionId, resourceGroup, name)
	resp, err := client.Get(ctx, id)
	if err != nil {
		if response.WasNotFound(resp.HttpResponse) {
			return fmt.Errorf("%s was not found", id)
		}

		return fmt.Errorf("retrieving %s: %+v", id, err)
	}

	resultPage, err := client.ListKeysComplete(ctx, id)
	if err != nil {
		return fmt.Errorf("retrieving access keys for %s: %+v", id, err)
	}

	d.SetId(id.ID())

	if model := resp.Model; model != nil {
		d.Set("location", location.Normalize(model.Location))
		d.Set("sku", model.Sku.Name)

		if props := model.Properties; props != nil {
			d.Set("endpoint", props.Endpoint)
<<<<<<< HEAD
			d.Set("encryption", flattenAppConfigurationEncryption(props.Encryption))
			d.Set("public_network_access_enabled", flattenAppConfigurationPublicNetworkAccess(props.PublicNetworkAccess))
			d.Set("soft_delete_retention_days", props.SoftDeleteRetentionInDays)

			localAuthEnabled := true
			if props.DisableLocalAuth != nil {
				localAuthEnabled = !(*props.DisableLocalAuth)
			}

			d.Set("local_auth_enabled", localAuthEnabled)

			purgeProtectionEnabled := false
			if props.EnablePurgeProtection != nil {
				purgeProtectionEnabled = *props.EnablePurgeProtection
			}
			d.Set("purge_protection_enabled", purgeProtectionEnabled)
=======
			d.Set("public_network_access", props.PublicNetworkAccess)
>>>>>>> ef5eec68
		}

		accessKeys := flattenAppConfigurationAccessKeys(resultPage.Items)
		d.Set("primary_read_key", accessKeys.primaryReadKey)
		d.Set("primary_write_key", accessKeys.primaryWriteKey)
		d.Set("secondary_read_key", accessKeys.secondaryReadKey)
		d.Set("secondary_write_key", accessKeys.secondaryWriteKey)

		flattenedIdentity, err := identity.FlattenSystemAndUserAssignedMap(model.Identity)
		if err != nil {
			return fmt.Errorf("flattening `identity`: %+v", err)
		}
		if err := d.Set("identity", flattenedIdentity); err != nil {
			return fmt.Errorf("setting `identity`: %+v", err)
		}

		return tags.FlattenAndSet(d, model.Tags)
	}

	return nil
}<|MERGE_RESOLUTION|>--- conflicted
+++ resolved
@@ -222,9 +222,8 @@
 
 		if props := model.Properties; props != nil {
 			d.Set("endpoint", props.Endpoint)
-<<<<<<< HEAD
 			d.Set("encryption", flattenAppConfigurationEncryption(props.Encryption))
-			d.Set("public_network_access_enabled", flattenAppConfigurationPublicNetworkAccess(props.PublicNetworkAccess))
+			d.Set("public_network_access", props.PublicNetworkAccess)
 			d.Set("soft_delete_retention_days", props.SoftDeleteRetentionInDays)
 
 			localAuthEnabled := true
@@ -233,15 +232,11 @@
 			}
 
 			d.Set("local_auth_enabled", localAuthEnabled)
-
 			purgeProtectionEnabled := false
 			if props.EnablePurgeProtection != nil {
 				purgeProtectionEnabled = *props.EnablePurgeProtection
 			}
 			d.Set("purge_protection_enabled", purgeProtectionEnabled)
-=======
-			d.Set("public_network_access", props.PublicNetworkAccess)
->>>>>>> ef5eec68
 		}
 
 		accessKeys := flattenAppConfigurationAccessKeys(resultPage.Items)
