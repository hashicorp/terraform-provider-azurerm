// Copyright (c) HashiCorp, Inc.
// SPDX-License-Identifier: MPL-2.0

package appconfiguration

import (
	"context"
	"encoding/json"
	"errors"
	"fmt"
	"log"
	"time"

	"github.com/Azure/go-autorest/autorest"
	"github.com/hashicorp/go-azure-helpers/lang/pointer"
	"github.com/hashicorp/go-azure-helpers/resourcemanager/commonids"
	"github.com/hashicorp/go-azure-sdk/resource-manager/appconfiguration/2023-03-01/configurationstores"
	"github.com/hashicorp/terraform-provider-azurerm/helpers/tf"
	"github.com/hashicorp/terraform-provider-azurerm/internal/sdk"
	"github.com/hashicorp/terraform-provider-azurerm/internal/services/appconfiguration/migration"
	"github.com/hashicorp/terraform-provider-azurerm/internal/services/appconfiguration/parse"
	"github.com/hashicorp/terraform-provider-azurerm/internal/services/appconfiguration/validate"
	"github.com/hashicorp/terraform-provider-azurerm/internal/tags"
	"github.com/hashicorp/terraform-provider-azurerm/internal/tf/pluginsdk"
	"github.com/hashicorp/terraform-provider-azurerm/internal/tf/validation"
	"github.com/hashicorp/terraform-provider-azurerm/utils"
	"github.com/jackofallops/kermit/sdk/appconfiguration/1.0/appconfiguration"
)

type KeyResource struct{}

var _ sdk.ResourceWithCustomizeDiff = KeyResource{}

var _ sdk.ResourceWithStateMigration = KeyResource{}

const (
	KeyTypeVault        = "vault"
	KeyTypeKV           = "kv"
	VaultKeyContentType = "application/vnd.microsoft.appconfig.keyvaultref+json;charset=utf-8"
)

type KeyResourceModel struct {
	ConfigurationStoreId string                 `tfschema:"configuration_store_id"`
	Key                  string                 `tfschema:"key"`
	ContentType          string                 `tfschema:"content_type"`
	Etag                 string                 `tfschema:"etag"`
	Label                string                 `tfschema:"label"`
	Value                string                 `tfschema:"value"`
	Locked               bool                   `tfschema:"locked"`
	Tags                 map[string]interface{} `tfschema:"tags"`
	Type                 string                 `tfschema:"type"`
	VaultKeyReference    string                 `tfschema:"vault_key_reference"`
}

type VaultKeyReference struct {
	URI string `json:"uri"`
}

func (k KeyResource) Arguments() map[string]*pluginsdk.Schema {
	return map[string]*pluginsdk.Schema{
		"configuration_store_id": {
			Type:         pluginsdk.TypeString,
			Required:     true,
			ForceNew:     true,
			ValidateFunc: configurationstores.ValidateConfigurationStoreID,
		},
		"key": {
			Type:         pluginsdk.TypeString,
			Required:     true,
			ForceNew:     true,
			ValidateFunc: validation.StringIsNotWhiteSpace,
		},
		"content_type": {
			Type:     pluginsdk.TypeString,
			Optional: true,
			// NOTE: O+C We set some values in this field depending on the `type` so this needs to remain Computed
			Computed: true,
		},
		"etag": {
			Type: pluginsdk.TypeString,
			// NOTE: O+C The value of this is updated anytime the resource changes so this should remain Computed
			Computed: true,
			Optional: true,
		},
		"label": {
			Type:     pluginsdk.TypeString,
			Optional: true,
			ForceNew: true,
		},
		"value": {
			Type:     pluginsdk.TypeString,
			Optional: true,
			ConflictsWith: []string{
				"vault_key_reference",
			},
			// if `type` is set to `vault`, then `value` will be set by `vault_key_reference`
			DiffSuppressFunc: func(k, old, new string, d *pluginsdk.ResourceData) bool {
				return d.Get("type").(string) == KeyTypeVault && d.Get("vault_key_reference").(string) != "" && old != "" && new == ""
			},
		},
		"locked": {
			Type:     pluginsdk.TypeBool,
			Optional: true,
			Default:  false,
		},
		"type": {
			Type:         pluginsdk.TypeString,
			Optional:     true,
			Default:      KeyTypeKV,
			ValidateFunc: validation.StringInSlice([]string{KeyTypeVault, KeyTypeKV}, false),
		},
		"vault_key_reference": {
			Type:         pluginsdk.TypeString,
			Optional:     true,
			ValidateFunc: validation.IsURLWithHTTPorHTTPS,
			ConflictsWith: []string{
				"value",
			},
		},
		"tags": tags.Schema(),
	}
}

func (k KeyResource) Attributes() map[string]*pluginsdk.Schema {
	return map[string]*pluginsdk.Schema{}
}

func (k KeyResource) ModelObject() interface{} {
	return &KeyResourceModel{}
}

func (k KeyResource) ResourceType() string {
	return "azurerm_app_configuration_key"
}

func (k KeyResource) Create() sdk.ResourceFunc {
	return sdk.ResourceFunc{
		Func: func(ctx context.Context, metadata sdk.ResourceMetaData) error {
			var model KeyResourceModel
			if err := metadata.Decode(&model); err != nil {
				return fmt.Errorf("decoding %+v", err)
			}

			configurationStoreId, err := configurationstores.ParseConfigurationStoreID(model.ConfigurationStoreId)
			if err != nil {
				return err
			}

			configurationStoreEndpoint, err := metadata.Client.AppConfiguration.EndpointForConfigurationStore(ctx, *configurationStoreId)
			if err != nil {
				return fmt.Errorf("retrieving Endpoint for feature %q in %q: %s", model.Key, *configurationStoreId, err)
			}

			client, err := metadata.Client.AppConfiguration.DataPlaneClientWithEndpoint(*configurationStoreEndpoint)
			if err != nil {
				return err
			}

			nestedItemId, err := parse.NewNestedItemID(client.Endpoint, model.Key, model.Label)
			if err != nil {
				return err
			}

			deadline, ok := ctx.Deadline()
			if !ok {
				return errors.New("internal-error: context had no deadline")
			}

			// from https://learn.microsoft.com/en-us/azure/azure-app-configuration/concept-enable-rbac#azure-built-in-roles-for-azure-app-configuration
			// allow some time for role permission to be propagated
			metadata.Logger.Infof("[DEBUG] Waiting for App Configuration Key %q read permission to be propagated", model.Key)
			stateConf := &pluginsdk.StateChangeConf{
				Pending:                   []string{"Forbidden"},
				Target:                    []string{"Error", "Exists", "NotFound"},
				Refresh:                   appConfigurationGetKeyRefreshFunc(ctx, client, model.Key, model.Label),
				PollInterval:              10 * time.Second,
				ContinuousTargetOccurence: 3,
				Timeout:                   time.Until(deadline),
			}

			if _, err = stateConf.WaitForStateContext(ctx); err != nil {
				return fmt.Errorf("waiting for App Configuration Key %q read permission to be propagated: %+v", model.Key, err)
			}

			kv, err := client.GetKeyValue(ctx, model.Key, model.Label, "", "", "", []appconfiguration.KeyValueFields{})
			if err != nil {
				if v, ok := err.(autorest.DetailedError); ok {
					if !utils.ResponseWasNotFound(autorest.Response{Response: v.Response}) {
						return fmt.Errorf("checking for presence of existing %s: %+v", nestedItemId, err)
					}
				} else {
					return fmt.Errorf("while checking for key's %q existence: %+v", model.Key, err)
				}
			} else if kv.Response.StatusCode == 200 {
				return tf.ImportAsExistsError(k.ResourceType(), nestedItemId.ID())
			}

			entity := appconfiguration.KeyValue{
				Key:   pointer.To(model.Key),
				Label: pointer.To(model.Label),
				Tags:  tags.Expand(model.Tags),
			}

			switch model.Type {
			case KeyTypeKV:
				entity.ContentType = pointer.To(model.ContentType)
				entity.Value = pointer.To(model.Value)
			case KeyTypeVault:
				entity.ContentType = pointer.To(VaultKeyContentType)
				ref, err := json.Marshal(VaultKeyReference{URI: model.VaultKeyReference})
				if err != nil {
					return fmt.Errorf("while encoding vault key reference: %+v", err)
				}
				entity.Value = pointer.To(string(ref))
			}

			if _, err = client.PutKeyValue(ctx, model.Key, model.Label, &entity, "", ""); err != nil {
				return err
			}

			if model.Locked {
				_, err = client.PutLock(ctx, model.Key, model.Label, "", "")
				if err != nil {
					return fmt.Errorf("while locking key/label pair %q/%q: %+v", model.Key, model.Label, err)
				}
			}

			// https://github.com/Azure/AppConfiguration/issues/763
			metadata.Logger.Infof("[DEBUG] Waiting for App Configuration Key %q to be provisioned", model.Key)
			stateConf = &pluginsdk.StateChangeConf{
				Pending:                   []string{"NotFound", "Forbidden"},
				Target:                    []string{"Exists"},
				Refresh:                   appConfigurationGetKeyRefreshFunc(ctx, client, model.Key, model.Label),
				PollInterval:              5 * time.Second,
				ContinuousTargetOccurence: 4,
				Timeout:                   time.Until(deadline),
			}

			if _, err = stateConf.WaitForStateContext(ctx); err != nil {
				return fmt.Errorf("waiting for App Configuration Key %q to be provisioned: %+v", model.Key, err)
			}

			metadata.SetID(nestedItemId)
			return nil
		},
		Timeout: 45 * time.Minute,
	}
}

func (k KeyResource) Read() sdk.ResourceFunc {
	return sdk.ResourceFunc{
		Func: func(ctx context.Context, metadata sdk.ResourceMetaData) error {
			nestedItemId, err := parse.ParseNestedItemID(metadata.ResourceData.Id())
			if err != nil {
				return fmt.Errorf("while parsing resource ID: %+v", err)
			}

			domainSuffix, ok := metadata.Client.Account.Environment.AppConfiguration.DomainSuffix()
			if !ok {
				return fmt.Errorf("could not determine AppConfiguration domain suffix for environment %q", metadata.Client.Account.Environment.Name)
			}

			subscriptionId := commonids.NewSubscriptionID(metadata.Client.Account.SubscriptionId)
			configurationStoreIdRaw, err := metadata.Client.AppConfiguration.ConfigurationStoreIDFromEndpoint(ctx, subscriptionId, nestedItemId.ConfigurationStoreEndpoint, *domainSuffix)
			if err != nil {
				return fmt.Errorf("while retrieving the Resource ID of Configuration Store at Endpoint: %q: %s", nestedItemId.ConfigurationStoreEndpoint, err)
			}
			if configurationStoreIdRaw == nil {
				// if the AppConfiguration is gone then all the data inside it is too
				log.Printf("[DEBUG] Unable to determine the Resource ID for Configuration Store at Endpoint %q - removing from state", nestedItemId.ConfigurationStoreEndpoint)
				return metadata.MarkAsGone(nestedItemId)
			}

			configurationStoreId, err := configurationstores.ParseConfigurationStoreID(*configurationStoreIdRaw)
			if err != nil {
				return err
			}

			exists, err := metadata.Client.AppConfiguration.Exists(ctx, *configurationStoreId)
			if err != nil {
				return fmt.Errorf("while checking Configuration Store %q for feature %q existence: %v", *configurationStoreId, *nestedItemId, err)
			}
			if !exists {
				log.Printf("[DEBUG] Configuration Store %q for feature %q was not found - removing from state", *configurationStoreId, *nestedItemId)
				return metadata.MarkAsGone(nestedItemId)
			}

			client, err := metadata.Client.AppConfiguration.DataPlaneClientWithEndpoint(nestedItemId.ConfigurationStoreEndpoint)
			if err != nil {
				return err
			}

			kv, err := client.GetKeyValue(ctx, nestedItemId.Key, nestedItemId.Label, "", "", "", []appconfiguration.KeyValueFields{})
			if err != nil {
				if v, ok := err.(autorest.DetailedError); ok {
					if utils.ResponseWasNotFound(autorest.Response{Response: v.Response}) {
						return metadata.MarkAsGone(nestedItemId)
					}
				} else {
					return fmt.Errorf("while checking for key %q existence: %+v", *nestedItemId, err)
				}
				return fmt.Errorf("while checking for key %q existence: %+v", *nestedItemId, err)
			}

			model := KeyResourceModel{
				ConfigurationStoreId: configurationStoreId.ID(),
				Key:                  pointer.From(kv.Key),
				ContentType:          pointer.From(kv.ContentType),
				Etag:                 pointer.From(kv.Etag),
				Label:                pointer.From(kv.Label),
<<<<<<< HEAD
				Locked:               pointer.From(kv.Locked),
=======
>>>>>>> 525ceef4
				Tags:                 tags.Flatten(kv.Tags),
			}

			if pointer.From(kv.ContentType) != VaultKeyContentType {
				model.Type = KeyTypeKV
				model.Value = pointer.From(kv.Value)
			} else {
				var ref VaultKeyReference
				refBytes := []byte(pointer.From(kv.Value))
				err := json.Unmarshal(refBytes, &ref)
				if err != nil {
					return fmt.Errorf("while unmarshalling vault reference: %+v", err)
				}

				model.Type = KeyTypeVault
				model.VaultKeyReference = ref.URI
				model.ContentType = VaultKeyContentType
				model.Value = pointer.From(kv.Value)
			}

			return metadata.Encode(&model)
		},
		Timeout: 5 * time.Minute,
	}
}

func (k KeyResource) Update() sdk.ResourceFunc {
	return sdk.ResourceFunc{
		Func: func(ctx context.Context, metadata sdk.ResourceMetaData) error {
			nestedItemId, err := parse.ParseNestedItemID(metadata.ResourceData.Id())
			if err != nil {
				return fmt.Errorf("while parsing resource ID: %+v", err)
			}

			client, err := metadata.Client.AppConfiguration.DataPlaneClientWithEndpoint(nestedItemId.ConfigurationStoreEndpoint)
			if err != nil {
				return err
			}

			kv, err := client.GetKeyValue(ctx, nestedItemId.Key, nestedItemId.Label, "", "", "", []appconfiguration.KeyValueFields{})
			if err != nil {
				return fmt.Errorf("while checking for key %q existence: %+v", *nestedItemId, err)
			}

			var model KeyResourceModel
			if err := metadata.Decode(&model); err != nil {
				return fmt.Errorf("decoding %+v", err)
			}

			configurationStoreId, err := configurationstores.ParseConfigurationStoreID(model.ConfigurationStoreId)
			if err != nil {
				return err
			}

			metadata.Client.AppConfiguration.AddToCache(*configurationStoreId, nestedItemId.ConfigurationStoreEndpoint)

			if metadata.ResourceData.HasChange("tag") {
				kv.Tags = tags.Expand(model.Tags)
			}

			if metadata.ResourceData.HasChange("value") || metadata.ResourceData.HasChange("content_type") || metadata.ResourceData.HasChange("type") || metadata.ResourceData.HasChange("vault_key_reference") {
				switch model.Type {
				case KeyTypeKV:
					kv.ContentType = pointer.To(model.ContentType)
					kv.Value = pointer.To(model.Value)
				case KeyTypeVault:
					kv.ContentType = pointer.To(VaultKeyContentType)
					ref, err := json.Marshal(VaultKeyReference{URI: model.VaultKeyReference})
					if err != nil {
						return fmt.Errorf("while encoding vault key reference: %+v", err)
					}
					kv.Value = pointer.To(string(ref))
				}
			}

			if _, err = client.PutKeyValue(ctx, model.Key, model.Label, &kv, "", ""); err != nil {
				return fmt.Errorf("while updating key/label pair %s/%s: %+v", model.Key, model.Label, err)
			}

			if metadata.ResourceData.HasChange("locked") {
				kv.Locked = pointer.To(model.Locked)
				if model.Locked {
					if _, err = client.PutLock(ctx, model.Key, model.Label, "", ""); err != nil {
						return fmt.Errorf("while locking key/label pair %s/%s: %+v", model.Key, model.Label, err)
					}
				} else {
					if _, err = client.DeleteLock(ctx, model.Key, model.Label, "", ""); err != nil {
						return fmt.Errorf("while unlocking key/label pair %s/%s: %+v", model.Key, model.Label, err)
					}
				}
			}

			deadline, ok := ctx.Deadline()
			if !ok {
				return fmt.Errorf("internal-error: context had no deadline")
			}

			// https://github.com/Azure/AppConfiguration/issues/763
			metadata.Logger.Infof("[DEBUG] Waiting for App Configuration Key %q to be synced", model.Key)
			stateConf := &pluginsdk.StateChangeConf{
				Pending:                   []string{"Syncing"},
				Target:                    []string{"Synced"},
				Refresh:                   appConfigurationGetKeyRefreshFuncForUpdate(ctx, client, nestedItemId.Key, model.Label, kv),
				PollInterval:              5 * time.Second,
				ContinuousTargetOccurence: 2,
				Timeout:                   time.Until(deadline),
			}

			if _, err = stateConf.WaitForStateContext(ctx); err != nil {
				return fmt.Errorf("waiting for App Configuration Key %q to be synced: %+v", nestedItemId.Key, err)
			}

			return nil
		},
		Timeout: 30 * time.Minute,
	}
}

func (k KeyResource) Delete() sdk.ResourceFunc {
	return sdk.ResourceFunc{
		Func: func(ctx context.Context, metadata sdk.ResourceMetaData) error {
			nestedItemId, err := parse.ParseNestedItemID(metadata.ResourceData.Id())
			if err != nil {
				return fmt.Errorf("while parsing resource ID: %+v", err)
			}

			client, err := metadata.Client.AppConfiguration.DataPlaneClientWithEndpoint(nestedItemId.ConfigurationStoreEndpoint)
			if err != nil {
				return err
			}

			if _, err = client.DeleteLock(ctx, nestedItemId.Key, nestedItemId.Label, "", ""); err != nil {
				return fmt.Errorf("while unlocking key %q: %+v", *nestedItemId, err)
			}

			if _, err = client.DeleteKeyValue(ctx, nestedItemId.Key, nestedItemId.Label, ""); err != nil {
				return fmt.Errorf("while removing key %q: %+v", *nestedItemId, err)
			}

			return nil
		},
		Timeout: 30 * time.Minute,
	}
}

func (k KeyResource) CustomizeDiff() sdk.ResourceFunc {
	return sdk.ResourceFunc{
		Func: func(ctx context.Context, metadata sdk.ResourceMetaData) error {
			rd := metadata.ResourceDiff
			keyType := rd.Get("type").(string)

			if keyType == KeyTypeVault {
				contentType := rd.Get("content_type").(string)
				if rd.HasChange("content_type") && contentType != VaultKeyContentType {
					return fmt.Errorf("key type %q cannot have content type other than %q (found %q)", KeyTypeVault, VaultKeyContentType, contentType)
				}

				if rd.HasChange("value") && rd.Get("value").(string) != "" {
					return fmt.Errorf("'value' should only be set when key type is set to %q", KeyTypeKV)
				}
			}

			if keyType == KeyTypeKV && rd.Get("vault_key_reference").(string) != "" {
				return fmt.Errorf("'vault_key_reference' should only be set when key type is set to %q", KeyTypeVault)
			}

			return nil
		},
		Timeout: 30 * time.Minute,
	}
}

func (k KeyResource) IDValidationFunc() pluginsdk.SchemaValidateFunc {
	return validate.NestedItemId
}

func (k KeyResource) StateUpgraders() sdk.StateUpgradeData {
	return sdk.StateUpgradeData{
		SchemaVersion: 2,
		Upgraders: map[int]pluginsdk.StateUpgrade{
			0: migration.KeyResourceV0ToV1{},
			1: migration.KeyResourceV1ToV2{},
		},
	}
}<|MERGE_RESOLUTION|>--- conflicted
+++ resolved
@@ -308,10 +308,7 @@
 				ContentType:          pointer.From(kv.ContentType),
 				Etag:                 pointer.From(kv.Etag),
 				Label:                pointer.From(kv.Label),
-<<<<<<< HEAD
 				Locked:               pointer.From(kv.Locked),
-=======
->>>>>>> 525ceef4
 				Tags:                 tags.Flatten(kv.Tags),
 			}
 
