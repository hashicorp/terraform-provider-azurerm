--- conflicted
+++ resolved
@@ -394,17 +394,11 @@
 				ConfigurationStoreId: configurationStoreId.ID(),
 				Description:          fv.Description,
 				Enabled:              fv.Enabled,
-<<<<<<< HEAD
 				Etag:                 pointer.From(kv.Etag),
 				Key:                  strings.TrimPrefix(pointer.From(kv.Key), fmt.Sprintf("%s/", FeatureKeyPrefix)),
 				Name:                 fv.ID,
 				Label:                pointer.From(kv.Label),
 				Locked:               pointer.From(kv.Locked),
-=======
-				Key:                  strings.TrimPrefix(pointer.From(kv.Key), FeatureKeyPrefix+"/"),
-				Name:                 fv.ID,
-				Label:                pointer.From(kv.Label),
->>>>>>> 525ceef4
 				Tags:                 tags.Flatten(kv.Tags),
 			}
 
