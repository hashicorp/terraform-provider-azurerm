package appconfiguration_test

import (
	"context"
	"fmt"
	"regexp"
	"testing"

	"github.com/hashicorp/go-azure-sdk/resource-manager/appconfiguration/2022-05-01/configurationstores"
	"github.com/hashicorp/terraform-provider-azurerm/internal/acceptance"
	"github.com/hashicorp/terraform-provider-azurerm/internal/acceptance/check"
	"github.com/hashicorp/terraform-provider-azurerm/internal/clients"
	"github.com/hashicorp/terraform-provider-azurerm/internal/tf/pluginsdk"
	"github.com/hashicorp/terraform-provider-azurerm/utils"
)

type AppConfigurationResource struct{}

func TestAccAppConfiguration_free(t *testing.T) {
	data := acceptance.BuildTestData(t, "azurerm_app_configuration", "test")
	r := AppConfigurationResource{}

	data.ResourceTest(t, r, []acceptance.TestStep{
		{
			Config: r.free(data),
			Check: acceptance.ComposeTestCheckFunc(
				check.That(data.ResourceName).ExistsInAzure(r),
			),
		},
		data.ImportStep(),
	})
}

func TestAccAppConfiguration_standard(t *testing.T) {
	data := acceptance.BuildTestData(t, "azurerm_app_configuration", "test")
	r := AppConfigurationResource{}

	data.ResourceTest(t, r, []acceptance.TestStep{
		{
			Config: r.standard(data),
			Check: acceptance.ComposeTestCheckFunc(
				check.That(data.ResourceName).ExistsInAzure(r),
			),
		},
		data.ImportStep(),
	})
}

func TestAccAppConfiguration_requiresImport(t *testing.T) {
	data := acceptance.BuildTestData(t, "azurerm_app_configuration", "test")
	r := AppConfigurationResource{}

	data.ResourceTest(t, r, []acceptance.TestStep{
		{
			Config: r.standard(data),
			Check: acceptance.ComposeTestCheckFunc(
				check.That(data.ResourceName).ExistsInAzure(r),
			),
		},
		data.RequiresImportErrorStep(r.requiresImport),
	})
}

func TestAccAppConfiguration_complete(t *testing.T) {
	data := acceptance.BuildTestData(t, "azurerm_app_configuration", "test")
	r := AppConfigurationResource{}

	data.ResourceTest(t, r, []acceptance.TestStep{
		{
			Config: r.complete(data),
			Check: acceptance.ComposeTestCheckFunc(
				check.That(data.ResourceName).ExistsInAzure(r),
			),
		},
		data.ImportStep(),
	})
}

func TestAccAppConfiguration_identity(t *testing.T) {
	data := acceptance.BuildTestData(t, "azurerm_app_configuration", "test")
	r := AppConfigurationResource{}

	data.ResourceTest(t, r, []acceptance.TestStep{
		{
			Config: r.identity(data),
			Check: acceptance.ComposeTestCheckFunc(
				check.That(data.ResourceName).ExistsInAzure(r),
			),
		},
		data.ImportStep(),
	})
}

func TestAccAppConfiguration_identityUserAssigned(t *testing.T) {
	data := acceptance.BuildTestData(t, "azurerm_app_configuration", "test")
	r := AppConfigurationResource{}

	data.ResourceTest(t, r, []acceptance.TestStep{
		{
			Config: r.identityUserAssigned(data),
			Check: acceptance.ComposeTestCheckFunc(
				check.That(data.ResourceName).ExistsInAzure(r),
			),
		},
		data.ImportStep(),
	})
}

func TestAccAppConfiguration_identityUpdated(t *testing.T) {
	data := acceptance.BuildTestData(t, "azurerm_app_configuration", "test")
	r := AppConfigurationResource{}

	data.ResourceTest(t, r, []acceptance.TestStep{
		{
			Config: r.standard(data),
			Check: acceptance.ComposeTestCheckFunc(
				check.That(data.ResourceName).ExistsInAzure(r),
			),
		},
		data.ImportStep(),
		{
			Config: r.identity(data),
			Check: acceptance.ComposeTestCheckFunc(
				check.That(data.ResourceName).Key("identity.#").HasValue("1"),
				check.That(data.ResourceName).Key("identity.0.type").HasValue("SystemAssigned"),
				check.That(data.ResourceName).Key("identity.0.principal_id").Exists(),
				check.That(data.ResourceName).Key("identity.0.tenant_id").Exists(),
			),
		},
		data.ImportStep(),
		{
			Config: r.standard(data),
			Check: acceptance.ComposeTestCheckFunc(
				check.That(data.ResourceName).ExistsInAzure(r),
			),
		},
		data.ImportStep(),
	})
}

func TestAccAppConfiguration_update(t *testing.T) {
	data := acceptance.BuildTestData(t, "azurerm_app_configuration", "test")
	r := AppConfigurationResource{}

	data.ResourceTest(t, r, []acceptance.TestStep{
		{
			Config: r.standard(data),
			Check: acceptance.ComposeTestCheckFunc(
				check.That(data.ResourceName).ExistsInAzure(r),
			),
		},
		data.ImportStep(),
		{
			Config: r.complete(data),
			Check: acceptance.ComposeTestCheckFunc(
				check.That(data.ResourceName).ExistsInAzure(r),
			),
		},
		data.ImportStep(),
		{
			Config: r.completeUpdated(data),
			Check: acceptance.ComposeTestCheckFunc(
				check.That(data.ResourceName).ExistsInAzure(r),
			),
		},
		data.ImportStep(),
	})
}

func TestAccAppConfiguration_encryption(t *testing.T) {
	data := acceptance.BuildTestData(t, "azurerm_app_configuration", "test")
	r := AppConfigurationResource{}

	data.ResourceTest(t, r, []acceptance.TestStep{
		{
			Config: r.encryption(data),
			Check: acceptance.ComposeTestCheckFunc(
				check.That(data.ResourceName).ExistsInAzure(r),
			),
		},
		data.ImportStep(),
	})
}

func TestAccAppConfiguration_encryptionUpdated(t *testing.T) {
	data := acceptance.BuildTestData(t, "azurerm_app_configuration", "test")
	r := AppConfigurationResource{}

	data.ResourceTest(t, r, []acceptance.TestStep{
		{
			Config: r.standard(data),
			Check: acceptance.ComposeTestCheckFunc(
				check.That(data.ResourceName).ExistsInAzure(r),
			),
		},
		data.ImportStep(),
		{
			Config: r.encryption(data),
			Check: acceptance.ComposeTestCheckFunc(
				check.That(data.ResourceName).ExistsInAzure(r),
			),
		},
		data.ImportStep(),
	})
}

func TestAccAppConfiguration_softDeleteRecovery(t *testing.T) {
	data := acceptance.BuildTestData(t, "azurerm_app_configuration", "test")
	r := AppConfigurationResource{}

	data.ResourceTest(t, r, []acceptance.TestStep{
		{
			// create it regularly
			Config: r.standard(data),
			Check: acceptance.ComposeTestCheckFunc(
				check.That(data.ResourceName).ExistsInAzure(r),
				check.That(data.ResourceName).Key("purge_protection_enabled").HasValue("false"),
			),
		},
		data.ImportStep(),
		{
			// delete the app configuration
			Config: r.softDeleteAbsent(data),
		},
		{
			// attempting to re-create it requires recovery, which is enabled by default
			Config: r.standard(data),
			Check: acceptance.ComposeTestCheckFunc(
				check.That(data.ResourceName).ExistsInAzure(r),
				check.That(data.ResourceName).Key("purge_protection_enabled").HasValue("false"),
			),
		},
		data.ImportStep(),
	})
}

func TestAccAppConfiguration_softDeleteRecoveryDisabled(t *testing.T) {
	data := acceptance.BuildTestData(t, "azurerm_app_configuration", "test")
	r := AppConfigurationResource{}

	data.ResourceTest(t, r, []acceptance.TestStep{
		{
			// create it regularly
			Config: r.softDeleteRecoveryDisabled(data),
			Check: acceptance.ComposeTestCheckFunc(
				check.That(data.ResourceName).ExistsInAzure(r),
				check.That(data.ResourceName).Key("purge_protection_enabled").HasValue("false"),
			),
		},
		data.ImportStep(),
		{
			// delete the app configuration
			Config: r.softDeleteAbsent(data),
		},
		{
			// attempting to re-create without recovery the soft-deleted
			Config:      r.softDeleteRecoveryDisabled(data),
			ExpectError: regexp.MustCompile("An existing soft-deleted App Configuration exists with the Name"),
		},
	})
}

func TestAccAppConfiguration_softDeletePurgeThenRecreate(t *testing.T) {
	data := acceptance.BuildTestData(t, "azurerm_app_configuration", "test")
	r := AppConfigurationResource{}

	data.ResourceTest(t, r, []acceptance.TestStep{
		{
			// create it regularly
			Config: r.softDeleteRecoveryDisabled(data),
			Check: acceptance.ComposeTestCheckFunc(
				check.That(data.ResourceName).ExistsInAzure(r),
				check.That(data.ResourceName).Key("purge_protection_enabled").HasValue("false"),
			),
		},
		data.ImportStep(),
		{
			// delete the app configuration and purge the soft-deleted
			Config: r.softDeleteAbsentPurge(data),
		},
		{
			// attempting to re-create it
			Config: r.softDeleteRecoveryDisabled(data),
		},
		data.ImportStep(),
	})
}

func TestAccAppConfiguration_purgeProtectionEnabled(t *testing.T) {
	data := acceptance.BuildTestData(t, "azurerm_app_configuration", "test")
	r := AppConfigurationResource{}

	data.ResourceTest(t, r, []acceptance.TestStep{
		{
			Config: r.purgeProtection(data, true),
			Check: acceptance.ComposeTestCheckFunc(
				check.That(data.ResourceName).ExistsInAzure(r),
				check.That(data.ResourceName).Key("purge_protection_enabled").HasValue("true"),
			),
		},
		data.ImportStep(),
	})
}

func TestAccAppConfiguration_purgeProtectionAndSoftDeleteEnabled(t *testing.T) {
	data := acceptance.BuildTestData(t, "azurerm_app_configuration", "test")
	r := AppConfigurationResource{}

	data.ResourceTest(t, r, []acceptance.TestStep{
		{
			Config: r.purgeProtectionAndSoftDelete(data),
			Check: acceptance.ComposeTestCheckFunc(
				check.That(data.ResourceName).ExistsInAzure(r),
				check.That(data.ResourceName).Key("purge_protection_enabled").HasValue("true"),
			),
		},
		data.ImportStep(),
	})
}

func TestAccAppConfiguration_purgeProtectionViaUpdate(t *testing.T) {
	data := acceptance.BuildTestData(t, "azurerm_app_configuration", "test")
	r := AppConfigurationResource{}

	data.ResourceTest(t, r, []acceptance.TestStep{
		{
			Config: r.purgeProtection(data, false),
			Check: acceptance.ComposeTestCheckFunc(
				check.That(data.ResourceName).ExistsInAzure(r),
				check.That(data.ResourceName).Key("purge_protection_enabled").HasValue("false"),
			),
		},
		data.ImportStep(),
		{
			Config: r.purgeProtection(data, true),
			Check: acceptance.ComposeTestCheckFunc(
				check.That(data.ResourceName).ExistsInAzure(r),
				check.That(data.ResourceName).Key("purge_protection_enabled").HasValue("true"),
			),
		},
		data.ImportStep(),
	})
}

func TestAccAppConfiguration_purgeProtectionAttemptToDisable(t *testing.T) {
	data := acceptance.BuildTestData(t, "azurerm_app_configuration", "test")
	r := AppConfigurationResource{}

	data.ResourceTest(t, r, []acceptance.TestStep{
		{
			Config: r.purgeProtection(data, true),
			Check: acceptance.ComposeTestCheckFunc(
				check.That(data.ResourceName).ExistsInAzure(r),
				check.That(data.ResourceName).Key("purge_protection_enabled").HasValue("true"),
			),
		},
		data.ImportStep(),
		{
			Config:      r.purgeProtection(data, false),
			ExpectError: regexp.MustCompile("once Purge Protection has been Enabled it's not possible to disable it"),
		},
	})
}

func (AppConfigurationResource) Exists(ctx context.Context, clients *clients.Client, state *pluginsdk.InstanceState) (*bool, error) {
	id, err := configurationstores.ParseConfigurationStoreID(state.ID)
	if err != nil {
		return nil, err
	}

	resp, err := clients.AppConfiguration.ConfigurationStoresClient.Get(ctx, *id)
	if err != nil {
		return nil, fmt.Errorf("retrieving %s: %+v", *id, err)
	}

	return utils.Bool(resp.Model != nil), nil
}

func (AppConfigurationResource) free(data acceptance.TestData) string {
	return fmt.Sprintf(`
provider "azurerm" {
  features {}
}

resource "azurerm_resource_group" "test" {
  name     = "acctestRG-appconfig-%d"
  location = "%s"
}

resource "azurerm_app_configuration" "test" {
  name                = "testacc-appconf%d"
  resource_group_name = azurerm_resource_group.test.name
  location            = azurerm_resource_group.test.location
  sku                 = "free"
}
`, data.RandomInteger, data.Locations.Primary, data.RandomInteger)
}

func (AppConfigurationResource) standard(data acceptance.TestData) string {
	return fmt.Sprintf(`
provider "azurerm" {
  features {}
}

resource "azurerm_resource_group" "test" {
  name     = "acctestRG-appconfig-%d"
  location = "%s"
}

resource "azurerm_app_configuration" "test" {
  name                  = "testaccappconf%d"
  resource_group_name   = azurerm_resource_group.test.name
  location              = azurerm_resource_group.test.location
  public_network_access = "Disabled"
  sku                   = "standard"
}
`, data.RandomInteger, data.Locations.Primary, data.RandomInteger)
}

func (r AppConfigurationResource) requiresImport(data acceptance.TestData) string {
	template := r.standard(data)
	return fmt.Sprintf(`
%s

resource "azurerm_app_configuration" "import" {
  name                = azurerm_app_configuration.test.name
  resource_group_name = azurerm_app_configuration.test.resource_group_name
  location            = azurerm_app_configuration.test.location
  sku                 = azurerm_app_configuration.test.sku
}
`, template)
}

func (AppConfigurationResource) complete(data acceptance.TestData) string {
	return fmt.Sprintf(`
provider "azurerm" {
  features {
    key_vault {
      purge_soft_delete_on_destroy       = false
      purge_soft_deleted_keys_on_destroy = false
    }
  }
}

resource "azurerm_resource_group" "test" {
  name     = "acctestRG-appconfig-%[1]d"
  location = "%[2]s"
}

<<<<<<< HEAD
resource "azurerm_user_assigned_identity" "test" {
  name                = "acctestUAI-%[1]d"
  location            = azurerm_resource_group.test.location
  resource_group_name = azurerm_resource_group.test.name
}

data "azurerm_client_config" "current" {}

resource "azurerm_key_vault" "test" {
  name                       = "testKV%[1]d"
  location                   = azurerm_resource_group.test.location
  resource_group_name        = azurerm_resource_group.test.name
  tenant_id                  = data.azurerm_client_config.current.tenant_id
  sku_name                   = "standard"
  soft_delete_retention_days = 7
  purge_protection_enabled   = true
}

resource "azurerm_key_vault_access_policy" "server" {
  key_vault_id = azurerm_key_vault.test.id
  tenant_id    = data.azurerm_client_config.current.tenant_id
  object_id    = azurerm_user_assigned_identity.test.principal_id

  key_permissions    = ["Get", "UnwrapKey", "WrapKey"]
  secret_permissions = ["Get"]
}

resource "azurerm_key_vault_access_policy" "client" {
  key_vault_id = azurerm_key_vault.test.id
  tenant_id    = data.azurerm_client_config.current.tenant_id
  object_id    = data.azurerm_client_config.current.object_id

  key_permissions    = ["Get", "Create", "Delete", "List", "Restore", "Recover", "UnwrapKey", "WrapKey", "Purge", "Encrypt", "Decrypt", "Sign", "Verify"]
  secret_permissions = ["Get"]
}

resource "azurerm_key_vault_key" "test" {
  name         = "acctestKVK%[1]d"
  key_vault_id = azurerm_key_vault.test.id
  key_type     = "RSA"
  key_size     = 2048
  key_opts = [
    "decrypt",
    "encrypt",
    "sign",
    "unwrapKey",
    "verify",
    "wrapKey"
  ]

  depends_on = [
    azurerm_key_vault_access_policy.client,
    azurerm_key_vault_access_policy.server,
  ]
}

resource "azurerm_app_configuration" "test" {
  name                       = "testaccappconf%[1]d"
  resource_group_name        = azurerm_resource_group.test.name
  location                   = azurerm_resource_group.test.location
  sku                        = "standard"
  local_auth_enabled         = true
  purge_protection_enabled   = false
  soft_delete_retention_days = 1

  identity {
    type = "UserAssigned"
    identity_ids = [
      azurerm_user_assigned_identity.test.id,
    ]
  }

  encryption {
    key_vault_key_identifier = azurerm_key_vault_key.test.id
    identity_client_id       = azurerm_user_assigned_identity.test.client_id
  }
=======
resource "azurerm_app_configuration" "test" {
  name                  = "testaccappconf%d"
  resource_group_name   = azurerm_resource_group.test.name
  location              = azurerm_resource_group.test.location
  public_network_access = "Disabled"
  sku                   = "standard"
>>>>>>> ef5eec68

  tags = {
    environment = "development"
  }

  depends_on = [
    azurerm_key_vault_access_policy.client,
    azurerm_key_vault_access_policy.server,
  ]
}
`, data.RandomInteger, data.Locations.Primary)
}

func (AppConfigurationResource) identity(data acceptance.TestData) string {
	return fmt.Sprintf(`
provider "azurerm" {
  features {}
}

resource "azurerm_resource_group" "test" {
  name     = "acctestRG-appconfig-%d"
  location = "%s"
}

resource "azurerm_app_configuration" "test" {
  name                  = "testaccappconf%d"
  resource_group_name   = azurerm_resource_group.test.name
  location              = azurerm_resource_group.test.location
  public_network_access = "Disabled"
  sku                   = "standard"

  identity {
    type = "SystemAssigned"
  }

  tags = {
    ENVironment = "DEVelopment"
  }
}
`, data.RandomInteger, data.Locations.Primary, data.RandomInteger)
}

func (AppConfigurationResource) identityUserAssigned(data acceptance.TestData) string {
	return fmt.Sprintf(`
provider "azurerm" {
  features {}
}

resource "azurerm_resource_group" "test" {
  name     = "acctestRG-appconfig-%d"
  location = "%s"
}

resource "azurerm_user_assigned_identity" "test" {
  name                = "acctestUAI-%d"
  location            = azurerm_resource_group.test.location
  resource_group_name = azurerm_resource_group.test.name
}

resource "azurerm_app_configuration" "test" {
  name                  = "testaccappconf%d"
  resource_group_name   = azurerm_resource_group.test.name
  location              = azurerm_resource_group.test.location
  public_network_access = "Disabled"
  sku                   = "standard"

  identity {
    type = "UserAssigned"
    identity_ids = [
      azurerm_user_assigned_identity.test.id,
    ]
  }

  tags = {
    ENVironment = "DEVelopment"
  }
}
`, data.RandomInteger, data.Locations.Primary, data.RandomInteger, data.RandomInteger)
}

func (AppConfigurationResource) completeUpdated(data acceptance.TestData) string {
	return fmt.Sprintf(`
provider "azurerm" {
  features {
    key_vault {
      purge_soft_delete_on_destroy       = false
      purge_soft_deleted_keys_on_destroy = false
    }
  }
}

resource "azurerm_resource_group" "test" {
  name     = "acctestRG-appconfig-%[1]d"
  location = "%[2]s"
}

resource "azurerm_user_assigned_identity" "test" {
  name                = "acctestUAI-%[1]d"
  location            = azurerm_resource_group.test.location
  resource_group_name = azurerm_resource_group.test.name
}

data "azurerm_client_config" "current" {}

resource "azurerm_key_vault" "test" {
  name                       = "testKV%[1]d"
  location                   = azurerm_resource_group.test.location
  resource_group_name        = azurerm_resource_group.test.name
  tenant_id                  = data.azurerm_client_config.current.tenant_id
  sku_name                   = "standard"
  soft_delete_retention_days = 7
  purge_protection_enabled   = true
}

resource "azurerm_key_vault_access_policy" "server" {
  key_vault_id = azurerm_key_vault.test.id
  tenant_id    = data.azurerm_client_config.current.tenant_id
  object_id    = azurerm_user_assigned_identity.test.principal_id

  key_permissions    = ["Get", "UnwrapKey", "WrapKey"]
  secret_permissions = ["Get"]
}

resource "azurerm_key_vault_access_policy" "client" {
  key_vault_id = azurerm_key_vault.test.id
  tenant_id    = data.azurerm_client_config.current.tenant_id
  object_id    = data.azurerm_client_config.current.object_id

  key_permissions    = ["Get", "Create", "Delete", "List", "Restore", "Recover", "UnwrapKey", "WrapKey", "Purge", "Encrypt", "Decrypt", "Sign", "Verify"]
  secret_permissions = ["Get"]
}

resource "azurerm_key_vault_key" "test" {
  name         = "acctestKVK%[1]d"
  key_vault_id = azurerm_key_vault.test.id
  key_type     = "RSA"
  key_size     = 2048
  key_opts = [
    "decrypt",
    "encrypt",
    "sign",
    "unwrapKey",
    "verify",
    "wrapKey"
  ]

  depends_on = [
    azurerm_key_vault_access_policy.client,
    azurerm_key_vault_access_policy.server,
  ]
}

resource "azurerm_app_configuration" "test" {
<<<<<<< HEAD
  name                       = "testaccappconf%[1]d"
  resource_group_name        = azurerm_resource_group.test.name
  location                   = azurerm_resource_group.test.location
  sku                        = "standard"
  local_auth_enabled         = true
  purge_protection_enabled   = true
  soft_delete_retention_days = 1

  identity {
    type = "UserAssigned"
    identity_ids = [
      azurerm_user_assigned_identity.test.id,
    ]
  }

  encryption {
    key_vault_key_identifier = azurerm_key_vault_key.test.id
    identity_client_id       = azurerm_user_assigned_identity.test.client_id
  }

  tags = {
    environment = "development"
  }

  depends_on = [
    azurerm_key_vault_access_policy.client,
    azurerm_key_vault_access_policy.server,
  ]
}

`, data.RandomInteger, data.Locations.Primary)
}

func (AppConfigurationResource) encryption(data acceptance.TestData) string {
	return fmt.Sprintf(`
provider "azurerm" {
  features {
    key_vault {
      purge_soft_delete_on_destroy       = false
      purge_soft_deleted_keys_on_destroy = false
    }
  }
}


resource "azurerm_resource_group" "test" {
  name     = "acctestRG-appconfig-%[1]d"
  location = "%[2]s"
}

resource "azurerm_user_assigned_identity" "test" {
  name                = "acctestUAI-%[1]d"
  location            = azurerm_resource_group.test.location
  resource_group_name = azurerm_resource_group.test.name
}

data "azurerm_client_config" "current" {}

resource "azurerm_key_vault" "test" {
  name                       = "testKV%[1]d"
  location                   = azurerm_resource_group.test.location
  resource_group_name        = azurerm_resource_group.test.name
  tenant_id                  = data.azurerm_client_config.current.tenant_id
  sku_name                   = "standard"
  soft_delete_retention_days = 7
  purge_protection_enabled   = true
}

resource "azurerm_key_vault_access_policy" "server" {
  key_vault_id = azurerm_key_vault.test.id
  tenant_id    = data.azurerm_client_config.current.tenant_id
  object_id    = azurerm_user_assigned_identity.test.principal_id

  key_permissions    = ["Get", "UnwrapKey", "WrapKey"]
  secret_permissions = ["Get"]
}

resource "azurerm_key_vault_access_policy" "client" {
  key_vault_id = azurerm_key_vault.test.id
  tenant_id    = data.azurerm_client_config.current.tenant_id
  object_id    = data.azurerm_client_config.current.object_id

  key_permissions    = ["Get", "Create", "Delete", "List", "Restore", "Recover", "UnwrapKey", "WrapKey", "Purge", "Encrypt", "Decrypt", "Sign", "Verify"]
  secret_permissions = ["Get"]
}

resource "azurerm_key_vault_key" "test" {
  name         = "acctestKVK%[1]d"
  key_vault_id = azurerm_key_vault.test.id
  key_type     = "RSA"
  key_size     = 2048
  key_opts = [
    "decrypt",
    "encrypt",
    "sign",
    "unwrapKey",
    "verify",
    "wrapKey"
  ]

  depends_on = [
    azurerm_key_vault_access_policy.client,
    azurerm_key_vault_access_policy.server,
  ]
}

resource "azurerm_app_configuration" "test" {
  name                = "testaccappconf%[1]d"
  resource_group_name = azurerm_resource_group.test.name
  location            = azurerm_resource_group.test.location
  sku                 = "standard"
=======
  name                  = "testaccappconf%d"
  resource_group_name   = azurerm_resource_group.test.name
  location              = azurerm_resource_group.test.location
  public_network_access = "Disabled"
  sku                   = "standard"
>>>>>>> ef5eec68

  identity {
    type = "UserAssigned"
    identity_ids = [
      azurerm_user_assigned_identity.test.id,
    ]
  }

  encryption {
    key_vault_key_identifier = azurerm_key_vault_key.test.id
    identity_client_id       = azurerm_user_assigned_identity.test.client_id
  }

  depends_on = [
    azurerm_key_vault_access_policy.client,
    azurerm_key_vault_access_policy.server,
  ]
}
`, data.RandomInteger, data.Locations.Primary)
}

func (AppConfigurationResource) purgeProtection(data acceptance.TestData, enabled bool) string {
	return fmt.Sprintf(`
provider "azurerm" {
  features {}
}

resource "azurerm_resource_group" "test" {
  name     = "acctestRG-appconfig-%d"
  location = "%s"
}

resource "azurerm_app_configuration" "test" {
  name                     = "testaccappconf%d"
  resource_group_name      = azurerm_resource_group.test.name
  location                 = azurerm_resource_group.test.location
  sku                      = "standard"
  purge_protection_enabled = "%t"
}
`, data.RandomInteger, data.Locations.Primary, data.RandomInteger, enabled)
}

func (AppConfigurationResource) softDeleteAbsentPurge(data acceptance.TestData) string {
	return fmt.Sprintf(`
provider "azurerm" {
  features {
    app_configuration {
      purge_soft_delete_on_destroy = true
      recover_soft_deleted         = false
    }
  }
}

resource "azurerm_resource_group" "test" {
  name     = "acctestRG-appconfig-%d"
  location = "%s"
}


`, data.RandomInteger, data.Locations.Primary)
}

func (AppConfigurationResource) softDeleteAbsent(data acceptance.TestData) string {
	return fmt.Sprintf(`
provider "azurerm" {
  features {
    app_configuration {
      purge_soft_delete_on_destroy = false
      recover_soft_deleted         = false
    }
  }
}

resource "azurerm_resource_group" "test" {
  name     = "acctestRG-appconfig-%d"
  location = "%s"
}


`, data.RandomInteger, data.Locations.Primary)
}

func (AppConfigurationResource) softDeleteRecoveryDisabled(data acceptance.TestData) string {
	return fmt.Sprintf(`
provider "azurerm" {
  features {
    app_configuration {
      recover_soft_deleted = false
    }
  }
}

resource "azurerm_resource_group" "test" {
  name     = "acctestRG-appconfig-%d"
  location = "%s"
}

resource "azurerm_app_configuration" "test" {
  name                       = "testaccappconf%d"
  resource_group_name        = azurerm_resource_group.test.name
  location                   = azurerm_resource_group.test.location
  sku                        = "standard"
  soft_delete_retention_days = 1
}
`, data.RandomInteger, data.Locations.Primary, data.RandomInteger)
}

func (AppConfigurationResource) purgeProtectionAndSoftDelete(data acceptance.TestData) string {
	return fmt.Sprintf(`
provider "azurerm" {
  features {}
}

resource "azurerm_resource_group" "test" {
  name     = "acctestRG-appconfig-%d"
  location = "%s"
}

resource "azurerm_app_configuration" "test" {
  name                       = "testaccappconf%d"
  resource_group_name        = azurerm_resource_group.test.name
  location                   = azurerm_resource_group.test.location
  sku                        = "standard"
  soft_delete_retention_days = 1
  purge_protection_enabled   = true
}
`, data.RandomInteger, data.Locations.Primary, data.RandomInteger)
}<|MERGE_RESOLUTION|>--- conflicted
+++ resolved
@@ -408,11 +408,10 @@
 }
 
 resource "azurerm_app_configuration" "test" {
-  name                  = "testaccappconf%d"
-  resource_group_name   = azurerm_resource_group.test.name
-  location              = azurerm_resource_group.test.location
-  public_network_access = "Disabled"
-  sku                   = "standard"
+  name                = "testaccappconf%d"
+  resource_group_name = azurerm_resource_group.test.name
+  location            = azurerm_resource_group.test.location
+  sku                 = "standard"
 }
 `, data.RandomInteger, data.Locations.Primary, data.RandomInteger)
 }
@@ -447,7 +446,6 @@
   location = "%[2]s"
 }
 
-<<<<<<< HEAD
 resource "azurerm_user_assigned_identity" "test" {
   name                = "acctestUAI-%[1]d"
   location            = azurerm_resource_group.test.location
@@ -524,14 +522,6 @@
     key_vault_key_identifier = azurerm_key_vault_key.test.id
     identity_client_id       = azurerm_user_assigned_identity.test.client_id
   }
-=======
-resource "azurerm_app_configuration" "test" {
-  name                  = "testaccappconf%d"
-  resource_group_name   = azurerm_resource_group.test.name
-  location              = azurerm_resource_group.test.location
-  public_network_access = "Disabled"
-  sku                   = "standard"
->>>>>>> ef5eec68
 
   tags = {
     environment = "development"
@@ -557,11 +547,10 @@
 }
 
 resource "azurerm_app_configuration" "test" {
-  name                  = "testaccappconf%d"
-  resource_group_name   = azurerm_resource_group.test.name
-  location              = azurerm_resource_group.test.location
-  public_network_access = "Disabled"
-  sku                   = "standard"
+  name                = "testaccappconf%d"
+  resource_group_name = azurerm_resource_group.test.name
+  location            = azurerm_resource_group.test.location
+  sku                 = "standard"
 
   identity {
     type = "SystemAssigned"
@@ -685,12 +674,12 @@
 }
 
 resource "azurerm_app_configuration" "test" {
-<<<<<<< HEAD
   name                       = "testaccappconf%[1]d"
   resource_group_name        = azurerm_resource_group.test.name
   location                   = azurerm_resource_group.test.location
   sku                        = "standard"
   local_auth_enabled         = true
+  public_network_access      = "Enabled"
   purge_protection_enabled   = true
   soft_delete_retention_days = 1
 
@@ -797,13 +786,6 @@
   resource_group_name = azurerm_resource_group.test.name
   location            = azurerm_resource_group.test.location
   sku                 = "standard"
-=======
-  name                  = "testaccappconf%d"
-  resource_group_name   = azurerm_resource_group.test.name
-  location              = azurerm_resource_group.test.location
-  public_network_access = "Disabled"
-  sku                   = "standard"
->>>>>>> ef5eec68
 
   identity {
     type = "UserAssigned"
