--- conflicted
+++ resolved
@@ -141,19 +141,12 @@
 	})
 }
 
-<<<<<<< HEAD
-func TestAccCosmosDBAccount_defaultCreateMode(t *testing.T) {
-=======
 func TestAccCosmosDBAccount_updateDefaultIdentity(t *testing.T) {
->>>>>>> 78f047f4
-	data := acceptance.BuildTestData(t, "azurerm_cosmosdb_account", "test")
-	r := CosmosDBAccountResource{}
-
-	data.ResourceTest(t, r, []acceptance.TestStep{
-		{
-<<<<<<< HEAD
-			Config: r.defaultCreateMode(data, documentdb.DatabaseAccountKindGlobalDocumentDB, documentdb.DefaultConsistencyLevelEventual),
-=======
+	data := acceptance.BuildTestData(t, "azurerm_cosmosdb_account", "test")
+	r := CosmosDBAccountResource{}
+
+	data.ResourceTest(t, r, []acceptance.TestStep{
+		{
 			Config: r.basic(data, documentdb.DatabaseAccountKindGlobalDocumentDB, documentdb.DefaultConsistencyLevelEventual),
 			Check: acceptance.ComposeAggregateTestCheckFunc(
 				checkAccCosmosDBAccount_basic(data, documentdb.DefaultConsistencyLevelEventual, 1),
@@ -169,34 +162,15 @@
 		data.ImportStep(),
 		{
 			Config: r.updateDefaultIdentity(data, documentdb.DatabaseAccountKindGlobalDocumentDB, "SystemAssignedIdentity", documentdb.DefaultConsistencyLevelEventual),
->>>>>>> 78f047f4
 			Check: acceptance.ComposeAggregateTestCheckFunc(
 				checkAccCosmosDBAccount_basic(data, documentdb.DefaultConsistencyLevelEventual, 1),
 			),
 		},
 		data.ImportStep(),
-<<<<<<< HEAD
-	})
-}
-
-func TestAccCosmosDBAccount_restoreCreateMode(t *testing.T) {
-	if ok := skipRestoreCreateMode(); ok {
-		t.Skip("Skipping as one of `ARM_TEST_RESTORE_SOURCE`, `ARM_TEST_RESTORE_TIMESTAMP_IN_UTC`, `ARM_TEST_DATABASE_NAME` AND `ARM_TEST_COLLECTION_NAME` was not specified")
-	}
-	data := acceptance.BuildTestData(t, "azurerm_cosmosdb_account", "test")
-	r := CosmosDBAccountResource{}
-
-	data.ResourceTest(t, r, []acceptance.TestStep{
-		{
-			Config: r.restoreCreateMode(data, documentdb.DatabaseAccountKindMongoDB, documentdb.DefaultConsistencyLevelSession),
-			Check: acceptance.ComposeAggregateTestCheckFunc(
-				checkAccCosmosDBAccount_basic(data, documentdb.DefaultConsistencyLevelSession, 1),
-=======
 		{
 			Config: r.basic(data, documentdb.DatabaseAccountKindGlobalDocumentDB, documentdb.DefaultConsistencyLevelEventual),
 			Check: acceptance.ComposeAggregateTestCheckFunc(
 				checkAccCosmosDBAccount_basic(data, documentdb.DefaultConsistencyLevelEventual, 1),
->>>>>>> 78f047f4
 			),
 		},
 		data.ImportStep(),
@@ -999,6 +973,39 @@
 			Check: acceptance.ComposeAggregateTestCheckFunc(
 				check.That(data.ResourceName).ExistsInAzure(r),
 				check.That(data.ResourceName).Key("local_authentication_disabled").HasValue("true"),
+			),
+		},
+		data.ImportStep(),
+	})
+}
+
+func TestAccCosmosDBAccount_defaultCreateMode(t *testing.T) {
+	data := acceptance.BuildTestData(t, "azurerm_cosmosdb_account", "test")
+	r := CosmosDBAccountResource{}
+
+	data.ResourceTest(t, r, []acceptance.TestStep{
+		{
+			Config: r.defaultCreateMode(data, documentdb.DatabaseAccountKindGlobalDocumentDB, documentdb.DefaultConsistencyLevelEventual),
+			Check: acceptance.ComposeAggregateTestCheckFunc(
+				checkAccCosmosDBAccount_basic(data, documentdb.DefaultConsistencyLevelEventual, 1),
+			),
+		},
+		data.ImportStep(),
+	})
+}
+
+func TestAccCosmosDBAccount_restoreCreateMode(t *testing.T) {
+	if ok := skipRestoreCreateMode(); ok {
+		t.Skip("Skipping as one of `ARM_TEST_RESTORE_SOURCE`, `ARM_TEST_RESTORE_TIMESTAMP_IN_UTC`, `ARM_TEST_DATABASE_NAME` AND `ARM_TEST_COLLECTION_NAME` was not specified")
+	}
+	data := acceptance.BuildTestData(t, "azurerm_cosmosdb_account", "test")
+	r := CosmosDBAccountResource{}
+
+	data.ResourceTest(t, r, []acceptance.TestStep{
+		{
+			Config: r.restoreCreateMode(data, documentdb.DatabaseAccountKindMongoDB, documentdb.DefaultConsistencyLevelSession),
+			Check: acceptance.ComposeAggregateTestCheckFunc(
+				checkAccCosmosDBAccount_basic(data, documentdb.DefaultConsistencyLevelSession, 1),
 			),
 		},
 		data.ImportStep(),
@@ -2436,30 +2443,18 @@
 `, data.RandomInteger, data.Locations.Primary, data.RandomInteger, string(kind), string(consistency))
 }
 
-<<<<<<< HEAD
-func (CosmosDBAccountResource) defaultCreateMode(data acceptance.TestData, kind documentdb.DatabaseAccountKind, consistency documentdb.DefaultConsistencyLevel) string {
-=======
 func (CosmosDBAccountResource) updateAnalyticalStorage(data acceptance.TestData, kind documentdb.DatabaseAccountKind, schemaType documentdb.AnalyticalStorageSchemaType, consistency documentdb.DefaultConsistencyLevel) string {
->>>>>>> 78f047f4
-	return fmt.Sprintf(`
-provider "azurerm" {
-  features {}
-}
-
-resource "azurerm_resource_group" "test" {
-  name     = "acctestRG-cosmos-%d"
-  location = "%s"
-}
-
-resource "azurerm_cosmosdb_account" "test" {
-<<<<<<< HEAD
-  name                = "acctest-ca-%d"
-  location            = azurerm_resource_group.test.location
-  resource_group_name = azurerm_resource_group.test.name
-  offer_type          = "Standard"
-  kind                = "%s"
-  create_mode         = "Default"
-=======
+	return fmt.Sprintf(`
+provider "azurerm" {
+  features {}
+}
+
+resource "azurerm_resource_group" "test" {
+  name     = "acctestRG-cosmos-%d"
+  location = "%s"
+}
+
+resource "azurerm_cosmosdb_account" "test" {
   name                       = "acctest-ca-%d"
   location                   = azurerm_resource_group.test.location
   resource_group_name        = azurerm_resource_group.test.name
@@ -2470,57 +2465,31 @@
   analytical_storage {
     schema_type = "%s"
   }
->>>>>>> 78f047f4
 
   consistency_policy {
     consistency_level = "%s"
   }
 
-<<<<<<< HEAD
-  backup {
-    type = "Continuous"
-  }
-
-=======
->>>>>>> 78f047f4
-  geo_location {
-    location          = azurerm_resource_group.test.location
-    failover_priority = 0
-  }
-}
-<<<<<<< HEAD
-`, data.RandomInteger, data.Locations.Primary, data.RandomInteger, string(kind), string(consistency))
-}
-
-func (CosmosDBAccountResource) restoreCreateMode(data acceptance.TestData, kind documentdb.DatabaseAccountKind, consistency documentdb.DefaultConsistencyLevel) string {
-=======
+  geo_location {
+    location          = azurerm_resource_group.test.location
+    failover_priority = 0
+  }
+}
 `, data.RandomInteger, data.Locations.Primary, data.RandomInteger, string(kind), string(schemaType), string(consistency))
 }
 
 func (CosmosDBAccountResource) updateCapacity(data acceptance.TestData, kind documentdb.DatabaseAccountKind, totalThroughputLimit int, consistency documentdb.DefaultConsistencyLevel) string {
->>>>>>> 78f047f4
-	return fmt.Sprintf(`
-provider "azurerm" {
-  features {}
-}
-
-resource "azurerm_resource_group" "test" {
-  name     = "acctestRG-cosmos-%d"
-  location = "%s"
-}
-
-resource "azurerm_cosmosdb_account" "test" {
-<<<<<<< HEAD
-  name                = "acctest-ca-%d"
-  location            = azurerm_resource_group.test.location
-  resource_group_name = azurerm_resource_group.test.name
-  offer_type          = "Standard"
-  kind                = "%s"
-  create_mode         = "Restore"
-
-  capabilities {
-    name = "EnableMongo"
-=======
+	return fmt.Sprintf(`
+provider "azurerm" {
+  features {}
+}
+
+resource "azurerm_resource_group" "test" {
+  name     = "acctestRG-cosmos-%d"
+  location = "%s"
+}
+
+resource "azurerm_cosmosdb_account" "test" {
   name                       = "acctest-ca-%d"
   location                   = azurerm_resource_group.test.location
   resource_group_name        = azurerm_resource_group.test.name
@@ -2530,7 +2499,6 @@
 
   capacity {
     total_throughput_limit = %d
->>>>>>> 78f047f4
   }
 
   consistency_policy {
@@ -2541,32 +2509,6 @@
     location          = azurerm_resource_group.test.location
     failover_priority = 0
   }
-<<<<<<< HEAD
-
-  backup {
-    type = "Continuous"
-  }
-
-  restore {
-    restore_source           = "%s"
-    restore_timestamp_in_utc = "%s"
-
-    database_to_restore {
-      database_name    = "%s"
-      collection_names = ["%s"]
-    }
-  }
-}
-`, data.RandomInteger, data.Locations.Primary, data.RandomInteger, string(kind), string(consistency), os.Getenv("ARM_TEST_RESTORE_SOURCE"), os.Getenv("ARM_TEST_RESTORE_TIMESTAMP_IN_UTC"), os.Getenv("ARM_TEST_DATABASE_NAME"), os.Getenv("ARM_TEST_COLLECTION_NAME"))
-}
-
-func skipRestoreCreateMode() bool {
-	if os.Getenv("ARM_TEST_RESTORE_SOURCE") == "" || os.Getenv("ARM_TEST_RESTORE_TIMESTAMP_IN_UTC") == "" || os.Getenv("ARM_TEST_DATABASE_NAME") == "" || os.Getenv("ARM_TEST_COLLECTION_NAME") == "" {
-		return true
-	}
-
-	return false
-=======
 }
 `, data.RandomInteger, data.Locations.Primary, data.RandomInteger, string(kind), totalThroughputLimit, string(consistency))
 }
@@ -2635,5 +2577,97 @@
   }
 }
 `, data.RandomInteger, data.Locations.Primary, data.RandomInteger, string(kind), defaultIdentity, string(consistency))
->>>>>>> 78f047f4
+}
+
+func (CosmosDBAccountResource) defaultCreateMode(data acceptance.TestData, kind documentdb.DatabaseAccountKind, consistency documentdb.DefaultConsistencyLevel) string {
+	return fmt.Sprintf(`
+provider "azurerm" {
+  features {}
+}
+
+resource "azurerm_resource_group" "test" {
+  name     = "acctestRG-cosmos-%d"
+  location = "%s"
+}
+
+resource "azurerm_cosmosdb_account" "test" {
+  name                = "acctest-ca-%d"
+  location            = azurerm_resource_group.test.location
+  resource_group_name = azurerm_resource_group.test.name
+  offer_type          = "Standard"
+  kind                = "%s"
+  create_mode         = "Default"
+
+  consistency_policy {
+    consistency_level = "%s"
+  }
+
+  backup {
+    type = "Continuous"
+  }
+
+  geo_location {
+    location          = azurerm_resource_group.test.location
+    failover_priority = 0
+  }
+}
+`, data.RandomInteger, data.Locations.Primary, data.RandomInteger, string(kind), string(consistency))
+}
+
+func (CosmosDBAccountResource) restoreCreateMode(data acceptance.TestData, kind documentdb.DatabaseAccountKind, consistency documentdb.DefaultConsistencyLevel) string {
+	return fmt.Sprintf(`
+provider "azurerm" {
+  features {}
+}
+
+resource "azurerm_resource_group" "test" {
+  name     = "acctestRG-cosmos-%d"
+  location = "%s"
+}
+
+resource "azurerm_cosmosdb_account" "test" {
+  name                = "acctest-ca-%d"
+  location            = azurerm_resource_group.test.location
+  resource_group_name = azurerm_resource_group.test.name
+  offer_type          = "Standard"
+  kind                = "%s"
+
+  capabilities {
+    name = "EnableMongo"
+  }
+
+  consistency_policy {
+    consistency_level = "%s"
+  }
+
+  geo_location {
+    location          = azurerm_resource_group.test.location
+    failover_priority = 0
+  }
+
+  backup {
+    type = "Continuous"
+  }
+
+  create_mode = "Restore"
+
+  restore {
+    restore_source           = "%s"
+    restore_timestamp_in_utc = "%s"
+
+    database_to_restore {
+      database_name    = "%s"
+      collection_names = ["%s"]
+    }
+  }
+}
+`, data.RandomInteger, data.Locations.Primary, data.RandomInteger, string(kind), string(consistency), os.Getenv("ARM_TEST_RESTORE_SOURCE"), os.Getenv("ARM_TEST_RESTORE_TIMESTAMP_IN_UTC"), os.Getenv("ARM_TEST_DATABASE_NAME"), os.Getenv("ARM_TEST_COLLECTION_NAME"))
+}
+
+func skipRestoreCreateMode() bool {
+	if os.Getenv("ARM_TEST_RESTORE_SOURCE") == "" || os.Getenv("ARM_TEST_RESTORE_TIMESTAMP_IN_UTC") == "" || os.Getenv("ARM_TEST_DATABASE_NAME") == "" || os.Getenv("ARM_TEST_COLLECTION_NAME") == "" {
+		return true
+	}
+
+	return false
 }