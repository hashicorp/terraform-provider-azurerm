// Copyright (c) HashiCorp, Inc.
// SPDX-License-Identifier: MPL-2.0

package cosmos_test

import (
	"context"
	"fmt"
	"os"
	"regexp"
	"strconv"
	"testing"

	"github.com/hashicorp/go-azure-helpers/lang/pointer"
	"github.com/hashicorp/go-azure-sdk/resource-manager/cosmosdb/2024-08-15/cosmosdb"
	"github.com/hashicorp/go-uuid"
	"github.com/hashicorp/terraform-provider-azurerm/helpers/azure"
	"github.com/hashicorp/terraform-provider-azurerm/internal/acceptance"
	"github.com/hashicorp/terraform-provider-azurerm/internal/acceptance/check"
	"github.com/hashicorp/terraform-provider-azurerm/internal/clients"
	"github.com/hashicorp/terraform-provider-azurerm/internal/services/cosmos/parse"
	"github.com/hashicorp/terraform-provider-azurerm/internal/tf/pluginsdk"
)

type CosmosDBAccountResource struct{}

func TestAccCosmosDBAccount_basic_global_boundedStaleness(t *testing.T) {
	testAccCosmosDBAccount_basicDocumentDbWith(t, cosmosdb.DefaultConsistencyLevelBoundedStaleness)
}

func TestAccCosmosDBAccount_basic_global_consistentPrefix(t *testing.T) {
	testAccCosmosDBAccount_basicDocumentDbWith(t, cosmosdb.DefaultConsistencyLevelConsistentPrefix)
}

func TestAccCosmosDBAccount_basic_global_eventual(t *testing.T) {
	testAccCosmosDBAccount_basicDocumentDbWith(t, cosmosdb.DefaultConsistencyLevelEventual)
}

func TestAccCosmosDBAccount_basic_global_session(t *testing.T) {
	testAccCosmosDBAccount_basicDocumentDbWith(t, cosmosdb.DefaultConsistencyLevelSession)
}

func TestAccCosmosDBAccount_basic_global_strong(t *testing.T) {
	testAccCosmosDBAccount_basicDocumentDbWith(t, cosmosdb.DefaultConsistencyLevelStrong)
}

func TestAccCosmosDBAccount_basic_mongo_boundedStaleness(t *testing.T) {
	testAccCosmosDBAccount_basicMongoDBWith(t, cosmosdb.DefaultConsistencyLevelBoundedStaleness)
}

func TestAccCosmosDBAccount_basic_mongo_consistentPrefix(t *testing.T) {
	testAccCosmosDBAccount_basicMongoDBWith(t, cosmosdb.DefaultConsistencyLevelConsistentPrefix)
}

func TestAccCosmosDBAccount_basic_mongo_eventual(t *testing.T) {
	testAccCosmosDBAccount_basicMongoDBWith(t, cosmosdb.DefaultConsistencyLevelEventual)
}

func TestAccCosmosDBAccount_basic_mongo_session(t *testing.T) {
	testAccCosmosDBAccount_basicMongoDBWith(t, cosmosdb.DefaultConsistencyLevelSession)
}

func TestAccCosmosDBAccount_basic_mongo_strong(t *testing.T) {
	testAccCosmosDBAccount_basicMongoDBWith(t, cosmosdb.DefaultConsistencyLevelStrong)
}

func TestAccCosmosDBAccount_basic_mongo_strong_without_capability(t *testing.T) {
	testAccCosmosDBAccount_basicMongoDBWith(t, cosmosdb.DefaultConsistencyLevelStrong)
}

func TestAccCosmosDBAccount_basic_parse_boundedStaleness(t *testing.T) {
	testAccCosmosDBAccount_basicWith(t, cosmosdb.DatabaseAccountKindParse, cosmosdb.DefaultConsistencyLevelBoundedStaleness)
}

func TestAccCosmosDBAccount_basic_parse_consistentPrefix(t *testing.T) {
	testAccCosmosDBAccount_basicWith(t, cosmosdb.DatabaseAccountKindParse, cosmosdb.DefaultConsistencyLevelConsistentPrefix)
}

func TestAccCosmosDBAccount_basic_parse_eventual(t *testing.T) {
	testAccCosmosDBAccount_basicWith(t, cosmosdb.DatabaseAccountKindParse, cosmosdb.DefaultConsistencyLevelEventual)
}

func TestAccCosmosDBAccount_basic_parse_session(t *testing.T) {
	testAccCosmosDBAccount_basicWith(t, cosmosdb.DatabaseAccountKindParse, cosmosdb.DefaultConsistencyLevelSession)
}

func TestAccCosmosDBAccount_basic_parse_strong(t *testing.T) {
	testAccCosmosDBAccount_basicWith(t, cosmosdb.DatabaseAccountKindParse, cosmosdb.DefaultConsistencyLevelStrong)
}

func TestAccCosmosDBAccount_public_network_access_enabled(t *testing.T) {
	testAccCosmosDBAccount_public_network_access_enabled(t, cosmosdb.DatabaseAccountKindMongoDB, cosmosdb.DefaultConsistencyLevelStrong)
}

func testAccCosmosDBAccount_public_network_access_enabled(t *testing.T, kind cosmosdb.DatabaseAccountKind, consistency cosmosdb.DefaultConsistencyLevel) {
	data := acceptance.BuildTestData(t, "azurerm_cosmosdb_account", "test")
	r := CosmosDBAccountResource{}

	data.ResourceTest(t, r, []acceptance.TestStep{
		{
			Config: r.network_access_enabled(data, kind, consistency),
			Check: acceptance.ComposeAggregateTestCheckFunc(
				checkAccCosmosDBAccount_basic(data, consistency, 1),
			),
		},
		data.ImportStep(),
	})
}

func TestAccCosmosDBAccount_keyVaultUri(t *testing.T) {
	data := acceptance.BuildTestData(t, "azurerm_cosmosdb_account", "test")
	r := CosmosDBAccountResource{}

	data.ResourceTest(t, r, []acceptance.TestStep{
		{
			Config: r.key_vault_uri(data, cosmosdb.DatabaseAccountKindMongoDB, cosmosdb.DefaultConsistencyLevelStrong),
			Check: acceptance.ComposeAggregateTestCheckFunc(
				checkAccCosmosDBAccount_basic(data, cosmosdb.DefaultConsistencyLevelStrong, 1),
			),
		},
		data.ImportStep(),
	})
}

func TestAccCosmosDBAccount_ManagedHSMUri(t *testing.T) {
	if os.Getenv("ARM_TEST_HSM_KEY") == "" {
		t.Skip("Skipping as ARM_TEST_HSM_KEY is not specified")
		return
	}

	data := acceptance.BuildTestData(t, "azurerm_cosmosdb_account", "test")
	r := CosmosDBAccountResource{}

	data.ResourceTest(t, r, []acceptance.TestStep{
		{
			Config: r.managedHSMKey(data),
			Check: acceptance.ComposeAggregateTestCheckFunc(
				checkAccCosmosDBAccount_basic(data, cosmosdb.DefaultConsistencyLevelStrong, 1),
			),
		},
		data.ImportStep(),
	})
}

func TestAccCosmosDBAccount_customerManagedKeyWithIdentity(t *testing.T) {
	data := acceptance.BuildTestData(t, "azurerm_cosmosdb_account", "test")
	r := CosmosDBAccountResource{}

	data.ResourceTest(t, r, []acceptance.TestStep{
		{
			Config: r.keyVaultKeyUriWithSystemAssignedIdentity(data, cosmosdb.DatabaseAccountKindMongoDB, cosmosdb.DefaultConsistencyLevelStrong),
			Check: acceptance.ComposeAggregateTestCheckFunc(
				checkAccCosmosDBAccount_basic(data, cosmosdb.DefaultConsistencyLevelStrong, 1),
			),
		},
		data.ImportStep(),
		{
			Config: r.keyVaultKeyUriWithSystemAssignedAndUserAssignedIdentity(data, cosmosdb.DatabaseAccountKindMongoDB, cosmosdb.DefaultConsistencyLevelStrong),
			Check: acceptance.ComposeAggregateTestCheckFunc(
				checkAccCosmosDBAccount_basic(data, cosmosdb.DefaultConsistencyLevelStrong, 1),
			),
		},
		data.ImportStep(),
		{
			Config: r.keyVaultKeyUriWithUserAssignedIdentity(data, cosmosdb.DatabaseAccountKindMongoDB, cosmosdb.DefaultConsistencyLevelStrong),
			Check: acceptance.ComposeAggregateTestCheckFunc(
				checkAccCosmosDBAccount_basic(data, cosmosdb.DefaultConsistencyLevelStrong, 1),
			),
		},
		data.ImportStep(),
		{
			Config: r.keyVaultKeyUriWithSystemAssignedIdentity(data, cosmosdb.DatabaseAccountKindMongoDB, cosmosdb.DefaultConsistencyLevelStrong),
			Check: acceptance.ComposeAggregateTestCheckFunc(
				checkAccCosmosDBAccount_basic(data, cosmosdb.DefaultConsistencyLevelStrong, 1),
			),
		},
		data.ImportStep(),
	})
}

func TestAccCosmosDBAccount_updateMongoDBVersionCapabilities(t *testing.T) {
	data := acceptance.BuildTestData(t, "azurerm_cosmosdb_account", "test")
	r := CosmosDBAccountResource{}

	data.ResourceTest(t, r, []acceptance.TestStep{
		{
			Config: r.basicMongoDB(data, cosmosdb.DefaultConsistencyLevelStrong),
			Check: acceptance.ComposeAggregateTestCheckFunc(
				check.That(data.ResourceName).ExistsInAzure(r),
			),
		},
		data.ImportStep(),
		{
			Config: r.updateMongoDBVersionCapabilities(data, cosmosdb.DefaultConsistencyLevelStrong),
			Check: acceptance.ComposeAggregateTestCheckFunc(
				check.That(data.ResourceName).ExistsInAzure(r),
			),
		},
		data.ImportStep(),
	})
}

func TestAccCosmosDBAccount_keyVaultUriUpdateConsistancy(t *testing.T) {
	data := acceptance.BuildTestData(t, "azurerm_cosmosdb_account", "test")
	r := CosmosDBAccountResource{}

	data.ResourceTest(t, r, []acceptance.TestStep{
		{
			Config: r.key_vault_uri(data, cosmosdb.DatabaseAccountKindMongoDB, cosmosdb.DefaultConsistencyLevelStrong),
			Check: acceptance.ComposeAggregateTestCheckFunc(
				checkAccCosmosDBAccount_basic(data, cosmosdb.DefaultConsistencyLevelStrong, 1),
			),
		},
		data.ImportStep(),
		{
			Config: r.key_vault_uri(data, cosmosdb.DatabaseAccountKindMongoDB, cosmosdb.DefaultConsistencyLevelSession),
			Check: acceptance.ComposeAggregateTestCheckFunc(
				checkAccCosmosDBAccount_basic(data, cosmosdb.DefaultConsistencyLevelSession, 1),
			),
		},
		data.ImportStep(),
	})
}

func TestAccCosmosDBAccount_updateTagsWithUserAssignedDefaultIdentity(t *testing.T) {
	// Regression test case for issue #22466
	data := acceptance.BuildTestData(t, "azurerm_cosmosdb_account", "test")
	r := CosmosDBAccountResource{}

	data.ResourceTest(t, r, []acceptance.TestStep{
		{
			Config: r.updateTagWithUserAssignedDefaultIdentity(data, "Production"),
			Check: acceptance.ComposeAggregateTestCheckFunc(
				check.That(data.ResourceName).ExistsInAzure(r),
			),
		},
		data.ImportStep(),
		{
			Config: r.updateTagWithUserAssignedDefaultIdentity(data, "Sandbox"),
			Check: acceptance.ComposeAggregateTestCheckFunc(
				check.That(data.ResourceName).ExistsInAzure(r),
			),
		},
		data.ImportStep(),
	})
}

func TestAccCosmosDBAccount_minimalTlsVersion(t *testing.T) {
	if features.FivePointOhBeta() {
		t.Skipf("There is no more available values for `minimal_tls_version` to test.")
	}
	data := acceptance.BuildTestData(t, "azurerm_cosmosdb_account", "test")
	r := CosmosDBAccountResource{}

	data.ResourceTest(t, r, []acceptance.TestStep{
		{
			Config: r.basicMinimalTlsVersion(data, cosmosdb.MinimalTlsVersionTls),
			Check: acceptance.ComposeAggregateTestCheckFunc(
				check.That(data.ResourceName).Key("minimal_tls_version").HasValue("Tls"),
			),
		},
		data.ImportStep(),
		{
			Config: r.basicMinimalTlsVersion(data, cosmosdb.MinimalTlsVersionTlsOneOne),
			Check: acceptance.ComposeAggregateTestCheckFunc(
				check.That(data.ResourceName).Key("minimal_tls_version").HasValue("Tls11"),
			),
		},
		data.ImportStep(),
	})
}

func TestAccCosmosDBAccount_updateDefaultIdentity(t *testing.T) {
	data := acceptance.BuildTestData(t, "azurerm_cosmosdb_account", "test")
	r := CosmosDBAccountResource{}

	data.ResourceTest(t, r, []acceptance.TestStep{
		{
			Config: r.basic(data, cosmosdb.DatabaseAccountKindGlobalDocumentDB, cosmosdb.DefaultConsistencyLevelEventual),
			Check: acceptance.ComposeAggregateTestCheckFunc(
				checkAccCosmosDBAccount_basic(data, cosmosdb.DefaultConsistencyLevelEventual, 1),
			),
		},
		data.ImportStep(),
		{
			Config: r.defaultIdentity(data, cosmosdb.DatabaseAccountKindGlobalDocumentDB, "FirstPartyIdentity", cosmosdb.DefaultConsistencyLevelEventual),
			Check: acceptance.ComposeAggregateTestCheckFunc(
				checkAccCosmosDBAccount_basic(data, cosmosdb.DefaultConsistencyLevelEventual, 1),
			),
		},
		data.ImportStep(),
		{
			Config: r.updateDefaultIdentity(data, cosmosdb.DatabaseAccountKindGlobalDocumentDB, `"SystemAssignedIdentity"`, cosmosdb.DefaultConsistencyLevelEventual),
			Check: acceptance.ComposeAggregateTestCheckFunc(
				checkAccCosmosDBAccount_basic(data, cosmosdb.DefaultConsistencyLevelEventual, 1),
			),
		},
		data.ImportStep(),
		{
			Config: r.updateDefaultIdentityUserAssigned(data, cosmosdb.DatabaseAccountKindGlobalDocumentDB, `join("=", ["UserAssignedIdentity", azurerm_user_assigned_identity.test.id])`, cosmosdb.DefaultConsistencyLevelEventual, "UserAssigned"),
			Check: acceptance.ComposeAggregateTestCheckFunc(
				checkAccCosmosDBAccount_basic(data, cosmosdb.DefaultConsistencyLevelEventual, 1),
			),
		},
		data.ImportStep(),
		{
			Config: r.updateDefaultIdentityUserAssigned(data, cosmosdb.DatabaseAccountKindGlobalDocumentDB, `join("=", ["UserAssignedIdentity", azurerm_user_assigned_identity.test.id])`, cosmosdb.DefaultConsistencyLevelEventual, "SystemAssigned, UserAssigned"),
			Check: acceptance.ComposeAggregateTestCheckFunc(
				checkAccCosmosDBAccount_basic(data, cosmosdb.DefaultConsistencyLevelEventual, 1),
			),
		},
		data.ImportStep(),
		{
			Config: r.basic(data, cosmosdb.DatabaseAccountKindGlobalDocumentDB, cosmosdb.DefaultConsistencyLevelEventual),
			Check: acceptance.ComposeAggregateTestCheckFunc(
				checkAccCosmosDBAccount_basic(data, cosmosdb.DefaultConsistencyLevelEventual, 1),
			),
		},
		data.ImportStep(),
	})
}

func TestAccCosmosDBAccount_userAssignedIdentityMultiple(t *testing.T) {
	data := acceptance.BuildTestData(t, "azurerm_cosmosdb_account", "test")
	r := CosmosDBAccountResource{}

	data.ResourceTest(t, r, []acceptance.TestStep{
		{
			Config: r.multipleUserAssignedIdentityBaseState(data),
		},
		data.ImportStep(),
		{
			Config: r.multipleUserAssignedIdentity(data, "azurerm_user_assigned_identity.test.id"),
		},
		data.ImportStep(),
		{
			Config: r.multipleUserAssignedIdentity(data, "azurerm_user_assigned_identity.test2.id"),
		},
		data.ImportStep(),
		{
			Config: r.multipleUserAssignedIdentity(data, "azurerm_user_assigned_identity.test.id"),
		},
		data.ImportStep(),
		{
			Config: r.multipleUserAssignedIdentityBaseState(data),
		},
		data.ImportStep(),
	})
}

//nolint:unparam
func testAccCosmosDBAccount_basicWith(t *testing.T, kind cosmosdb.DatabaseAccountKind, consistency cosmosdb.DefaultConsistencyLevel) {
	data := acceptance.BuildTestData(t, "azurerm_cosmosdb_account", "test")
	r := CosmosDBAccountResource{}

	data.ResourceTest(t, r, []acceptance.TestStep{
		{
			Config: r.basic(data, kind, consistency),
			Check: acceptance.ComposeAggregateTestCheckFunc(
				checkAccCosmosDBAccount_basic(data, consistency, 1),
			),
		},
		data.ImportStep(),
	})
}

func testAccCosmosDBAccount_basicDocumentDbWith(t *testing.T, consistency cosmosdb.DefaultConsistencyLevel) {
	data := acceptance.BuildTestData(t, "azurerm_cosmosdb_account", "test")
	r := CosmosDBAccountResource{}

	data.ResourceTest(t, r, []acceptance.TestStep{
		{
			Config: r.basic(data, cosmosdb.DatabaseAccountKindGlobalDocumentDB, consistency),
			Check: acceptance.ComposeAggregateTestCheckFunc(
				checkAccCosmosDBAccount_basic(data, consistency, 1),
				checkAccCosmosDBAccount_sql(data),
			),
		},
		data.ImportStep(),
	})
}

func testAccCosmosDBAccount_basicMongoDBWith(t *testing.T, consistency cosmosdb.DefaultConsistencyLevel) {
	data := acceptance.BuildTestData(t, "azurerm_cosmosdb_account", "test")
	r := CosmosDBAccountResource{}

	data.ResourceTest(t, r, []acceptance.TestStep{
		{
			Config: r.basicMongoDB(data, consistency),
			Check: acceptance.ComposeAggregateTestCheckFunc(
				checkAccCosmosDBAccount_basic(data, consistency, 1),
			),
		},
		data.ImportStep(),
	})
}

func TestAccCosmosDBAccount_requiresImport(t *testing.T) {
	data := acceptance.BuildTestData(t, "azurerm_cosmosdb_account", "test")
	r := CosmosDBAccountResource{}

	data.ResourceTest(t, r, []acceptance.TestStep{
		{
			Config: r.basic(data, "GlobalDocumentDB", cosmosdb.DefaultConsistencyLevelEventual),
			Check: acceptance.ComposeAggregateTestCheckFunc(
				checkAccCosmosDBAccount_basic(data, cosmosdb.DefaultConsistencyLevelEventual, 1),
			),
		},
		{
			Config:      r.requiresImport(data, cosmosdb.DefaultConsistencyLevelEventual),
			ExpectError: acceptance.RequiresImportError("azurerm_cosmosdb_account"),
		},
	})
}

func TestAccCosmosDBAccount_updateConsistency_global(t *testing.T) {
	testAccCosmosDBAccount_updateConsistency(t, cosmosdb.DatabaseAccountKindGlobalDocumentDB)
}

func TestAccCosmosDBAccount_updateConsistency_mongo(t *testing.T) {
	data := acceptance.BuildTestData(t, "azurerm_cosmosdb_account", "test")
	r := CosmosDBAccountResource{}

	data.ResourceTest(t, r, []acceptance.TestStep{
		{
			Config: r.basicMongoDB(data, cosmosdb.DefaultConsistencyLevelStrong),
			Check:  checkAccCosmosDBAccount_basic(data, cosmosdb.DefaultConsistencyLevelStrong, 1),
		},
		data.ImportStep(),
		{
			Config: r.consistencyMongoDB(data, cosmosdb.DefaultConsistencyLevelStrong, 8, 880),
			Check:  checkAccCosmosDBAccount_basic(data, cosmosdb.DefaultConsistencyLevelStrong, 1),
		},
		data.ImportStep(),
		{
			Config: r.basicMongoDB(data, cosmosdb.DefaultConsistencyLevelBoundedStaleness),
			Check:  checkAccCosmosDBAccount_basic(data, cosmosdb.DefaultConsistencyLevelBoundedStaleness, 1),
		},
		data.ImportStep(),
		{
			Config: r.consistencyMongoDB(data, cosmosdb.DefaultConsistencyLevelBoundedStaleness, 7, 770),
			Check:  checkAccCosmosDBAccount_basic(data, cosmosdb.DefaultConsistencyLevelBoundedStaleness, 1),
		},
		data.ImportStep(),
		{
			Config: r.consistencyMongoDB(data, cosmosdb.DefaultConsistencyLevelBoundedStaleness, 77, 700),
			Check:  checkAccCosmosDBAccount_basic(data, cosmosdb.DefaultConsistencyLevelBoundedStaleness, 1),
		},
		data.ImportStep(),
		{
			Config: r.basicMongoDB(data, cosmosdb.DefaultConsistencyLevelConsistentPrefix),
			Check:  checkAccCosmosDBAccount_basic(data, cosmosdb.DefaultConsistencyLevelConsistentPrefix, 1),
		},
		data.ImportStep(),
	})
}

func testAccCosmosDBAccount_updateConsistency(t *testing.T, kind cosmosdb.DatabaseAccountKind) {
	data := acceptance.BuildTestData(t, "azurerm_cosmosdb_account", "test")
	r := CosmosDBAccountResource{}

	data.ResourceTest(t, r, []acceptance.TestStep{
		{
			Config: r.basic(data, kind, cosmosdb.DefaultConsistencyLevelStrong),
			Check:  checkAccCosmosDBAccount_basic(data, cosmosdb.DefaultConsistencyLevelStrong, 1),
		},
		data.ImportStep(),
		{
			Config: r.consistency(data, kind, false, cosmosdb.DefaultConsistencyLevelStrong, 8, 880),
			Check:  checkAccCosmosDBAccount_basic(data, cosmosdb.DefaultConsistencyLevelStrong, 1),
		},
		data.ImportStep(),
		{
			Config: r.basic(data, kind, cosmosdb.DefaultConsistencyLevelBoundedStaleness),
			Check:  checkAccCosmosDBAccount_basic(data, cosmosdb.DefaultConsistencyLevelBoundedStaleness, 1),
		},
		data.ImportStep(),
		{
			Config: r.consistency(data, kind, true, cosmosdb.DefaultConsistencyLevelBoundedStaleness, 7, 770),
			Check:  checkAccCosmosDBAccount_basic(data, cosmosdb.DefaultConsistencyLevelBoundedStaleness, 1),
		},
		data.ImportStep(),
		{
			Config: r.consistency(data, kind, false, cosmosdb.DefaultConsistencyLevelBoundedStaleness, 77, 700),
			Check:  checkAccCosmosDBAccount_basic(data, cosmosdb.DefaultConsistencyLevelBoundedStaleness, 1),
		},
		data.ImportStep(),
		{
			Config: r.basic(data, kind, cosmosdb.DefaultConsistencyLevelConsistentPrefix),
			Check:  checkAccCosmosDBAccount_basic(data, cosmosdb.DefaultConsistencyLevelConsistentPrefix, 1),
		},
		data.ImportStep(),
	})
}

func TestAccCosmosDBAccount_complete_mongo(t *testing.T) {
	data := acceptance.BuildTestData(t, "azurerm_cosmosdb_account", "test")
	r := CosmosDBAccountResource{}

	data.ResourceTest(t, r, []acceptance.TestStep{
		{
			Config: r.completeMongoDB(data, cosmosdb.DefaultConsistencyLevelEventual),
			Check: acceptance.ComposeAggregateTestCheckFunc(
				checkAccCosmosDBAccount_basic(data, cosmosdb.DefaultConsistencyLevelEventual, 3),
			),
		},
		data.ImportStep(),
	})
}

func TestAccCosmosDBAccount_complete_global(t *testing.T) {
	testAccCosmosDBAccount_completeWith(t, cosmosdb.DatabaseAccountKindGlobalDocumentDB)
}

func TestAccCosmosDBAccount_complete_parse(t *testing.T) {
	testAccCosmosDBAccount_completeWith(t, cosmosdb.DatabaseAccountKindParse)
}

func testAccCosmosDBAccount_completeWith(t *testing.T, kind cosmosdb.DatabaseAccountKind) {
	data := acceptance.BuildTestData(t, "azurerm_cosmosdb_account", "test")
	r := CosmosDBAccountResource{}

	data.ResourceTest(t, r, []acceptance.TestStep{
		{
			Config: r.complete(data, kind, cosmosdb.DefaultConsistencyLevelEventual),
			Check: acceptance.ComposeAggregateTestCheckFunc(
				checkAccCosmosDBAccount_basic(data, cosmosdb.DefaultConsistencyLevelEventual, 3),
			),
		},
		data.ImportStep(),
	})
}

func TestAccCosmosDBAccount_complete_tags(t *testing.T) {
	data := acceptance.BuildTestData(t, "azurerm_cosmosdb_account", "test")
	r := CosmosDBAccountResource{}

	data.ResourceTest(t, r, []acceptance.TestStep{
		{
			Config: r.completeTags(data, cosmosdb.DatabaseAccountKindParse, cosmosdb.DefaultConsistencyLevelEventual),
		},
		data.ImportStep(),
	})
}

func TestAccCosmosDBAccount_completeZoneRedundant_mongo(t *testing.T) {
	data := acceptance.BuildTestData(t, "azurerm_cosmosdb_account", "test")
	// Limited regional availability
	data.Locations.Primary = "westeurope"
	data.Locations.Secondary = "northeurope"
	r := CosmosDBAccountResource{}

	data.ResourceTest(t, r, []acceptance.TestStep{
		{
			Config: r.zoneRedundantMongoDB(data),
			Check: acceptance.ComposeAggregateTestCheckFunc(
				check.That(data.ResourceName).ExistsInAzure(r),
			),
		},
		data.ImportStep(),
	})
}

func TestAccCosmosDBAccount_completeZoneRedundant_global(t *testing.T) {
	testAccCosmosDBAccount_zoneRedundantWith(t, cosmosdb.DatabaseAccountKindGlobalDocumentDB)
}

func TestAccCosmosDBAccount_completeZoneRedundant_parse(t *testing.T) {
	testAccCosmosDBAccount_zoneRedundantWith(t, cosmosdb.DatabaseAccountKindParse)
}

func testAccCosmosDBAccount_zoneRedundantWith(t *testing.T, kind cosmosdb.DatabaseAccountKind) {
	data := acceptance.BuildTestData(t, "azurerm_cosmosdb_account", "test")
	// Limited regional availability
	data.Locations.Primary = "westeurope"
	data.Locations.Secondary = "northeurope"
	r := CosmosDBAccountResource{}

	data.ResourceTest(t, r, []acceptance.TestStep{
		{
			Config: r.zoneRedundant(data, kind),
			Check: acceptance.ComposeAggregateTestCheckFunc(
				check.That(data.ResourceName).ExistsInAzure(r),
			),
		},
		data.ImportStep(),
	})
}

func TestAccCosmosDBAccount_zoneRedundant_update_mongo(t *testing.T) {
	data := acceptance.BuildTestData(t, "azurerm_cosmosdb_account", "test")
	// Limited regional availability
	data.Locations.Primary = "westeurope"
	data.Locations.Secondary = "northeurope"
	r := CosmosDBAccountResource{}

	data.ResourceTest(t, r, []acceptance.TestStep{
		{
			Config: r.basicMongoDB(data, cosmosdb.DefaultConsistencyLevelEventual),
			Check: acceptance.ComposeAggregateTestCheckFunc(
				checkAccCosmosDBAccount_basic(data, cosmosdb.DefaultConsistencyLevelEventual, 1),
			),
		},
		data.ImportStep(),
		{
			Config: r.zoneRedundantMongoDBUpdate(data, cosmosdb.DefaultConsistencyLevelEventual),
			Check: acceptance.ComposeAggregateTestCheckFunc(
				checkAccCosmosDBAccount_basic(data, cosmosdb.DefaultConsistencyLevelEventual, 2),
			),
		},
		data.ImportStep(),
	})
}

func TestAccCosmosDBAccount_update_mongo(t *testing.T) {
	data := acceptance.BuildTestData(t, "azurerm_cosmosdb_account", "test")
	r := CosmosDBAccountResource{}

	data.ResourceTest(t, r, []acceptance.TestStep{
		{
			Config: r.basicMongoDB(data, cosmosdb.DefaultConsistencyLevelEventual),
			Check: acceptance.ComposeAggregateTestCheckFunc(
				checkAccCosmosDBAccount_basic(data, cosmosdb.DefaultConsistencyLevelEventual, 1),
			),
		},
		data.ImportStep(),
		{
			Config: r.completeMongoDB(data, cosmosdb.DefaultConsistencyLevelEventual),
			Check: acceptance.ComposeAggregateTestCheckFunc(
				checkAccCosmosDBAccount_basic(data, cosmosdb.DefaultConsistencyLevelEventual, 3),
			),
		},
		data.ImportStep(),
		{
			Config: r.completeUpdatedMongoDB(data, cosmosdb.DefaultConsistencyLevelEventual),
			Check: acceptance.ComposeAggregateTestCheckFunc(
				checkAccCosmosDBAccount_basic(data, cosmosdb.DefaultConsistencyLevelEventual, 3),
			),
		},
		data.ImportStep(),
		{
			Config: r.completeUpdatedMongoDB_RemoveDisableRateLimitingResponsesCapability(data, cosmosdb.DefaultConsistencyLevelEventual),
			Check: acceptance.ComposeAggregateTestCheckFunc(
				checkAccCosmosDBAccount_basic(data, cosmosdb.DefaultConsistencyLevelEventual, 3),
			),
		},
		data.ImportStep(),
		{
			Config: r.basicWithResourcesMongoDB(data, cosmosdb.DefaultConsistencyLevelEventual),
			Check:  acceptance.ComposeAggregateTestCheckFunc(
			// checkAccCosmosDBAccount_basic(data, cosmosdb.DefaultConsistencyLevelEventual, 1),
			),
		},
		data.ImportStep(),
	})
}

func TestAccCosmosDBAccount_update_global(t *testing.T) {
	testAccCosmosDBAccount_updateWith(t, cosmosdb.DatabaseAccountKindGlobalDocumentDB)
}

func TestAccCosmosDBAccount_update_parse(t *testing.T) {
	testAccCosmosDBAccount_updateWith(t, cosmosdb.DatabaseAccountKindParse)
}

func testAccCosmosDBAccount_updateWith(t *testing.T, kind cosmosdb.DatabaseAccountKind) {
	data := acceptance.BuildTestData(t, "azurerm_cosmosdb_account", "test")
	r := CosmosDBAccountResource{}

	data.ResourceTest(t, r, []acceptance.TestStep{
		{
			Config: r.basic(data, kind, cosmosdb.DefaultConsistencyLevelEventual),
			Check: acceptance.ComposeAggregateTestCheckFunc(
				checkAccCosmosDBAccount_basic(data, cosmosdb.DefaultConsistencyLevelEventual, 1),
			),
		},
		data.ImportStep(),
		{
			Config: r.complete(data, kind, cosmosdb.DefaultConsistencyLevelEventual),
			Check: acceptance.ComposeAggregateTestCheckFunc(
				checkAccCosmosDBAccount_basic(data, cosmosdb.DefaultConsistencyLevelEventual, 3),
			),
		},
		data.ImportStep(),
		{
			Config: r.completeUpdated(data, kind, cosmosdb.DefaultConsistencyLevelEventual),
			Check: acceptance.ComposeAggregateTestCheckFunc(
				checkAccCosmosDBAccount_basic(data, cosmosdb.DefaultConsistencyLevelEventual, 3),
			),
		},
		data.ImportStep(),
		{
			Config: r.completeUpdated_RemoveDisableRateLimitingResponsesCapabilities(data, kind, cosmosdb.DefaultConsistencyLevelEventual),
			Check: acceptance.ComposeAggregateTestCheckFunc(
				checkAccCosmosDBAccount_basic(data, cosmosdb.DefaultConsistencyLevelEventual, 3),
			),
		},
		data.ImportStep(),
		{
			Config: r.basicWithResources(data, kind, cosmosdb.DefaultConsistencyLevelEventual),
			Check:  acceptance.ComposeAggregateTestCheckFunc(
			// checkAccCosmosDBAccount_basic(data, cosmosdb.DefaultConsistencyLevelEventual, 1),
			),
		},
		data.ImportStep(),
	})
}

func TestAccCosmosDBAccount_capabilities_EnableAggregationPipeline(t *testing.T) {
	testAccCosmosDBAccount_capabilitiesWith(t, cosmosdb.DatabaseAccountKindGlobalDocumentDB, []string{"EnableAggregationPipeline"})
}

func TestAccCosmosDBAccount_capabilities_EnableCassandra(t *testing.T) {
	testAccCosmosDBAccount_capabilitiesWith(t, cosmosdb.DatabaseAccountKindGlobalDocumentDB, []string{"EnableCassandra"})
}

func TestAccCosmosDBAccount_capabilities_EnableGremlin(t *testing.T) {
	testAccCosmosDBAccount_capabilitiesWith(t, cosmosdb.DatabaseAccountKindGlobalDocumentDB, []string{"EnableGremlin"})
}

func TestAccCosmosDBAccount_capabilities_EnableTable(t *testing.T) {
	testAccCosmosDBAccount_capabilitiesWith(t, cosmosdb.DatabaseAccountKindGlobalDocumentDB, []string{"EnableTable"})
}

func TestAccCosmosDBAccount_capabilities_EnableServerless(t *testing.T) {
	testAccCosmosDBAccount_capabilitiesWith(t, cosmosdb.DatabaseAccountKindGlobalDocumentDB, []string{"EnableServerless"})
}

func TestAccCosmosDBAccount_capabilities_EnableNoSQLVectorSearch(t *testing.T) {
	testAccCosmosDBAccount_capabilitiesWith(t, cosmosdb.DatabaseAccountKindGlobalDocumentDB, []string{"EnableNoSQLVectorSearch"})
}

func TestAccCosmosDBAccount_capabilities_EnableMongo(t *testing.T) {
	testAccCosmosDBAccount_capabilitiesWith(t, cosmosdb.DatabaseAccountKindMongoDB, []string{"EnableMongo"})
}

func TestAccCosmosDBAccount_capabilities_MongoDBv34(t *testing.T) {
	testAccCosmosDBAccount_capabilitiesWith(t, cosmosdb.DatabaseAccountKindMongoDB, []string{"EnableMongo", "MongoDBv3.4"})
}

func TestAccCosmosDBAccount_capabilities_MongoDBv34_NoEnableMongo(t *testing.T) {
	data := acceptance.BuildTestData(t, "azurerm_cosmosdb_account", "test")
	r := CosmosDBAccountResource{}
	data.ResourceTest(t, r, []acceptance.TestStep{
		{
			Config:      r.capabilities(data, cosmosdb.DatabaseAccountKindMongoDB, []string{"MongoDBv3.4"}),
			ExpectError: regexp.MustCompile("capability EnableMongo must be enabled if MongoDBv3.4 is also enabled"),
		},
	})
}

func TestAccCosmosDBAccount_capabilities_mongoEnableDocLevelTTL(t *testing.T) {
	testAccCosmosDBAccount_capabilitiesWith(t, cosmosdb.DatabaseAccountKindMongoDB, []string{"EnableMongo", "mongoEnableDocLevelTTL"})
}

func TestAccCosmosDBAccount_capabilities_DisableRateLimitingResponses(t *testing.T) {
	testAccCosmosDBAccount_capabilitiesWith(t, cosmosdb.DatabaseAccountKindMongoDB, []string{"EnableMongo", "DisableRateLimitingResponses"})
}

func TestAccCosmosDBAccount_capabilities_AllowSelfServeUpgradeToMongo36(t *testing.T) {
	testAccCosmosDBAccount_capabilitiesWith(t, cosmosdb.DatabaseAccountKindMongoDB, []string{"EnableMongo", "AllowSelfServeUpgradeToMongo36"})
}

func testAccCosmosDBAccount_capabilitiesWith(t *testing.T, kind cosmosdb.DatabaseAccountKind, capabilities []string) {
	data := acceptance.BuildTestData(t, "azurerm_cosmosdb_account", "test")
	r := CosmosDBAccountResource{}

	data.ResourceTest(t, r, []acceptance.TestStep{
		{
			Config: r.capabilities(data, kind, capabilities),
			Check: acceptance.ComposeAggregateTestCheckFunc(
				checkAccCosmosDBAccount_basic(data, cosmosdb.DefaultConsistencyLevelStrong, 1),
			),
		},
		data.ImportStep(),
	})
}

func TestAccCosmosDBAccount_capabilitiesAdd(t *testing.T) {
	data := acceptance.BuildTestData(t, "azurerm_cosmosdb_account", "test")
	r := CosmosDBAccountResource{}

	data.ResourceTest(t, r, []acceptance.TestStep{
		{
			Config: r.capabilities(data, cosmosdb.DatabaseAccountKindGlobalDocumentDB, []string{"EnableCassandra"}),
			Check: acceptance.ComposeAggregateTestCheckFunc(
				checkAccCosmosDBAccount_basic(data, cosmosdb.DefaultConsistencyLevelStrong, 1),
			),
		},
		data.ImportStep(),
		{
			Config: r.capabilities(data, cosmosdb.DatabaseAccountKindGlobalDocumentDB, []string{"EnableCassandra", "EnableAggregationPipeline"}),
			Check: acceptance.ComposeAggregateTestCheckFunc(
				checkAccCosmosDBAccount_basic(data, cosmosdb.DefaultConsistencyLevelStrong, 1),
			),
		},
		data.ImportStep(),
	})
}

func TestAccCosmosDBAccount_capabilitiesUpdate(t *testing.T) {
	data := acceptance.BuildTestData(t, "azurerm_cosmosdb_account", "test")
	r := CosmosDBAccountResource{}

	data.ResourceTest(t, r, []acceptance.TestStep{
		{
			Config: r.capabilities(data, cosmosdb.DatabaseAccountKindGlobalDocumentDB, []string{"EnableCassandra"}),
			Check: acceptance.ComposeAggregateTestCheckFunc(
				checkAccCosmosDBAccount_basic(data, cosmosdb.DefaultConsistencyLevelStrong, 1),
			),
		},
		data.ImportStep(),
		{
			Config: r.capabilities(data, cosmosdb.DatabaseAccountKindGlobalDocumentDB, []string{"EnableCassandra", "DisableRateLimitingResponses", "AllowSelfServeUpgradeToMongo36", "EnableAggregationPipeline", "MongoDBv3.4", "mongoEnableDocLevelTTL"}),
			Check: acceptance.ComposeAggregateTestCheckFunc(
				checkAccCosmosDBAccount_basic(data, cosmosdb.DefaultConsistencyLevelStrong, 1),
			),
		},
		data.ImportStep(),
		{
			Config: r.capabilities(data, cosmosdb.DatabaseAccountKindGlobalDocumentDB, []string{"EnableCassandra", "AllowSelfServeUpgradeToMongo36", "EnableAggregationPipeline", "MongoDBv3.4", "mongoEnableDocLevelTTL"}),
			Check: acceptance.ComposeAggregateTestCheckFunc(
				checkAccCosmosDBAccount_basic(data, cosmosdb.DefaultConsistencyLevelStrong, 1),
			),
		},
		data.ImportStep(),
	})
}

func TestAccCosmosDBAccount_geoLocationsUpdate(t *testing.T) {
	data := acceptance.BuildTestData(t, "azurerm_cosmosdb_account", "test")
	r := CosmosDBAccountResource{}

	data.ResourceTest(t, r, []acceptance.TestStep{
		{
			Config: r.basic(data, "GlobalDocumentDB", cosmosdb.DefaultConsistencyLevelEventual),
			Check: acceptance.ComposeAggregateTestCheckFunc(
				checkAccCosmosDBAccount_basic(data, cosmosdb.DefaultConsistencyLevelEventual, 1),
			),
		},
		data.ImportStep(),
		{
			Config: r.geoLocationUpdate(data, "GlobalDocumentDB", cosmosdb.DefaultConsistencyLevelEventual),
			Check: acceptance.ComposeAggregateTestCheckFunc(
				checkAccCosmosDBAccount_basic(data, cosmosdb.DefaultConsistencyLevelEventual, 2),
			),
		},
		data.ImportStep(),
		{
			Config: r.basic(data, "GlobalDocumentDB", cosmosdb.DefaultConsistencyLevelEventual),
			Check: acceptance.ComposeAggregateTestCheckFunc(
				checkAccCosmosDBAccount_basic(data, cosmosdb.DefaultConsistencyLevelEventual, 1),
			),
		},
		data.ImportStep(),
	})
}

func TestAccCosmosDBAccount_freeTier(t *testing.T) {
	data := acceptance.BuildTestData(t, "azurerm_cosmosdb_account", "test")
	r := CosmosDBAccountResource{}

	data.ResourceTest(t, r, []acceptance.TestStep{
		{
			Config: r.freeTier(data, "GlobalDocumentDB", cosmosdb.DefaultConsistencyLevelEventual),
			Check: acceptance.ComposeAggregateTestCheckFunc(
				checkAccCosmosDBAccount_basic(data, cosmosdb.DefaultConsistencyLevelEventual, 1),
				check.That(data.ResourceName).Key("free_tier_enabled").HasValue("true"),
			),
		},
		data.ImportStep(),
	})
}

func TestAccCosmosDBAccount_analyticalStorage(t *testing.T) {
	data := acceptance.BuildTestData(t, "azurerm_cosmosdb_account", "test")
	r := CosmosDBAccountResource{}

	data.ResourceTest(t, r, []acceptance.TestStep{
		{
			Config: r.analyticalStorage(data, "MongoDB", cosmosdb.DefaultConsistencyLevelStrong, false),
			Check: acceptance.ComposeAggregateTestCheckFunc(
				checkAccCosmosDBAccount_basic(data, cosmosdb.DefaultConsistencyLevelStrong, 1),
				check.That(data.ResourceName).Key("analytical_storage_enabled").HasValue("false"),
			),
		},
		data.ImportStep(),
		{
			Config: r.analyticalStorage(data, "MongoDB", cosmosdb.DefaultConsistencyLevelStrong, true),
			Check: acceptance.ComposeAggregateTestCheckFunc(
				checkAccCosmosDBAccount_basic(data, cosmosdb.DefaultConsistencyLevelStrong, 1),
				check.That(data.ResourceName).Key("analytical_storage_enabled").HasValue("true"),
			),
		},
		data.ImportStep(),
	})
}

func TestAccCosmosDBAccount_updateAnalyticalStorage(t *testing.T) {
	data := acceptance.BuildTestData(t, "azurerm_cosmosdb_account", "test")
	r := CosmosDBAccountResource{}

	data.ResourceTest(t, r, []acceptance.TestStep{
		{
			Config: r.basic(data, cosmosdb.DatabaseAccountKindGlobalDocumentDB, cosmosdb.DefaultConsistencyLevelEventual),
			Check: acceptance.ComposeAggregateTestCheckFunc(
				checkAccCosmosDBAccount_basic(data, cosmosdb.DefaultConsistencyLevelEventual, 1),
			),
		},
		data.ImportStep(),
		{
			Config: r.updateAnalyticalStorage(data, cosmosdb.DatabaseAccountKindGlobalDocumentDB, cosmosdb.AnalyticalStorageSchemaTypeWellDefined, cosmosdb.DefaultConsistencyLevelEventual),
			Check: acceptance.ComposeAggregateTestCheckFunc(
				checkAccCosmosDBAccount_basic(data, cosmosdb.DefaultConsistencyLevelEventual, 1),
			),
		},
		data.ImportStep(),
		{
			Config: r.updateAnalyticalStorage(data, cosmosdb.DatabaseAccountKindGlobalDocumentDB, cosmosdb.AnalyticalStorageSchemaTypeFullFidelity, cosmosdb.DefaultConsistencyLevelEventual),
			Check: acceptance.ComposeAggregateTestCheckFunc(
				checkAccCosmosDBAccount_basic(data, cosmosdb.DefaultConsistencyLevelEventual, 1),
			),
		},
		data.ImportStep(),
		{
			Config: r.basic(data, cosmosdb.DatabaseAccountKindGlobalDocumentDB, cosmosdb.DefaultConsistencyLevelEventual),
			Check: acceptance.ComposeAggregateTestCheckFunc(
				checkAccCosmosDBAccount_basic(data, cosmosdb.DefaultConsistencyLevelEventual, 1),
			),
		},
		data.ImportStep(),
	})
}

func TestAccCosmosDBAccount_updateCapacity(t *testing.T) {
	data := acceptance.BuildTestData(t, "azurerm_cosmosdb_account", "test")
	r := CosmosDBAccountResource{}

	data.ResourceTest(t, r, []acceptance.TestStep{
		{
			Config: r.basic(data, cosmosdb.DatabaseAccountKindGlobalDocumentDB, cosmosdb.DefaultConsistencyLevelEventual),
			Check: acceptance.ComposeAggregateTestCheckFunc(
				checkAccCosmosDBAccount_basic(data, cosmosdb.DefaultConsistencyLevelEventual, 1),
			),
		},
		data.ImportStep(),
		{
			Config: r.updateCapacity(data, cosmosdb.DatabaseAccountKindGlobalDocumentDB, -1, cosmosdb.DefaultConsistencyLevelEventual),
			Check: acceptance.ComposeAggregateTestCheckFunc(
				checkAccCosmosDBAccount_basic(data, cosmosdb.DefaultConsistencyLevelEventual, 1),
			),
		},
		data.ImportStep(),
		{
			Config: r.updateCapacity(data, cosmosdb.DatabaseAccountKindGlobalDocumentDB, 200, cosmosdb.DefaultConsistencyLevelEventual),
			Check: acceptance.ComposeAggregateTestCheckFunc(
				checkAccCosmosDBAccount_basic(data, cosmosdb.DefaultConsistencyLevelEventual, 1),
			),
		},
		data.ImportStep(),
		{
			Config: r.basic(data, cosmosdb.DatabaseAccountKindGlobalDocumentDB, cosmosdb.DefaultConsistencyLevelEventual),
			Check: acceptance.ComposeAggregateTestCheckFunc(
				checkAccCosmosDBAccount_basic(data, cosmosdb.DefaultConsistencyLevelEventual, 1),
			),
		},
		data.ImportStep(),
	})
}

func TestAccCosmosDBAccount_vNetFilters(t *testing.T) {
	data := acceptance.BuildTestData(t, "azurerm_cosmosdb_account", "test")
	r := CosmosDBAccountResource{}

	data.ResourceTest(t, r, []acceptance.TestStep{
		{
			Config: r.vNetFilters(data),
			Check: acceptance.ComposeAggregateTestCheckFunc(
				check.That(data.ResourceName).ExistsInAzure(r),
				check.That(data.ResourceName).Key("is_virtual_network_filter_enabled").HasValue("true"),
				check.That(data.ResourceName).Key("virtual_network_rule.#").HasValue("2"),
			),
		},
		data.ImportStep(),
	})
}

func TestAccCosmosDBAccount_identity(t *testing.T) {
	data := acceptance.BuildTestData(t, "azurerm_cosmosdb_account", "test")
	r := CosmosDBAccountResource{}

	data.ResourceTest(t, r, []acceptance.TestStep{
		{
			Config: r.basicMongoDB(data, cosmosdb.DefaultConsistencyLevelSession),
			Check: acceptance.ComposeAggregateTestCheckFunc(
				check.That(data.ResourceName).ExistsInAzure(r),
			),
		},
		data.ImportStep(),
		{
			Config: r.systemAssignedUserAssignedIdentity(data, cosmosdb.DefaultConsistencyLevelSession),
			Check: acceptance.ComposeAggregateTestCheckFunc(
				check.That(data.ResourceName).ExistsInAzure(r),
				check.That(data.ResourceName).Key("identity.0.type").HasValue("SystemAssigned, UserAssigned"),
				check.That(data.ResourceName).Key("identity.0.identity_ids.#").HasValue("1"),
				check.That(data.ResourceName).Key("identity.0.principal_id").Exists(),
				check.That(data.ResourceName).Key("identity.0.tenant_id").Exists(),
			),
		},
		data.ImportStep(),
		{
			Config: r.basicMongoDB(data, cosmosdb.DefaultConsistencyLevelSession),
			Check: acceptance.ComposeAggregateTestCheckFunc(
				check.That(data.ResourceName).ExistsInAzure(r),
			),
		},
		data.ImportStep(),
	})
}

func TestAccCosmosDBAccount_storageRedundancyUndefined(t *testing.T) {
	// Regression test for MSFT IcM where the SDK is supplied a 'nil' pointer for the
	// 'storage_redundancy' field, the new transport layer would send an 'empty' string
	// instead of omitting the field from the PUT call which would result in the API
	// returning an error...
	data := acceptance.BuildTestData(t, "azurerm_cosmosdb_account", "test")
	r := CosmosDBAccountResource{}

	data.ResourceTest(t, r, []acceptance.TestStep{
		{
			Config: r.storageRedundancyUndefined(data, cosmosdb.DatabaseAccountKindGlobalDocumentDB, cosmosdb.DefaultConsistencyLevelEventual),
			Check: acceptance.ComposeAggregateTestCheckFunc(
				check.That(data.ResourceName).ExistsInAzure(r),
				check.That(data.ResourceName).Key("backup.0.type").HasValue("Periodic"),
				check.That(data.ResourceName).Key("backup.0.interval_in_minutes").HasValue("120"),
				check.That(data.ResourceName).Key("backup.0.retention_in_hours").HasValue("10"),
				check.That(data.ResourceName).Key("backup.0.storage_redundancy").HasValue("Geo"),
			),
		},
		data.ImportStep(),
	})
}

func TestAccCosmosDBAccount_backupOnly(t *testing.T) {
	data := acceptance.BuildTestData(t, "azurerm_cosmosdb_account", "test")
	r := CosmosDBAccountResource{}

	data.ResourceTest(t, r, []acceptance.TestStep{
		{
			Config: r.basic(data, cosmosdb.DatabaseAccountKindGlobalDocumentDB, cosmosdb.DefaultConsistencyLevelEventual),
			Check: acceptance.ComposeAggregateTestCheckFunc(
				check.That(data.ResourceName).ExistsInAzure(r),
				check.That(data.ResourceName).Key("backup.0.type").HasValue("Periodic"),
				check.That(data.ResourceName).Key("backup.0.interval_in_minutes").HasValue("240"),
				check.That(data.ResourceName).Key("backup.0.retention_in_hours").HasValue("8"),
				check.That(data.ResourceName).Key("backup.0.storage_redundancy").HasValue("Geo"),
			),
		},
		data.ImportStep(),
		{
			Config: r.basicWithBackupPeriodic(data, cosmosdb.DatabaseAccountKindGlobalDocumentDB, cosmosdb.DefaultConsistencyLevelEventual),
			Check: acceptance.ComposeAggregateTestCheckFunc(
				check.That(data.ResourceName).ExistsInAzure(r),
				check.That(data.ResourceName).Key("backup.0.type").HasValue("Periodic"),
				check.That(data.ResourceName).Key("backup.0.interval_in_minutes").HasValue("120"),
				check.That(data.ResourceName).Key("backup.0.retention_in_hours").HasValue("10"),
				check.That(data.ResourceName).Key("backup.0.storage_redundancy").HasValue("Geo"),
			),
		},
		data.ImportStep(),
		{
			Config: r.basicWithBackupPeriodicUpdate(data, cosmosdb.DatabaseAccountKindGlobalDocumentDB, cosmosdb.DefaultConsistencyLevelEventual),
			Check: acceptance.ComposeAggregateTestCheckFunc(
				check.That(data.ResourceName).ExistsInAzure(r),
				check.That(data.ResourceName).Key("backup.0.type").HasValue("Periodic"),
				check.That(data.ResourceName).Key("backup.0.interval_in_minutes").HasValue("60"),
				check.That(data.ResourceName).Key("backup.0.retention_in_hours").HasValue("8"),
				check.That(data.ResourceName).Key("backup.0.storage_redundancy").HasValue("Local"),
			),
		},
		data.ImportStep(),
	})
}

func TestAccCosmosDBAccount_backupPeriodicToContinuous(t *testing.T) {
	data := acceptance.BuildTestData(t, "azurerm_cosmosdb_account", "test")
	r := CosmosDBAccountResource{}

	data.ResourceTest(t, r, []acceptance.TestStep{
		{
			Config: r.basicWithBackupPeriodic(data, cosmosdb.DatabaseAccountKindGlobalDocumentDB, cosmosdb.DefaultConsistencyLevelEventual),
			Check: acceptance.ComposeAggregateTestCheckFunc(
				check.That(data.ResourceName).ExistsInAzure(r),
			),
		},
		data.ImportStep(),
		{
			Config: r.basicWithBackupContinuous(data, cosmosdb.DatabaseAccountKindGlobalDocumentDB, cosmosdb.DefaultConsistencyLevelEventual, cosmosdb.ContinuousTierContinuousSevenDays),
			Check: acceptance.ComposeAggregateTestCheckFunc(
				check.That(data.ResourceName).ExistsInAzure(r),
			),
		},
		data.ImportStep(),
	})
}

func TestAccCosmosDBAccount_backupContinuous(t *testing.T) {
	data := acceptance.BuildTestData(t, "azurerm_cosmosdb_account", "test")
	r := CosmosDBAccountResource{}

	data.ResourceTest(t, r, []acceptance.TestStep{
		{
			Config: r.basicWithBackupContinuous(data, cosmosdb.DatabaseAccountKindGlobalDocumentDB, cosmosdb.DefaultConsistencyLevelEventual, cosmosdb.ContinuousTierContinuousSevenDays),
			Check: acceptance.ComposeAggregateTestCheckFunc(
				check.That(data.ResourceName).ExistsInAzure(r),
			),
		},
		data.ImportStep(),
		{
			Config: r.basicWithBackupContinuous(data, cosmosdb.DatabaseAccountKindGlobalDocumentDB, cosmosdb.DefaultConsistencyLevelEventual, cosmosdb.ContinuousTierContinuousThreeZeroDays),
			Check: acceptance.ComposeAggregateTestCheckFunc(
				check.That(data.ResourceName).ExistsInAzure(r),
			),
		},
		data.ImportStep(),
	})
}

func TestAccCosmosDBAccount_backupPeriodicToContinuousUpdate(t *testing.T) {
	data := acceptance.BuildTestData(t, "azurerm_cosmosdb_account", "test")
	r := CosmosDBAccountResource{}

	data.ResourceTest(t, r, []acceptance.TestStep{
		{
			Config: r.basicWithBackupPeriodic(data, cosmosdb.DatabaseAccountKindGlobalDocumentDB, cosmosdb.DefaultConsistencyLevelEventual),
			Check: acceptance.ComposeAggregateTestCheckFunc(
				check.That(data.ResourceName).ExistsInAzure(r),
			),
		},
		data.ImportStep(),
		{
			Config: r.basicWithBackupContinuousUpdate(data, cosmosdb.DatabaseAccountKindGlobalDocumentDB, cosmosdb.DefaultConsistencyLevelEventual),
			Check: acceptance.ComposeAggregateTestCheckFunc(
				check.That(data.ResourceName).ExistsInAzure(r),
			),
		},
		data.ImportStep(),
	})
}

func TestAccCosmosDBAccount_networkBypass(t *testing.T) {
	data := acceptance.BuildTestData(t, "azurerm_cosmosdb_account", "test")
	r := CosmosDBAccountResource{}

	data.ResourceTest(t, r, []acceptance.TestStep{
		{
			Config: r.basic(data, cosmosdb.DatabaseAccountKindGlobalDocumentDB, cosmosdb.DefaultConsistencyLevelEventual),
			Check: acceptance.ComposeAggregateTestCheckFunc(
				check.That(data.ResourceName).ExistsInAzure(r),
			),
		},
		data.ImportStep(),
		{
			Config: r.basicWithNetworkBypass(data, cosmosdb.DatabaseAccountKindGlobalDocumentDB, cosmosdb.DefaultConsistencyLevelEventual),
			Check: acceptance.ComposeAggregateTestCheckFunc(
				check.That(data.ResourceName).ExistsInAzure(r),
			),
		},
		data.ImportStep(),
		{
			Config: r.basicWithoutNetworkBypass(data, cosmosdb.DatabaseAccountKindGlobalDocumentDB, cosmosdb.DefaultConsistencyLevelEventual),
			Check: acceptance.ComposeAggregateTestCheckFunc(
				check.That(data.ResourceName).ExistsInAzure(r),
			),
		},
		data.ImportStep(),
	})
}

func TestAccCosmosDBAccount_mongoVersion32(t *testing.T) {
	data := acceptance.BuildTestData(t, "azurerm_cosmosdb_account", "test")
	r := CosmosDBAccountResource{}

	data.ResourceTest(t, r, []acceptance.TestStep{
		{
			Config: r.basicMongoDBVersion32(data, cosmosdb.DefaultConsistencyLevelSession),
			Check: acceptance.ComposeAggregateTestCheckFunc(
				check.That(data.ResourceName).ExistsInAzure(r),
			),
		},
		data.ImportStep(),
	})
}

func TestAccCosmosDBAccount_mongoVersion36(t *testing.T) {
	data := acceptance.BuildTestData(t, "azurerm_cosmosdb_account", "test")
	r := CosmosDBAccountResource{}

	data.ResourceTest(t, r, []acceptance.TestStep{
		{
			Config: r.basicMongoDBVersion36(data, cosmosdb.DefaultConsistencyLevelSession),
			Check: acceptance.ComposeAggregateTestCheckFunc(
				check.That(data.ResourceName).ExistsInAzure(r),
			),
		},
		data.ImportStep(),
	})
}

func TestAccCosmosDBAccount_mongoVersion40(t *testing.T) {
	data := acceptance.BuildTestData(t, "azurerm_cosmosdb_account", "test")
	r := CosmosDBAccountResource{}

	data.ResourceTest(t, r, []acceptance.TestStep{
		{
			Config: r.basicMongoDBVersion40(data, cosmosdb.DefaultConsistencyLevelSession),
			Check: acceptance.ComposeAggregateTestCheckFunc(
				check.That(data.ResourceName).ExistsInAzure(r),
			),
		},
		data.ImportStep(),
	})
}

func TestAccCosmosDBAccount_mongoVersion42(t *testing.T) {
	data := acceptance.BuildTestData(t, "azurerm_cosmosdb_account", "test")
	r := CosmosDBAccountResource{}

	data.ResourceTest(t, r, []acceptance.TestStep{
		{
			Config: r.basicMongoDBVersion(data, cosmosdb.DefaultConsistencyLevelSession, "4.2"),
			Check: acceptance.ComposeAggregateTestCheckFunc(
				check.That(data.ResourceName).ExistsInAzure(r),
			),
		},
		data.ImportStep(),
	})
}

func TestAccCosmosDBAccount_mongoVersion50(t *testing.T) {
	data := acceptance.BuildTestData(t, "azurerm_cosmosdb_account", "test")
	r := CosmosDBAccountResource{}

	data.ResourceTest(t, r, []acceptance.TestStep{
		{
			Config: r.basicMongoDBVersion(data, cosmosdb.DefaultConsistencyLevelStrong, "5.0"),
			Check: acceptance.ComposeAggregateTestCheckFunc(
				check.That(data.ResourceName).ExistsInAzure(r),
			),
		},
		data.ImportStep(),
	})
}

func TestAccCosmosDBAccount_mongoVersion60(t *testing.T) {
	data := acceptance.BuildTestData(t, "azurerm_cosmosdb_account", "test")
	r := CosmosDBAccountResource{}

	data.ResourceTest(t, r, []acceptance.TestStep{
		{
			Config: r.basicMongoDBVersion(data, cosmosdb.DefaultConsistencyLevelSession, "6.0"),
			Check: acceptance.ComposeAggregateTestCheckFunc(
				check.That(data.ResourceName).ExistsInAzure(r),
			),
		},
		data.ImportStep(),
	})
}

func TestAccCosmosDBAccount_mongoVersion70(t *testing.T) {
	data := acceptance.BuildTestData(t, "azurerm_cosmosdb_account", "test")
	r := CosmosDBAccountResource{}

	data.ResourceTest(t, r, []acceptance.TestStep{
		{
			Config: r.basicMongoDBVersion(data, cosmosdb.DefaultConsistencyLevelSession, "7.0"),
			Check: acceptance.ComposeAggregateTestCheckFunc(
				check.That(data.ResourceName).ExistsInAzure(r),
			),
		},
		data.ImportStep(),
	})
}

func TestAccCosmosDBAccount_mongoVersionUpdate(t *testing.T) {
	data := acceptance.BuildTestData(t, "azurerm_cosmosdb_account", "test")
	r := CosmosDBAccountResource{}

	data.ResourceTest(t, r, []acceptance.TestStep{
		{
			Config: r.basicMongoDBVersion32(data, cosmosdb.DefaultConsistencyLevelSession),
			Check: acceptance.ComposeAggregateTestCheckFunc(
				check.That(data.ResourceName).ExistsInAzure(r),
			),
		},
		data.ImportStep(),
		{
			Config: r.basicMongoDBVersion36(data, cosmosdb.DefaultConsistencyLevelSession),
			Check: acceptance.ComposeAggregateTestCheckFunc(
				check.That(data.ResourceName).ExistsInAzure(r),
			),
		},
		data.ImportStep(),
		{
			Config: r.basicMongoDBVersion40(data, cosmosdb.DefaultConsistencyLevelSession),
			Check: acceptance.ComposeAggregateTestCheckFunc(
				check.That(data.ResourceName).ExistsInAzure(r),
			),
		},
		data.ImportStep(),
		{
			Config: r.basicMongoDBVersion36(data, cosmosdb.DefaultConsistencyLevelSession),
			Check: acceptance.ComposeAggregateTestCheckFunc(
				check.That(data.ResourceName).ExistsInAzure(r),
			),
		},
		data.ImportStep(),
	})
}

func TestAccCosmosDBAccount_localAuthenticationDisabled(t *testing.T) {
	data := acceptance.BuildTestData(t, "azurerm_cosmosdb_account", "test")
	r := CosmosDBAccountResource{}

	data.ResourceTest(t, r, []acceptance.TestStep{
		{
			Config: r.basic(data, cosmosdb.DatabaseAccountKindGlobalDocumentDB, cosmosdb.DefaultConsistencyLevelEventual),
			Check: acceptance.ComposeAggregateTestCheckFunc(
				check.That(data.ResourceName).ExistsInAzure(r),
				check.That(data.ResourceName).Key("local_authentication_disabled").HasValue("false"),
			),
		},
		data.ImportStep(),
		{
			Config: r.basicWithLocalAuthenticationDisabled(data, cosmosdb.DatabaseAccountKindGlobalDocumentDB, cosmosdb.DefaultConsistencyLevelEventual),
			Check: acceptance.ComposeAggregateTestCheckFunc(
				check.That(data.ResourceName).ExistsInAzure(r),
				check.That(data.ResourceName).Key("local_authentication_disabled").HasValue("true"),
			),
		},
		data.ImportStep(),
	})
}

func TestAccCosmosDBAccount_updateBurstCapacity(t *testing.T) {
	data := acceptance.BuildTestData(t, "azurerm_cosmosdb_account", "test")
	r := CosmosDBAccountResource{}

	data.ResourceTest(t, r, []acceptance.TestStep{
		{
			Config: r.basic(data, cosmosdb.DatabaseAccountKindGlobalDocumentDB, cosmosdb.DefaultConsistencyLevelEventual),
			Check: acceptance.ComposeAggregateTestCheckFunc(
				check.That(data.ResourceName).ExistsInAzure(r),
				check.That(data.ResourceName).Key("burst_capacity_enabled").HasValue("false"),
			),
		},
		data.ImportStep(),
		{
			Config: r.basicWithBurstCapacityEnabled(data, cosmosdb.DatabaseAccountKindGlobalDocumentDB, cosmosdb.DefaultConsistencyLevelEventual),
			Check: acceptance.ComposeAggregateTestCheckFunc(
				check.That(data.ResourceName).ExistsInAzure(r),
				check.That(data.ResourceName).Key("burst_capacity_enabled").HasValue("true"),
			),
		},
		data.ImportStep(),
	})
}

func TestAccCosmosDBAccount_defaultCreateMode(t *testing.T) {
	data := acceptance.BuildTestData(t, "azurerm_cosmosdb_account", "test")
	r := CosmosDBAccountResource{}

	data.ResourceTest(t, r, []acceptance.TestStep{
		{
			Config: r.defaultCreateMode(data, cosmosdb.DatabaseAccountKindGlobalDocumentDB, cosmosdb.DefaultConsistencyLevelEventual),
			Check: acceptance.ComposeAggregateTestCheckFunc(
				checkAccCosmosDBAccount_basic(data, cosmosdb.DefaultConsistencyLevelEventual, 1),
			),
		},
		data.ImportStep(),
	})
}

func TestAccCosmosDBAccount_restoreCreateMode(t *testing.T) {
	data := acceptance.BuildTestData(t, "azurerm_cosmosdb_account", "test")
	r := CosmosDBAccountResource{}

	data.ResourceTest(t, r, []acceptance.TestStep{
		{
			Config: r.restoreCreateMode(data, cosmosdb.DatabaseAccountKindMongoDB, cosmosdb.DefaultConsistencyLevelSession),
			Check: acceptance.ComposeAggregateTestCheckFunc(
				checkAccCosmosDBAccount_basic(data, cosmosdb.DefaultConsistencyLevelSession, 1),
				check.That(data.ResourceName).Key("minimal_tls_version").HasValue("Tls12"),
			),
		},
		data.ImportStep(),
	})
}

func TestAccCosmosDBAccount_tablesToRestore(t *testing.T) {
	data := acceptance.BuildTestData(t, "azurerm_cosmosdb_account", "test")
	r := CosmosDBAccountResource{}

	data.ResourceTest(t, r, []acceptance.TestStep{
		{
			Config: r.tablesToRestore(data, cosmosdb.DatabaseAccountKindGlobalDocumentDB, cosmosdb.DefaultConsistencyLevelStrong),
			Check: acceptance.ComposeAggregateTestCheckFunc(
				checkAccCosmosDBAccount_basic(data, cosmosdb.DefaultConsistencyLevelStrong, 1),
			),
		},
		data.ImportStep(),
	})
}

func TestAccCosmosDBAccount_gremlinDatabasesToRestore(t *testing.T) {
	data := acceptance.BuildTestData(t, "azurerm_cosmosdb_account", "test")
	r := CosmosDBAccountResource{}

	data.ResourceTest(t, r, []acceptance.TestStep{
		{
			Config: r.gremlinDatabasesToRestore(data, cosmosdb.DatabaseAccountKindGlobalDocumentDB, cosmosdb.DefaultConsistencyLevelStrong),
			Check: acceptance.ComposeAggregateTestCheckFunc(
				checkAccCosmosDBAccount_basic(data, cosmosdb.DefaultConsistencyLevelStrong, 1),
			),
		},
		data.ImportStep(),
	})
}

<<<<<<< HEAD
// TODO 4.0 remove post 4.0
func TestAccCosmosDBAccount_ipRangeFiltersThreePointOh(t *testing.T) {
	if features.FourPointOhBeta() {
		t.Skip("this test requires 3.0 mode")
	}
=======
func TestAccCosmosDBAccount_ipRangeFilters(t *testing.T) {
>>>>>>> cac13c08
	data := acceptance.BuildTestData(t, "azurerm_cosmosdb_account", "test")
	r := CosmosDBAccountResource{}

	data.ResourceTest(t, r, []acceptance.TestStep{
		{
<<<<<<< HEAD
			Config: r.ipRangeFiltersThreePointOh(data),
=======
			Config: r.ipRangeFilters(data),
>>>>>>> cac13c08
			Check: acceptance.ComposeAggregateTestCheckFunc(
				check.That(data.ResourceName).ExistsInAzure(r),
			),
		},
		data.ImportStep(),
		{
<<<<<<< HEAD
			Config: r.ipRangeFiltersUpdatedThreePointOh(data),
=======
			Config: r.ipRangeFiltersUpdated(data),
>>>>>>> cac13c08
			Check: acceptance.ComposeAggregateTestCheckFunc(
				check.That(data.ResourceName).ExistsInAzure(r),
			),
		},
		data.ImportStep(),
		{
<<<<<<< HEAD
			Config: r.vNetFiltersThreePointOh(data),
=======
			Config: r.vNetFilters(data),
>>>>>>> cac13c08
			Check: acceptance.ComposeAggregateTestCheckFunc(
				check.That(data.ResourceName).ExistsInAzure(r),
			),
		},
		data.ImportStep(),
	})
}

func TestAccCosmosDBAccount_withoutMaxAgeInSeconds(t *testing.T) {
	data := acceptance.BuildTestData(t, "azurerm_cosmosdb_account", "test")
	r := CosmosDBAccountResource{}

	data.ResourceTest(t, r, []acceptance.TestStep{
		{
			Config: r.withoutMaxAgeInSeconds(data, cosmosdb.DatabaseAccountKindParse, cosmosdb.DefaultConsistencyLevelEventual),
		},
		data.ImportStep(),
	})
}

func (t CosmosDBAccountResource) Exists(ctx context.Context, clients *clients.Client, state *pluginsdk.InstanceState) (*bool, error) {
	id, err := parse.DatabaseAccountID(state.ID)
	if err != nil {
		return nil, err
	}

	resp, err := clients.Cosmos.DatabaseClient.Get(ctx, id.ResourceGroup, id.Name)
	if err != nil {
		return nil, fmt.Errorf("reading Cosmos Database (%s): %+v", id.String(), err)
	}

	return pointer.To(resp.ID != nil), nil
}

func (CosmosDBAccountResource) basic(data acceptance.TestData, kind cosmosdb.DatabaseAccountKind, consistency cosmosdb.DefaultConsistencyLevel) string {
	return fmt.Sprintf(`
provider "azurerm" {
  features {}
}

resource "azurerm_resource_group" "test" {
  name     = "acctestRG-cosmos-%d"
  location = "%s"
}

resource "azurerm_cosmosdb_account" "test" {
  name                = "acctest-ca-%d"
  location            = azurerm_resource_group.test.location
  resource_group_name = azurerm_resource_group.test.name
  offer_type          = "Standard"
  kind                = "%s"

  consistency_policy {
    consistency_level = "%s"
  }

  geo_location {
    location          = azurerm_resource_group.test.location
    failover_priority = 0
  }
}
`, data.RandomInteger, data.Locations.Primary, data.RandomInteger, string(kind), string(consistency))
}

func (CosmosDBAccountResource) basicMinimalTlsVersion(data acceptance.TestData, tls cosmosdb.MinimalTlsVersion) string {
	return fmt.Sprintf(`
provider "azurerm" {
  features {}
}

resource "azurerm_resource_group" "test" {
  name     = "acctestRG-cosmos-%d"
  location = "%s"
}

resource "azurerm_cosmosdb_account" "test" {
  name                = "acctest-ca-%d"
  location            = azurerm_resource_group.test.location
  resource_group_name = azurerm_resource_group.test.name
  offer_type          = "Standard"
  kind                = "GlobalDocumentDB"
  minimal_tls_version = "%s"

  consistency_policy {
    consistency_level = "Eventual"
  }

  geo_location {
    location          = azurerm_resource_group.test.location
    failover_priority = 0
  }
}
`, data.RandomInteger, data.Locations.Primary, data.RandomInteger, string(tls))
}

func (CosmosDBAccountResource) basicMongoDB(data acceptance.TestData, consistency cosmosdb.DefaultConsistencyLevel) string {
	return fmt.Sprintf(`
provider "azurerm" {
  features {}
}

resource "azurerm_resource_group" "test" {
  name     = "acctestRG-cosmos-%d"
  location = "%s"
}

resource "azurerm_cosmosdb_account" "test" {
  name                = "acctest-ca-%d"
  location            = azurerm_resource_group.test.location
  resource_group_name = azurerm_resource_group.test.name
  offer_type          = "Standard"
  kind                = "MongoDB"

  capabilities {
    name = "EnableMongo"
  }

  consistency_policy {
    consistency_level = "%s"
  }

  geo_location {
    location          = azurerm_resource_group.test.location
    failover_priority = 0
  }
}
`, data.RandomInteger, data.Locations.Primary, data.RandomInteger, string(consistency))
}

func (r CosmosDBAccountResource) requiresImport(data acceptance.TestData, consistency cosmosdb.DefaultConsistencyLevel) string {
	return fmt.Sprintf(`
%s

resource "azurerm_cosmosdb_account" "import" {
  name                = azurerm_cosmosdb_account.test.name
  location            = azurerm_cosmosdb_account.test.location
  resource_group_name = azurerm_cosmosdb_account.test.resource_group_name
  offer_type          = azurerm_cosmosdb_account.test.offer_type

  consistency_policy {
    consistency_level = azurerm_cosmosdb_account.test.consistency_policy[0].consistency_level
  }

  geo_location {
    location          = azurerm_resource_group.test.location
    failover_priority = 0
  }
}
`, r.basic(data, "GlobalDocumentDB", consistency))
}

func (CosmosDBAccountResource) consistency(data acceptance.TestData, kind cosmosdb.DatabaseAccountKind, partitionMergeEnabled bool, consistency cosmosdb.DefaultConsistencyLevel, interval, staleness int) string {
	return fmt.Sprintf(`
provider "azurerm" {
  features {}
}

resource "azurerm_resource_group" "test" {
  name     = "acctestRG-cosmos-%d"
  location = "%s"
}

resource "azurerm_cosmosdb_account" "test" {
  name                    = "acctest-ca-%d"
  location                = azurerm_resource_group.test.location
  resource_group_name     = azurerm_resource_group.test.name
  offer_type              = "Standard"
  kind                    = "%s"
  partition_merge_enabled = %t

  consistency_policy {
    consistency_level       = "%s"
    max_interval_in_seconds = %d
    max_staleness_prefix    = %d
  }

  geo_location {
    location          = azurerm_resource_group.test.location
    failover_priority = 0
  }
}
`, data.RandomInteger, data.Locations.Primary, data.RandomInteger, string(kind), partitionMergeEnabled, string(consistency), interval, staleness)
}

func (CosmosDBAccountResource) consistencyMongoDB(data acceptance.TestData, consistency cosmosdb.DefaultConsistencyLevel, interval, staleness int) string {
	return fmt.Sprintf(`
provider "azurerm" {
  features {}
}

resource "azurerm_resource_group" "test" {
  name     = "acctestRG-cosmos-%d"
  location = "%s"
}

resource "azurerm_cosmosdb_account" "test" {
  name                = "acctest-ca-%d"
  location            = azurerm_resource_group.test.location
  resource_group_name = azurerm_resource_group.test.name
  offer_type          = "Standard"
  kind                = "MongoDB"

  capabilities {
    name = "EnableMongo"
  }

  consistency_policy {
    consistency_level       = "%s"
    max_interval_in_seconds = %d
    max_staleness_prefix    = %d
  }

  geo_location {
    location          = azurerm_resource_group.test.location
    failover_priority = 0
  }
}
`, data.RandomInteger, data.Locations.Primary, data.RandomInteger, string(consistency), interval, staleness)
}

func (CosmosDBAccountResource) completePreReqs(data acceptance.TestData) string {
	return fmt.Sprintf(`
provider "azurerm" {
  features {}
}

resource "azurerm_resource_group" "test" {
  name     = "acctestRG-cosmos-%[1]d"
  location = "%[2]s"
}

resource "azurerm_virtual_network" "test" {
  name                = "acctest-VNET-%[1]d"
  resource_group_name = azurerm_resource_group.test.name
  address_space       = ["10.0.0.0/16"]
  location            = azurerm_resource_group.test.location
  dns_servers         = ["10.0.0.4", "10.0.0.5"]
}

resource "azurerm_subnet" "subnet1" {
  name                 = "acctest-SN1-%[1]d-1"
  resource_group_name  = azurerm_resource_group.test.name
  virtual_network_name = azurerm_virtual_network.test.name
  address_prefixes     = ["10.0.1.0/24"]
  service_endpoints    = ["Microsoft.AzureCosmosDB"]
}

resource "azurerm_subnet" "subnet2" {
  name                 = "acctest-SN2-%[1]d-2"
  resource_group_name  = azurerm_resource_group.test.name
  virtual_network_name = azurerm_virtual_network.test.name
  address_prefixes     = ["10.0.2.0/24"]
  service_endpoints    = ["Microsoft.AzureCosmosDB"]
}
`, data.RandomInteger, data.Locations.Primary)
}

func (r CosmosDBAccountResource) complete(data acceptance.TestData, kind cosmosdb.DatabaseAccountKind, consistency cosmosdb.DefaultConsistencyLevel) string {
	return fmt.Sprintf(`
%[1]s

resource "azurerm_cosmosdb_account" "test" {
  name                = "acctest-ca-%[2]d"
  location            = azurerm_resource_group.test.location
  resource_group_name = azurerm_resource_group.test.name
  offer_type          = "Standard"
  kind                = "%[3]s"

  consistency_policy {
    consistency_level       = "%[4]s"
    max_interval_in_seconds = 300
    max_staleness_prefix    = 170000
  }

  is_virtual_network_filter_enabled = true

  virtual_network_rule {
    id = azurerm_subnet.subnet1.id
  }

  virtual_network_rule {
    id = azurerm_subnet.subnet2.id
  }

  multiple_write_locations_enabled = true

  geo_location {
    location          = azurerm_resource_group.test.location
    failover_priority = 0
  }

  geo_location {
    location          = "%[5]s"
    failover_priority = 1
  }

  geo_location {
    location          = "%[6]s"
    failover_priority = 2
  }

  cors_rule {
    allowed_origins    = ["http://www.example.com"]
    exposed_headers    = ["x-tempo-*"]
    allowed_headers    = ["x-tempo-*"]
    allowed_methods    = ["GET", "PUT"]
    max_age_in_seconds = 500
  }

  access_key_metadata_writes_enabled    = false
  network_acl_bypass_for_azure_services = true
}
`, r.completePreReqs(data), data.RandomInteger, string(kind), string(consistency), data.Locations.Secondary, data.Locations.Ternary)
}

func (r CosmosDBAccountResource) completeTags(data acceptance.TestData, kind cosmosdb.DatabaseAccountKind, consistency cosmosdb.DefaultConsistencyLevel) string {
	return fmt.Sprintf(`
%[1]s

resource "azurerm_cosmosdb_account" "test" {
  name                = "acctest-ca-%[2]d"
  location            = azurerm_resource_group.test.location
  resource_group_name = azurerm_resource_group.test.name
  offer_type          = "Standard"
  kind                = "%[3]s"

  consistency_policy {
    consistency_level       = "%[4]s"
    max_interval_in_seconds = 300
    max_staleness_prefix    = 170000
  }

  is_virtual_network_filter_enabled = true

  virtual_network_rule {
    id = azurerm_subnet.subnet1.id
  }

  virtual_network_rule {
    id = azurerm_subnet.subnet2.id
  }

  multiple_write_locations_enabled = true

  geo_location {
    location          = azurerm_resource_group.test.location
    failover_priority = 0
  }

  geo_location {
    location          = "%[5]s"
    failover_priority = 1
  }

  geo_location {
    location          = "%[6]s"
    failover_priority = 2
  }

  cors_rule {
    allowed_origins    = ["http://www.example.com"]
    exposed_headers    = ["x-tempo-*"]
    allowed_headers    = ["x-tempo-*"]
    allowed_methods    = ["GET", "PUT"]
    max_age_in_seconds = 500
  }
  access_key_metadata_writes_enabled    = false
  network_acl_bypass_for_azure_services = true

  tags = {
    ENV = "Test"
  }
}
`, r.completePreReqs(data), data.RandomInteger, string(kind), string(consistency), data.Locations.Secondary, data.Locations.Ternary)
}

func (r CosmosDBAccountResource) completeMongoDB(data acceptance.TestData, consistency cosmosdb.DefaultConsistencyLevel) string {
	return fmt.Sprintf(`
%[1]s

resource "azurerm_cosmosdb_account" "test" {
  name                = "acctest-ca-%[2]d"
  location            = azurerm_resource_group.test.location
  resource_group_name = azurerm_resource_group.test.name
  offer_type          = "Standard"
  kind                = "MongoDB"

  capabilities {
    name = "EnableMongo"
  }

  consistency_policy {
    consistency_level       = "%[3]s"
    max_interval_in_seconds = 300
    max_staleness_prefix    = 170000
  }

  is_virtual_network_filter_enabled = true

  virtual_network_rule {
    id = azurerm_subnet.subnet1.id
  }

  virtual_network_rule {
    id = azurerm_subnet.subnet2.id
  }

  multiple_write_locations_enabled = true

  geo_location {
    location          = azurerm_resource_group.test.location
    failover_priority = 0
  }

  geo_location {
    location          = "%[4]s"
    failover_priority = 1
  }

  geo_location {
    location          = "%[5]s"
    failover_priority = 2
  }

  cors_rule {
    allowed_origins    = ["http://www.example.com"]
    exposed_headers    = ["x-tempo-*"]
    allowed_headers    = ["x-tempo-*"]
    allowed_methods    = ["GET", "PUT"]
    max_age_in_seconds = 500
  }

  access_key_metadata_writes_enabled    = false
  network_acl_bypass_for_azure_services = true
}
`, r.completePreReqs(data), data.RandomInteger, string(consistency), data.Locations.Secondary, data.Locations.Ternary)
}

func (CosmosDBAccountResource) zoneRedundant(data acceptance.TestData, kind cosmosdb.DatabaseAccountKind) string {
	return fmt.Sprintf(`
provider "azurerm" {
  features {}
}

resource "azurerm_resource_group" "test" {
  name     = "acctestRG-cosmos-%d"
  location = "%s"
}

resource "azurerm_cosmosdb_account" "test" {
  name                = "acctest-ca-%d"
  location            = azurerm_resource_group.test.location
  resource_group_name = azurerm_resource_group.test.name
  offer_type          = "Standard"
  kind                = "%s"

  multiple_write_locations_enabled = true

  consistency_policy {
    consistency_level       = "BoundedStaleness"
    max_interval_in_seconds = 300
    max_staleness_prefix    = 100000
  }

  geo_location {
    location          = azurerm_resource_group.test.location
    failover_priority = 0
  }

  geo_location {
    location          = "%s"
    failover_priority = 1
    zone_redundant    = true
  }
}
`, data.RandomInteger, data.Locations.Primary, data.RandomInteger, string(kind), data.Locations.Secondary)
}

func (CosmosDBAccountResource) zoneRedundantMongoDB(data acceptance.TestData) string {
	return fmt.Sprintf(`
provider "azurerm" {
  features {}
}

resource "azurerm_resource_group" "test" {
  name     = "acctestRG-cosmos-%d"
  location = "%s"
}

resource "azurerm_cosmosdb_account" "test" {
  name                = "acctest-ca-%d"
  location            = azurerm_resource_group.test.location
  resource_group_name = azurerm_resource_group.test.name
  offer_type          = "Standard"
  kind                = "MongoDB"

  capabilities {
    name = "EnableMongo"
  }

  multiple_write_locations_enabled = true

  consistency_policy {
    consistency_level       = "BoundedStaleness"
    max_interval_in_seconds = 300
    max_staleness_prefix    = 100000
  }

  geo_location {
    location          = azurerm_resource_group.test.location
    failover_priority = 0
  }

  geo_location {
    location          = "%s"
    failover_priority = 1
    zone_redundant    = true
  }
}
`, data.RandomInteger, data.Locations.Primary, data.RandomInteger, data.Locations.Secondary)
}

func (r CosmosDBAccountResource) completeUpdated(data acceptance.TestData, kind cosmosdb.DatabaseAccountKind, consistency cosmosdb.DefaultConsistencyLevel) string {
	return fmt.Sprintf(`
%[1]s

resource "azurerm_cosmosdb_account" "test" {
  name                = "acctest-ca-%[2]d"
  location            = azurerm_resource_group.test.location
  resource_group_name = azurerm_resource_group.test.name
  offer_type          = "Standard"
  kind                = "%[3]s"

  capabilities {
    name = "DisableRateLimitingResponses"
  }

  capabilities {
    name = "AllowSelfServeUpgradeToMongo36"
  }

  capabilities {
    name = "EnableAggregationPipeline"
  }

  capabilities {
    name = "mongoEnableDocLevelTTL"
  }

  consistency_policy {
    consistency_level       = "%[4]s"
    max_interval_in_seconds = 360
    max_staleness_prefix    = 170000
  }

  is_virtual_network_filter_enabled = true

  virtual_network_rule {
    id = azurerm_subnet.subnet2.id
  }

  multiple_write_locations_enabled = true

  geo_location {
    location          = azurerm_resource_group.test.location
    failover_priority = 0
  }

  geo_location {
    location          = "%[5]s"
    failover_priority = 1
  }

  geo_location {
    location          = "%[6]s"
    failover_priority = 2
  }

  cors_rule {
    allowed_origins    = ["http://www.example.com", "http://www.test.com"]
    exposed_headers    = ["x-tempo-*", "x-method-*"]
    allowed_headers    = ["*"]
    allowed_methods    = ["GET"]
    max_age_in_seconds = 2147483647
  }

  access_key_metadata_writes_enabled = true
}
`, r.completePreReqs(data), data.RandomInteger, string(kind), string(consistency), data.Locations.Secondary, data.Locations.Ternary)
}

func (r CosmosDBAccountResource) completeUpdated_RemoveDisableRateLimitingResponsesCapabilities(data acceptance.TestData, kind cosmosdb.DatabaseAccountKind, consistency cosmosdb.DefaultConsistencyLevel) string {
	return fmt.Sprintf(`
%[1]s

resource "azurerm_cosmosdb_account" "test" {
  name                = "acctest-ca-%[2]d"
  location            = azurerm_resource_group.test.location
  resource_group_name = azurerm_resource_group.test.name
  offer_type          = "Standard"
  kind                = "%[3]s"

  capabilities {
    name = "AllowSelfServeUpgradeToMongo36"
  }

  capabilities {
    name = "EnableAggregationPipeline"
  }

  capabilities {
    name = "mongoEnableDocLevelTTL"
  }

  consistency_policy {
    consistency_level       = "%[4]s"
    max_interval_in_seconds = 360
    max_staleness_prefix    = 170000
  }

  is_virtual_network_filter_enabled = true

  virtual_network_rule {
    id = azurerm_subnet.subnet2.id
  }

  multiple_write_locations_enabled = true

  geo_location {
    location          = azurerm_resource_group.test.location
    failover_priority = 0
  }

  geo_location {
    location          = "%[5]s"
    failover_priority = 1
  }

  geo_location {
    location          = "%[6]s"
    failover_priority = 2
  }

  cors_rule {
    allowed_origins    = ["http://www.example.com", "http://www.test.com"]
    exposed_headers    = ["x-tempo-*", "x-method-*"]
    allowed_headers    = ["*"]
    allowed_methods    = ["GET"]
    max_age_in_seconds = 2147483647
  }

  access_key_metadata_writes_enabled = true
}
`, r.completePreReqs(data), data.RandomInteger, string(kind), string(consistency), data.Locations.Secondary, data.Locations.Ternary)
}

func (r CosmosDBAccountResource) completeUpdatedMongoDB(data acceptance.TestData, consistency cosmosdb.DefaultConsistencyLevel) string {
	return fmt.Sprintf(`
%[1]s

resource "azurerm_cosmosdb_account" "test" {
  name                = "acctest-ca-%[2]d"
  location            = azurerm_resource_group.test.location
  resource_group_name = azurerm_resource_group.test.name
  offer_type          = "Standard"
  kind                = "MongoDB"

  capabilities {
    name = "EnableMongo"
  }

  capabilities {
    name = "DisableRateLimitingResponses"
  }

  capabilities {
    name = "AllowSelfServeUpgradeToMongo36"
  }

  capabilities {
    name = "EnableAggregationPipeline"
  }

  capabilities {
    name = "MongoDBv3.4"
  }

  capabilities {
    name = "mongoEnableDocLevelTTL"
  }

  consistency_policy {
    consistency_level       = "%[3]s"
    max_interval_in_seconds = 360
    max_staleness_prefix    = 170000
  }

  is_virtual_network_filter_enabled = true

  virtual_network_rule {
    id = azurerm_subnet.subnet2.id
  }

  multiple_write_locations_enabled = true

  geo_location {
    location          = azurerm_resource_group.test.location
    failover_priority = 0
  }

  geo_location {
    location          = "%[4]s"
    failover_priority = 1
  }

  geo_location {
    location          = "%[5]s"
    failover_priority = 2
  }

  cors_rule {
    allowed_origins    = ["http://www.example.com", "http://www.test.com"]
    exposed_headers    = ["x-tempo-*", "x-method-*"]
    allowed_headers    = ["*"]
    allowed_methods    = ["GET"]
    max_age_in_seconds = 2147483647
  }
  access_key_metadata_writes_enabled = true
}
`, r.completePreReqs(data), data.RandomInteger, string(consistency), data.Locations.Secondary, data.Locations.Ternary)
}

func (r CosmosDBAccountResource) completeUpdatedMongoDB_RemoveDisableRateLimitingResponsesCapability(data acceptance.TestData, consistency cosmosdb.DefaultConsistencyLevel) string {
	return fmt.Sprintf(`
%[1]s

resource "azurerm_cosmosdb_account" "test" {
  name                = "acctest-ca-%[2]d"
  location            = azurerm_resource_group.test.location
  resource_group_name = azurerm_resource_group.test.name
  offer_type          = "Standard"
  kind                = "MongoDB"

  capabilities {
    name = "EnableMongo"
  }

  capabilities {
    name = "AllowSelfServeUpgradeToMongo36"
  }

  capabilities {
    name = "EnableAggregationPipeline"
  }

  capabilities {
    name = "MongoDBv3.4"
  }

  capabilities {
    name = "mongoEnableDocLevelTTL"
  }

  consistency_policy {
    consistency_level       = "%[3]s"
    max_interval_in_seconds = 360
    max_staleness_prefix    = 170000
  }

  is_virtual_network_filter_enabled = true

  virtual_network_rule {
    id = azurerm_subnet.subnet2.id
  }

  multiple_write_locations_enabled = true

  geo_location {
    location          = azurerm_resource_group.test.location
    failover_priority = 0
  }

  geo_location {
    location          = "%[4]s"
    failover_priority = 1
  }

  geo_location {
    location          = "%[5]s"
    failover_priority = 2
  }

  cors_rule {
    allowed_origins    = ["http://www.example.com", "http://www.test.com"]
    exposed_headers    = ["x-tempo-*", "x-method-*"]
    allowed_headers    = ["*"]
    allowed_methods    = ["GET"]
    max_age_in_seconds = 2147483647
  }
  access_key_metadata_writes_enabled = true
}
`, r.completePreReqs(data), data.RandomInteger, string(consistency), data.Locations.Secondary, data.Locations.Ternary)
}

func (r CosmosDBAccountResource) basicWithResources(data acceptance.TestData, kind cosmosdb.DatabaseAccountKind, consistency cosmosdb.DefaultConsistencyLevel) string {
	return fmt.Sprintf(`
%[1]s

resource "azurerm_cosmosdb_account" "test" {
  name                = "acctest-ca-%d"
  location            = azurerm_resource_group.test.location
  resource_group_name = azurerm_resource_group.test.name
  offer_type          = "Standard"
  kind                = "%s"

  capabilities {
    name = "AllowSelfServeUpgradeToMongo36"
  }

  capabilities {
    name = "EnableAggregationPipeline"
  }

  capabilities {
    name = "mongoEnableDocLevelTTL"
  }

  consistency_policy {
    consistency_level = "%s"
  }

  geo_location {
    location          = azurerm_resource_group.test.location
    failover_priority = 0
  }
}
`, r.completePreReqs(data), data.RandomInteger, string(kind), string(consistency))
}

func (r CosmosDBAccountResource) basicWithResourcesMongoDB(data acceptance.TestData, consistency cosmosdb.DefaultConsistencyLevel) string {
	return fmt.Sprintf(`
%[1]s

resource "azurerm_cosmosdb_account" "test" {
  name                = "acctest-ca-%d"
  location            = azurerm_resource_group.test.location
  resource_group_name = azurerm_resource_group.test.name
  offer_type          = "Standard"
  kind                = "MongoDB"

  capabilities {
    name = "EnableMongo"
  }

  capabilities {
    name = "AllowSelfServeUpgradeToMongo36"
  }

  capabilities {
    name = "EnableAggregationPipeline"
  }

  capabilities {
    name = "MongoDBv3.4"
  }

  capabilities {
    name = "mongoEnableDocLevelTTL"
  }

  consistency_policy {
    consistency_level = "%s"
  }

  geo_location {
    location          = azurerm_resource_group.test.location
    failover_priority = 0
  }
}
`, r.completePreReqs(data), data.RandomInteger, string(consistency))
}

func (CosmosDBAccountResource) capabilities(data acceptance.TestData, kind cosmosdb.DatabaseAccountKind, capabilities []string) string {
	capeTf := ""
	for _, c := range capabilities {
		capeTf += fmt.Sprintf("capabilities {name = \"%s\"}\n", c)
	}

	return fmt.Sprintf(`
provider "azurerm" {
  features {}
}

resource "azurerm_resource_group" "test" {
  name     = "acctestRG-cosmos-%d"
  location = "%s"
}

resource "azurerm_cosmosdb_account" "test" {
  name                = "acctest-ca-%d"
  location            = azurerm_resource_group.test.location
  resource_group_name = azurerm_resource_group.test.name
  offer_type          = "Standard"
  kind                = "%s"

  consistency_policy {
    consistency_level = "Strong"
  }

  %s

  geo_location {
    location          = azurerm_resource_group.test.location
    failover_priority = 0
  }
}
`, data.RandomInteger, data.Locations.Primary, data.RandomInteger, string(kind), capeTf)
}

func (CosmosDBAccountResource) geoLocationUpdate(data acceptance.TestData, kind cosmosdb.DatabaseAccountKind, consistency cosmosdb.DefaultConsistencyLevel) string {
	return fmt.Sprintf(`
provider "azurerm" {
  features {}
}

resource "azurerm_resource_group" "test" {
  name     = "acctestRG-cosmos-%d"
  location = "%s"
}

resource "azurerm_cosmosdb_account" "test" {
  name                = "acctest-ca-%d"
  location            = azurerm_resource_group.test.location
  resource_group_name = azurerm_resource_group.test.name
  offer_type          = "Standard"
  kind                = "%s"

  consistency_policy {
    consistency_level = "%s"
  }

  geo_location {
    location          = azurerm_resource_group.test.location
    failover_priority = 0
  }

  geo_location {
    location          = "%s"
    failover_priority = 1
  }
}
`, data.RandomInteger, data.Locations.Primary, data.RandomInteger, string(kind), string(consistency), data.Locations.Secondary)
}

func (CosmosDBAccountResource) zoneRedundantMongoDBUpdate(data acceptance.TestData, consistency cosmosdb.DefaultConsistencyLevel) string {
	return fmt.Sprintf(`
variable "geo_location" {
  type = list(object({
    location          = string
    failover_priority = string
    zone_redundant    = bool
  }))
  default = [
    {
      location          = "%s"
      failover_priority = 0
      zone_redundant    = false
    },
    {
      location          = "%s"
      failover_priority = 1
      zone_redundant    = true
    }
  ]
}

provider "azurerm" {
  features {}
}

resource "azurerm_resource_group" "test" {
  name     = "acctestRG-cosmos-%d"
  location = "%s"
}

resource "azurerm_cosmosdb_account" "test" {
  name                = "acctest-ca-%d"
  location            = azurerm_resource_group.test.location
  resource_group_name = azurerm_resource_group.test.name
  offer_type          = "Standard"
  kind                = "MongoDB"

  capabilities {
    name = "EnableMongo"
  }

  multiple_write_locations_enabled = true
  automatic_failover_enabled       = true

  consistency_policy {
    consistency_level = "%s"
  }

  dynamic "geo_location" {
    for_each = var.geo_location
    content {
      location          = geo_location.value.location
      failover_priority = geo_location.value.failover_priority
      zone_redundant    = geo_location.value.zone_redundant
    }
  }
}
`, data.Locations.Primary, data.Locations.Secondary, data.RandomInteger, data.Locations.Primary, data.RandomInteger, string(consistency))
}

func (CosmosDBAccountResource) vNetFiltersPreReqs(data acceptance.TestData) string {
	return fmt.Sprintf(`
provider "azurerm" {
  features {}
}

resource "azurerm_resource_group" "test" {
  name     = "acctestRG-cosmos-%[1]d"
  location = "%[2]s"
}

resource "azurerm_virtual_network" "test" {
  name                = "acctest-VNET-%[1]d"
  resource_group_name = azurerm_resource_group.test.name
  address_space       = ["10.0.0.0/16"]
  location            = azurerm_resource_group.test.location
  dns_servers         = ["10.0.0.4", "10.0.0.5"]
}

resource "azurerm_subnet" "subnet1" {
  name                                          = "acctest-SN1-%[1]d-1"
  resource_group_name                           = azurerm_resource_group.test.name
  virtual_network_name                          = azurerm_virtual_network.test.name
  address_prefixes                              = ["10.0.1.0/24"]
  private_endpoint_network_policies             = "Disabled"
  private_link_service_network_policies_enabled = false
}

resource "azurerm_subnet" "subnet2" {
  name                                          = "acctest-SN2-%[1]d-2"
  resource_group_name                           = azurerm_resource_group.test.name
  virtual_network_name                          = azurerm_virtual_network.test.name
  address_prefixes                              = ["10.0.2.0/24"]
  service_endpoints                             = ["Microsoft.AzureCosmosDB"]
  private_endpoint_network_policies             = "Disabled"
  private_link_service_network_policies_enabled = false
}
`, data.RandomInteger, data.Locations.Primary)
}

func (r CosmosDBAccountResource) vNetFilters(data acceptance.TestData) string {
	return fmt.Sprintf(`
%[1]s

resource "azurerm_cosmosdb_account" "test" {
  name                = "acctest-ca-%[2]d"
  location            = azurerm_resource_group.test.location
  resource_group_name = azurerm_resource_group.test.name
  offer_type          = "Standard"
  kind                = "GlobalDocumentDB"

  multiple_write_locations_enabled = false
  automatic_failover_enabled       = false

  consistency_policy {
    consistency_level       = "Eventual"
    max_interval_in_seconds = 5
    max_staleness_prefix    = 100
  }

  is_virtual_network_filter_enabled = true
  ip_range_filter                   = []

  virtual_network_rule {
    id                                   = azurerm_subnet.subnet1.id
    ignore_missing_vnet_service_endpoint = true
  }

  virtual_network_rule {
    id                                   = azurerm_subnet.subnet2.id
    ignore_missing_vnet_service_endpoint = false
  }

  geo_location {
    location          = azurerm_resource_group.test.location
    failover_priority = 0
  }
}
`, r.vNetFiltersPreReqs(data), data.RandomInteger)
}

func (CosmosDBAccountResource) freeTier(data acceptance.TestData, kind cosmosdb.DatabaseAccountKind, consistency cosmosdb.DefaultConsistencyLevel) string {
	return fmt.Sprintf(`
provider "azurerm" {
  features {}
}

resource "azurerm_resource_group" "test" {
  name     = "acctestRG-cosmos-%d"
  location = "%s"
}

resource "azurerm_cosmosdb_account" "test" {
  name                = "acctest-ca-%d"
  location            = azurerm_resource_group.test.location
  resource_group_name = azurerm_resource_group.test.name
  offer_type          = "Standard"
  kind                = "%s"

  free_tier_enabled = true

  consistency_policy {
    consistency_level = "%s"
  }

  geo_location {
    location          = azurerm_resource_group.test.location
    failover_priority = 0
  }
}
`, data.RandomInteger, data.Locations.Primary, data.RandomInteger, string(kind), string(consistency))
}

func (CosmosDBAccountResource) analyticalStorage(data acceptance.TestData, kind cosmosdb.DatabaseAccountKind, consistency cosmosdb.DefaultConsistencyLevel, enableAnalyticalStorage bool) string {
	return fmt.Sprintf(`
provider "azurerm" {
  features {}
}

resource "azurerm_resource_group" "test" {
  name     = "acctestRG-cosmos-%d"
  location = "%s"
}

resource "azurerm_cosmosdb_account" "test" {
  name                = "acctest-ca-%d"
  location            = azurerm_resource_group.test.location
  resource_group_name = azurerm_resource_group.test.name
  offer_type          = "Standard"
  kind                = "%s"

  analytical_storage_enabled = %t

  consistency_policy {
    consistency_level = "%s"
  }

  geo_location {
    location          = azurerm_resource_group.test.location
    failover_priority = 0
  }
}
`, data.RandomInteger, data.Locations.Primary, data.RandomInteger, string(kind), enableAnalyticalStorage, string(consistency))
}

func (CosmosDBAccountResource) mongoAnalyticalStorage(data acceptance.TestData, consistency cosmosdb.DefaultConsistencyLevel) string {
	return fmt.Sprintf(`
provider "azurerm" {
  features {}
}

resource "azurerm_resource_group" "test" {
  name     = "acctestRG-cosmos-%d"
  location = "%s"
}

resource "azurerm_cosmosdb_account" "test" {
  name                = "acctest-ca-%d"
  location            = azurerm_resource_group.test.location
  resource_group_name = azurerm_resource_group.test.name
  offer_type          = "Standard"
  kind                = "MongoDB"

  analytical_storage_enabled = true

  consistency_policy {
    consistency_level = "%s"
  }

  capabilities {
    name = "EnableMongo"
  }

  geo_location {
    location          = azurerm_resource_group.test.location
    failover_priority = 0
  }
}
`, data.RandomInteger, data.Locations.Primary, data.RandomInteger, string(consistency))
}

func checkAccCosmosDBAccount_basic(data acceptance.TestData, consistency cosmosdb.DefaultConsistencyLevel, locationCount int) acceptance.TestCheckFunc {
	return acceptance.ComposeTestCheckFunc(
		check.That(data.ResourceName).Key("name").Exists(),
		check.That(data.ResourceName).Key("resource_group_name").Exists(),
		check.That(data.ResourceName).Key("location").HasValue(azure.NormalizeLocation(data.Locations.Primary)),
		check.That(data.ResourceName).Key("tags.%").HasValue("0"),
		check.That(data.ResourceName).Key("offer_type").HasValue(string(cosmosdb.DatabaseAccountOfferTypeStandard)),
		check.That(data.ResourceName).Key("consistency_policy.0.consistency_level").HasValue(string(consistency)),
		check.That(data.ResourceName).Key("geo_location.#").HasValue(strconv.Itoa(locationCount)),
		check.That(data.ResourceName).Key("endpoint").Exists(),
		check.That(data.ResourceName).Key("read_endpoints.#").HasValue(strconv.Itoa(locationCount)),
		check.That(data.ResourceName).Key("primary_key").Exists(),
		check.That(data.ResourceName).Key("secondary_key").Exists(),
		check.That(data.ResourceName).Key("primary_readonly_key").Exists(),
		check.That(data.ResourceName).Key("secondary_readonly_key").Exists(),
	)
}

func checkAccCosmosDBAccount_sql(data acceptance.TestData) acceptance.TestCheckFunc {
	return acceptance.ComposeTestCheckFunc(
		check.That(data.ResourceName).Key("primary_sql_connection_string").Exists(),
		check.That(data.ResourceName).Key("secondary_sql_connection_string").Exists(),
		check.That(data.ResourceName).Key("primary_readonly_sql_connection_string").Exists(),
		check.That(data.ResourceName).Key("secondary_readonly_sql_connection_string").Exists(),
	)
}

func (CosmosDBAccountResource) network_access_enabled(data acceptance.TestData, kind cosmosdb.DatabaseAccountKind, consistency cosmosdb.DefaultConsistencyLevel) string {
	return fmt.Sprintf(`
provider "azurerm" {
  features {}
}

resource "azurerm_resource_group" "test" {
  name     = "acctestRG-cosmos-%d"
  location = "%s"
}

resource "azurerm_cosmosdb_account" "test" {
  name                          = "acctest-ca-%d"
  location                      = azurerm_resource_group.test.location
  resource_group_name           = azurerm_resource_group.test.name
  offer_type                    = "Standard"
  kind                          = "%s"
  public_network_access_enabled = true

  capabilities {
    name = "EnableMongo"
  }

  consistency_policy {
    consistency_level = "%s"
  }

  geo_location {
    location          = azurerm_resource_group.test.location
    failover_priority = 0
  }
}
`, data.RandomInteger, data.Locations.Primary, data.RandomInteger, string(kind), string(consistency))
}

func (CosmosDBAccountResource) key_vault_uri(data acceptance.TestData, kind cosmosdb.DatabaseAccountKind, consistency cosmosdb.DefaultConsistencyLevel) string {
	return fmt.Sprintf(`
provider "azurerm" {
  features {
    key_vault {
      purge_soft_delete_on_destroy       = false
      purge_soft_deleted_keys_on_destroy = false
    }
  }
}

provider "azuread" {}

resource "azurerm_resource_group" "test" {
  name     = "acctestRG-cosmos-%d"
  location = "%s"
}

data "azuread_service_principal" "cosmosdb" {
  display_name = "Azure Cosmos DB"
}

data "azurerm_client_config" "current" {}

resource "azurerm_key_vault" "test" {
  name                = "acctestkv-%s"
  location            = azurerm_resource_group.test.location
  resource_group_name = azurerm_resource_group.test.name
  tenant_id           = data.azurerm_client_config.current.tenant_id
  sku_name            = "standard"

  purge_protection_enabled   = true
  soft_delete_retention_days = 7

  access_policy {
    tenant_id = data.azurerm_client_config.current.tenant_id
    object_id = data.azurerm_client_config.current.object_id

    key_permissions = [
      "List",
      "Create",
      "Delete",
      "Get",
      "Purge",
      "Update",
      "GetRotationPolicy",
    ]

    secret_permissions = [
      "Get",
      "Delete",
      "Set",
    ]
  }

  access_policy {
    tenant_id = data.azurerm_client_config.current.tenant_id
    object_id = data.azuread_service_principal.cosmosdb.id

    key_permissions = [
      "List",
      "Create",
      "Delete",
      "Get",
      "Update",
      "UnwrapKey",
      "WrapKey",
      "GetRotationPolicy",
    ]

    secret_permissions = [
      "Get",
      "Delete",
      "Set",
    ]
  }
}

resource "azurerm_key_vault_key" "test" {
  name         = "key-%s"
  key_vault_id = azurerm_key_vault.test.id
  key_type     = "RSA"
  key_size     = 2048

  key_opts = [
    "decrypt",
    "encrypt",
    "sign",
    "unwrapKey",
    "verify",
    "wrapKey",
  ]
}

resource "azurerm_cosmosdb_account" "test" {
  name                = "acctest-ca-%d"
  location            = azurerm_resource_group.test.location
  resource_group_name = azurerm_resource_group.test.name
  offer_type          = "Standard"
  kind                = "%s"
  key_vault_key_id    = azurerm_key_vault_key.test.versionless_id

  capabilities {
    name = "EnableMongo"
  }

  consistency_policy {
    consistency_level = "%s"
  }

  geo_location {
    location          = azurerm_resource_group.test.location
    failover_priority = 0
  }
}
`, data.RandomInteger, data.Locations.Primary, data.RandomString, data.RandomString, data.RandomInteger, string(kind), string(consistency))
}

func (CosmosDBAccountResource) keyVaultKeyUriWithSystemAssignedIdentity(data acceptance.TestData, kind cosmosdb.DatabaseAccountKind, consistency cosmosdb.DefaultConsistencyLevel) string {
	return fmt.Sprintf(`
provider "azurerm" {
  features {
    key_vault {
      purge_soft_delete_on_destroy       = false
      purge_soft_deleted_keys_on_destroy = false
    }
  }
}

provider "azuread" {}

resource "azurerm_resource_group" "test" {
  name     = "acctestRG-cosmos-%d"
  location = "%s"
}

data "azurerm_client_config" "current" {}

data "azuread_service_principal" "cosmosdb" {
  display_name = "Azure Cosmos DB"
}

resource "azurerm_user_assigned_identity" "test" {
  resource_group_name = azurerm_resource_group.test.name
  location            = azurerm_resource_group.test.location
  name                = "acctest-user-example"
}

resource "azurerm_key_vault" "test" {
  name                = "acctestkv-%s"
  location            = azurerm_resource_group.test.location
  resource_group_name = azurerm_resource_group.test.name
  tenant_id           = data.azurerm_client_config.current.tenant_id
  sku_name            = "standard"

  purge_protection_enabled   = true
  soft_delete_retention_days = 7

  access_policy {
    tenant_id = data.azurerm_client_config.current.tenant_id
    object_id = data.azurerm_client_config.current.object_id

    key_permissions = [
      "List",
      "Create",
      "Delete",
      "Get",
      "Purge",
      "Update",
      "GetRotationPolicy",
    ]

    secret_permissions = [
      "Get",
      "Delete",
      "Set",
    ]
  }

  access_policy {
    tenant_id = azurerm_user_assigned_identity.test.tenant_id
    object_id = azurerm_user_assigned_identity.test.principal_id

    key_permissions = [
      "List",
      "Create",
      "Delete",
      "Get",
      "Update",
      "UnwrapKey",
      "WrapKey",
      "GetRotationPolicy",
    ]

    secret_permissions = [
      "Get",
      "Delete",
      "Set",
    ]
  }

  access_policy {
    tenant_id = data.azurerm_client_config.current.tenant_id
    object_id = data.azuread_service_principal.cosmosdb.id

    key_permissions = [
      "List",
      "Create",
      "Delete",
      "Get",
      "Update",
      "UnwrapKey",
      "WrapKey",
      "GetRotationPolicy",
    ]

    secret_permissions = [
      "Get",
      "Delete",
      "Set",
    ]
  }
}

resource "azurerm_key_vault_key" "test" {
  name         = "key-%s"
  key_vault_id = azurerm_key_vault.test.id
  key_type     = "RSA"
  key_size     = 2048

  key_opts = [
    "decrypt",
    "encrypt",
    "sign",
    "unwrapKey",
    "verify",
    "wrapKey",
  ]
}

resource "azurerm_cosmosdb_account" "test" {
  name                = "acctest-ca-%d"
  location            = azurerm_resource_group.test.location
  resource_group_name = azurerm_resource_group.test.name
  offer_type          = "Standard"
  kind                = "%s"
  key_vault_key_id    = azurerm_key_vault_key.test.versionless_id

  capabilities {
    name = "EnableMongo"
  }

  consistency_policy {
    consistency_level = "%s"
  }

  geo_location {
    location          = azurerm_resource_group.test.location
    failover_priority = 0
  }

  identity {
    type = "SystemAssigned"
  }
}
`, data.RandomInteger, data.Locations.Primary, data.RandomString, data.RandomString, data.RandomInteger, string(kind), string(consistency))
}

func (CosmosDBAccountResource) keyVaultKeyUriWithSystemAssignedAndUserAssignedIdentity(data acceptance.TestData, kind cosmosdb.DatabaseAccountKind, consistency cosmosdb.DefaultConsistencyLevel) string {
	return fmt.Sprintf(`
provider "azurerm" {
  features {
    key_vault {
      purge_soft_delete_on_destroy       = false
      purge_soft_deleted_keys_on_destroy = false
    }
  }
}

provider "azuread" {}

resource "azurerm_resource_group" "test" {
  name     = "acctestRG-cosmos-%d"
  location = "%s"
}

data "azurerm_client_config" "current" {}

data "azuread_service_principal" "cosmosdb" {
  display_name = "Azure Cosmos DB"
}

resource "azurerm_user_assigned_identity" "test" {
  resource_group_name = azurerm_resource_group.test.name
  location            = azurerm_resource_group.test.location
  name                = "acctest-user-example"
}

resource "azurerm_key_vault" "test" {
  name                = "acctestkv-%s"
  location            = azurerm_resource_group.test.location
  resource_group_name = azurerm_resource_group.test.name
  tenant_id           = data.azurerm_client_config.current.tenant_id
  sku_name            = "standard"

  purge_protection_enabled   = true
  soft_delete_retention_days = 7

  access_policy {
    tenant_id = data.azurerm_client_config.current.tenant_id
    object_id = data.azurerm_client_config.current.object_id

    key_permissions = [
      "List",
      "Create",
      "Delete",
      "Get",
      "Purge",
      "Update",
      "GetRotationPolicy",
    ]

    secret_permissions = [
      "Get",
      "Delete",
      "Set",
    ]
  }

  access_policy {
    tenant_id = azurerm_user_assigned_identity.test.tenant_id
    object_id = azurerm_user_assigned_identity.test.principal_id

    key_permissions = [
      "List",
      "Create",
      "Delete",
      "Get",
      "Update",
      "UnwrapKey",
      "WrapKey",
      "GetRotationPolicy",
    ]

    secret_permissions = [
      "Get",
      "Delete",
      "Set",
    ]
  }

  access_policy {
    tenant_id = data.azurerm_client_config.current.tenant_id
    object_id = data.azuread_service_principal.cosmosdb.id

    key_permissions = [
      "List",
      "Create",
      "Delete",
      "Get",
      "Update",
      "UnwrapKey",
      "WrapKey",
      "GetRotationPolicy",
    ]

    secret_permissions = [
      "Get",
      "Delete",
      "Set",
    ]
  }
}

resource "azurerm_key_vault_key" "test" {
  name         = "key-%s"
  key_vault_id = azurerm_key_vault.test.id
  key_type     = "RSA"
  key_size     = 2048

  key_opts = [
    "decrypt",
    "encrypt",
    "sign",
    "unwrapKey",
    "verify",
    "wrapKey",
  ]
}

resource "azurerm_cosmosdb_account" "test" {
  name                = "acctest-ca-%d"
  location            = azurerm_resource_group.test.location
  resource_group_name = azurerm_resource_group.test.name
  offer_type          = "Standard"
  kind                = "%s"
  key_vault_key_id    = azurerm_key_vault_key.test.versionless_id

  capabilities {
    name = "EnableMongo"
  }

  consistency_policy {
    consistency_level = "%s"
  }

  geo_location {
    location          = azurerm_resource_group.test.location
    failover_priority = 0
  }

  identity {
    type = "SystemAssigned, UserAssigned"
    identity_ids = [
      azurerm_user_assigned_identity.test.id
    ]
  }
}
`, data.RandomInteger, data.Locations.Primary, data.RandomString, data.RandomString, data.RandomInteger, string(kind), string(consistency))
}

func (CosmosDBAccountResource) keyVaultKeyUriWithUserAssignedIdentity(data acceptance.TestData, kind cosmosdb.DatabaseAccountKind, consistency cosmosdb.DefaultConsistencyLevel) string {
	return fmt.Sprintf(`
provider "azurerm" {
  features {
    key_vault {
      purge_soft_delete_on_destroy       = false
      purge_soft_deleted_keys_on_destroy = false
    }
  }
}

provider "azuread" {}

resource "azurerm_resource_group" "test" {
  name     = "acctestRG-cosmos-%d"
  location = "%s"
}

data "azurerm_client_config" "current" {}

data "azuread_service_principal" "cosmosdb" {
  display_name = "Azure Cosmos DB"
}

resource "azurerm_user_assigned_identity" "test" {
  resource_group_name = azurerm_resource_group.test.name
  location            = azurerm_resource_group.test.location
  name                = "acctest-user-example"
}

resource "azurerm_key_vault" "test" {
  name                = "acctestkv-%s"
  location            = azurerm_resource_group.test.location
  resource_group_name = azurerm_resource_group.test.name
  tenant_id           = data.azurerm_client_config.current.tenant_id
  sku_name            = "standard"

  purge_protection_enabled   = true
  soft_delete_retention_days = 7

  access_policy {
    tenant_id = data.azurerm_client_config.current.tenant_id
    object_id = data.azurerm_client_config.current.object_id

    key_permissions = [
      "List",
      "Create",
      "Delete",
      "Get",
      "Purge",
      "Update",
      "GetRotationPolicy",
    ]

    secret_permissions = [
      "Get",
      "Delete",
      "Set",
    ]
  }

  access_policy {
    tenant_id = azurerm_user_assigned_identity.test.tenant_id
    object_id = azurerm_user_assigned_identity.test.principal_id

    key_permissions = [
      "List",
      "Create",
      "Delete",
      "Get",
      "Update",
      "UnwrapKey",
      "WrapKey",
      "GetRotationPolicy",
    ]

    secret_permissions = [
      "Get",
      "Delete",
      "Set",
    ]
  }

  access_policy {
    tenant_id = data.azurerm_client_config.current.tenant_id
    object_id = data.azuread_service_principal.cosmosdb.id

    key_permissions = [
      "List",
      "Create",
      "Delete",
      "Get",
      "Update",
      "UnwrapKey",
      "WrapKey",
      "GetRotationPolicy",
    ]

    secret_permissions = [
      "Get",
      "Delete",
      "Set",
    ]
  }
}

resource "azurerm_key_vault_key" "test" {
  name         = "key-%s"
  key_vault_id = azurerm_key_vault.test.id
  key_type     = "RSA"
  key_size     = 2048

  key_opts = [
    "decrypt",
    "encrypt",
    "sign",
    "unwrapKey",
    "verify",
    "wrapKey",
  ]
}

resource "azurerm_cosmosdb_account" "test" {
  name                = "acctest-ca-%d"
  location            = azurerm_resource_group.test.location
  resource_group_name = azurerm_resource_group.test.name
  offer_type          = "Standard"
  kind                = "%s"
  key_vault_key_id    = azurerm_key_vault_key.test.versionless_id

  capabilities {
    name = "EnableMongo"
  }

  consistency_policy {
    consistency_level = "%s"
  }

  geo_location {
    location          = azurerm_resource_group.test.location
    failover_priority = 0
  }

  identity {
    type = "UserAssigned"
    identity_ids = [
      azurerm_user_assigned_identity.test.id
    ]
  }
}
`, data.RandomInteger, data.Locations.Primary, data.RandomString, data.RandomString, data.RandomInteger, string(kind), string(consistency))
}

func (CosmosDBAccountResource) managedHSMKey(data acceptance.TestData) string {
	// Purge Protection must be enabled to configure Managed HSM Key: https://learn.microsoft.com/en-us/azure/cosmos-db/how-to-setup-customer-managed-keys-mhsm#configure-your-azure-managed-hsm-key-vault
	// hsmTemplate := customermanagedkeys.ManagedHSMKeyTempalte(data.RandomInteger, data.RandomString, enablePurgeProtection, []string{"data.azuread_service_principal.cosmosdb.id"})
	raName1, _ := uuid.GenerateUUID()
	raName2, _ := uuid.GenerateUUID()
	raName3, _ := uuid.GenerateUUID()
	return fmt.Sprintf(`
provider "azurerm" {
  features {}
}

provider "azuread" {}

data "azurerm_client_config" "current" {}

resource "azurerm_resource_group" "test" {
  name     = "acctestRG-cosmos-%[1]d"
  location = "%[2]s"
}

resource "azurerm_user_assigned_identity" "test" {
  resource_group_name = azurerm_resource_group.test.name
  location            = azurerm_resource_group.test.location
  name                = "acctest-user-example"
}

data "azuread_service_principal" "cosmosdb" {
  display_name = "Azure Cosmos DB"
}

resource "azurerm_key_vault" "test" {
  name                       = "acc%[1]d"
  location                   = azurerm_resource_group.test.location
  resource_group_name        = azurerm_resource_group.test.name
  tenant_id                  = data.azurerm_client_config.current.tenant_id
  sku_name                   = "standard"
  soft_delete_retention_days = 7
  access_policy {
    tenant_id = data.azurerm_client_config.current.tenant_id
    object_id = data.azurerm_client_config.current.object_id
    certificate_permissions = [
      "Create",
      "Delete",
      "DeleteIssuers",
      "Get",
      "Purge",
      "Update"
    ]
  }
  tags = {
    environment = "Production"
  }
}

resource "azurerm_key_vault_certificate" "cert" {
  count        = 3
  name         = "acchsmcert${count.index}"
  key_vault_id = azurerm_key_vault.test.id
  certificate_policy {
    issuer_parameters {
      name = "Self"
    }
    key_properties {
      exportable = true
      key_size   = 2048
      key_type   = "RSA"
      reuse_key  = true
    }
    lifetime_action {
      action {
        action_type = "AutoRenew"
      }
      trigger {
        days_before_expiry = 30
      }
    }
    secret_properties {
      content_type = "application/x-pkcs12"
    }
    x509_certificate_properties {
      extended_key_usage = []
      key_usage = [
        "cRLSign",
        "dataEncipherment",
        "digitalSignature",
        "keyAgreement",
        "keyCertSign",
        "keyEncipherment",
      ]
      subject            = "CN=hello-world"
      validity_in_months = 12
    }
  }
}

resource "azurerm_key_vault_managed_hardware_security_module" "test" {
  name                       = "kvHsm%[1]d"
  resource_group_name        = azurerm_resource_group.test.name
  location                   = azurerm_resource_group.test.location
  sku_name                   = "Standard_B1"
  tenant_id                  = data.azurerm_client_config.current.tenant_id
  admin_object_ids           = [data.azurerm_client_config.current.object_id]
  purge_protection_enabled   = true
  soft_delete_retention_days = 7

  security_domain_key_vault_certificate_ids = [for cert in azurerm_key_vault_certificate.cert : cert.id]
  security_domain_quorum                    = 3
}

data "azurerm_key_vault_managed_hardware_security_module_role_definition" "crypto-officer" {
  name           = "515eb02d-2335-4d2d-92f2-b1cbdf9c3778"
  managed_hsm_id = azurerm_key_vault_managed_hardware_security_module.test.id
}

data "azurerm_key_vault_managed_hardware_security_module_role_definition" "crypto-user" {
  name           = "21dbd100-6940-42c2-9190-5d6cb909625b"
  managed_hsm_id = azurerm_key_vault_managed_hardware_security_module.test.id
}

data "azurerm_key_vault_managed_hardware_security_module_role_definition" "encrypt-user" {
  name           = "33413926-3206-4cdd-b39a-83574fe37a17"
  managed_hsm_id = azurerm_key_vault_managed_hardware_security_module.test.id
}

resource "azurerm_key_vault_managed_hardware_security_module_role_assignment" "client1" {
  managed_hsm_id     = azurerm_key_vault_managed_hardware_security_module.test.id
  name               = "%[3]s"
  scope              = "/keys"
  role_definition_id = data.azurerm_key_vault_managed_hardware_security_module_role_definition.crypto-officer.resource_manager_id
  principal_id       = data.azurerm_client_config.current.object_id
}

resource "azurerm_key_vault_managed_hardware_security_module_role_assignment" "client2" {
  managed_hsm_id     = azurerm_key_vault_managed_hardware_security_module.test.id
  name               = "%[4]s"
  scope              = "/keys"
  role_definition_id = data.azurerm_key_vault_managed_hardware_security_module_role_definition.crypto-user.resource_manager_id
  principal_id       = data.azurerm_client_config.current.object_id
}

resource "azurerm_key_vault_managed_hardware_security_module_role_assignment" "racosmos" {
  managed_hsm_id     = azurerm_key_vault_managed_hardware_security_module.test.id
  name               = "%[5]s"
  scope              = "/keys"
  role_definition_id = data.azurerm_key_vault_managed_hardware_security_module_role_definition.encrypt-user.resource_manager_id
  principal_id       = data.azuread_service_principal.cosmosdb.object_id

  depends_on = [azurerm_key_vault_managed_hardware_security_module_key.test]
}

resource "azurerm_key_vault_managed_hardware_security_module_key" "test" {
  name           = "acctestHSMK-%[1]d"
  managed_hsm_id = azurerm_key_vault_managed_hardware_security_module.test.id
  key_type       = "RSA-HSM"
  key_size       = 2048
  key_opts       = ["unwrapKey", "wrapKey"]

  depends_on = [
    azurerm_key_vault_managed_hardware_security_module_role_assignment.client1,
    azurerm_key_vault_managed_hardware_security_module_role_assignment.client2
  ]
}

resource "azurerm_cosmosdb_account" "test" {
  name                = "acc-ca-%[1]d"
  location            = azurerm_resource_group.test.location
  resource_group_name = azurerm_resource_group.test.name
  offer_type          = "Standard"
  kind                = "MongoDB"
  managed_hsm_key_id  = azurerm_key_vault_managed_hardware_security_module_key.test.id

  capabilities {
    name = "EnableMongo"
  }

  consistency_policy {
    consistency_level = "Strong"
  }

  geo_location {
    location          = azurerm_resource_group.test.location
    failover_priority = 0
  }

  identity {
    type = "UserAssigned"
    identity_ids = [
      azurerm_user_assigned_identity.test.id
    ]
  }

  // depends_on = [azurerm_key_vault_managed_hardware_security_module_role_assignment.racosmos]
}
`, data.RandomInteger, data.Locations.Primary, raName1, raName2, raName3)
}

func (CosmosDBAccountResource) systemAssignedUserAssignedIdentity(data acceptance.TestData, consistency cosmosdb.DefaultConsistencyLevel) string {
	return fmt.Sprintf(`
provider "azurerm" {
  features {}
}

resource "azurerm_resource_group" "test" {
  name     = "acctestRG-cosmos-%d"
  location = "%s"
}

resource "azurerm_user_assigned_identity" "test" {
  resource_group_name = azurerm_resource_group.test.name
  location            = azurerm_resource_group.test.location
  name                = "acctest-user-example"
}

resource "azurerm_cosmosdb_account" "test" {
  name                = "acctest-ca-%d"
  location            = azurerm_resource_group.test.location
  resource_group_name = azurerm_resource_group.test.name
  offer_type          = "Standard"
  kind                = "MongoDB"

  capabilities {
    name = "EnableMongo"
  }

  consistency_policy {
    consistency_level = "%s"
  }

  geo_location {
    location          = azurerm_resource_group.test.location
    failover_priority = 0
  }

  identity {
    type = "SystemAssigned, UserAssigned"
    identity_ids = [
      azurerm_user_assigned_identity.test.id
    ]
  }
}
`, data.RandomInteger, data.Locations.Primary, data.RandomInteger, string(consistency))
}

func (CosmosDBAccountResource) multipleUserAssignedIdentity(data acceptance.TestData, identityResource string) string {
	return fmt.Sprintf(`
provider "azurerm" {
  features {}
}

resource "azurerm_resource_group" "test" {
  name     = "acctestRG-cosmos-%d"
  location = "%s"
}

resource "azurerm_user_assigned_identity" "test" {
  resource_group_name = azurerm_resource_group.test.name
  location            = azurerm_resource_group.test.location
  name                = "acctest-user-example"
}

resource "azurerm_user_assigned_identity" "test2" {
  resource_group_name = azurerm_resource_group.test.name
  location            = azurerm_resource_group.test.location
  name                = "acctest-user-example-two"
}

resource "azurerm_cosmosdb_account" "test" {
  name                = "acctest-ca-%d"
  location            = azurerm_resource_group.test.location
  resource_group_name = azurerm_resource_group.test.name
  offer_type          = "Standard"
  kind                = "MongoDB"

  default_identity_type = join("=", ["UserAssignedIdentity", %[4]s])

  capabilities {
    name = "EnableMongo"
  }

  consistency_policy {
    consistency_level       = "BoundedStaleness"
    max_interval_in_seconds = 5
    max_staleness_prefix    = 100
  }

  geo_location {
    location          = azurerm_resource_group.test.location
    failover_priority = 0
  }

  identity {
    type         = "UserAssigned"
    identity_ids = [%[4]s]
  }

  depends_on = [azurerm_user_assigned_identity.test, azurerm_user_assigned_identity.test2]
}
`, data.RandomInteger, data.Locations.Primary, data.RandomInteger, identityResource)
}

func (CosmosDBAccountResource) multipleUserAssignedIdentityBaseState(data acceptance.TestData) string {
	return fmt.Sprintf(`
provider "azurerm" {
  features {}
}

resource "azurerm_resource_group" "test" {
  name     = "acctestRG-cosmos-%d"
  location = "%s"
}

resource "azurerm_user_assigned_identity" "test" {
  resource_group_name = azurerm_resource_group.test.name
  location            = azurerm_resource_group.test.location
  name                = "acctest-user-example"
}

resource "azurerm_user_assigned_identity" "test2" {
  resource_group_name = azurerm_resource_group.test.name
  location            = azurerm_resource_group.test.location
  name                = "acctest-user-example-two"
}

resource "azurerm_cosmosdb_account" "test" {
  name                = "acctest-ca-%d"
  location            = azurerm_resource_group.test.location
  resource_group_name = azurerm_resource_group.test.name
  offer_type          = "Standard"
  kind                = "MongoDB"

  capabilities {
    name = "EnableMongo"
  }

  consistency_policy {
    consistency_level       = "BoundedStaleness"
    max_interval_in_seconds = 5
    max_staleness_prefix    = 100
  }

  geo_location {
    location          = azurerm_resource_group.test.location
    failover_priority = 0
  }

  depends_on = [azurerm_user_assigned_identity.test, azurerm_user_assigned_identity.test2]
}
`, data.RandomInteger, data.Locations.Primary, data.RandomInteger)
}

func (CosmosDBAccountResource) basicWithBackupPeriodic(data acceptance.TestData, kind cosmosdb.DatabaseAccountKind, consistency cosmosdb.DefaultConsistencyLevel) string {
	return fmt.Sprintf(`
provider "azurerm" {
  features {}
}

resource "azurerm_resource_group" "test" {
  name     = "acctestRG-cosmos-%d"
  location = "%s"
}

resource "azurerm_cosmosdb_account" "test" {
  name                = "acctest-ca-%d"
  location            = azurerm_resource_group.test.location
  resource_group_name = azurerm_resource_group.test.name
  offer_type          = "Standard"
  kind                = "%s"

  consistency_policy {
    consistency_level = "%s"
  }

  geo_location {
    location          = azurerm_resource_group.test.location
    failover_priority = 0
  }

  backup {
    type                = "Periodic"
    interval_in_minutes = 120
    retention_in_hours  = 10
    storage_redundancy  = "Geo"
  }
}
`, data.RandomInteger, data.Locations.Primary, data.RandomInteger, string(kind), string(consistency))
}

func (CosmosDBAccountResource) storageRedundancyUndefined(data acceptance.TestData, kind cosmosdb.DatabaseAccountKind, consistency cosmosdb.DefaultConsistencyLevel) string {
	return fmt.Sprintf(`
provider "azurerm" {
  features {}
}

resource "azurerm_resource_group" "test" {
  name     = "acctestRG-cosmos-%d"
  location = "%s"
}

resource "azurerm_cosmosdb_account" "test" {
  name                = "acctest-ca-%d"
  location            = azurerm_resource_group.test.location
  resource_group_name = azurerm_resource_group.test.name
  offer_type          = "Standard"
  kind                = "%s"

  consistency_policy {
    consistency_level = "%s"
  }

  geo_location {
    location          = azurerm_resource_group.test.location
    failover_priority = 0
  }

  backup {
    type                = "Periodic"
    interval_in_minutes = 120
    retention_in_hours  = 10
  }
}
`, data.RandomInteger, data.Locations.Primary, data.RandomInteger, string(kind), string(consistency))
}

func (CosmosDBAccountResource) basicWithBackupPeriodicUpdate(data acceptance.TestData, kind cosmosdb.DatabaseAccountKind, consistency cosmosdb.DefaultConsistencyLevel) string {
	return fmt.Sprintf(`
provider "azurerm" {
  features {}
}

resource "azurerm_resource_group" "test" {
  name     = "acctestRG-cosmos-%d"
  location = "%s"
}

resource "azurerm_cosmosdb_account" "test" {
  name                = "acctest-ca-%d"
  location            = azurerm_resource_group.test.location
  resource_group_name = azurerm_resource_group.test.name
  offer_type          = "Standard"
  kind                = "%s"

  consistency_policy {
    consistency_level = "%s"
  }

  geo_location {
    location          = azurerm_resource_group.test.location
    failover_priority = 0
  }

  backup {
    type                = "Periodic"
    interval_in_minutes = 60
    retention_in_hours  = 8
    storage_redundancy  = "Local"
  }
}
`, data.RandomInteger, data.Locations.Primary, data.RandomInteger, string(kind), string(consistency))
}

func (CosmosDBAccountResource) basicWithBackupContinuous(data acceptance.TestData, kind cosmosdb.DatabaseAccountKind, consistency cosmosdb.DefaultConsistencyLevel, tier cosmosdb.ContinuousTier) string {
	return fmt.Sprintf(`
provider "azurerm" {
  features {}
}

resource "azurerm_resource_group" "test" {
  name     = "acctestRG-cosmos-%d"
  location = "%s"
}

resource "azurerm_cosmosdb_account" "test" {
  name                = "acctest-ca-%d"
  location            = azurerm_resource_group.test.location
  resource_group_name = azurerm_resource_group.test.name
  offer_type          = "Standard"
  kind                = "%s"

  consistency_policy {
    consistency_level = "%s"
  }

  geo_location {
    location          = azurerm_resource_group.test.location
    failover_priority = 0
  }

  backup {
    type = "Continuous"
    tier = "%s"
  }
}
`, data.RandomInteger, data.Locations.Primary, data.RandomInteger, string(kind), string(consistency), string(tier))
}

func (CosmosDBAccountResource) basicWithBackupContinuousUpdate(data acceptance.TestData, kind cosmosdb.DatabaseAccountKind, consistency cosmosdb.DefaultConsistencyLevel) string {
	return fmt.Sprintf(`
provider "azurerm" {
  features {}
}

resource "azurerm_resource_group" "test" {
  name     = "acctestRG-cosmos-%d"
  location = "%s"
}

resource "azurerm_cosmosdb_account" "test" {
  name                = "acctest-ca-%d"
  location            = azurerm_resource_group.test.location
  resource_group_name = azurerm_resource_group.test.name
  offer_type          = "Standard"
  kind                = "%s"

  is_virtual_network_filter_enabled = true

  consistency_policy {
    consistency_level = "%s"
  }

  geo_location {
    location          = azurerm_resource_group.test.location
    failover_priority = 0
  }

  backup {
    type = "Continuous"
  }
}
`, data.RandomInteger, data.Locations.Primary, data.RandomInteger, string(kind), string(consistency))
}

func (CosmosDBAccountResource) basicWithNetworkBypassTemplate(data acceptance.TestData) string {
	return fmt.Sprintf(`
provider "azurerm" {
  features {}
}

resource "azurerm_resource_group" "test" {
  name     = "acctestRG-cosmos-%[1]d"
  location = "%[2]s"
}

resource "azurerm_storage_account" "test" {
  name                     = "acctestacc%[3]s"
  resource_group_name      = azurerm_resource_group.test.name
  location                 = azurerm_resource_group.test.location
  account_kind             = "BlobStorage"
  account_tier             = "Standard"
  account_replication_type = "LRS"
}

resource "azurerm_storage_data_lake_gen2_filesystem" "test" {
  name               = "acctest-%[1]d"
  storage_account_id = azurerm_storage_account.test.id
}

resource "azurerm_synapse_workspace" "test" {
  name                                 = "acctestsw%[1]d"
  resource_group_name                  = azurerm_resource_group.test.name
  location                             = azurerm_resource_group.test.location
  storage_data_lake_gen2_filesystem_id = azurerm_storage_data_lake_gen2_filesystem.test.id
  sql_administrator_login              = "sqladminuser"
  sql_administrator_login_password     = "H@Sh1CoR3!"

  identity {
    type = "SystemAssigned"
  }
}
`, data.RandomInteger, data.Locations.Primary, data.RandomString)
}

func (r CosmosDBAccountResource) basicWithNetworkBypass(data acceptance.TestData, kind cosmosdb.DatabaseAccountKind, consistency cosmosdb.DefaultConsistencyLevel) string {
	return fmt.Sprintf(`
%s

resource "azurerm_cosmosdb_account" "test" {
  name                = "acctest-ca-%d"
  location            = azurerm_resource_group.test.location
  resource_group_name = azurerm_resource_group.test.name
  offer_type          = "Standard"
  kind                = "%s"

  consistency_policy {
    consistency_level = "%s"
  }

  geo_location {
    location          = azurerm_resource_group.test.location
    failover_priority = 0
  }

  network_acl_bypass_for_azure_services = true
  network_acl_bypass_ids                = [azurerm_synapse_workspace.test.id]
}
`, r.basicWithNetworkBypassTemplate(data), data.RandomInteger, string(kind), string(consistency))
}

func (r CosmosDBAccountResource) basicWithoutNetworkBypass(data acceptance.TestData, kind cosmosdb.DatabaseAccountKind, consistency cosmosdb.DefaultConsistencyLevel) string {
	return fmt.Sprintf(`
%s

resource "azurerm_cosmosdb_account" "test" {
  name                = "acctest-ca-%d"
  location            = azurerm_resource_group.test.location
  resource_group_name = azurerm_resource_group.test.name
  offer_type          = "Standard"
  kind                = "%s"

  consistency_policy {
    consistency_level = "%s"
  }

  geo_location {
    location          = azurerm_resource_group.test.location
    failover_priority = 0
  }

}
`, r.basicWithNetworkBypassTemplate(data), data.RandomInteger, string(kind), string(consistency))
}

func (CosmosDBAccountResource) basicMongoDBVersion32(data acceptance.TestData, consistency cosmosdb.DefaultConsistencyLevel) string {
	return fmt.Sprintf(`
provider "azurerm" {
  features {}
}

resource "azurerm_resource_group" "test" {
  name     = "acctestRG-cosmos-%d"
  location = "%s"
}

resource "azurerm_cosmosdb_account" "test" {
  name                 = "acctest-ca-%d"
  location             = azurerm_resource_group.test.location
  resource_group_name  = azurerm_resource_group.test.name
  offer_type           = "Standard"
  kind                 = "MongoDB"
  mongo_server_version = "3.2"

  consistency_policy {
    consistency_level = "%s"
  }

  geo_location {
    location          = azurerm_resource_group.test.location
    failover_priority = 0
  }
}
`, data.RandomInteger, data.Locations.Primary, data.RandomInteger, string(consistency))
}

func (CosmosDBAccountResource) updateMongoDBVersionCapabilities(data acceptance.TestData, consistency cosmosdb.DefaultConsistencyLevel) string {
	return fmt.Sprintf(`
provider "azurerm" {
  features {}
}

resource "azurerm_resource_group" "test" {
  name     = "acctestRG-cosmos-%d"
  location = "%s"
}

resource "azurerm_cosmosdb_account" "test" {
  name                 = "acctest-ca-%d"
  location             = azurerm_resource_group.test.location
  resource_group_name  = azurerm_resource_group.test.name
  offer_type           = "Standard"
  kind                 = "MongoDB"
  mongo_server_version = "4.2"

  capabilities {
    name = "EnableMongo"
  }

  consistency_policy {
    consistency_level = "%s"
  }

  geo_location {
    location          = azurerm_resource_group.test.location
    failover_priority = 0
  }

  capabilities {
    name = "EnableMongo16MBDocumentSupport"
  }
}
`, data.RandomInteger, data.Locations.Primary, data.RandomInteger, string(consistency))
}

func (CosmosDBAccountResource) basicMongoDBVersion36(data acceptance.TestData, consistency cosmosdb.DefaultConsistencyLevel) string {
	return fmt.Sprintf(`
provider "azurerm" {
  features {}
}

resource "azurerm_resource_group" "test" {
  name     = "acctestRG-cosmos-%d"
  location = "%s"
}

resource "azurerm_cosmosdb_account" "test" {
  name                 = "acctest-ca-%d"
  location             = azurerm_resource_group.test.location
  resource_group_name  = azurerm_resource_group.test.name
  offer_type           = "Standard"
  kind                 = "MongoDB"
  mongo_server_version = "3.6"

  consistency_policy {
    consistency_level = "%s"
  }

  geo_location {
    location          = azurerm_resource_group.test.location
    failover_priority = 0
  }
}
`, data.RandomInteger, data.Locations.Primary, data.RandomInteger, string(consistency))
}

func (CosmosDBAccountResource) basicMongoDBVersion40(data acceptance.TestData, consistency cosmosdb.DefaultConsistencyLevel) string {
	return fmt.Sprintf(`
provider "azurerm" {
  features {}
}

resource "azurerm_resource_group" "test" {
  name     = "acctestRG-cosmos-%d"
  location = "%s"
}

resource "azurerm_cosmosdb_account" "test" {
  name                 = "acctest-ca-%d"
  location             = azurerm_resource_group.test.location
  resource_group_name  = azurerm_resource_group.test.name
  offer_type           = "Standard"
  kind                 = "MongoDB"
  mongo_server_version = "4.0"

  capabilities {
    name = "EnableMongo"
  }

  capabilities {
    name = "EnableMongo16MBDocumentSupport"
  }

  capabilities {
    name = "EnableMongoRetryableWrites"
  }

  capabilities {
    name = "EnableMongoRoleBasedAccessControl"
  }

  capabilities {
    name = "EnableUniqueCompoundNestedDocs"
  }

  capabilities {
    name = "EnableTtlOnCustomPath"
  }

  consistency_policy {
    consistency_level = "%s"
  }

  geo_location {
    location          = azurerm_resource_group.test.location
    failover_priority = 0
  }
}
`, data.RandomInteger, data.Locations.Primary, data.RandomInteger, string(consistency))
}

func (CosmosDBAccountResource) basicMongoDBVersion(data acceptance.TestData, consistency cosmosdb.DefaultConsistencyLevel, version string) string {
	return fmt.Sprintf(`
provider "azurerm" {
  features {}
}

resource "azurerm_resource_group" "test" {
  name     = "acctestRG-cosmos-%d"
  location = "%s"
}

resource "azurerm_cosmosdb_account" "test" {
  name                 = "acctest-ca-%d"
  location             = azurerm_resource_group.test.location
  resource_group_name  = azurerm_resource_group.test.name
  offer_type           = "Standard"
  kind                 = "MongoDB"
  mongo_server_version = "%s"

  capabilities {
    name = "EnableMongo"
  }

  consistency_policy {
    consistency_level = "%s"
  }

  geo_location {
    location          = azurerm_resource_group.test.location
    failover_priority = 0
  }
}
`, data.RandomInteger, data.Locations.Primary, data.RandomInteger, version, string(consistency))
}

func (CosmosDBAccountResource) basicWithLocalAuthenticationDisabled(data acceptance.TestData, kind cosmosdb.DatabaseAccountKind, consistency cosmosdb.DefaultConsistencyLevel) string {
	return fmt.Sprintf(`
provider "azurerm" {
  features {}
}

resource "azurerm_resource_group" "test" {
  name     = "acctestRG-cosmos-%d"
  location = "%s"
}

resource "azurerm_cosmosdb_account" "test" {
  name                = "acctest-ca-%d"
  location            = azurerm_resource_group.test.location
  resource_group_name = azurerm_resource_group.test.name
  offer_type          = "Standard"
  kind                = "%s"

  consistency_policy {
    consistency_level = "%s"
  }

  geo_location {
    location          = azurerm_resource_group.test.location
    failover_priority = 0
  }

  local_authentication_disabled = true
}
`, data.RandomInteger, data.Locations.Primary, data.RandomInteger, string(kind), string(consistency))
}

func (CosmosDBAccountResource) basicWithBurstCapacityEnabled(data acceptance.TestData, kind cosmosdb.DatabaseAccountKind, consistency cosmosdb.DefaultConsistencyLevel) string {
	return fmt.Sprintf(`
provider "azurerm" {
  features {}
}

resource "azurerm_resource_group" "test" {
  name     = "acctestRG-cosmos-%d"
  location = "%s"
}

resource "azurerm_cosmosdb_account" "test" {
  name                = "acctest-ca-%d"
  location            = azurerm_resource_group.test.location
  resource_group_name = azurerm_resource_group.test.name
  offer_type          = "Standard"
  kind                = "%s"

  consistency_policy {
    consistency_level = "%s"
  }

  geo_location {
    location          = azurerm_resource_group.test.location
    failover_priority = 0
  }

  burst_capacity_enabled = true
}
`, data.RandomInteger, data.Locations.Primary, data.RandomInteger, string(kind), string(consistency))
}

func (CosmosDBAccountResource) updateAnalyticalStorage(data acceptance.TestData, kind cosmosdb.DatabaseAccountKind, schemaType cosmosdb.AnalyticalStorageSchemaType, consistency cosmosdb.DefaultConsistencyLevel) string {
	return fmt.Sprintf(`
provider "azurerm" {
  features {}
}

resource "azurerm_resource_group" "test" {
  name     = "acctestRG-cosmos-%d"
  location = "%s"
}

resource "azurerm_cosmosdb_account" "test" {
  name                       = "acctest-ca-%d"
  location                   = azurerm_resource_group.test.location
  resource_group_name        = azurerm_resource_group.test.name
  offer_type                 = "Standard"
  kind                       = "%s"
  analytical_storage_enabled = false

  analytical_storage {
    schema_type = "%s"
  }

  consistency_policy {
    consistency_level = "%s"
  }

  geo_location {
    location          = azurerm_resource_group.test.location
    failover_priority = 0
  }
}
`, data.RandomInteger, data.Locations.Primary, data.RandomInteger, string(kind), string(schemaType), string(consistency))
}

func (CosmosDBAccountResource) updateCapacity(data acceptance.TestData, kind cosmosdb.DatabaseAccountKind, totalThroughputLimit int, consistency cosmosdb.DefaultConsistencyLevel) string {
	return fmt.Sprintf(`
provider "azurerm" {
  features {}
}

resource "azurerm_resource_group" "test" {
  name     = "acctestRG-cosmos-%d"
  location = "%s"
}

resource "azurerm_cosmosdb_account" "test" {
  name                       = "acctest-ca-%d"
  location                   = azurerm_resource_group.test.location
  resource_group_name        = azurerm_resource_group.test.name
  offer_type                 = "Standard"
  kind                       = "%s"
  analytical_storage_enabled = false

  capacity {
    total_throughput_limit = %d
  }

  consistency_policy {
    consistency_level = "%s"
  }

  geo_location {
    location          = azurerm_resource_group.test.location
    failover_priority = 0
  }
}
`, data.RandomInteger, data.Locations.Primary, data.RandomInteger, string(kind), totalThroughputLimit, string(consistency))
}

func (CosmosDBAccountResource) defaultIdentity(data acceptance.TestData, kind cosmosdb.DatabaseAccountKind, defaultIdentity string, consistency cosmosdb.DefaultConsistencyLevel) string {
	return fmt.Sprintf(`
provider "azurerm" {
  features {}
}

resource "azurerm_resource_group" "test" {
  name     = "acctestRG-cosmos-%d"
  location = "%s"
}

resource "azurerm_cosmosdb_account" "test" {
  name                  = "acctest-ca-%d"
  location              = azurerm_resource_group.test.location
  resource_group_name   = azurerm_resource_group.test.name
  offer_type            = "Standard"
  kind                  = "%s"
  default_identity_type = "%s"

  consistency_policy {
    consistency_level = "%s"
  }

  geo_location {
    location          = azurerm_resource_group.test.location
    failover_priority = 0
  }
}
`, data.RandomInteger, data.Locations.Primary, data.RandomInteger, string(kind), defaultIdentity, string(consistency))
}

func (CosmosDBAccountResource) updateDefaultIdentity(data acceptance.TestData, kind cosmosdb.DatabaseAccountKind, defaultIdentity string, consistency cosmosdb.DefaultConsistencyLevel) string {
	return fmt.Sprintf(`
provider "azurerm" {
  features {}
}

resource "azurerm_resource_group" "test" {
  name     = "acctestRG-cosmos-%d"
  location = "%s"
}

resource "azurerm_cosmosdb_account" "test" {
  name                  = "acctest-ca-%d"
  location              = azurerm_resource_group.test.location
  resource_group_name   = azurerm_resource_group.test.name
  offer_type            = "Standard"
  kind                  = "%s"
  default_identity_type = %s

  identity {
    type = "SystemAssigned"
  }

  consistency_policy {
    consistency_level = "%s"
  }

  geo_location {
    location          = azurerm_resource_group.test.location
    failover_priority = 0
  }
}
`, data.RandomInteger, data.Locations.Primary, data.RandomInteger, string(kind), defaultIdentity, string(consistency))
}

func (CosmosDBAccountResource) updateDefaultIdentityUserAssigned(data acceptance.TestData, kind cosmosdb.DatabaseAccountKind, defaultIdentity string, consistency cosmosdb.DefaultConsistencyLevel, identityType string) string {
	return fmt.Sprintf(`
provider "azurerm" {
  features {}
}

resource "azurerm_resource_group" "test" {
  name     = "acctestRG-cosmos-%d"
  location = "%s"
}

resource "azurerm_user_assigned_identity" "test" {
  resource_group_name = azurerm_resource_group.test.name
  location            = azurerm_resource_group.test.location
  name                = "acctest-user-example"
}

resource "azurerm_cosmosdb_account" "test" {
  name                  = "acctest-ca-%d"
  location              = azurerm_resource_group.test.location
  resource_group_name   = azurerm_resource_group.test.name
  offer_type            = "Standard"
  kind                  = "%s"
  default_identity_type = %s

  identity {
    type         = "%s"
    identity_ids = [azurerm_user_assigned_identity.test.id]
  }

  consistency_policy {
    consistency_level = "%s"
  }

  geo_location {
    location          = azurerm_resource_group.test.location
    failover_priority = 0
  }
}
`, data.RandomInteger, data.Locations.Primary, data.RandomInteger, string(kind), defaultIdentity, identityType, string(consistency))
}

func (CosmosDBAccountResource) defaultCreateMode(data acceptance.TestData, kind cosmosdb.DatabaseAccountKind, consistency cosmosdb.DefaultConsistencyLevel) string {
	return fmt.Sprintf(`
provider "azurerm" {
  features {}
}

resource "azurerm_resource_group" "test" {
  name     = "acctestRG-cosmos-%d"
  location = "%s"
}

resource "azurerm_cosmosdb_account" "test" {
  name                = "acctest-ca-%d"
  location            = azurerm_resource_group.test.location
  resource_group_name = azurerm_resource_group.test.name
  offer_type          = "Standard"
  kind                = "%s"
  create_mode         = "Default"

  consistency_policy {
    consistency_level = "%s"
  }

  backup {
    type = "Continuous"
  }

  geo_location {
    location          = azurerm_resource_group.test.location
    failover_priority = 0
  }
}
`, data.RandomInteger, data.Locations.Primary, data.RandomInteger, string(kind), string(consistency))
}

func (CosmosDBAccountResource) restoreCreateMode(data acceptance.TestData, kind cosmosdb.DatabaseAccountKind, consistency cosmosdb.DefaultConsistencyLevel) string {
	return fmt.Sprintf(`
provider "azurerm" {
  features {}
}

resource "azurerm_resource_group" "test" {
  name     = "acctestRG-cosmos-%d"
  location = "%s"
}

resource "azurerm_cosmosdb_account" "test1" {
  name                = "acctest-ca-%d"
  location            = azurerm_resource_group.test.location
  resource_group_name = azurerm_resource_group.test.name
  offer_type          = "Standard"
  kind                = "MongoDB"
  minimal_tls_version = "Tls12"

  capabilities {
    name = "EnableMongo"
  }

  consistency_policy {
    consistency_level = "Session"
  }

  geo_location {
    location          = azurerm_resource_group.test.location
    failover_priority = 0
  }

  backup {
    type = "Continuous"
  }
}

resource "azurerm_cosmosdb_mongo_database" "test" {
  name                = "acctest-mongodb-%d"
  resource_group_name = azurerm_cosmosdb_account.test1.resource_group_name
  account_name        = azurerm_cosmosdb_account.test1.name
}

resource "azurerm_cosmosdb_mongo_collection" "test" {
  name                = "acctest-mongodb-coll-%d"
  resource_group_name = azurerm_cosmosdb_mongo_database.test.resource_group_name
  account_name        = azurerm_cosmosdb_mongo_database.test.account_name
  database_name       = azurerm_cosmosdb_mongo_database.test.name

  index {
    keys   = ["_id"]
    unique = true
  }

  // indices can cause test to be inconsistent
  // I believe there is a bug within the azurerm_cosmosdb_mongo_collection that causes inconsistent results on read
  lifecycle {
    ignore_changes = [
      index
    ]
  }
}

data "azurerm_cosmosdb_restorable_database_accounts" "test" {
  name     = azurerm_cosmosdb_account.test1.name
  location = azurerm_resource_group.test.location
}

resource "azurerm_cosmosdb_account" "test" {
  name                = "acctest-ca2-%d"
  location            = azurerm_resource_group.test.location
  resource_group_name = azurerm_resource_group.test.name
  offer_type          = "Standard"
  kind                = "%s"

  capabilities {
    name = "EnableMongo"
  }

  consistency_policy {
    consistency_level = "%s"
  }

  geo_location {
    location          = azurerm_resource_group.test.location
    failover_priority = 0
  }

  backup {
    type = "Continuous"
  }

  create_mode = "Restore"

  restore {
    source_cosmosdb_account_id = data.azurerm_cosmosdb_restorable_database_accounts.test.accounts[0].id
    restore_timestamp_in_utc   = timeadd(timestamp(), "-1s")

    database {
      name             = azurerm_cosmosdb_mongo_database.test.name
      collection_names = [azurerm_cosmosdb_mongo_collection.test.name]
    }
  }

  // As "restore_timestamp_in_utc" is retrieved dynamically, so it would cause diff when tf plan. So we have to ignore it here.
  lifecycle {
    ignore_changes = [
      restore.0.restore_timestamp_in_utc
    ]
  }
}
`, data.RandomInteger, data.Locations.Primary, data.RandomInteger, data.RandomInteger, data.RandomInteger, data.RandomInteger, string(kind), string(consistency))
}

func (CosmosDBAccountResource) tablesToRestore(data acceptance.TestData, kind cosmosdb.DatabaseAccountKind, consistency cosmosdb.DefaultConsistencyLevel) string {
	return fmt.Sprintf(`
provider "azurerm" {
  features {}
}

resource "azurerm_resource_group" "test" {
  name     = "acctestRG-cosmos-%d"
  location = "%s"
}

resource "azurerm_cosmosdb_account" "test1" {
  name                = "acctest-ca-%d"
  location            = azurerm_resource_group.test.location
  resource_group_name = azurerm_resource_group.test.name
  offer_type          = "Standard"
  kind                = "GlobalDocumentDB"

  capabilities {
    name = "EnableTable"
  }

  consistency_policy {
    consistency_level = "Strong"
  }

  geo_location {
    location          = azurerm_resource_group.test.location
    failover_priority = 0
  }

  backup {
    type = "Continuous"
  }
}

resource "azurerm_cosmosdb_table" "test" {
  name                = "acctest-sqltable-%d"
  resource_group_name = azurerm_cosmosdb_account.test1.resource_group_name
  account_name        = azurerm_cosmosdb_account.test1.name
}

resource "azurerm_cosmosdb_table" "test2" {
  name                = "acctest-sqltable2-%d"
  resource_group_name = azurerm_cosmosdb_account.test1.resource_group_name
  account_name        = azurerm_cosmosdb_account.test1.name

  depends_on = [azurerm_cosmosdb_table.test]
}

data "azurerm_cosmosdb_restorable_database_accounts" "test" {
  name     = azurerm_cosmosdb_account.test1.name
  location = azurerm_resource_group.test.location

  depends_on = [azurerm_cosmosdb_table.test2]
}

resource "azurerm_cosmosdb_account" "test" {
  name                = "acctest-ca2-%d"
  location            = azurerm_resource_group.test.location
  resource_group_name = azurerm_resource_group.test.name
  offer_type          = "Standard"
  kind                = "%s"

  capabilities {
    name = "EnableTable"
  }

  consistency_policy {
    consistency_level = "%s"
  }

  geo_location {
    location          = azurerm_resource_group.test.location
    failover_priority = 0
  }

  backup {
    type = "Continuous"
  }

  create_mode = "Restore"

  restore {
    source_cosmosdb_account_id = data.azurerm_cosmosdb_restorable_database_accounts.test.accounts[0].id
    restore_timestamp_in_utc   = timeadd(timestamp(), "-1s")
    tables_to_restore          = [azurerm_cosmosdb_table.test.name, azurerm_cosmosdb_table.test2.name]
  }

  // As "restore_timestamp_in_utc" is retrieved dynamically, so it would cause diff when tf plan. So we have to ignore it here.
  lifecycle {
    ignore_changes = [
      restore.0.restore_timestamp_in_utc
    ]
  }
}
`, data.RandomInteger, data.Locations.Primary, data.RandomInteger, data.RandomInteger, data.RandomInteger, data.RandomInteger, string(kind), string(consistency))
}

func (CosmosDBAccountResource) gremlinDatabasesToRestore(data acceptance.TestData, kind cosmosdb.DatabaseAccountKind, consistency cosmosdb.DefaultConsistencyLevel) string {
	return fmt.Sprintf(`
provider "azurerm" {
  features {}
}

resource "azurerm_resource_group" "test" {
  name     = "acctestRG-cosmos-%d"
  location = "%s"
}

resource "azurerm_cosmosdb_account" "test1" {
  name                = "acctest-ca-%d"
  location            = azurerm_resource_group.test.location
  resource_group_name = azurerm_resource_group.test.name
  offer_type          = "Standard"
  kind                = "GlobalDocumentDB"

  capabilities {
    name = "EnableGremlin"
  }

  consistency_policy {
    consistency_level = "Strong"
  }

  geo_location {
    location          = azurerm_resource_group.test.location
    failover_priority = 0
  }

  backup {
    type = "Continuous"
  }
}

resource "azurerm_cosmosdb_gremlin_database" "test" {
  name                = "acctest-gremlindb-%d"
  resource_group_name = azurerm_cosmosdb_account.test1.resource_group_name
  account_name        = azurerm_cosmosdb_account.test1.name
}

resource "azurerm_cosmosdb_gremlin_graph" "test" {
  name                = "acctest-CGRPC-%d"
  resource_group_name = azurerm_cosmosdb_account.test1.resource_group_name
  account_name        = azurerm_cosmosdb_account.test1.name
  database_name       = azurerm_cosmosdb_gremlin_database.test.name
  partition_key_path  = "/test"
  throughput          = 400
}

resource "azurerm_cosmosdb_gremlin_graph" "test2" {
  name                = "acctest-CGRPC2-%d"
  resource_group_name = azurerm_cosmosdb_account.test1.resource_group_name
  account_name        = azurerm_cosmosdb_account.test1.name
  database_name       = azurerm_cosmosdb_gremlin_database.test.name
  partition_key_path  = "/test2"
  throughput          = 500

  depends_on = [azurerm_cosmosdb_gremlin_graph.test]
}

data "azurerm_cosmosdb_restorable_database_accounts" "test" {
  name     = azurerm_cosmosdb_account.test1.name
  location = azurerm_resource_group.test.location

  depends_on = [azurerm_cosmosdb_gremlin_graph.test2]
}

resource "azurerm_cosmosdb_account" "test" {
  name                = "acctest-ca2-%d"
  location            = azurerm_resource_group.test.location
  resource_group_name = azurerm_resource_group.test.name
  offer_type          = "Standard"
  kind                = "%s"

  capabilities {
    name = "EnableGremlin"
  }

  consistency_policy {
    consistency_level = "%s"
  }

  geo_location {
    location          = azurerm_resource_group.test.location
    failover_priority = 0
  }

  backup {
    type = "Continuous"
  }

  create_mode = "Restore"

  restore {
    source_cosmosdb_account_id = data.azurerm_cosmosdb_restorable_database_accounts.test.accounts[0].id
    restore_timestamp_in_utc   = timeadd(timestamp(), "-1s")

    gremlin_database {
      name        = azurerm_cosmosdb_gremlin_database.test.name
      graph_names = [azurerm_cosmosdb_gremlin_graph.test.name, azurerm_cosmosdb_gremlin_graph.test2.name]
    }
  }

  // As "restore_timestamp_in_utc" is retrieved dynamically, so it would cause diff when tf plan. So we have to ignore it here.
  lifecycle {
    ignore_changes = [
      restore.0.restore_timestamp_in_utc
    ]
  }
}
`, data.RandomInteger, data.Locations.Primary, data.RandomInteger, data.RandomInteger, data.RandomInteger, data.RandomInteger, data.RandomInteger, string(kind), string(consistency))
}

func (r CosmosDBAccountResource) ipRangeFilters(data acceptance.TestData) string {
	return fmt.Sprintf(`
%[1]s

resource "azurerm_cosmosdb_account" "test" {
  name                = "acctest-ca-%[2]d"
  location            = azurerm_resource_group.test.location
  resource_group_name = azurerm_resource_group.test.name
  offer_type          = "Standard"
  kind                = "GlobalDocumentDB"

  multiple_write_locations_enabled = false
  automatic_failover_enabled       = false

  consistency_policy {
    consistency_level       = "Eventual"
    max_interval_in_seconds = 5
    max_staleness_prefix    = 100
  }

  is_virtual_network_filter_enabled = true
  ip_range_filter                   = ["55.0.1.0/24"]

  virtual_network_rule {
    id                                   = azurerm_subnet.subnet1.id
    ignore_missing_vnet_service_endpoint = true
  }

  virtual_network_rule {
    id                                   = azurerm_subnet.subnet2.id
    ignore_missing_vnet_service_endpoint = false
  }

  geo_location {
    location          = azurerm_resource_group.test.location
    failover_priority = 0
  }
}
`, r.vNetFiltersPreReqs(data), data.RandomInteger)
}

func (r CosmosDBAccountResource) ipRangeFiltersUpdated(data acceptance.TestData) string {
	return fmt.Sprintf(`
%[1]s

resource "azurerm_cosmosdb_account" "test" {
  name                = "acctest-ca-%[2]d"
  location            = azurerm_resource_group.test.location
  resource_group_name = azurerm_resource_group.test.name
  offer_type          = "Standard"
  kind                = "GlobalDocumentDB"

  multiple_write_locations_enabled = false
  automatic_failover_enabled       = false

  consistency_policy {
    consistency_level       = "Eventual"
    max_interval_in_seconds = 5
    max_staleness_prefix    = 100
  }

  is_virtual_network_filter_enabled = true
  ip_range_filter                   = ["55.0.1.0/24", "55.0.2.0/24", "0.0.0.0"]

  virtual_network_rule {
    id                                   = azurerm_subnet.subnet1.id
    ignore_missing_vnet_service_endpoint = true
  }

  virtual_network_rule {
    id                                   = azurerm_subnet.subnet2.id
    ignore_missing_vnet_service_endpoint = false
  }

  geo_location {
    location          = azurerm_resource_group.test.location
    failover_priority = 0
  }
}
`, r.vNetFiltersPreReqs(data), data.RandomInteger)
}

func (CosmosDBAccountResource) updateTagWithUserAssignedDefaultIdentity(data acceptance.TestData, tag string) string {
	return fmt.Sprintf(`
provider "azurerm" {
  features {}
}

resource "azurerm_resource_group" "test" {
  name     = "acctestRG-cosmos-%[1]d"
  location = "westeurope"
}

resource "azurerm_user_assigned_identity" "test" {
  resource_group_name = azurerm_resource_group.test.name
  location            = azurerm_resource_group.test.location
  name                = "acctest-user-example"
}

resource "azurerm_cosmosdb_account" "test" {
  name                = "acctest-ca-%[1]d"
  location            = azurerm_resource_group.test.location
  resource_group_name = azurerm_resource_group.test.name
  offer_type          = "Standard"
  kind                = "GlobalDocumentDB"

  consistency_policy {
    consistency_level       = "BoundedStaleness"
    max_interval_in_seconds = 5
    max_staleness_prefix    = 100
  }

  geo_location {
    location          = azurerm_resource_group.test.location
    failover_priority = 0
  }

  default_identity_type = join("=", ["UserAssignedIdentity", azurerm_user_assigned_identity.test.id])

  identity {
    type         = "SystemAssigned, UserAssigned"
    identity_ids = [azurerm_user_assigned_identity.test.id]
  }

  tags = {
    environment  = "%[2]s",
    created_date = "2023-07-18"
  }
}
`, data.RandomInteger, tag)
}

func (r CosmosDBAccountResource) withoutMaxAgeInSeconds(data acceptance.TestData, kind cosmosdb.DatabaseAccountKind, consistency cosmosdb.DefaultConsistencyLevel) string {
	return fmt.Sprintf(`
%[1]s
resource "azurerm_cosmosdb_account" "test" {
  name                = "acctest-ca-%[2]d"
  location            = azurerm_resource_group.test.location
  resource_group_name = azurerm_resource_group.test.name
  offer_type          = "Standard"
  kind                = "%[3]s"
  consistency_policy {
    consistency_level       = "%[4]s"
    max_interval_in_seconds = 300
    max_staleness_prefix    = 170000
  }
  is_virtual_network_filter_enabled = true
  virtual_network_rule {
    id = azurerm_subnet.subnet1.id
  }
  virtual_network_rule {
    id = azurerm_subnet.subnet2.id
  }
  multiple_write_locations_enabled = true
  geo_location {
    location          = azurerm_resource_group.test.location
    failover_priority = 0
  }
  geo_location {
    location          = "%[5]s"
    failover_priority = 1
  }
  geo_location {
    location          = "%[6]s"
    failover_priority = 2
  }
  cors_rule {
    allowed_origins = ["http://www.example.com"]
    exposed_headers = ["x-tempo-*"]
    allowed_headers = ["x-tempo-*"]
    allowed_methods = ["GET", "PUT"]
  }
  access_key_metadata_writes_enabled    = false
  network_acl_bypass_for_azure_services = true
}
`, r.completePreReqs(data), data.RandomInteger, string(kind), string(consistency), data.Locations.Secondary, data.Locations.Ternary)
}<|MERGE_RESOLUTION|>--- conflicted
+++ resolved
@@ -18,6 +18,7 @@
 	"github.com/hashicorp/terraform-provider-azurerm/internal/acceptance"
 	"github.com/hashicorp/terraform-provider-azurerm/internal/acceptance/check"
 	"github.com/hashicorp/terraform-provider-azurerm/internal/clients"
+	"github.com/hashicorp/terraform-provider-azurerm/internal/features"
 	"github.com/hashicorp/terraform-provider-azurerm/internal/services/cosmos/parse"
 	"github.com/hashicorp/terraform-provider-azurerm/internal/tf/pluginsdk"
 )
@@ -1427,47 +1428,27 @@
 	})
 }
 
-<<<<<<< HEAD
-// TODO 4.0 remove post 4.0
-func TestAccCosmosDBAccount_ipRangeFiltersThreePointOh(t *testing.T) {
-	if features.FourPointOhBeta() {
-		t.Skip("this test requires 3.0 mode")
-	}
-=======
 func TestAccCosmosDBAccount_ipRangeFilters(t *testing.T) {
->>>>>>> cac13c08
-	data := acceptance.BuildTestData(t, "azurerm_cosmosdb_account", "test")
-	r := CosmosDBAccountResource{}
-
-	data.ResourceTest(t, r, []acceptance.TestStep{
-		{
-<<<<<<< HEAD
-			Config: r.ipRangeFiltersThreePointOh(data),
-=======
+	data := acceptance.BuildTestData(t, "azurerm_cosmosdb_account", "test")
+	r := CosmosDBAccountResource{}
+
+	data.ResourceTest(t, r, []acceptance.TestStep{
+		{
 			Config: r.ipRangeFilters(data),
->>>>>>> cac13c08
 			Check: acceptance.ComposeAggregateTestCheckFunc(
 				check.That(data.ResourceName).ExistsInAzure(r),
 			),
 		},
 		data.ImportStep(),
 		{
-<<<<<<< HEAD
-			Config: r.ipRangeFiltersUpdatedThreePointOh(data),
-=======
 			Config: r.ipRangeFiltersUpdated(data),
->>>>>>> cac13c08
 			Check: acceptance.ComposeAggregateTestCheckFunc(
 				check.That(data.ResourceName).ExistsInAzure(r),
 			),
 		},
 		data.ImportStep(),
 		{
-<<<<<<< HEAD
-			Config: r.vNetFiltersThreePointOh(data),
-=======
 			Config: r.vNetFilters(data),
->>>>>>> cac13c08
 			Check: acceptance.ComposeAggregateTestCheckFunc(
 				check.That(data.ResourceName).ExistsInAzure(r),
 			),
