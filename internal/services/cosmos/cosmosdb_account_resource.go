--- conflicted
+++ resolved
@@ -1927,7 +1927,6 @@
 			return nil, fmt.Errorf("`storage_redundancy` cannot be defined when the `backup.type` is set to %q", cosmosdb.BackupPolicyTypeContinuous)
 		}
 
-<<<<<<< HEAD
 		result := cosmosdb.ContinuousModeBackupPolicy{}
 
 		if v := attr["tier"].(string); v != "" {
@@ -1937,25 +1936,18 @@
 		}
 
 		return result, nil
-=======
-		return cosmosdb.ContinuousModeBackupPolicy{}, nil
->>>>>>> dde736f5
 
 	case string(cosmosdb.BackupPolicyTypePeriodic):
 		if createMode != "" {
 			return nil, fmt.Errorf("`create_mode` can only be defined when the `backup.type` is set to %q, got %q", cosmosdb.BackupPolicyTypeContinuous, cosmosdb.BackupPolicyTypePeriodic)
 		}
 
-<<<<<<< HEAD
 		if v := attr["tier"].(string); v != "" && !backupHasChange {
 			return nil, fmt.Errorf("`tier` can not be set when `type` in `backup` is `Periodic`")
 		}
 
-		return cosmosdb.PeriodicModeBackupPolicy{
-=======
 		// Mirror the behavior of the old SDK...
 		periodicModeBackupPolicy := cosmosdb.PeriodicModeBackupPolicy{
->>>>>>> dde736f5
 			PeriodicModeProperties: &cosmosdb.PeriodicModeProperties{
 				BackupIntervalInMinutes:        utils.Int64(int64(attr["interval_in_minutes"].(int))),
 				BackupRetentionIntervalInHours: utils.Int64(int64(attr["retention_in_hours"].(int))),
