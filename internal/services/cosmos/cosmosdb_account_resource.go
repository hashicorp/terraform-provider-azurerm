package cosmos

import (
	"bytes"
	"context"
	"fmt"
	"log"
	"net/http"
	"regexp"
	"strings"
	"time"

	"github.com/Azure/azure-sdk-for-go/services/cosmos-db/mgmt/2021-10-15/documentdb"
	"github.com/Azure/go-autorest/autorest/date"
	"github.com/hashicorp/terraform-plugin-sdk/v2/helper/schema"
	"github.com/hashicorp/terraform-provider-azurerm/helpers/azure"
	"github.com/hashicorp/terraform-provider-azurerm/helpers/tf"
	"github.com/hashicorp/terraform-provider-azurerm/internal/clients"
	"github.com/hashicorp/terraform-provider-azurerm/internal/location"
	"github.com/hashicorp/terraform-provider-azurerm/internal/services/cosmos/common"
	"github.com/hashicorp/terraform-provider-azurerm/internal/services/cosmos/parse"
	keyVaultParse "github.com/hashicorp/terraform-provider-azurerm/internal/services/keyvault/parse"
	keyVaultSuppress "github.com/hashicorp/terraform-provider-azurerm/internal/services/keyvault/suppress"
	keyVaultValidate "github.com/hashicorp/terraform-provider-azurerm/internal/services/keyvault/validate"
	"github.com/hashicorp/terraform-provider-azurerm/internal/tags"
	"github.com/hashicorp/terraform-provider-azurerm/internal/tf/pluginsdk"
	"github.com/hashicorp/terraform-provider-azurerm/internal/tf/suppress"
	"github.com/hashicorp/terraform-provider-azurerm/internal/tf/validation"
	"github.com/hashicorp/terraform-provider-azurerm/internal/timeouts"
	"github.com/hashicorp/terraform-provider-azurerm/utils"
)

// If the consistency policy of the Cosmos DB Database Account is not bounded staleness,
// any changes to the configuration for bounded staleness should be suppressed.
func suppressConsistencyPolicyStalenessConfiguration(_, _, _ string, d *pluginsdk.ResourceData) bool {
	consistencyPolicyList := d.Get("consistency_policy").([]interface{})
	if len(consistencyPolicyList) == 0 || consistencyPolicyList[0] == nil {
		return false
	}

	consistencyPolicy := consistencyPolicyList[0].(map[string]interface{})

	return consistencyPolicy["consistency_level"].(string) != string(documentdb.DefaultConsistencyLevelBoundedStaleness)
}

func resourceCosmosDbAccount() *pluginsdk.Resource {
	return &pluginsdk.Resource{
		Create: resourceCosmosDbAccountCreate,
		Read:   resourceCosmosDbAccountRead,
		Update: resourceCosmosDbAccountUpdate,
		Delete: resourceCosmosDbAccountDelete,
		CustomizeDiff: pluginsdk.CustomDiffWithAll(
			pluginsdk.ForceNewIfChange("backup.0.type", func(ctx context.Context, old, new, _ interface{}) bool {
				// backup type can only change from Periodic to Continuous
				return old.(string) == string(documentdb.TypeContinuous) && new.(string) == string(documentdb.TypePeriodic)
			}),

			pluginsdk.CustomizeDiffShim(func(ctx context.Context, diff *pluginsdk.ResourceDiff, v interface{}) error {
				caps := diff.Get("capabilities")
				mongo34found := false
				enableMongo := false
				for _, cap := range caps.(*pluginsdk.Set).List() {
					m := cap.(map[string]interface{})
					if v, ok := m["name"].(string); ok {
						if v == "MongoDBv3.4" {
							mongo34found = true
						} else if v == "EnableMongo" {
							enableMongo = true
						}
					}
				}

				if mongo34found && !enableMongo {
					return fmt.Errorf("capability EnableMongo must be enabled if MongoDBv3.4 is also enabled")
				}
				return nil
			}),
		),

		// TODO: replace this with an importer which validates the ID during import
		Importer: pluginsdk.DefaultImporter(),

		Timeouts: &pluginsdk.ResourceTimeout{
			Create: pluginsdk.DefaultTimeout(180 * time.Minute),
			Read:   pluginsdk.DefaultTimeout(5 * time.Minute),
			Update: pluginsdk.DefaultTimeout(180 * time.Minute),
			Delete: pluginsdk.DefaultTimeout(180 * time.Minute),
		},

		Schema: map[string]*pluginsdk.Schema{
			"name": {
				Type:     pluginsdk.TypeString,
				Required: true,
				ForceNew: true,
				ValidateFunc: validation.StringMatch(
					regexp.MustCompile("^[-a-z0-9]{3,50}$"),
					"Cosmos DB Account name must be 3 - 50 characters long, contain only lowercase letters, numbers and hyphens.",
				),
			},

			"location": azure.SchemaLocation(),

			"resource_group_name": azure.SchemaResourceGroupName(),

			// resource fields
			"offer_type": {
				Type:             pluginsdk.TypeString,
				Required:         true,
				DiffSuppressFunc: suppress.CaseDifference,
				ValidateFunc: validation.StringInSlice([]string{
					string(documentdb.DatabaseAccountOfferTypeStandard),
				}, true),
			},

<<<<<<< HEAD
			"create_mode": {
				Type:     pluginsdk.TypeString,
				Optional: true,
				Computed: true,
				ForceNew: true,
				ValidateFunc: validation.StringInSlice([]string{
					string(documentdb.CreateModeDefault),
					string(documentdb.CreateModeRestore),
				}, false),
=======
			"analytical_storage": {
				Type:     pluginsdk.TypeList,
				Optional: true,
				Computed: true,
				MaxItems: 1,
				Elem: &pluginsdk.Resource{
					Schema: map[string]*pluginsdk.Schema{
						"schema_type": {
							Type:     pluginsdk.TypeString,
							Required: true,
							ValidateFunc: validation.StringInSlice([]string{
								string(documentdb.AnalyticalStorageSchemaTypeWellDefined),
								string(documentdb.AnalyticalStorageSchemaTypeFullFidelity),
							}, false),
						},
					},
				},
			},

			"capacity": {
				Type:     pluginsdk.TypeList,
				Optional: true,
				MaxItems: 1,
				Elem: &pluginsdk.Resource{
					Schema: map[string]*pluginsdk.Schema{
						"total_throughput_limit": {
							Type:         pluginsdk.TypeInt,
							Required:     true,
							ValidateFunc: validation.IntAtLeast(-1),
						},
					},
				},
			},

			"default_identity_type": {
				Type:     pluginsdk.TypeString,
				Optional: true,
				Default:  "FirstPartyIdentity",
				ValidateFunc: validation.Any(
					validation.StringMatch(regexp.MustCompile(`^UserAssignedIdentity(.)+$`), "It may start with `UserAssignedIdentity`"),
					validation.StringInSlice([]string{
						"FirstPartyIdentity",
						"SystemAssignedIdentity",
					}, false),
				),
>>>>>>> 78f047f4
			},

			"kind": {
				Type:             pluginsdk.TypeString,
				Optional:         true,
				ForceNew:         true,
				Default:          string(documentdb.DatabaseAccountKindGlobalDocumentDB),
				DiffSuppressFunc: suppress.CaseDifference,
				ValidateFunc: validation.StringInSlice([]string{
					string(documentdb.DatabaseAccountKindGlobalDocumentDB),
					string(documentdb.DatabaseAccountKindMongoDB),
					string(documentdb.DatabaseAccountKindParse),
				}, true),
			},

			"ip_range_filter": {
				Type:     pluginsdk.TypeString,
				Optional: true,
				ValidateFunc: validation.StringMatch(
					regexp.MustCompile(`^(\b(?:(?:25[0-5]|2[0-4][0-9]|[01]?[0-9][0-9]?)\.){3}(?:25[0-5]|2[0-4][0-9]|[01]?[0-9][0-9]?)(/([1-2][0-9]|3[0-2]))?\b[,]?)*$`),
					"Cosmos DB ip_range_filter must be a set of CIDR IP addresses separated by commas with no spaces: '10.0.0.1,10.0.0.2,10.20.0.0/16'",
				),
			},

			"enable_free_tier": {
				Type:     pluginsdk.TypeBool,
				Optional: true,
				Default:  false,
				ForceNew: true,
			},

			"analytical_storage_enabled": {
				Type:     pluginsdk.TypeBool,
				Optional: true,
				Default:  false,
				ForceNew: true,
			},

			"public_network_access_enabled": {
				Type:     pluginsdk.TypeBool,
				Optional: true,
				Default:  true,
			},

			"enable_automatic_failover": {
				Type:     pluginsdk.TypeBool,
				Optional: true,
				Default:  false,
			},

			"key_vault_key_id": {
				Type:             pluginsdk.TypeString,
				Optional:         true,
				ForceNew:         true,
				DiffSuppressFunc: keyVaultSuppress.DiffSuppressIgnoreKeyVaultKeyVersion,
				ValidateFunc:     keyVaultValidate.VersionlessNestedItemId,
			},

			"consistency_policy": {
				Type:     pluginsdk.TypeList,
				Required: true,
				MaxItems: 1,
				Elem: &pluginsdk.Resource{
					Schema: map[string]*pluginsdk.Schema{
						"consistency_level": {
							Type:             pluginsdk.TypeString,
							Required:         true,
							DiffSuppressFunc: suppress.CaseDifference,
							ValidateFunc: validation.StringInSlice([]string{
								string(documentdb.DefaultConsistencyLevelBoundedStaleness),
								string(documentdb.DefaultConsistencyLevelConsistentPrefix),
								string(documentdb.DefaultConsistencyLevelEventual),
								string(documentdb.DefaultConsistencyLevelSession),
								string(documentdb.DefaultConsistencyLevelStrong),
							}, true),
						},

						"max_interval_in_seconds": {
							Type:             pluginsdk.TypeInt,
							Optional:         true,
							Computed:         true,
							DiffSuppressFunc: suppressConsistencyPolicyStalenessConfiguration,
							ValidateFunc:     validation.IntBetween(5, 86400), // single region values
						},

						"max_staleness_prefix": {
							Type:             pluginsdk.TypeInt,
							Optional:         true,
							Computed:         true,
							DiffSuppressFunc: suppressConsistencyPolicyStalenessConfiguration,
							ValidateFunc:     validation.IntBetween(10, 2147483647), // single region values
						},
					},
				},
			},

			"geo_location": {
				Type:     pluginsdk.TypeSet,
				Required: true,
				Elem: &pluginsdk.Resource{
					Schema: map[string]*pluginsdk.Schema{
						"prefix": {
							Type:     pluginsdk.TypeString,
							Optional: true,
							ValidateFunc: validation.StringMatch(
								regexp.MustCompile("^[-a-z0-9]{3,50}$"),
								"Cosmos DB location prefix (ID) must be 3 - 50 characters long, contain only lowercase letters, numbers and hyphens.",
							),
							Deprecated: "This is deprecated because the service no longer accepts this as an input since Apr 25, 2019",
						},

						"id": {
							Type:     pluginsdk.TypeString,
							Computed: true,
						},

						"location": location.SchemaWithoutForceNew(),

						"failover_priority": {
							Type:         pluginsdk.TypeInt,
							Required:     true,
							ValidateFunc: validation.IntAtLeast(0),
						},

						"zone_redundant": {
							Type:     pluginsdk.TypeBool,
							Optional: true,
							Default:  false,
						},
					},
				},
				Set: resourceAzureRMCosmosDBAccountGeoLocationHash,
			},

			"capabilities": {
				Type:     pluginsdk.TypeSet,
				Optional: true,
				Computed: true,
				ForceNew: true,
				Elem: &pluginsdk.Resource{
					Schema: map[string]*pluginsdk.Schema{
						"name": {
							Type:             pluginsdk.TypeString,
							Required:         true,
							DiffSuppressFunc: suppress.CaseDifference,
							ValidateFunc: validation.StringInSlice([]string{
								"EnableAggregationPipeline",
								"EnableCassandra",
								"EnableGremlin",
								"EnableTable",
								"EnableServerless",
								"EnableMongo",
								"MongoDBv3.4",
								"mongoEnableDocLevelTTL",
								"DisableRateLimitingResponses",
								"AllowSelfServeUpgradeToMongo36",
								// TODO: Remove in 3.0 - doesn't do anything
								"EnableAnalyticalStorage",
							}, true),
						},
					},
				},
				Set: resourceAzureRMCosmosDBAccountCapabilitiesHash,
			},

			"is_virtual_network_filter_enabled": {
				Type:     pluginsdk.TypeBool,
				Optional: true,
				Default:  false,
			},

			"virtual_network_rule": {
				Type:     pluginsdk.TypeSet,
				Optional: true,
				Elem: &pluginsdk.Resource{
					Schema: map[string]*pluginsdk.Schema{
						"id": {
							Type:         pluginsdk.TypeString,
							Required:     true,
							ValidateFunc: azure.ValidateResourceID,
						},
						"ignore_missing_vnet_service_endpoint": {
							Type:     pluginsdk.TypeBool,
							Optional: true,
							Default:  false,
						},
					},
				},
				Set: resourceAzureRMCosmosDBAccountVirtualNetworkRuleHash,
			},

			"enable_multiple_write_locations": {
				Type:     pluginsdk.TypeBool,
				Optional: true,
				Default:  false,
			},

			"access_key_metadata_writes_enabled": {
				Type:     pluginsdk.TypeBool,
				Optional: true,
				Default:  true,
			},

			"local_authentication_disabled": {
				Type:     pluginsdk.TypeBool,
				Optional: true,
				Default:  false,
			},

			"mongo_server_version": {
				Type:     pluginsdk.TypeString,
				Optional: true,
				Computed: true,
				ValidateFunc: validation.StringInSlice([]string{
					string(documentdb.ServerVersionThreeFullStopTwo),
					string(documentdb.ServerVersionThreeFullStopSix),
					string(documentdb.ServerVersionFourFullStopZero),
				}, false),
			},

			"network_acl_bypass_for_azure_services": {
				Type:     pluginsdk.TypeBool,
				Optional: true,
				Default:  false,
			},

			"network_acl_bypass_ids": {
				Type:     pluginsdk.TypeList,
				Optional: true, Elem: &pluginsdk.Schema{
					Type:         pluginsdk.TypeString,
					ValidateFunc: azure.ValidateResourceID,
				},
			},

			"backup": {
				Type:     pluginsdk.TypeList,
				Optional: true,
				Computed: true,
				MaxItems: 1,
				Elem: &pluginsdk.Resource{
					Schema: map[string]*pluginsdk.Schema{
						"type": {
							Type:     pluginsdk.TypeString,
							Required: true,
							ValidateFunc: validation.StringInSlice([]string{
								string(documentdb.TypeContinuous),
								string(documentdb.TypePeriodic),
							}, false),
						},

						"interval_in_minutes": {
							Type:         pluginsdk.TypeInt,
							Optional:     true,
							Computed:     true,
							ValidateFunc: validation.IntBetween(60, 1440),
						},

						"retention_in_hours": {
							Type:         pluginsdk.TypeInt,
							Optional:     true,
							Computed:     true,
							ValidateFunc: validation.IntBetween(8, 720),
						},

						"storage_redundancy": {
							Type:     pluginsdk.TypeString,
							Optional: true,
							Computed: true,
							ValidateFunc: validation.StringInSlice([]string{
								string(documentdb.BackupStorageRedundancyGeo),
								string(documentdb.BackupStorageRedundancyLocal),
								string(documentdb.BackupStorageRedundancyZone),
							}, false),
						},
					},
				},
			},

			"identity": {
				Type:     pluginsdk.TypeList,
				Optional: true,
				MaxItems: 1,
				Elem: &pluginsdk.Resource{
					Schema: map[string]*pluginsdk.Schema{
						// only system assigned identity is supported
						"type": {
							Type:     pluginsdk.TypeString,
							Required: true,
							ValidateFunc: validation.StringInSlice([]string{
								string(documentdb.ResourceIdentityTypeSystemAssigned),
							}, false),
						},

						"principal_id": {
							Type:     pluginsdk.TypeString,
							Computed: true,
						},

						"tenant_id": {
							Type:     pluginsdk.TypeString,
							Computed: true,
						},
					},
				},
			},

			"cors_rule": common.SchemaCorsRule(),

			"restore": {
				Type:     pluginsdk.TypeList,
				Optional: true,
				MaxItems: 1,
				Elem: &pluginsdk.Resource{
					Schema: map[string]*pluginsdk.Schema{
						"restore_source": {
							Type:     pluginsdk.TypeString,
							Required: true,
							ForceNew: true,
							ValidateFunc: validation.All(
								validation.StringMatch(regexp.MustCompile(`^(.)+/restorableDatabaseAccounts/(.)+$`), "It includes the segment `/restorableDatabaseAccounts/`"),
								azure.ValidateResourceID,
							),
						},

						"restore_timestamp_in_utc": {
							Type:         pluginsdk.TypeString,
							Required:     true,
							ForceNew:     true,
							ValidateFunc: validation.IsRFC3339Time,
						},

						"database_to_restore": {
							Type:     pluginsdk.TypeSet,
							Optional: true,
							ForceNew: true,
							Elem: &pluginsdk.Resource{
								Schema: map[string]*pluginsdk.Schema{
									"database_name": {
										Type:         pluginsdk.TypeString,
										Required:     true,
										ForceNew:     true,
										ValidateFunc: validation.StringIsNotEmpty,
									},

									"collection_names": {
										Type:     pluginsdk.TypeSet,
										Optional: true,
										ForceNew: true,
										Elem: &pluginsdk.Schema{
											Type:         pluginsdk.TypeString,
											ValidateFunc: validation.StringIsNotEmpty,
										},
									},
								},
							},
						},
					},
				},
			},

			// computed
			"endpoint": {
				Type:     pluginsdk.TypeString,
				Computed: true,
			},

			"read_endpoints": {
				Type:     pluginsdk.TypeList,
				Computed: true,
				Elem: &pluginsdk.Schema{
					Type: pluginsdk.TypeString,
				},
			},

			"write_endpoints": {
				Type:     pluginsdk.TypeList,
				Computed: true,
				Elem: &pluginsdk.Schema{
					Type: pluginsdk.TypeString,
				},
			},

			"primary_key": {
				Type:      pluginsdk.TypeString,
				Computed:  true,
				Sensitive: true,
			},

			"secondary_key": {
				Type:      pluginsdk.TypeString,
				Computed:  true,
				Sensitive: true,
			},

			"primary_readonly_key": {
				Type:      pluginsdk.TypeString,
				Computed:  true,
				Sensitive: true,
			},

			"secondary_readonly_key": {
				Type:      pluginsdk.TypeString,
				Computed:  true,
				Sensitive: true,
			},

			"primary_master_key": {
				Type:       pluginsdk.TypeString,
				Computed:   true,
				Sensitive:  true,
				Deprecated: "This property has been renamed to `primary_key` and will be removed in v3.0 of the provider in support of HashiCorp's inclusive language policy which can be found here: https://discuss.hashicorp.com/t/inclusive-language-changes",
			},

			"secondary_master_key": {
				Type:       pluginsdk.TypeString,
				Computed:   true,
				Sensitive:  true,
				Deprecated: "This property has been renamed to `secondary_key` and will be removed in v3.0 of the provider in support of HashiCorp's inclusive language policy which can be found here: https://discuss.hashicorp.com/t/inclusive-language-changes",
			},

			"primary_readonly_master_key": {
				Type:       pluginsdk.TypeString,
				Computed:   true,
				Sensitive:  true,
				Deprecated: "This property has been renamed to `primary_readonly_key` and will be removed in v3.0 of the provider in support of HashiCorp's inclusive language policy which can be found here: https://discuss.hashicorp.com/t/inclusive-language-changes",
			},

			"secondary_readonly_master_key": {
				Type:       pluginsdk.TypeString,
				Computed:   true,
				Sensitive:  true,
				Deprecated: "This property has been renamed to `secondary_readonly_key` and will be removed in v3.0 of the provider in support of HashiCorp's inclusive language policy which can be found here: https://discuss.hashicorp.com/t/inclusive-language-changes",
			},

			"connection_strings": {
				Type:      pluginsdk.TypeList,
				Computed:  true,
				Sensitive: true,
				Elem: &pluginsdk.Schema{
					Type:      pluginsdk.TypeString,
					Sensitive: true,
				},
			},

			"tags": tags.Schema(),
		},
	}
}

func resourceCosmosDbAccountCreate(d *pluginsdk.ResourceData, meta interface{}) error {
	client := meta.(*clients.Client).Cosmos.DatabaseClient
	ctx, cancel := timeouts.ForCreate(meta.(*clients.Client).StopContext, d)
	defer cancel()
	log.Printf("[INFO] preparing arguments for AzureRM Cosmos DB Account creation.")

	name := d.Get("name").(string)
	resourceGroup := d.Get("resource_group_name").(string)

	if d.IsNewResource() {
		existing, err := client.Get(ctx, resourceGroup, name)
		if err != nil {
			if !utils.ResponseWasNotFound(existing.Response) {
				return fmt.Errorf("checking for presence of existing CosmosDB Account %q (Resource Group %q): %s", name, resourceGroup, err)
			}
		}

		if existing.ID != nil && *existing.ID != "" {
			return tf.ImportAsExistsError("azurerm_cosmosdb_account", *existing.ID)
		}
	}

	location := azure.NormalizeLocation(d.Get("location").(string))
	t := d.Get("tags").(map[string]interface{})
	kind := d.Get("kind").(string)
	offerType := d.Get("offer_type").(string)
	ipRangeFilter := d.Get("ip_range_filter").(string)
	isVirtualNetworkFilterEnabled := d.Get("is_virtual_network_filter_enabled").(bool)
	enableFreeTier := d.Get("enable_free_tier").(bool)
	enableAutomaticFailover := d.Get("enable_automatic_failover").(bool)
	enableMultipleWriteLocations := d.Get("enable_multiple_write_locations").(bool)
	enableAnalyticalStorage := d.Get("analytical_storage_enabled").(bool)
	disableLocalAuthentication := d.Get("local_authentication_disabled").(bool)

	r, err := client.CheckNameExists(ctx, name)
	if err != nil {
		// todo remove when https://github.com/Azure/azure-sdk-for-go/issues/9891 is fixed
		if !utils.ResponseWasStatusCode(r, http.StatusInternalServerError) {
			return fmt.Errorf("checking if CosmosDB Account %q already exists (Resource Group %q): %+v", name, resourceGroup, err)
		}
	} else {
		if !utils.ResponseWasNotFound(r) {
			return fmt.Errorf("CosmosDB Account %s already exists, please import the resource via terraform import", name)
		}
	}
	geoLocations, err := expandAzureRmCosmosDBAccountGeoLocations(d)
	if err != nil {
		return fmt.Errorf("expanding CosmosDB Account %q (Resource Group %q) geo locations: %+v", name, resourceGroup, err)
	}

	publicNetworkAccess := documentdb.PublicNetworkAccessEnabled
	if enabled := d.Get("public_network_access_enabled").(bool); !enabled {
		publicNetworkAccess = documentdb.PublicNetworkAccessDisabled
	}

	networkByPass := documentdb.NetworkACLBypassNone
	if d.Get("network_acl_bypass_for_azure_services").(bool) {
		networkByPass = documentdb.NetworkACLBypassAzureServices
	}

	account := documentdb.DatabaseAccountCreateUpdateParameters{
		Location: utils.String(location),
		Kind:     documentdb.DatabaseAccountKind(kind),
		Identity: expandCosmosdbAccountIdentity(d.Get("identity").([]interface{})),
		DatabaseAccountCreateUpdateProperties: &documentdb.DatabaseAccountCreateUpdateProperties{
			DatabaseAccountOfferType:           utils.String(offerType),
			IPRules:                            common.CosmosDBIpRangeFilterToIpRules(ipRangeFilter),
			IsVirtualNetworkFilterEnabled:      utils.Bool(isVirtualNetworkFilterEnabled),
			EnableFreeTier:                     utils.Bool(enableFreeTier),
			EnableAutomaticFailover:            utils.Bool(enableAutomaticFailover),
			ConsistencyPolicy:                  expandAzureRmCosmosDBAccountConsistencyPolicy(d),
			Locations:                          &geoLocations,
			Capabilities:                       expandAzureRmCosmosDBAccountCapabilities(d),
			VirtualNetworkRules:                expandAzureRmCosmosDBAccountVirtualNetworkRules(d),
			EnableMultipleWriteLocations:       utils.Bool(enableMultipleWriteLocations),
			PublicNetworkAccess:                publicNetworkAccess,
			EnableAnalyticalStorage:            utils.Bool(enableAnalyticalStorage),
			Cors:                               common.ExpandCosmosCorsRule(d.Get("cors_rule").([]interface{})),
			DisableKeyBasedMetadataWriteAccess: utils.Bool(!d.Get("access_key_metadata_writes_enabled").(bool)),
			NetworkACLBypass:                   networkByPass,
			NetworkACLBypassResourceIds:        utils.ExpandStringSlice(d.Get("network_acl_bypass_ids").([]interface{})),
			DisableLocalAuth:                   utils.Bool(disableLocalAuthentication),
			DefaultIdentity:                    utils.String(d.Get("default_identity_type").(string)),
		},
		Tags: tags.Expand(t),
	}

<<<<<<< HEAD
	var createMode string
	if v, ok := d.GetOk("create_mode"); ok {
		createMode = v.(string)
		account.DatabaseAccountCreateUpdateProperties.CreateMode = documentdb.CreateMode(createMode)
	}

	if v, ok := d.GetOk("restore"); ok {
		account.DatabaseAccountCreateUpdateProperties.RestoreParameters = expandCosmosdbAccountRestoreParameters(v.([]interface{}))
=======
	if v, ok := d.GetOk("analytical_storage"); ok {
		account.DatabaseAccountCreateUpdateProperties.AnalyticalStorageConfiguration = expandCosmosDBAccountAnalyticalStorageConfiguration(v.([]interface{}))
	}

	if v, ok := d.GetOk("capacity"); ok {
		account.DatabaseAccountCreateUpdateProperties.Capacity = expandCosmosDBAccountCapacity(v.([]interface{}))
>>>>>>> 78f047f4
	}

	if v, ok := d.GetOk("mongo_server_version"); ok {
		account.DatabaseAccountCreateUpdateProperties.APIProperties = &documentdb.APIProperties{
			ServerVersion: documentdb.ServerVersion(v.(string)),
		}
	}

	if v, ok := d.GetOk("backup"); ok {
		policy, err := expandCosmosdbAccountBackup(v.([]interface{}), false, createMode)
		if err != nil {
			return fmt.Errorf("expanding `backup`: %+v", err)
		}
		account.DatabaseAccountCreateUpdateProperties.BackupPolicy = policy
	} else if createMode != "" {
		return fmt.Errorf("`create_mode` only works when `backup.type` is `Continuous`")
	}

	if keyVaultKeyIDRaw, ok := d.GetOk("key_vault_key_id"); ok {
		keyVaultKey, err := keyVaultParse.ParseOptionallyVersionedNestedItemID(keyVaultKeyIDRaw.(string))
		if err != nil {
			return fmt.Errorf("could not parse Key Vault Key ID: %+v", err)
		}
		account.DatabaseAccountCreateUpdateProperties.KeyVaultKeyURI = utils.String(keyVaultKey.ID())
	}

	// additional validation on MaxStalenessPrefix as it varies depending on if the DB is multi region or not
	consistencyPolicy := account.DatabaseAccountCreateUpdateProperties.ConsistencyPolicy
	if len(geoLocations) > 1 && consistencyPolicy != nil && consistencyPolicy.DefaultConsistencyLevel == documentdb.DefaultConsistencyLevelBoundedStaleness {
		if msp := consistencyPolicy.MaxStalenessPrefix; msp != nil && *msp < 100000 {
			return fmt.Errorf("max_staleness_prefix (%d) must be greater then 100000 when more then one geo_location is used", *msp)
		}
		if mis := consistencyPolicy.MaxIntervalInSeconds; mis != nil && *mis < 300 {
			return fmt.Errorf("max_interval_in_seconds (%d) must be greater then 300 (5min) when more then one geo_location is used", *mis)
		}
	}

	resp, err := resourceCosmosDbAccountApiUpsert(client, ctx, resourceGroup, name, account, d)
	if err != nil {
		return fmt.Errorf("creating CosmosDB Account %q (Resource Group %q): %+v", name, resourceGroup, err)
	}

	id := resp.ID
	if id == nil {
		return fmt.Errorf("Cannot read CosmosDB Account '%s' (resource group %s) ID", name, resourceGroup)
	}

	d.SetId(*id)

	return resourceCosmosDbAccountRead(d, meta)
}

func resourceCosmosDbAccountUpdate(d *pluginsdk.ResourceData, meta interface{}) error {
	client := meta.(*clients.Client).Cosmos.DatabaseClient
	ctx, cancel := timeouts.ForUpdate(meta.(*clients.Client).StopContext, d)
	defer cancel()
	log.Printf("[INFO] preparing arguments for AzureRM Cosmos DB Account update.")

	// move to function
	name := d.Get("name").(string)
	location := d.Get("location").(string)
	resourceGroup := d.Get("resource_group_name").(string)
	t := d.Get("tags").(map[string]interface{})

	kind := d.Get("kind").(string)
	offerType := d.Get("offer_type").(string)
	ipRangeFilter := d.Get("ip_range_filter").(string)
	isVirtualNetworkFilterEnabled := d.Get("is_virtual_network_filter_enabled").(bool)
	enableFreeTier := d.Get("enable_free_tier").(bool)
	enableAutomaticFailover := d.Get("enable_automatic_failover").(bool)
	enableMultipleWriteLocations := d.Get("enable_multiple_write_locations").(bool)
	enableAnalyticalStorage := d.Get("analytical_storage_enabled").(bool)
	disableLocalAuthentication := d.Get("local_authentication_disabled").(bool)

	newLocations, err := expandAzureRmCosmosDBAccountGeoLocations(d)
	if err != nil {
		return fmt.Errorf("expanding CosmosDB Account %q (Resource Group %q) geo locations: %+v", name, resourceGroup, err)
	}

	// get existing locations (if exists)
	resp, err := client.Get(ctx, resourceGroup, name)

	if err != nil {
		return fmt.Errorf("making Read request on AzureRM CosmosDB Account '%s': %s", name, err)
	}

	oldLocations := make([]documentdb.Location, 0)
	oldLocationsMap := map[string]documentdb.Location{}
	for _, l := range *resp.Locations {
		location := documentdb.Location{
			ID:               l.ID,
			LocationName:     l.LocationName,
			FailoverPriority: l.FailoverPriority,
			IsZoneRedundant:  l.IsZoneRedundant,
		}

		oldLocations = append(oldLocations, location)
		oldLocationsMap[azure.NormalizeLocation(*location.LocationName)] = location
	}

	publicNetworkAccess := documentdb.PublicNetworkAccessEnabled
	if enabled := d.Get("public_network_access_enabled").(bool); !enabled {
		publicNetworkAccess = documentdb.PublicNetworkAccessDisabled
	}

	networkByPass := documentdb.NetworkACLBypassNone
	if d.Get("network_acl_bypass_for_azure_services").(bool) {
		networkByPass = documentdb.NetworkACLBypassAzureServices
	}

	// cannot update properties and add/remove replication locations or updating enabling of multiple
	// write locations at the same time. so first just update any changed properties
	account := documentdb.DatabaseAccountCreateUpdateParameters{
		Location: utils.String(location),
		Kind:     documentdb.DatabaseAccountKind(kind),
		Identity: expandCosmosdbAccountIdentity(d.Get("identity").([]interface{})),
		DatabaseAccountCreateUpdateProperties: &documentdb.DatabaseAccountCreateUpdateProperties{
			DatabaseAccountOfferType:           utils.String(offerType),
			IPRules:                            common.CosmosDBIpRangeFilterToIpRules(ipRangeFilter),
			IsVirtualNetworkFilterEnabled:      utils.Bool(isVirtualNetworkFilterEnabled),
			EnableFreeTier:                     utils.Bool(enableFreeTier),
			EnableAutomaticFailover:            utils.Bool(enableAutomaticFailover),
			Capabilities:                       expandAzureRmCosmosDBAccountCapabilities(d),
			ConsistencyPolicy:                  expandAzureRmCosmosDBAccountConsistencyPolicy(d),
			Locations:                          &oldLocations,
			VirtualNetworkRules:                expandAzureRmCosmosDBAccountVirtualNetworkRules(d),
			EnableMultipleWriteLocations:       resp.EnableMultipleWriteLocations,
			PublicNetworkAccess:                publicNetworkAccess,
			EnableAnalyticalStorage:            utils.Bool(enableAnalyticalStorage),
			Cors:                               common.ExpandCosmosCorsRule(d.Get("cors_rule").([]interface{})),
			DisableKeyBasedMetadataWriteAccess: utils.Bool(!d.Get("access_key_metadata_writes_enabled").(bool)),
			NetworkACLBypass:                   networkByPass,
			NetworkACLBypassResourceIds:        utils.ExpandStringSlice(d.Get("network_acl_bypass_ids").([]interface{})),
			DisableLocalAuth:                   utils.Bool(disableLocalAuthentication),
			DefaultIdentity:                    utils.String(d.Get("default_identity_type").(string)),
		},
		Tags: tags.Expand(t),
	}

<<<<<<< HEAD
	var createMode string
	if v, ok := d.GetOk("create_mode"); ok {
		createMode = v.(string)
		account.DatabaseAccountCreateUpdateProperties.CreateMode = documentdb.CreateMode(createMode)
	}

	if v, ok := d.GetOk("restore"); ok {
		account.DatabaseAccountCreateUpdateProperties.RestoreParameters = expandCosmosdbAccountRestoreParameters(v.([]interface{}))
=======
	if v, ok := d.GetOk("analytical_storage"); ok {
		account.DatabaseAccountCreateUpdateProperties.AnalyticalStorageConfiguration = expandCosmosDBAccountAnalyticalStorageConfiguration(v.([]interface{}))
	}

	if v, ok := d.GetOk("capacity"); ok {
		account.DatabaseAccountCreateUpdateProperties.Capacity = expandCosmosDBAccountCapacity(v.([]interface{}))
>>>>>>> 78f047f4
	}

	if keyVaultKeyIDRaw, ok := d.GetOk("key_vault_key_id"); ok {
		keyVaultKey, err := keyVaultParse.ParseOptionallyVersionedNestedItemID(keyVaultKeyIDRaw.(string))
		if err != nil {
			return fmt.Errorf("could not parse Key Vault Key ID: %+v", err)
		}
		account.DatabaseAccountCreateUpdateProperties.KeyVaultKeyURI = utils.String(keyVaultKey.ID())
	}

	if v, ok := d.GetOk("mongo_server_version"); ok {
		account.DatabaseAccountCreateUpdateProperties.APIProperties = &documentdb.APIProperties{
			ServerVersion: documentdb.ServerVersion(v.(string)),
		}
	}

	if v, ok := d.GetOk("backup"); ok {
		policy, err := expandCosmosdbAccountBackup(v.([]interface{}), d.HasChange("backup.0.type"), createMode)
		if err != nil {
			return fmt.Errorf("expanding `backup`: %+v", err)
		}
		account.DatabaseAccountCreateUpdateProperties.BackupPolicy = policy
	} else if createMode != "" {
		return fmt.Errorf("`create_mode` only works when `backup.type` is `Continuous`")
	}

	if _, err = resourceCosmosDbAccountApiUpsert(client, ctx, resourceGroup, name, account, d); err != nil {
		return fmt.Errorf("updating CosmosDB Account %q properties (Resource Group %q): %+v", name, resourceGroup, err)
	}

	// Update the property independently after the initial upsert as no other properties may change at the same time.
	account.DatabaseAccountCreateUpdateProperties.EnableMultipleWriteLocations = utils.Bool(enableMultipleWriteLocations)
	if *resp.EnableMultipleWriteLocations != enableMultipleWriteLocations {
		if _, err = resourceCosmosDbAccountApiUpsert(client, ctx, resourceGroup, name, account, d); err != nil {
			return fmt.Errorf("updating CosmosDB Account %q EnableMultipleWriteLocations (Resource Group %q): %+v", name, resourceGroup, err)
		}
	}

	// determine if any locations have been renamed/priority reordered and remove them
	removedOne := false
	for _, l := range newLocations {
		if ol, ok := oldLocationsMap[*l.LocationName]; ok {
			if *l.FailoverPriority != *ol.FailoverPriority {
				if *l.FailoverPriority == 0 {
					return fmt.Errorf("Cannot change the failover priority of primary Cosmos DB account %q location %s to %d (Resource Group %q)", name, *l.LocationName, *l.FailoverPriority, resourceGroup)
				}
				delete(oldLocationsMap, *l.LocationName)
				removedOne = true
				continue
			}
		}
	}

	if removedOne {
		locationsUnchanged := make([]documentdb.Location, 0, len(oldLocationsMap))
		for _, value := range oldLocationsMap {
			locationsUnchanged = append(locationsUnchanged, value)
		}

		account.DatabaseAccountCreateUpdateProperties.Locations = &locationsUnchanged
		if _, err = resourceCosmosDbAccountApiUpsert(client, ctx, resourceGroup, name, account, d); err != nil {
			return fmt.Errorf("removing CosmosDB Account %q renamed locations (Resource Group %q): %+v", name, resourceGroup, err)
		}
	}

	// add any new/renamed locations
	account.DatabaseAccountCreateUpdateProperties.Locations = &newLocations
	upsertResponse, err := resourceCosmosDbAccountApiUpsert(client, ctx, resourceGroup, name, account, d)
	if err != nil {
		return fmt.Errorf("updating CosmosDB Account %q locations (Resource Group %q): %+v", name, resourceGroup, err)
	}

	if upsertResponse.ID == nil {
		return fmt.Errorf("Cannot read CosmosDB Account '%s' (resource group %s) ID", name, resourceGroup)
	}

	d.SetId(*upsertResponse.ID)

	return resourceCosmosDbAccountRead(d, meta)
}

func resourceCosmosDbAccountRead(d *pluginsdk.ResourceData, meta interface{}) error {
	client := meta.(*clients.Client).Cosmos.DatabaseClient
	ctx, cancel := timeouts.ForRead(meta.(*clients.Client).StopContext, d)
	defer cancel()

	id, err := parse.DatabaseAccountID(d.Id())
	if err != nil {
		return err
	}

	resp, err := client.Get(ctx, id.ResourceGroup, id.Name)
	if err != nil {
		if utils.ResponseWasNotFound(resp.Response) {
			d.SetId("")
			return nil
		}

		return fmt.Errorf("retrieving CosmosDB Account %q (Resource Group %q): %+v", id.Name, id.ResourceGroup, err)
	}

	d.Set("name", id.Name)
	d.Set("resource_group_name", id.ResourceGroup)

	d.Set("location", location.NormalizeNilable(resp.Location))

	d.Set("kind", string(resp.Kind))

	if v := resp.Identity; v != nil {
		if err := d.Set("identity", flattenAzureRmdocumentdbMachineIdentity(v)); err != nil {
			return fmt.Errorf("setting `identity`: %+v", err)
		}
	}

	if props := resp.DatabaseAccountGetProperties; props != nil {
		d.Set("offer_type", string(props.DatabaseAccountOfferType))
		d.Set("ip_range_filter", common.CosmosDBIpRulesToIpRangeFilter(props.IPRules))
		d.Set("endpoint", props.DocumentEndpoint)

		d.Set("enable_free_tier", props.EnableFreeTier)
		d.Set("analytical_storage_enabled", props.EnableAnalyticalStorage)
		d.Set("public_network_access_enabled", props.PublicNetworkAccess == documentdb.PublicNetworkAccessEnabled)
<<<<<<< HEAD
		d.Set("create_mode", props.CreateMode)

		if err := d.Set("restore", flattenCosmosdbAccountRestoreParameters(props.RestoreParameters)); err != nil {
			return fmt.Errorf("setting `restore`: %+v", err)
		}
=======
		d.Set("default_identity_type", props.DefaultIdentity)
>>>>>>> 78f047f4

		if v := resp.IsVirtualNetworkFilterEnabled; v != nil {
			d.Set("is_virtual_network_filter_enabled", props.IsVirtualNetworkFilterEnabled)
		}

		if v := resp.EnableAutomaticFailover; v != nil {
			d.Set("enable_automatic_failover", props.EnableAutomaticFailover)
		}

		if v := resp.KeyVaultKeyURI; v != nil {
			d.Set("key_vault_key_id", props.KeyVaultKeyURI)
		}

		if v := resp.EnableMultipleWriteLocations; v != nil {
			d.Set("enable_multiple_write_locations", props.EnableMultipleWriteLocations)
		}

		if err := d.Set("analytical_storage", flattenCosmosDBAccountAnalyticalStorageConfiguration(props.AnalyticalStorageConfiguration)); err != nil {
			return fmt.Errorf("setting `analytical_storage`: %+v", err)
		}

		if err := d.Set("capacity", flattenCosmosDBAccountCapacity(props.Capacity)); err != nil {
			return fmt.Errorf("setting `capacity`: %+v", err)
		}

		if err = d.Set("consistency_policy", flattenAzureRmCosmosDBAccountConsistencyPolicy(props.ConsistencyPolicy)); err != nil {
			return fmt.Errorf("setting CosmosDB Account %q `consistency_policy` (Resource Group %q): %+v", id.Name, id.ResourceGroup, err)
		}

		if err = d.Set("geo_location", flattenAzureRmCosmosDBAccountGeoLocations(props)); err != nil {
			return fmt.Errorf("setting `geo_location`: %+v", err)
		}

		if err = d.Set("capabilities", flattenAzureRmCosmosDBAccountCapabilities(props.Capabilities)); err != nil {
			return fmt.Errorf("setting `capabilities`: %+v", err)
		}

		if err = d.Set("virtual_network_rule", flattenAzureRmCosmosDBAccountVirtualNetworkRules(props.VirtualNetworkRules)); err != nil {
			return fmt.Errorf("setting `virtual_network_rule`: %+v", err)
		}

		d.Set("access_key_metadata_writes_enabled", !*props.DisableKeyBasedMetadataWriteAccess)
		if apiProps := props.APIProperties; apiProps != nil {
			d.Set("mongo_server_version", apiProps.ServerVersion)
		}
		d.Set("network_acl_bypass_for_azure_services", props.NetworkACLBypass == documentdb.NetworkACLBypassAzureServices)
		d.Set("network_acl_bypass_ids", utils.FlattenStringSlice(props.NetworkACLBypassResourceIds))
		if v := resp.DisableLocalAuth; v != nil {
			d.Set("local_authentication_disabled", props.DisableLocalAuth)
		}

		policy, err := flattenCosmosdbAccountBackup(props.BackupPolicy)
		if err != nil {
			return err
		}

		if err = d.Set("backup", policy); err != nil {
			return fmt.Errorf("setting `backup`: %+v", err)
		}

		d.Set("cors_rule", common.FlattenCosmosCorsRule(props.Cors))
	}

	readEndpoints := make([]string, 0)
	if p := resp.ReadLocations; p != nil {
		for _, l := range *p {
			if l.DocumentEndpoint == nil {
				continue
			}

			readEndpoints = append(readEndpoints, *l.DocumentEndpoint)
		}
	}
	if err := d.Set("read_endpoints", readEndpoints); err != nil {
		return fmt.Errorf("setting `read_endpoints`: %s", err)
	}

	writeEndpoints := make([]string, 0)
	if p := resp.WriteLocations; p != nil {
		for _, l := range *p {
			if l.DocumentEndpoint == nil {
				continue
			}

			writeEndpoints = append(writeEndpoints, *l.DocumentEndpoint)
		}
	}
	if err := d.Set("write_endpoints", writeEndpoints); err != nil {
		return fmt.Errorf("setting `write_endpoints`: %s", err)
	}

	// ListKeys returns a data structure containing a DatabaseAccountListReadOnlyKeysResult pointer
	// implying that it also returns the read only keys, however this appears to not be the case
	keys, err := client.ListKeys(ctx, id.ResourceGroup, id.Name)
	if err != nil {
		if utils.ResponseWasNotFound(keys.Response) {
			log.Printf("[DEBUG] Keys were not found for CosmosDB Account %q (Resource Group %q) - removing from state!", id.Name, id.ResourceGroup)
			d.SetId("")
			return nil
		}

		return fmt.Errorf("[ERROR] Unable to List Write keys for CosmosDB Account %s: %s", id.Name, err)
	}
	d.Set("primary_key", keys.PrimaryMasterKey)
	d.Set("secondary_key", keys.SecondaryMasterKey)
	d.Set("primary_master_key", keys.PrimaryMasterKey)
	d.Set("secondary_master_key", keys.SecondaryMasterKey)

	readonlyKeys, err := client.ListReadOnlyKeys(ctx, id.ResourceGroup, id.Name)
	if err != nil {
		if utils.ResponseWasNotFound(keys.Response) {
			log.Printf("[DEBUG] Read Only Keys were not found for CosmosDB Account %q (Resource Group %q) - removing from state!", id.Name, id.ResourceGroup)
			d.SetId("")
			return nil
		}

		return fmt.Errorf("[ERROR] Unable to List read-only keys for CosmosDB Account %s: %s", id.Name, err)
	}
	d.Set("primary_readonly_key", readonlyKeys.PrimaryReadonlyMasterKey)
	d.Set("secondary_readonly_key", readonlyKeys.SecondaryReadonlyMasterKey)
	d.Set("primary_readonly_master_key", readonlyKeys.PrimaryReadonlyMasterKey)
	d.Set("secondary_readonly_master_key", readonlyKeys.SecondaryReadonlyMasterKey)

	connStringResp, err := client.ListConnectionStrings(ctx, id.ResourceGroup, id.Name)
	if err != nil {
		if utils.ResponseWasNotFound(keys.Response) {
			log.Printf("[DEBUG] Connection Strings were not found for CosmosDB Account %q (Resource Group %q) - removing from state!", id.Name, id.ResourceGroup)
			d.SetId("")
			return nil
		}

		return fmt.Errorf("[ERROR] Unable to List connection strings for CosmosDB Account %s: %s", id.Name, err)
	}

	var connStrings []string
	if connStringResp.ConnectionStrings != nil {
		connStrings = make([]string, len(*connStringResp.ConnectionStrings))
		for i, v := range *connStringResp.ConnectionStrings {
			connStrings[i] = *v.ConnectionString
		}
	}
	d.Set("connection_strings", connStrings)

	return tags.FlattenAndSet(d, resp.Tags)
}

func resourceCosmosDbAccountDelete(d *pluginsdk.ResourceData, meta interface{}) error {
	client := meta.(*clients.Client).Cosmos.DatabaseClient
	ctx, cancel := timeouts.ForDelete(meta.(*clients.Client).StopContext, d)
	defer cancel()

	id, err := parse.DatabaseAccountID(d.Id())
	if err != nil {
		return err
	}

	if _, err := client.Delete(ctx, id.ResourceGroup, id.Name); err != nil {
		return fmt.Errorf("deleting CosmosDB Account %q (Resource Group %q): %+v", id.Name, id.ResourceGroup, err)
	}

	// the SDK now will return a `WasNotFound` response even when still deleting
	stateConf := &pluginsdk.StateChangeConf{
		Pending:    []string{"Deleting"},
		Target:     []string{"NotFound"},
		MinTimeout: 30 * time.Second,
		Timeout:    d.Timeout(pluginsdk.TimeoutDelete),
		Refresh: func() (interface{}, string, error) {
			resp, err2 := client.Get(ctx, id.ResourceGroup, id.Name)
			if err2 != nil {
				if utils.ResponseWasNotFound(resp.Response) {
					return resp, "NotFound", nil
				}
				return nil, "", err2
			}

			return resp, "Deleting", nil
		},
	}

	if _, err = stateConf.WaitForStateContext(ctx); err != nil {
		return fmt.Errorf("waiting for CosmosDB Account %q (Resource Group %q) to be deleted: %+v", id.Name, id.ResourceGroup, err)
	}

	return nil
}

func resourceCosmosDbAccountApiUpsert(client *documentdb.DatabaseAccountsClient, ctx context.Context, resourceGroup string, name string, account documentdb.DatabaseAccountCreateUpdateParameters, d *pluginsdk.ResourceData) (*documentdb.DatabaseAccountGetResults, error) {
	future, err := client.CreateOrUpdate(ctx, resourceGroup, name, account)
	if err != nil {
		return nil, fmt.Errorf("creating/updating CosmosDB Account %q (Resource Group %q): %+v", name, resourceGroup, err)
	}

	if err = future.WaitForCompletionRef(ctx, client.Client); err != nil {
		return nil, fmt.Errorf("waiting for the CosmosDB Account %q (Resource Group %q) to finish creating/updating: %+v", name, resourceGroup, err)
	}

	// if a replication location is added or removed it can take some time to provision
	stateConf := &pluginsdk.StateChangeConf{
		Pending:    []string{"Creating", "Updating", "Deleting", "Initializing"},
		Target:     []string{"Succeeded"},
		MinTimeout: 30 * time.Second,
		Delay:      30 * time.Second, // required because it takes some time before the 'creating' location shows up
		Refresh: func() (interface{}, string, error) {
			resp, err2 := client.Get(ctx, resourceGroup, name)
			if err2 != nil || resp.StatusCode == http.StatusNotFound {
				return nil, "", fmt.Errorf("reading CosmosDB Account %q after create/update (Resource Group %q): %+v", name, resourceGroup, err2)
			}
			status := "Succeeded"
			if props := resp.DatabaseAccountGetProperties; props != nil {
				locations := append(*props.ReadLocations, *props.WriteLocations...)
				for _, l := range locations {
					if status = *l.ProvisioningState; status == "Creating" || status == "Updating" || status == "Deleting" {
						break // return the first non successful status.
					}
				}

				for _, desiredLocation := range *account.Locations {
					for index, l := range locations {
						if azure.NormalizeLocation(*desiredLocation.LocationName) == azure.NormalizeLocation(*l.LocationName) {
							break
						}

						if (index + 1) == len(locations) {
							return resp, "Updating", nil
						}
					}
				}
			}

			return resp, status, nil
		},
	}

	if d.IsNewResource() {
		stateConf.Timeout = d.Timeout(pluginsdk.TimeoutCreate)
	} else {
		stateConf.Timeout = d.Timeout(pluginsdk.TimeoutUpdate)
	}

	resp, err := stateConf.WaitForStateContext(ctx)
	if err != nil {
		return nil, fmt.Errorf("waiting for the CosmosDB Account %q (Resource Group %q) to provision: %+v", name, resourceGroup, err)
	}

	r := resp.(documentdb.DatabaseAccountGetResults)
	return &r, nil
}

func expandAzureRmCosmosDBAccountConsistencyPolicy(d *pluginsdk.ResourceData) *documentdb.ConsistencyPolicy {
	i := d.Get("consistency_policy").([]interface{})
	if len(i) == 0 || i[0] == nil {
		return nil
	}
	input := i[0].(map[string]interface{})

	consistencyLevel := input["consistency_level"].(string)
	policy := documentdb.ConsistencyPolicy{
		DefaultConsistencyLevel: documentdb.DefaultConsistencyLevel(consistencyLevel),
	}

	if stalenessPrefix, ok := input["max_staleness_prefix"].(int); ok {
		if stalenessPrefix == 0 {
			stalenessPrefix = 100
		}
		policy.MaxStalenessPrefix = utils.Int64(int64(stalenessPrefix))
	}
	if maxInterval, ok := input["max_interval_in_seconds"].(int); ok {
		if maxInterval == 0 {
			maxInterval = 5
		}
		policy.MaxIntervalInSeconds = utils.Int32(int32(maxInterval))
	}

	return &policy
}

func expandAzureRmCosmosDBAccountGeoLocations(d *pluginsdk.ResourceData) ([]documentdb.Location, error) {
	locations := make([]documentdb.Location, 0)
	for _, l := range d.Get("geo_location").(*pluginsdk.Set).List() {
		data := l.(map[string]interface{})

		location := documentdb.Location{
			LocationName:     utils.String(azure.NormalizeLocation(data["location"].(string))),
			FailoverPriority: utils.Int32(int32(data["failover_priority"].(int))),
			IsZoneRedundant:  utils.Bool(data["zone_redundant"].(bool)),
		}

		locations = append(locations, location)
	}

	// TODO maybe this should be in a CustomizeDiff
	// all priorities & locations must be unique
	byPriorities := make(map[int]interface{}, len(locations))
	byName := make(map[string]interface{}, len(locations))
	locationsCount := len(locations)
	for _, location := range locations {
		priority := int(*location.FailoverPriority)
		name := *location.LocationName

		if _, ok := byPriorities[priority]; ok {
			return nil, fmt.Errorf("Each `geo_location` needs to have a unique failover_prioroty. Multiple instances of '%d' found", priority)
		}

		if _, ok := byName[name]; ok {
			return nil, fmt.Errorf("Each `geo_location` needs to be in unique location. Multiple instances of '%s' found", name)
		}

		if priority > locationsCount-1 {
			return nil, fmt.Errorf("The maximum value for a failover priority = (total number of regions - 1). '%d' was found", priority)
		}

		byPriorities[priority] = location
		byName[name] = location
	}

	// and must have one of 0 priority
	if _, ok := byPriorities[0]; !ok {
		return nil, fmt.Errorf("There needs to be a `geo_location` with a failover_priority of 0")
	}

	return locations, nil
}

func expandAzureRmCosmosDBAccountCapabilities(d *pluginsdk.ResourceData) *[]documentdb.Capability {
	capabilities := d.Get("capabilities").(*pluginsdk.Set).List()
	s := make([]documentdb.Capability, 0)

	for _, c := range capabilities {
		m := c.(map[string]interface{})
		s = append(s, documentdb.Capability{Name: utils.String(m["name"].(string))})
	}

	return &s
}

func expandAzureRmCosmosDBAccountVirtualNetworkRules(d *pluginsdk.ResourceData) *[]documentdb.VirtualNetworkRule {
	virtualNetworkRules := d.Get("virtual_network_rule").(*pluginsdk.Set).List()

	s := make([]documentdb.VirtualNetworkRule, len(virtualNetworkRules))
	for i, r := range virtualNetworkRules {
		m := r.(map[string]interface{})
		s[i] = documentdb.VirtualNetworkRule{
			ID:                               utils.String(m["id"].(string)),
			IgnoreMissingVNetServiceEndpoint: utils.Bool(m["ignore_missing_vnet_service_endpoint"].(bool)),
		}
	}
	return &s
}

func flattenAzureRmCosmosDBAccountConsistencyPolicy(policy *documentdb.ConsistencyPolicy) []interface{} {
	result := map[string]interface{}{}
	result["consistency_level"] = string(policy.DefaultConsistencyLevel)
	if policy.MaxIntervalInSeconds != nil {
		result["max_interval_in_seconds"] = int(*policy.MaxIntervalInSeconds)
	}
	if policy.MaxStalenessPrefix != nil {
		result["max_staleness_prefix"] = int(*policy.MaxStalenessPrefix)
	}

	return []interface{}{result}
}

func flattenAzureRmCosmosDBAccountGeoLocations(account *documentdb.DatabaseAccountGetProperties) *pluginsdk.Set {
	locationSet := pluginsdk.Set{
		F: resourceAzureRMCosmosDBAccountGeoLocationHash,
	}
	if account == nil {
		return &locationSet
	}

	for _, l := range *account.FailoverPolicies {
		id := *l.ID
		lb := map[string]interface{}{
			"id":                id,
			"location":          azure.NormalizeLocation(*l.LocationName),
			"failover_priority": int(*l.FailoverPriority),
			// there is not zone redundancy information in the FailoverPolicies currently, we have to search it by `id` in the Locations property.
			"zone_redundant": findZoneRedundant(account.Locations, id),
		}

		locationSet.Add(lb)
	}

	return &locationSet
}

func findZoneRedundant(locations *[]documentdb.Location, id string) bool {
	if locations == nil {
		return false
	}
	for _, location := range *locations {
		if location.ID != nil && *location.ID == id {
			if location.IsZoneRedundant != nil {
				return *location.IsZoneRedundant
			}
		}
	}
	return false
}

func isServerlessCapacityMode(accResp documentdb.DatabaseAccountGetResults) bool {
	if props := accResp.DatabaseAccountGetProperties; props != nil && props.Capabilities != nil {
		for _, v := range *props.Capabilities {
			if v.Name != nil && *v.Name == "EnableServerless" {
				return true
			}
		}
	}
	return false
}

func flattenAzureRmCosmosDBAccountCapabilities(capabilities *[]documentdb.Capability) *pluginsdk.Set {
	s := pluginsdk.Set{
		F: resourceAzureRMCosmosDBAccountCapabilitiesHash,
	}

	for _, c := range *capabilities {
		if v := c.Name; v != nil {
			e := map[string]interface{}{
				"name": *v,
			}
			s.Add(e)
		}
	}

	return &s
}

func flattenAzureRmCosmosDBAccountVirtualNetworkRules(rules *[]documentdb.VirtualNetworkRule) *pluginsdk.Set {
	results := pluginsdk.Set{
		F: resourceAzureRMCosmosDBAccountVirtualNetworkRuleHash,
	}

	if rules != nil {
		for _, r := range *rules {
			rule := map[string]interface{}{
				"id":                                   *r.ID,
				"ignore_missing_vnet_service_endpoint": *r.IgnoreMissingVNetServiceEndpoint,
			}
			results.Add(rule)
		}
	}

	return &results
}

func resourceAzureRMCosmosDBAccountGeoLocationHash(v interface{}) int {
	var buf bytes.Buffer

	if m, ok := v.(map[string]interface{}); ok {
		location := azure.NormalizeLocation(m["location"].(string))
		priority := int32(m["failover_priority"].(int))

		buf.WriteString(fmt.Sprintf("%s-%d", location, priority))
	}

	return pluginsdk.HashString(buf.String())
}

func resourceAzureRMCosmosDBAccountCapabilitiesHash(v interface{}) int {
	var buf bytes.Buffer

	if m, ok := v.(map[string]interface{}); ok {
		buf.WriteString(fmt.Sprintf("%s-", m["name"].(string)))
	}

	return pluginsdk.HashString(buf.String())
}

func resourceAzureRMCosmosDBAccountVirtualNetworkRuleHash(v interface{}) int {
	var buf bytes.Buffer

	if m, ok := v.(map[string]interface{}); ok {
		buf.WriteString(strings.ToLower(m["id"].(string)))
	}

	return pluginsdk.HashString(buf.String())
}

func expandCosmosdbAccountBackup(input []interface{}, backupHasChange bool, createMode string) (documentdb.BasicBackupPolicy, error) {
	if len(input) == 0 || input[0] == nil {
		return nil, nil
	}
	attr := input[0].(map[string]interface{})

	switch attr["type"].(string) {
	case string(documentdb.TypeContinuous):
		if v := attr["interval_in_minutes"].(int); v != 0 && !backupHasChange {
			return nil, fmt.Errorf("`interval_in_minutes` can not be set when `type` in `backup` is `Continuous`")
		}
		if v := attr["retention_in_hours"].(int); v != 0 && !backupHasChange {
			return nil, fmt.Errorf("`retention_in_hours` can not be set when `type` in `backup` is `Continuous`")
		}
		if v := attr["storage_redundancy"].(string); v != "" && !backupHasChange {
			return nil, fmt.Errorf("`storage_redundancy` can not be set when `type` in `backup` is `Continuous`")
		}
		return documentdb.ContinuousModeBackupPolicy{
			Type: documentdb.TypeContinuous,
		}, nil

	case string(documentdb.TypePeriodic):
		if createMode != "" {
			return nil, fmt.Errorf("`create_mode` only works when `backup.type` is `Continuous`")
		}
		return documentdb.PeriodicModeBackupPolicy{
			Type: documentdb.TypePeriodic,
			PeriodicModeProperties: &documentdb.PeriodicModeProperties{
				BackupIntervalInMinutes:        utils.Int32(int32(attr["interval_in_minutes"].(int))),
				BackupRetentionIntervalInHours: utils.Int32(int32(attr["retention_in_hours"].(int))),
				BackupStorageRedundancy:        documentdb.BackupStorageRedundancy(attr["storage_redundancy"].(string)),
			},
		}, nil

	default:
		return nil, fmt.Errorf("unknown `type` in `backup`:%+v", attr["type"].(string))
	}
}

func flattenCosmosdbAccountBackup(input documentdb.BasicBackupPolicy) ([]interface{}, error) {
	if input == nil {
		return []interface{}{}, nil
	}

	switch input.(type) {
	case documentdb.ContinuousModeBackupPolicy:
		return []interface{}{
			map[string]interface{}{
				"type": string(documentdb.TypeContinuous),
			},
		}, nil

	case documentdb.PeriodicModeBackupPolicy:
		policy, ok := input.AsPeriodicModeBackupPolicy()
		if !ok {
			return nil, fmt.Errorf("can not transit %+v into `backup` of `type` `Periodic`", input)
		}
		var interval, retention int
		if v := policy.PeriodicModeProperties.BackupIntervalInMinutes; v != nil {
			interval = int(*v)
		}
		if v := policy.PeriodicModeProperties.BackupRetentionIntervalInHours; v != nil {
			retention = int(*v)
		}
		var storageRedundancy documentdb.BackupStorageRedundancy
		if policy.PeriodicModeProperties.BackupStorageRedundancy != "" {
			storageRedundancy = policy.PeriodicModeProperties.BackupStorageRedundancy
		}
		return []interface{}{
			map[string]interface{}{
				"type":                string(documentdb.TypePeriodic),
				"interval_in_minutes": interval,
				"retention_in_hours":  retention,
				"storage_redundancy":  storageRedundancy,
			},
		}, nil

	default:
		return nil, fmt.Errorf("unknown `type` in `backup`: %+v", input)
	}
}

func expandCosmosdbAccountIdentity(vs []interface{}) *documentdb.ManagedServiceIdentity {
	if len(vs) == 0 || vs[0] == nil {
		return &documentdb.ManagedServiceIdentity{
			Type: documentdb.ResourceIdentityTypeNone,
		}
	}

	v := vs[0].(map[string]interface{})

	return &documentdb.ManagedServiceIdentity{
		Type: documentdb.ResourceIdentityType(v["type"].(string)),
	}
}

func flattenAzureRmdocumentdbMachineIdentity(identity *documentdb.ManagedServiceIdentity) []interface{} {
	if identity == nil || identity.Type == documentdb.ResourceIdentityTypeNone {
		return make([]interface{}, 0)
	}

	var principalID, tenantID string
	if identity.PrincipalID != nil {
		principalID = *identity.PrincipalID
	}

	if identity.TenantID != nil {
		tenantID = *identity.TenantID
	}

	return []interface{}{map[string]interface{}{
		"type":         string(identity.Type),
		"principal_id": principalID,
		"tenant_id":    tenantID,
	},
	}
}

<<<<<<< HEAD
func expandCosmosdbAccountRestoreParameters(input []interface{}) *documentdb.RestoreParameters {
	if len(input) == 0 {
		return nil
	}
	v := input[0].(map[string]interface{})

	restoreTimestampInUtc, _ := time.Parse(time.RFC3339, v["restore_timestamp_in_utc"].(string))

	return &documentdb.RestoreParameters{
		RestoreMode:           documentdb.RestoreModePointInTime,
		RestoreSource:         utils.String(v["restore_source"].(string)),
		RestoreTimestampInUtc: &date.Time{Time: restoreTimestampInUtc},
		DatabasesToRestore:    expandCosmosdbAccountDatabasesToRestore(v["database_to_restore"].(*schema.Set).List()),
	}
}

func expandCosmosdbAccountDatabasesToRestore(input []interface{}) *[]documentdb.DatabaseRestoreResource {
	results := make([]documentdb.DatabaseRestoreResource, 0)

	for _, item := range input {
		v := item.(map[string]interface{})

		results = append(results, documentdb.DatabaseRestoreResource{
			DatabaseName:    utils.String(v["database_name"].(string)),
			CollectionNames: utils.ExpandStringSlice(v["collection_names"].(*schema.Set).List()),
		})
	}

	return &results
}

func flattenCosmosdbAccountRestoreParameters(input *documentdb.RestoreParameters) []interface{} {
=======
func expandCosmosDBAccountAnalyticalStorageConfiguration(input []interface{}) *documentdb.AnalyticalStorageConfiguration {
	if len(input) == 0 {
		return nil
	}

	v := input[0].(map[string]interface{})

	return &documentdb.AnalyticalStorageConfiguration{
		SchemaType: documentdb.AnalyticalStorageSchemaType(v["schema_type"].(string)),
	}
}

func expandCosmosDBAccountCapacity(input []interface{}) *documentdb.Capacity {
	if len(input) == 0 {
		return nil
	}

	v := input[0].(map[string]interface{})

	return &documentdb.Capacity{
		TotalThroughputLimit: utils.Int32(int32(v["total_throughput_limit"].(int))),
	}
}

func flattenCosmosDBAccountAnalyticalStorageConfiguration(input *documentdb.AnalyticalStorageConfiguration) []interface{} {
>>>>>>> 78f047f4
	if input == nil {
		return make([]interface{}, 0)
	}

<<<<<<< HEAD
	var restoreSource string
	if input.RestoreSource != nil {
		restoreSource = *input.RestoreSource
	}

	var restoreTimestampInUtc string
	if input.RestoreTimestampInUtc != nil {
		restoreTimestampInUtc = input.RestoreTimestampInUtc.Format(time.RFC3339)
=======
	var schemaType documentdb.AnalyticalStorageSchemaType
	if input.SchemaType != "" {
		schemaType = input.SchemaType
>>>>>>> 78f047f4
	}

	return []interface{}{
		map[string]interface{}{
<<<<<<< HEAD
			"database_to_restore":      flattenCosmosdbAccountDatabasesToRestore(input.DatabasesToRestore),
			"restore_source":           restoreSource,
			"restore_timestamp_in_utc": restoreTimestampInUtc,
		},
	}
}

func flattenCosmosdbAccountDatabasesToRestore(input *[]documentdb.DatabaseRestoreResource) []interface{} {
	results := make([]interface{}, 0)
	if input == nil {
		return results
	}

	for _, item := range *input {
		var databaseName string
		if item.DatabaseName != nil {
			databaseName = *item.DatabaseName
		}

		results = append(results, map[string]interface{}{
			"collection_names": utils.FlattenStringSlice(item.CollectionNames),
			"database_name":    databaseName,
		})
	}

	return results
=======
			"schema_type": schemaType,
		},
	}
}

func flattenCosmosDBAccountCapacity(input *documentdb.Capacity) []interface{} {
	if input == nil {
		return make([]interface{}, 0)
	}

	var totalThroughputLimit int32
	if input.TotalThroughputLimit != nil {
		totalThroughputLimit = *input.TotalThroughputLimit
	}

	return []interface{}{
		map[string]interface{}{
			"total_throughput_limit": totalThroughputLimit,
		},
	}
>>>>>>> 78f047f4
}<|MERGE_RESOLUTION|>--- conflicted
+++ resolved
@@ -12,7 +12,6 @@
 
 	"github.com/Azure/azure-sdk-for-go/services/cosmos-db/mgmt/2021-10-15/documentdb"
 	"github.com/Azure/go-autorest/autorest/date"
-	"github.com/hashicorp/terraform-plugin-sdk/v2/helper/schema"
 	"github.com/hashicorp/terraform-provider-azurerm/helpers/azure"
 	"github.com/hashicorp/terraform-provider-azurerm/helpers/tf"
 	"github.com/hashicorp/terraform-provider-azurerm/internal/clients"
@@ -112,17 +111,6 @@
 				}, true),
 			},
 
-<<<<<<< HEAD
-			"create_mode": {
-				Type:     pluginsdk.TypeString,
-				Optional: true,
-				Computed: true,
-				ForceNew: true,
-				ValidateFunc: validation.StringInSlice([]string{
-					string(documentdb.CreateModeDefault),
-					string(documentdb.CreateModeRestore),
-				}, false),
-=======
 			"analytical_storage": {
 				Type:     pluginsdk.TypeList,
 				Optional: true,
@@ -145,6 +133,7 @@
 			"capacity": {
 				Type:     pluginsdk.TypeList,
 				Optional: true,
+				Computed: true,
 				MaxItems: 1,
 				Elem: &pluginsdk.Resource{
 					Schema: map[string]*pluginsdk.Schema{
@@ -155,6 +144,17 @@
 						},
 					},
 				},
+			},
+
+			"create_mode": {
+				Type:     pluginsdk.TypeString,
+				Optional: true,
+				Computed: true,
+				ForceNew: true,
+				ValidateFunc: validation.StringInSlice([]string{
+					string(documentdb.CreateModeDefault),
+					string(documentdb.CreateModeRestore),
+				}, false),
 			},
 
 			"default_identity_type": {
@@ -168,7 +168,6 @@
 						"SystemAssignedIdentity",
 					}, false),
 				),
->>>>>>> 78f047f4
 			},
 
 			"kind": {
@@ -705,7 +704,14 @@
 		Tags: tags.Expand(t),
 	}
 
-<<<<<<< HEAD
+	if v, ok := d.GetOk("analytical_storage"); ok {
+		account.DatabaseAccountCreateUpdateProperties.AnalyticalStorageConfiguration = expandCosmosDBAccountAnalyticalStorageConfiguration(v.([]interface{}))
+	}
+
+	if v, ok := d.GetOk("capacity"); ok {
+		account.DatabaseAccountCreateUpdateProperties.Capacity = expandCosmosDBAccountCapacity(v.([]interface{}))
+	}
+
 	var createMode string
 	if v, ok := d.GetOk("create_mode"); ok {
 		createMode = v.(string)
@@ -714,14 +720,6 @@
 
 	if v, ok := d.GetOk("restore"); ok {
 		account.DatabaseAccountCreateUpdateProperties.RestoreParameters = expandCosmosdbAccountRestoreParameters(v.([]interface{}))
-=======
-	if v, ok := d.GetOk("analytical_storage"); ok {
-		account.DatabaseAccountCreateUpdateProperties.AnalyticalStorageConfiguration = expandCosmosDBAccountAnalyticalStorageConfiguration(v.([]interface{}))
-	}
-
-	if v, ok := d.GetOk("capacity"); ok {
-		account.DatabaseAccountCreateUpdateProperties.Capacity = expandCosmosDBAccountCapacity(v.([]interface{}))
->>>>>>> 78f047f4
 	}
 
 	if v, ok := d.GetOk("mongo_server_version"); ok {
@@ -861,7 +859,14 @@
 		Tags: tags.Expand(t),
 	}
 
-<<<<<<< HEAD
+	if v, ok := d.GetOk("analytical_storage"); ok {
+		account.DatabaseAccountCreateUpdateProperties.AnalyticalStorageConfiguration = expandCosmosDBAccountAnalyticalStorageConfiguration(v.([]interface{}))
+	}
+
+	if v, ok := d.GetOk("capacity"); ok {
+		account.DatabaseAccountCreateUpdateProperties.Capacity = expandCosmosDBAccountCapacity(v.([]interface{}))
+	}
+
 	var createMode string
 	if v, ok := d.GetOk("create_mode"); ok {
 		createMode = v.(string)
@@ -870,14 +875,6 @@
 
 	if v, ok := d.GetOk("restore"); ok {
 		account.DatabaseAccountCreateUpdateProperties.RestoreParameters = expandCosmosdbAccountRestoreParameters(v.([]interface{}))
-=======
-	if v, ok := d.GetOk("analytical_storage"); ok {
-		account.DatabaseAccountCreateUpdateProperties.AnalyticalStorageConfiguration = expandCosmosDBAccountAnalyticalStorageConfiguration(v.([]interface{}))
-	}
-
-	if v, ok := d.GetOk("capacity"); ok {
-		account.DatabaseAccountCreateUpdateProperties.Capacity = expandCosmosDBAccountCapacity(v.([]interface{}))
->>>>>>> 78f047f4
 	}
 
 	if keyVaultKeyIDRaw, ok := d.GetOk("key_vault_key_id"); ok {
@@ -1000,38 +997,35 @@
 		d.Set("enable_free_tier", props.EnableFreeTier)
 		d.Set("analytical_storage_enabled", props.EnableAnalyticalStorage)
 		d.Set("public_network_access_enabled", props.PublicNetworkAccess == documentdb.PublicNetworkAccessEnabled)
-<<<<<<< HEAD
+		d.Set("default_identity_type", props.DefaultIdentity)
 		d.Set("create_mode", props.CreateMode)
+
+		if v := resp.IsVirtualNetworkFilterEnabled; v != nil {
+			d.Set("is_virtual_network_filter_enabled", props.IsVirtualNetworkFilterEnabled)
+		}
+
+		if v := resp.EnableAutomaticFailover; v != nil {
+			d.Set("enable_automatic_failover", props.EnableAutomaticFailover)
+		}
+
+		if v := resp.KeyVaultKeyURI; v != nil {
+			d.Set("key_vault_key_id", props.KeyVaultKeyURI)
+		}
+
+		if v := resp.EnableMultipleWriteLocations; v != nil {
+			d.Set("enable_multiple_write_locations", props.EnableMultipleWriteLocations)
+		}
+
+		if err := d.Set("analytical_storage", flattenCosmosDBAccountAnalyticalStorageConfiguration(props.AnalyticalStorageConfiguration)); err != nil {
+			return fmt.Errorf("setting `analytical_storage`: %+v", err)
+		}
+
+		if err := d.Set("capacity", flattenCosmosDBAccountCapacity(props.Capacity)); err != nil {
+			return fmt.Errorf("setting `capacity`: %+v", err)
+		}
 
 		if err := d.Set("restore", flattenCosmosdbAccountRestoreParameters(props.RestoreParameters)); err != nil {
 			return fmt.Errorf("setting `restore`: %+v", err)
-		}
-=======
-		d.Set("default_identity_type", props.DefaultIdentity)
->>>>>>> 78f047f4
-
-		if v := resp.IsVirtualNetworkFilterEnabled; v != nil {
-			d.Set("is_virtual_network_filter_enabled", props.IsVirtualNetworkFilterEnabled)
-		}
-
-		if v := resp.EnableAutomaticFailover; v != nil {
-			d.Set("enable_automatic_failover", props.EnableAutomaticFailover)
-		}
-
-		if v := resp.KeyVaultKeyURI; v != nil {
-			d.Set("key_vault_key_id", props.KeyVaultKeyURI)
-		}
-
-		if v := resp.EnableMultipleWriteLocations; v != nil {
-			d.Set("enable_multiple_write_locations", props.EnableMultipleWriteLocations)
-		}
-
-		if err := d.Set("analytical_storage", flattenCosmosDBAccountAnalyticalStorageConfiguration(props.AnalyticalStorageConfiguration)); err != nil {
-			return fmt.Errorf("setting `analytical_storage`: %+v", err)
-		}
-
-		if err := d.Set("capacity", flattenCosmosDBAccountCapacity(props.Capacity)); err != nil {
-			return fmt.Errorf("setting `capacity`: %+v", err)
 		}
 
 		if err = d.Set("consistency_policy", flattenAzureRmCosmosDBAccountConsistencyPolicy(props.ConsistencyPolicy)); err != nil {
@@ -1513,6 +1507,7 @@
 		if createMode != "" {
 			return nil, fmt.Errorf("`create_mode` only works when `backup.type` is `Continuous`")
 		}
+
 		return documentdb.PeriodicModeBackupPolicy{
 			Type: documentdb.TypePeriodic,
 			PeriodicModeProperties: &documentdb.PeriodicModeProperties{
@@ -1606,7 +1601,64 @@
 	}
 }
 
-<<<<<<< HEAD
+func expandCosmosDBAccountAnalyticalStorageConfiguration(input []interface{}) *documentdb.AnalyticalStorageConfiguration {
+	if len(input) == 0 {
+		return nil
+	}
+
+	v := input[0].(map[string]interface{})
+
+	return &documentdb.AnalyticalStorageConfiguration{
+		SchemaType: documentdb.AnalyticalStorageSchemaType(v["schema_type"].(string)),
+	}
+}
+
+func expandCosmosDBAccountCapacity(input []interface{}) *documentdb.Capacity {
+	if len(input) == 0 {
+		return nil
+	}
+
+	v := input[0].(map[string]interface{})
+
+	return &documentdb.Capacity{
+		TotalThroughputLimit: utils.Int32(int32(v["total_throughput_limit"].(int))),
+	}
+}
+
+func flattenCosmosDBAccountAnalyticalStorageConfiguration(input *documentdb.AnalyticalStorageConfiguration) []interface{} {
+	if input == nil {
+		return make([]interface{}, 0)
+	}
+
+	var schemaType documentdb.AnalyticalStorageSchemaType
+	if input.SchemaType != "" {
+		schemaType = input.SchemaType
+	}
+
+	return []interface{}{
+		map[string]interface{}{
+			"schema_type": schemaType,
+		},
+	}
+}
+
+func flattenCosmosDBAccountCapacity(input *documentdb.Capacity) []interface{} {
+	if input == nil {
+		return make([]interface{}, 0)
+	}
+
+	var totalThroughputLimit int32
+	if input.TotalThroughputLimit != nil {
+		totalThroughputLimit = *input.TotalThroughputLimit
+	}
+
+	return []interface{}{
+		map[string]interface{}{
+			"total_throughput_limit": totalThroughputLimit,
+		},
+	}
+}
+
 func expandCosmosdbAccountRestoreParameters(input []interface{}) *documentdb.RestoreParameters {
 	if len(input) == 0 {
 		return nil
@@ -1619,7 +1671,7 @@
 		RestoreMode:           documentdb.RestoreModePointInTime,
 		RestoreSource:         utils.String(v["restore_source"].(string)),
 		RestoreTimestampInUtc: &date.Time{Time: restoreTimestampInUtc},
-		DatabasesToRestore:    expandCosmosdbAccountDatabasesToRestore(v["database_to_restore"].(*schema.Set).List()),
+		DatabasesToRestore:    expandCosmosdbAccountDatabasesToRestore(v["database_to_restore"].(*pluginsdk.Set).List()),
 	}
 }
 
@@ -1631,7 +1683,7 @@
 
 		results = append(results, documentdb.DatabaseRestoreResource{
 			DatabaseName:    utils.String(v["database_name"].(string)),
-			CollectionNames: utils.ExpandStringSlice(v["collection_names"].(*schema.Set).List()),
+			CollectionNames: utils.ExpandStringSlice(v["collection_names"].(*pluginsdk.Set).List()),
 		})
 	}
 
@@ -1639,38 +1691,10 @@
 }
 
 func flattenCosmosdbAccountRestoreParameters(input *documentdb.RestoreParameters) []interface{} {
-=======
-func expandCosmosDBAccountAnalyticalStorageConfiguration(input []interface{}) *documentdb.AnalyticalStorageConfiguration {
-	if len(input) == 0 {
-		return nil
-	}
-
-	v := input[0].(map[string]interface{})
-
-	return &documentdb.AnalyticalStorageConfiguration{
-		SchemaType: documentdb.AnalyticalStorageSchemaType(v["schema_type"].(string)),
-	}
-}
-
-func expandCosmosDBAccountCapacity(input []interface{}) *documentdb.Capacity {
-	if len(input) == 0 {
-		return nil
-	}
-
-	v := input[0].(map[string]interface{})
-
-	return &documentdb.Capacity{
-		TotalThroughputLimit: utils.Int32(int32(v["total_throughput_limit"].(int))),
-	}
-}
-
-func flattenCosmosDBAccountAnalyticalStorageConfiguration(input *documentdb.AnalyticalStorageConfiguration) []interface{} {
->>>>>>> 78f047f4
 	if input == nil {
 		return make([]interface{}, 0)
 	}
 
-<<<<<<< HEAD
 	var restoreSource string
 	if input.RestoreSource != nil {
 		restoreSource = *input.RestoreSource
@@ -1679,16 +1703,10 @@
 	var restoreTimestampInUtc string
 	if input.RestoreTimestampInUtc != nil {
 		restoreTimestampInUtc = input.RestoreTimestampInUtc.Format(time.RFC3339)
-=======
-	var schemaType documentdb.AnalyticalStorageSchemaType
-	if input.SchemaType != "" {
-		schemaType = input.SchemaType
->>>>>>> 78f047f4
 	}
 
 	return []interface{}{
 		map[string]interface{}{
-<<<<<<< HEAD
 			"database_to_restore":      flattenCosmosdbAccountDatabasesToRestore(input.DatabasesToRestore),
 			"restore_source":           restoreSource,
 			"restore_timestamp_in_utc": restoreTimestampInUtc,
@@ -1715,26 +1733,4 @@
 	}
 
 	return results
-=======
-			"schema_type": schemaType,
-		},
-	}
-}
-
-func flattenCosmosDBAccountCapacity(input *documentdb.Capacity) []interface{} {
-	if input == nil {
-		return make([]interface{}, 0)
-	}
-
-	var totalThroughputLimit int32
-	if input.TotalThroughputLimit != nil {
-		totalThroughputLimit = *input.TotalThroughputLimit
-	}
-
-	return []interface{}{
-		map[string]interface{}{
-			"total_throughput_limit": totalThroughputLimit,
-		},
-	}
->>>>>>> 78f047f4
 }