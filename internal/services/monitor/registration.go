--- conflicted
+++ resolved
@@ -41,11 +41,8 @@
 		"azurerm_monitor_diagnostic_setting":          resourceMonitorDiagnosticSetting(),
 		"azurerm_monitor_log_profile":                 resourceMonitorLogProfile(),
 		"azurerm_monitor_metric_alert":                resourceMonitorMetricAlert(),
-<<<<<<< HEAD
+		"azurerm_monitor_private_link_scope":          resourceMonitorPrivateLinkScope(),
 		"azurerm_monitor_private_link_scoped_service": resourceMonitorPrivateLinkScopedService(),
-=======
-		"azurerm_monitor_private_link_scope":          resourceMonitorPrivateLinkScope(),
->>>>>>> 605af2ec
 		"azurerm_monitor_scheduled_query_rules_alert": resourceMonitorScheduledQueryRulesAlert(),
 		"azurerm_monitor_scheduled_query_rules_log":   resourceMonitorScheduledQueryRulesLog(),
 		"azurerm_monitor_smart_detector_alert_rule":   resourceMonitorSmartDetectorAlertRule(),
