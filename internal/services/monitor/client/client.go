--- conflicted
+++ resolved
@@ -27,11 +27,8 @@
 	DiagnosticSettingsCategoryClient *classic.DiagnosticSettingsCategoryClient
 	LogProfilesClient                *classic.LogProfilesClient
 	MetricAlertsClient               *classic.MetricAlertsClient
-<<<<<<< HEAD
+	PrivateLinkScopesClient          *classic.PrivateLinkScopesClient
 	PrivateLinkScopedResourcesClient *classic.PrivateLinkScopedResourcesClient
-=======
-	PrivateLinkScopesClient          *classic.PrivateLinkScopesClient
->>>>>>> 605af2ec
 	ScheduledQueryRulesClient        *classic.ScheduledQueryRulesClient
 }
 
@@ -69,13 +66,11 @@
 	MetricAlertsClient := classic.NewMetricAlertsClientWithBaseURI(o.ResourceManagerEndpoint, o.SubscriptionId)
 	o.ConfigureClient(&MetricAlertsClient.Client, o.ResourceManagerAuthorizer)
 
-<<<<<<< HEAD
+	PrivateLinkScopesClient := classic.NewPrivateLinkScopesClientWithBaseURI(o.ResourceManagerEndpoint, o.SubscriptionId)
+	o.ConfigureClient(&PrivateLinkScopesClient.Client, o.ResourceManagerAuthorizer)
+
 	PrivateLinkScopedResourcesClient := classic.NewPrivateLinkScopedResourcesClientWithBaseURI(o.ResourceManagerEndpoint, o.SubscriptionId)
 	o.ConfigureClient(&PrivateLinkScopedResourcesClient.Client, o.ResourceManagerAuthorizer)
-=======
-	PrivateLinkScopesClient := classic.NewPrivateLinkScopesClientWithBaseURI(o.ResourceManagerEndpoint, o.SubscriptionId)
-	o.ConfigureClient(&PrivateLinkScopesClient.Client, o.ResourceManagerAuthorizer)
->>>>>>> 605af2ec
 
 	ScheduledQueryRulesClient := classic.NewScheduledQueryRulesClientWithBaseURI(o.ResourceManagerEndpoint, o.SubscriptionId)
 	o.ConfigureClient(&ScheduledQueryRulesClient.Client, o.ResourceManagerAuthorizer)
@@ -92,11 +87,8 @@
 		DiagnosticSettingsCategoryClient: &DiagnosticSettingsCategoryClient,
 		LogProfilesClient:                &LogProfilesClient,
 		MetricAlertsClient:               &MetricAlertsClient,
-<<<<<<< HEAD
+		PrivateLinkScopesClient:          &PrivateLinkScopesClient,
 		PrivateLinkScopedResourcesClient: &PrivateLinkScopedResourcesClient,
-=======
-		PrivateLinkScopesClient:          &PrivateLinkScopesClient,
->>>>>>> 605af2ec
 		ScheduledQueryRulesClient:        &ScheduledQueryRulesClient,
 	}
 }