package kusto

import (
	"fmt"
	"log"
	"strings"
	"time"

<<<<<<< HEAD
	"github.com/hashicorp/go-azure-helpers/resourcemanager/identity"
	"github.com/hashicorp/terraform-plugin-sdk/v2/helper/schema"

	"github.com/hashicorp/go-azure-helpers/resourcemanager/commonschema"

=======
>>>>>>> be58a25a
	"github.com/Azure/azure-sdk-for-go/services/kusto/mgmt/2021-08-27/kusto"
	"github.com/hashicorp/go-azure-helpers/resourcemanager/commonschema"
	"github.com/hashicorp/go-azure-helpers/resourcemanager/identity"
	"github.com/hashicorp/go-azure-helpers/resourcemanager/location"
	"github.com/hashicorp/go-azure-helpers/resourcemanager/zones"
	"github.com/hashicorp/terraform-plugin-sdk/v2/helper/schema"
	"github.com/hashicorp/terraform-provider-azurerm/helpers/azure"
	"github.com/hashicorp/terraform-provider-azurerm/helpers/tf"
	"github.com/hashicorp/terraform-provider-azurerm/internal/clients"
	"github.com/hashicorp/terraform-provider-azurerm/internal/features"
	"github.com/hashicorp/terraform-provider-azurerm/internal/services/kusto/parse"
	"github.com/hashicorp/terraform-provider-azurerm/internal/services/kusto/validate"
	"github.com/hashicorp/terraform-provider-azurerm/internal/tags"
	"github.com/hashicorp/terraform-provider-azurerm/internal/tf/pluginsdk"
	"github.com/hashicorp/terraform-provider-azurerm/internal/tf/validation"
	"github.com/hashicorp/terraform-provider-azurerm/internal/timeouts"
	"github.com/hashicorp/terraform-provider-azurerm/utils"
)

func resourceKustoCluster() *pluginsdk.Resource {
	return &pluginsdk.Resource{
		Create: resourceKustoClusterCreateUpdate,
		Read:   resourceKustoClusterRead,
		Update: resourceKustoClusterCreateUpdate,
		Delete: resourceKustoClusterDelete,

		Importer: pluginsdk.ImporterValidatingResourceId(func(id string) error {
			_, err := parse.ClusterID(id)
			return err
		}),

		Timeouts: &pluginsdk.ResourceTimeout{
			Create: pluginsdk.DefaultTimeout(60 * time.Minute),
			Read:   pluginsdk.DefaultTimeout(5 * time.Minute),
			Update: pluginsdk.DefaultTimeout(60 * time.Minute),
			Delete: pluginsdk.DefaultTimeout(60 * time.Minute),
		},

		Schema: func() map[string]*pluginsdk.Schema {
			s := map[string]*pluginsdk.Schema{
				"name": {
					Type:         pluginsdk.TypeString,
					Required:     true,
					ForceNew:     true,
					ValidateFunc: validate.ClusterName,
				},

				"resource_group_name": commonschema.ResourceGroupName(),

				"location": commonschema.Location(),

				"identity": commonschema.SystemAssignedUserAssignedIdentityOptional(),

				"sku": {
					Type:     pluginsdk.TypeList,
					Required: true,
					MaxItems: 1,
					Elem: &pluginsdk.Resource{
						Schema: map[string]*pluginsdk.Schema{
							"name": {
								Type:     pluginsdk.TypeString,
								Required: true,
								ValidateFunc: validation.StringInSlice([]string{
									string(kusto.AzureSkuNameDevNoSLAStandardD11V2),
									string(kusto.AzureSkuNameDevNoSLAStandardE2aV4),
									string(kusto.AzureSkuNameStandardD11V2),
									string(kusto.AzureSkuNameStandardD12V2),
									string(kusto.AzureSkuNameStandardD13V2),
									string(kusto.AzureSkuNameStandardD14V2),
									string(kusto.AzureSkuNameStandardDS13V21TBPS),
									string(kusto.AzureSkuNameStandardDS13V22TBPS),
									string(kusto.AzureSkuNameStandardDS14V23TBPS),
									string(kusto.AzureSkuNameStandardDS14V24TBPS),
									string(kusto.AzureSkuNameStandardE16asV43TBPS),
									string(kusto.AzureSkuNameStandardE16asV44TBPS),
									string(kusto.AzureSkuNameStandardE16aV4),
									string(kusto.AzureSkuNameStandardE2aV4),
									string(kusto.AzureSkuNameStandardE4aV4),
									string(kusto.AzureSkuNameStandardE64iV3),
									string(kusto.AzureSkuNameStandardE8asV41TBPS),
									string(kusto.AzureSkuNameStandardE8asV42TBPS),
									string(kusto.AzureSkuNameStandardE8aV4),
									string(kusto.AzureSkuNameStandardL16s),
									string(kusto.AzureSkuNameStandardL4s),
									string(kusto.AzureSkuNameStandardL8s),
									string(kusto.AzureSkuNameStandardL16sV2),
									string(kusto.AzureSkuNameStandardL8sV2),
								}, false),
							},

							"capacity": {
								Type:         pluginsdk.TypeInt,
								Optional:     true,
								Computed:     true,
								ValidateFunc: validation.IntBetween(1, 1000),
							},
						},
					},
				},

				"trusted_external_tenants": {
					Type:       pluginsdk.TypeList,
					Optional:   true,
					Computed:   true,
					ConfigMode: pluginsdk.SchemaConfigModeAttr,
					Elem: &pluginsdk.Schema{
						Type: pluginsdk.TypeString,
						ValidateFunc: validation.Any(validation.IsUUID, validation.StringIsEmpty, validation.StringInSlice(func() []string {
							if features.ThreePointOhBeta() {
								return []string{"*"}
							}
							return []string{"MyTenantOnly", "*"}
						}(), false)),
					},
				},

				"optimized_auto_scale": {
					Type:     pluginsdk.TypeList,
					Optional: true,
					MaxItems: 1,
					Elem: &pluginsdk.Resource{
						Schema: map[string]*pluginsdk.Schema{
							"minimum_instances": {
								Type:         pluginsdk.TypeInt,
								Required:     true,
								ValidateFunc: validation.IntBetween(0, 1000),
							},
							"maximum_instances": {
								Type:         pluginsdk.TypeInt,
								Required:     true,
								ValidateFunc: validation.IntBetween(0, 1000),
							},
						},
					},
				},

				"virtual_network_configuration": {
					Type:     pluginsdk.TypeList,
					Optional: true,
					ForceNew: true,
					MaxItems: 1,
					Elem: &pluginsdk.Resource{
						Schema: map[string]*pluginsdk.Schema{
							"subnet_id": {
								Type:         pluginsdk.TypeString,
								Required:     true,
								ValidateFunc: azure.ValidateResourceID,
							},
							"engine_public_ip_id": {
								Type:         pluginsdk.TypeString,
								Required:     true,
								ValidateFunc: azure.ValidateResourceID,
							},
							"data_management_public_ip_id": {
								Type:         pluginsdk.TypeString,
								Required:     true,
								ValidateFunc: azure.ValidateResourceID,
							},
						},
					},
				},

				"language_extensions": {
					Type:     pluginsdk.TypeList,
					Optional: true,
					Elem: &pluginsdk.Schema{
						Type: pluginsdk.TypeString,
						ValidateFunc: validation.StringInSlice([]string{
							string(kusto.LanguageExtensionNamePYTHON),
							string(kusto.LanguageExtensionNameR),
						}, false),
					},
				},

				"engine": {
					Type:     pluginsdk.TypeString,
					Optional: true,
					ForceNew: true,
					Default:  string(kusto.EngineTypeV2),
					ValidateFunc: validation.StringInSlice([]string{
						string(kusto.EngineTypeV2),
						string(kusto.EngineTypeV3),
					}, false),
				},
<<<<<<< HEAD

				"uri": {
					Type:     pluginsdk.TypeString,
					Computed: true,
				},

				"data_ingestion_uri": {
					Type:     pluginsdk.TypeString,
					Computed: true,
				},

				"zones": azure.SchemaZones(),

				"tags": tags.Schema(),
			}

			if !features.ThreePointOhBeta() {
				s["enable_auto_stop"] = &schema.Schema{
					Type:          pluginsdk.TypeBool,
					Optional:      true,
					Computed:      true,
					Deprecated:    "This property has been renamed to auto_stop_enabled to be more consistent with the rest of the provider and will be removed in v3.0 of the provider",
					ConflictsWith: []string{"auto_stop_enabled"},
				}

				s["auto_stop_enabled"] = &schema.Schema{
					Type:     pluginsdk.TypeBool,
					Optional: true,
					Computed: true,
				}

				s["enable_disk_encryption"] = &schema.Schema{
					Type:          pluginsdk.TypeBool,
					Optional:      true,
					Computed:      true,
					Deprecated:    "This property has been renamed to auto_stop_enabled to be more consistent with the rest of the provider and will be removed in v3.0 of the provider",
					ConflictsWith: []string{"disk_encryption_enabled"},
				}

				s["disk_encryption_enabled"] = &schema.Schema{
					Type:     pluginsdk.TypeBool,
					Optional: true,
					Computed: true,
				}

				s["enable_streaming_ingest"] = &schema.Schema{
					Type:          pluginsdk.TypeBool,
					Optional:      true,
					Computed:      true,
					Deprecated:    "This property has been renamed to streaming_ingestion_enabled to be more consistent with the rest of the provider and will be removed in v3.0 of the provider",
					ConflictsWith: []string{"streaming_ingestion_enabled"},
				}

				s["streaming_ingestion_enabled"] = &schema.Schema{
					Type:     pluginsdk.TypeBool,
					Optional: true,
					Computed: true,
				}

				s["enable_purge"] = &schema.Schema{
					Type:          pluginsdk.TypeBool,
					Optional:      true,
					Computed:      true,
					Deprecated:    "This property has been renamed to purge_enabled to be more consistent with the rest of the provider and will be removed in v3.0 of the provider",
					ConflictsWith: []string{"purge_enabled"},
				}

				s["purge_enabled"] = &schema.Schema{
					Type:     pluginsdk.TypeBool,
					Optional: true,
					Computed: true,
				}

			} else {

				s["auto_stop_enabled"] = &schema.Schema{
					Type:     pluginsdk.TypeBool,
					Optional: true,
					Default:  true,
				}

				s["disk_encryption_enabled"] = &schema.Schema{
					Type:     pluginsdk.TypeBool,
					Optional: true,
					Default:  false,
				}

				s["streaming_ingestion_enabled"] = &schema.Schema{
					Type:     pluginsdk.TypeBool,
					Optional: true,
					Default:  false,
				}

				s["purge_enabled"] = &schema.Schema{
					Type:     pluginsdk.TypeBool,
					Optional: true,
					Default:  false,
				}
			}

			return s
		}(),
=======
			},

			"engine": {
				Type:     pluginsdk.TypeString,
				Optional: true,
				ForceNew: true,
				Default:  string(kusto.EngineTypeV2),
				ValidateFunc: validation.StringInSlice([]string{
					string(kusto.EngineTypeV2),
					string(kusto.EngineTypeV3),
				}, false),
			},

			"uri": {
				Type:     pluginsdk.TypeString,
				Computed: true,
			},

			"data_ingestion_uri": {
				Type:     pluginsdk.TypeString,
				Computed: true,
			},

			"zones": func() *pluginsdk.Schema {
				if !features.ThreePointOhBeta() {
					return azure.SchemaZones()
				}

				return commonschema.ZonesMultipleOptionalForceNew()
			}(),

			"public_network_access_enabled": {
				Type:     pluginsdk.TypeBool,
				Optional: true,
				Default:  true,
			},

			"tags": tags.Schema(),
		},
>>>>>>> be58a25a
	}
}

func resourceKustoClusterCreateUpdate(d *pluginsdk.ResourceData, meta interface{}) error {
	client := meta.(*clients.Client).Kusto.ClustersClient
	subscriptionId := meta.(*clients.Client).Account.SubscriptionId
	ctx, cancel := timeouts.ForCreateUpdate(meta.(*clients.Client).StopContext, d)
	defer cancel()

	log.Printf("[INFO] preparing arguments for Azure Kusto Cluster creation.")

	id := parse.NewClusterID(subscriptionId, d.Get("resource_group_name").(string), d.Get("name").(string))
	if d.IsNewResource() {
		server, err := client.Get(ctx, id.ResourceGroup, id.Name)
		if err != nil {
			if !utils.ResponseWasNotFound(server.Response) {
				return fmt.Errorf("checking for presence of existing %s: %+v", id, err)
			}
		}

		if !utils.ResponseWasNotFound(server.Response) {
			return tf.ImportAsExistsError("azurerm_kusto_cluster", id.ID())
		}
	}

	sku, err := expandKustoClusterSku(d.Get("sku").([]interface{}))
	if err != nil {
		return err
	}

	optimizedAutoScale := expandOptimizedAutoScale(d.Get("optimized_auto_scale").([]interface{}))

	if optimizedAutoScale != nil && *optimizedAutoScale.IsEnabled {
		// Ensure that requested Capcity is always between min and max to support updating to not overlapping autoscale ranges
		if *sku.Capacity < *optimizedAutoScale.Minimum {
			sku.Capacity = utils.Int32(*optimizedAutoScale.Minimum)
		}
		if *sku.Capacity > *optimizedAutoScale.Maximum {
			sku.Capacity = utils.Int32(*optimizedAutoScale.Maximum)
		}

		// Capacity must be set for the initial creation when using OptimizedAutoScaling but cannot be updated
		if d.HasChange("sku.0.capacity") && !d.IsNewResource() {
			return fmt.Errorf("cannot change `sku.capacity` when `optimized_auto_scaling.enabled` is set to `true`")
		}

		if *optimizedAutoScale.Minimum > *optimizedAutoScale.Maximum {
			return fmt.Errorf("`optimized_auto_scaling.maximum_instances` must be >= `optimized_auto_scaling.minimum_instances`")
		}
	}

	engine := kusto.EngineType(d.Get("engine").(string))

<<<<<<< HEAD
	clusterProperties := kusto.ClusterProperties{}
	if !features.ThreePointOhBeta() {

		clusterProperties = kusto.ClusterProperties{
			OptimizedAutoscale:     optimizedAutoScale,
			EnableAutoStop:         utils.Bool(d.Get("enable_auto_stop").(bool)),
			EnableDiskEncryption:   utils.Bool(d.Get("enable_disk_encryption").(bool)),
			EnableDoubleEncryption: utils.Bool(d.Get("double_encryption_enabled").(bool)),
			EnableStreamingIngest:  utils.Bool(d.Get("enable_streaming_ingest").(bool)),
			EnablePurge:            utils.Bool(d.Get("enable_purge").(bool)),
			EngineType:             engine,
		}

		if v, ok := d.GetOkExists("auto_stop_enabled"); ok {
			clusterProperties.EnableAutoStop = utils.Bool(v.(bool))
		}
		if v, ok := d.GetOkExists("disk_encryption_enabled"); ok {
			clusterProperties.EnableDiskEncryption = utils.Bool(v.(bool))
		}
		if v, ok := d.GetOkExists("streaming_ingestion_enabled"); ok {
			clusterProperties.EnableStreamingIngest = utils.Bool(v.(bool))
		}
		if v, ok := d.GetOkExists("purge_enabled"); ok {
			clusterProperties.EnablePurge = utils.Bool(v.(bool))
		}
	} else {
		clusterProperties = kusto.ClusterProperties{
			OptimizedAutoscale:     optimizedAutoScale,
			EnableAutoStop:         utils.Bool(d.Get("auto_stop_enabled").(bool)),
			EnableDiskEncryption:   utils.Bool(d.Get("disk_encryption_enabled").(bool)),
			EnableDoubleEncryption: utils.Bool(d.Get("double_encryption_enabled").(bool)),
			EnableStreamingIngest:  utils.Bool(d.Get("streaming_ingestion_enabled").(bool)),
			EnablePurge:            utils.Bool(d.Get("purge_enabled").(bool)),
			EngineType:             engine,
		}
=======
	publicNetworkAccess := kusto.PublicNetworkAccessEnabled
	if !d.Get("public_network_access_enabled").(bool) {
		publicNetworkAccess = kusto.PublicNetworkAccessDisabled
	}

	clusterProperties := kusto.ClusterProperties{
		OptimizedAutoscale:     optimizedAutoScale,
		EnableAutoStop:         utils.Bool(d.Get("enable_auto_stop").(bool)),
		EnableDiskEncryption:   utils.Bool(d.Get("enable_disk_encryption").(bool)),
		EnableDoubleEncryption: utils.Bool(d.Get("double_encryption_enabled").(bool)),
		EnableStreamingIngest:  utils.Bool(d.Get("enable_streaming_ingest").(bool)),
		EnablePurge:            utils.Bool(d.Get("enable_purge").(bool)),
		EngineType:             engine,
		PublicNetworkAccess:    publicNetworkAccess,
>>>>>>> be58a25a
	}

	if v, ok := d.GetOk("virtual_network_configuration"); ok {
		vnet := expandKustoClusterVNET(v.([]interface{}))
		clusterProperties.VirtualNetworkConfiguration = vnet
	}

	if v, ok := d.GetOk("trusted_external_tenants"); ok && !features.ThreePointOhBeta() {
		trustedExternalTenants := expandTrustedExternalTenants(v.([]interface{}))
		clusterProperties.TrustedExternalTenants = trustedExternalTenants
	}
	if features.ThreePointOhBeta() {
		trustedExternalTenants := expandTrustedExternalTenants(d.Get("trusted_external_tenants").([]interface{}))
		clusterProperties.TrustedExternalTenants = trustedExternalTenants
	}

	expandedIdentity, err := expandClusterIdentity(d.Get("identity").([]interface{}))
	if err != nil {
		return fmt.Errorf("expanding `identity`: %+v", err)
	}

	kustoCluster := kusto.Cluster{
		Name:              utils.String(id.Name),
		Location:          utils.String(location.Normalize(d.Get("location").(string))),
		Identity:          expandedIdentity,
		Sku:               sku,
		ClusterProperties: &clusterProperties,
		Tags:              tags.Expand(d.Get("tags").(map[string]interface{})),
	}

	if features.ThreePointOhBeta() {
		zones := zones.Expand(d.Get("zones").(*schema.Set).List())
		if len(zones) > 0 {
			kustoCluster.Zones = &zones
		}
	} else {
		kustoCluster.Zones = azure.ExpandZones(d.Get("zones").([]interface{}))
	}

	ifMatch := ""
	ifNoneMatch := ""
	future, err := client.CreateOrUpdate(ctx, id.ResourceGroup, id.Name, kustoCluster, ifMatch, ifNoneMatch)
	if err != nil {
		return fmt.Errorf("creating/updating %s: %+v", id, err)
	}
	if err = future.WaitForCompletionRef(ctx, client.Client); err != nil {
		return fmt.Errorf("waiting for create/update of %s: %+v", id, err)
	}

	d.SetId(id.ID())

	if v, ok := d.GetOk("language_extensions"); ok {
		languageExtensions := expandKustoClusterLanguageExtensions(v.([]interface{}))

		currentLanguageExtensions, err := client.ListLanguageExtensions(ctx, id.ResourceGroup, id.Name)
		if err != nil {
			return fmt.Errorf("retrieving the language extensions on %s: %+v", id, err)
		}

		languageExtensionsToAdd := diffLanguageExtensions(*languageExtensions.Value, *currentLanguageExtensions.Value)
		if len(languageExtensionsToAdd) > 0 {
			languageExtensionsListToAdd := kusto.LanguageExtensionsList{
				Value: &languageExtensionsToAdd,
			}

			future, err := client.AddLanguageExtensions(ctx, id.ResourceGroup, id.Name, languageExtensionsListToAdd)
			if err != nil {
				return fmt.Errorf("adding language extensions to %s: %+v", id, err)
			}
			if err = future.WaitForCompletionRef(ctx, client.Client); err != nil {
				return fmt.Errorf("waiting for the addition of language extensions on %s: %+v", id, err)
			}
		}

		languageExtensionsToRemove := diffLanguageExtensions(*currentLanguageExtensions.Value, *languageExtensions.Value)
		if len(languageExtensionsToRemove) > 0 {
			languageExtensionsListToRemove := kusto.LanguageExtensionsList{
				Value: &languageExtensionsToRemove,
			}

			removeLanguageExtensionsFuture, err := client.RemoveLanguageExtensions(ctx, id.ResourceGroup, id.Name, languageExtensionsListToRemove)
			if err != nil {
				return fmt.Errorf("removing language extensions from %s: %+v", id, err)
			}
			if err = removeLanguageExtensionsFuture.WaitForCompletionRef(ctx, client.Client); err != nil {
				return fmt.Errorf("waiting for the removal of language extensions from %s: %+v", id, err)
			}
		}
	}

	return resourceKustoClusterRead(d, meta)
}

func resourceKustoClusterRead(d *pluginsdk.ResourceData, meta interface{}) error {
	client := meta.(*clients.Client).Kusto.ClustersClient
	ctx, cancel := timeouts.ForRead(meta.(*clients.Client).StopContext, d)
	defer cancel()

	id, err := parse.ClusterID(d.Id())
	if err != nil {
		return err
	}

	resp, err := client.Get(ctx, id.ResourceGroup, id.Name)
	if err != nil {
		if utils.ResponseWasNotFound(resp.Response) {
			d.SetId("")
			return nil
		}
		return fmt.Errorf("retrieving %s: %+v", *id, err)
	}

	d.Set("name", id.Name)
	d.Set("resource_group_name", id.ResourceGroup)

	d.Set("location", location.NormalizeNilable(resp.Location))
	d.Set("zones", zones.Flatten(resp.Zones))

	d.Set("public_network_access_enabled", resp.PublicNetworkAccess == kusto.PublicNetworkAccessEnabled)

	identity, err := flattenClusterIdentity(resp.Identity)
	if err != nil {
		return fmt.Errorf("flattening `identity`: %+v", err)
	}
	if err := d.Set("identity", identity); err != nil {
		return fmt.Errorf("setting `identity`: %s", err)
	}

	if err := d.Set("sku", flattenKustoClusterSku(resp.Sku)); err != nil {
		return fmt.Errorf("setting `sku`: %+v", err)
	}

	if err := d.Set("optimized_auto_scale", flattenOptimizedAutoScale(resp.OptimizedAutoscale)); err != nil {
		return fmt.Errorf("setting `optimized_auto_scale`: %+v", err)
	}

	if props := resp.ClusterProperties; props != nil {
		if !features.ThreePointOhBeta() {
			d.Set("enable_auto_stop", props.EnableAutoStop)
			d.Set("enable_disk_encryption", props.EnableDiskEncryption)
			d.Set("enable_streaming_ingest", props.EnableStreamingIngest)
			d.Set("enable_purge", props.EnablePurge)
		}
		d.Set("double_encryption_enabled", props.EnableDoubleEncryption)
		d.Set("trusted_external_tenants", flattenTrustedExternalTenants(props.TrustedExternalTenants))
		d.Set("auto_stop_enabled", props.EnableAutoStop)
		d.Set("disk_encryption_enabled", props.EnableDiskEncryption)
		d.Set("streaming_ingestion_enabled", props.EnableStreamingIngest)
		d.Set("purge_enabled", props.EnablePurge)
		d.Set("virtual_network_configuration", flattenKustoClusterVNET(props.VirtualNetworkConfiguration))
		d.Set("language_extensions", flattenKustoClusterLanguageExtensions(props.LanguageExtensions))
		d.Set("uri", props.URI)
		d.Set("data_ingestion_uri", props.DataIngestionURI)
		d.Set("engine", props.EngineType)
	}

	return tags.FlattenAndSet(d, resp.Tags)
}

func resourceKustoClusterDelete(d *pluginsdk.ResourceData, meta interface{}) error {
	client := meta.(*clients.Client).Kusto.ClustersClient
	ctx, cancel := timeouts.ForDelete(meta.(*clients.Client).StopContext, d)
	defer cancel()

	id, err := parse.ClusterID(d.Id())
	if err != nil {
		return err
	}

	future, err := client.Delete(ctx, id.ResourceGroup, id.Name)
	if err != nil {
		return fmt.Errorf("deleting %s: %+v", *id, err)
	}

	if err = future.WaitForCompletionRef(ctx, client.Client); err != nil {
		return fmt.Errorf("waiting for the deletion of %s: %+v", *id, err)
	}

	return nil
}

func expandOptimizedAutoScale(input []interface{}) *kusto.OptimizedAutoscale {
	if len(input) == 0 || input[0] == nil {
		return nil
	}

	config := input[0].(map[string]interface{})
	optimizedAutoScale := &kusto.OptimizedAutoscale{
		Version:   utils.Int32(1),
		IsEnabled: utils.Bool(true),
		Minimum:   utils.Int32(int32(config["minimum_instances"].(int))),
		Maximum:   utils.Int32(int32(config["maximum_instances"].(int))),
	}

	return optimizedAutoScale
}

func flattenOptimizedAutoScale(optimizedAutoScale *kusto.OptimizedAutoscale) []interface{} {
	if optimizedAutoScale == nil {
		return []interface{}{}
	}

	maxInstances := 0
	if optimizedAutoScale.Maximum != nil {
		maxInstances = int(*optimizedAutoScale.Maximum)
	}

	minInstances := 0
	if optimizedAutoScale.Minimum != nil {
		minInstances = int(*optimizedAutoScale.Minimum)
	}

	return []interface{}{
		map[string]interface{}{
			"maximum_instances": maxInstances,
			"minimum_instances": minInstances,
		},
	}
}

func expandKustoClusterSku(input []interface{}) (*kusto.AzureSku, error) {
	sku := input[0].(map[string]interface{})
	name := sku["name"].(string)

	skuNamePrefixToTier := map[string]string{
		"Dev(No SLA)": "Basic",
		"Standard":    "Standard",
	}

	skuNamePrefix := strings.Split(sku["name"].(string), "_")[0]
	tier, ok := skuNamePrefixToTier[skuNamePrefix]
	if !ok {
		return nil, fmt.Errorf("sku name begins with invalid tier, possible are Dev(No SLA) and Standard but is: %q", skuNamePrefix)
	}
	capacity := sku["capacity"].(int)

	azureSku := &kusto.AzureSku{
		Name:     kusto.AzureSkuName(name),
		Tier:     kusto.AzureSkuTier(tier),
		Capacity: utils.Int32(int32(capacity)),
	}

	return azureSku, nil
}

func expandKustoClusterVNET(input []interface{}) *kusto.VirtualNetworkConfiguration {
	if len(input) == 0 || input[0] == nil {
		return nil
	}

	vnet := input[0].(map[string]interface{})
	subnetID := vnet["subnet_id"].(string)
	enginePublicIPID := vnet["engine_public_ip_id"].(string)
	dataManagementPublicIPID := vnet["data_management_public_ip_id"].(string)

	return &kusto.VirtualNetworkConfiguration{
		SubnetID:                 &subnetID,
		EnginePublicIPID:         &enginePublicIPID,
		DataManagementPublicIPID: &dataManagementPublicIPID,
	}
}

func expandKustoClusterLanguageExtensions(input []interface{}) *kusto.LanguageExtensionsList {
	if len(input) == 0 {
		return nil
	}

	extensions := make([]kusto.LanguageExtension, 0)
	for _, language := range input {
		v := kusto.LanguageExtension{
			LanguageExtensionName: kusto.LanguageExtensionName(language.(string)),
		}
		extensions = append(extensions, v)
	}

	return &kusto.LanguageExtensionsList{
		Value: &extensions,
	}
}

func expandClusterIdentity(input []interface{}) (*kusto.Identity, error) {
	expanded, err := identity.ExpandSystemAndUserAssignedMap(input)
	if err != nil {
		return nil, err
	}

	out := kusto.Identity{
		Type: kusto.IdentityType(string(expanded.Type)),
	}

	if expanded.Type == identity.TypeUserAssigned || expanded.Type == identity.TypeSystemAssignedUserAssigned {
		out.UserAssignedIdentities = make(map[string]*kusto.IdentityUserAssignedIdentitiesValue)
		for k := range expanded.IdentityIds {
			out.UserAssignedIdentities[k] = &kusto.IdentityUserAssignedIdentitiesValue{
				// intentionally empty
			}
		}
	}
	return &out, nil
}

func flattenClusterIdentity(input *kusto.Identity) (*[]interface{}, error) {
	var transform *identity.SystemAndUserAssignedMap

	if input != nil {
		transform = &identity.SystemAndUserAssignedMap{
			Type:        identity.Type(string(input.Type)),
			IdentityIds: make(map[string]identity.UserAssignedIdentityDetails),
		}
		if input.PrincipalID != nil {
			transform.PrincipalId = *input.PrincipalID
		}
		if input.TenantID != nil {
			transform.TenantId = *input.TenantID
		}
		if input.UserAssignedIdentities != nil {
			for k, v := range input.UserAssignedIdentities {
				transform.IdentityIds[k] = identity.UserAssignedIdentityDetails{
					ClientId:    v.ClientID,
					PrincipalId: v.PrincipalID,
				}
			}
		}
	}

	return identity.FlattenSystemAndUserAssignedMap(transform)
}

func flattenKustoClusterSku(sku *kusto.AzureSku) []interface{} {
	if sku == nil {
		return []interface{}{}
	}

	s := map[string]interface{}{
		"name": string(sku.Name),
	}

	if sku.Capacity != nil {
		s["capacity"] = int(*sku.Capacity)
	}

	return []interface{}{s}
}

func flattenKustoClusterVNET(vnet *kusto.VirtualNetworkConfiguration) []interface{} {
	if vnet == nil {
		return []interface{}{}
	}

	subnetID := ""
	if vnet.SubnetID != nil {
		subnetID = *vnet.SubnetID
	}

	enginePublicIPID := ""
	if vnet.EnginePublicIPID != nil {
		enginePublicIPID = *vnet.EnginePublicIPID
	}

	dataManagementPublicIPID := ""
	if vnet.DataManagementPublicIPID != nil {
		dataManagementPublicIPID = *vnet.DataManagementPublicIPID
	}

	output := map[string]interface{}{
		"subnet_id":                    subnetID,
		"engine_public_ip_id":          enginePublicIPID,
		"data_management_public_ip_id": dataManagementPublicIPID,
	}

	return []interface{}{output}
}

func flattenKustoClusterLanguageExtensions(extensions *kusto.LanguageExtensionsList) []interface{} {
	if extensions == nil {
		return []interface{}{}
	}

	output := make([]interface{}, 0)
	for _, v := range *extensions.Value {
		output = append(output, v.LanguageExtensionName)
	}

	return output
}

func diffLanguageExtensions(a, b []kusto.LanguageExtension) []kusto.LanguageExtension {
	target := make(map[string]bool)
	for _, x := range b {
		target[string(x.LanguageExtensionName)] = true
	}

	diff := make([]kusto.LanguageExtension, 0)
	for _, x := range a {
		if _, ok := target[string(x.LanguageExtensionName)]; !ok {
			diff = append(diff, x)
		}
	}

	return diff
}<|MERGE_RESOLUTION|>--- conflicted
+++ resolved
@@ -6,14 +6,6 @@
 	"strings"
 	"time"
 
-<<<<<<< HEAD
-	"github.com/hashicorp/go-azure-helpers/resourcemanager/identity"
-	"github.com/hashicorp/terraform-plugin-sdk/v2/helper/schema"
-
-	"github.com/hashicorp/go-azure-helpers/resourcemanager/commonschema"
-
-=======
->>>>>>> be58a25a
 	"github.com/Azure/azure-sdk-for-go/services/kusto/mgmt/2021-08-27/kusto"
 	"github.com/hashicorp/go-azure-helpers/resourcemanager/commonschema"
 	"github.com/hashicorp/go-azure-helpers/resourcemanager/identity"
@@ -198,7 +190,6 @@
 						string(kusto.EngineTypeV3),
 					}, false),
 				},
-<<<<<<< HEAD
 
 				"uri": {
 					Type:     pluginsdk.TypeString,
@@ -211,119 +202,6 @@
 				},
 
 				"zones": azure.SchemaZones(),
-
-				"tags": tags.Schema(),
-			}
-
-			if !features.ThreePointOhBeta() {
-				s["enable_auto_stop"] = &schema.Schema{
-					Type:          pluginsdk.TypeBool,
-					Optional:      true,
-					Computed:      true,
-					Deprecated:    "This property has been renamed to auto_stop_enabled to be more consistent with the rest of the provider and will be removed in v3.0 of the provider",
-					ConflictsWith: []string{"auto_stop_enabled"},
-				}
-
-				s["auto_stop_enabled"] = &schema.Schema{
-					Type:     pluginsdk.TypeBool,
-					Optional: true,
-					Computed: true,
-				}
-
-				s["enable_disk_encryption"] = &schema.Schema{
-					Type:          pluginsdk.TypeBool,
-					Optional:      true,
-					Computed:      true,
-					Deprecated:    "This property has been renamed to auto_stop_enabled to be more consistent with the rest of the provider and will be removed in v3.0 of the provider",
-					ConflictsWith: []string{"disk_encryption_enabled"},
-				}
-
-				s["disk_encryption_enabled"] = &schema.Schema{
-					Type:     pluginsdk.TypeBool,
-					Optional: true,
-					Computed: true,
-				}
-
-				s["enable_streaming_ingest"] = &schema.Schema{
-					Type:          pluginsdk.TypeBool,
-					Optional:      true,
-					Computed:      true,
-					Deprecated:    "This property has been renamed to streaming_ingestion_enabled to be more consistent with the rest of the provider and will be removed in v3.0 of the provider",
-					ConflictsWith: []string{"streaming_ingestion_enabled"},
-				}
-
-				s["streaming_ingestion_enabled"] = &schema.Schema{
-					Type:     pluginsdk.TypeBool,
-					Optional: true,
-					Computed: true,
-				}
-
-				s["enable_purge"] = &schema.Schema{
-					Type:          pluginsdk.TypeBool,
-					Optional:      true,
-					Computed:      true,
-					Deprecated:    "This property has been renamed to purge_enabled to be more consistent with the rest of the provider and will be removed in v3.0 of the provider",
-					ConflictsWith: []string{"purge_enabled"},
-				}
-
-				s["purge_enabled"] = &schema.Schema{
-					Type:     pluginsdk.TypeBool,
-					Optional: true,
-					Computed: true,
-				}
-
-			} else {
-
-				s["auto_stop_enabled"] = &schema.Schema{
-					Type:     pluginsdk.TypeBool,
-					Optional: true,
-					Default:  true,
-				}
-
-				s["disk_encryption_enabled"] = &schema.Schema{
-					Type:     pluginsdk.TypeBool,
-					Optional: true,
-					Default:  false,
-				}
-
-				s["streaming_ingestion_enabled"] = &schema.Schema{
-					Type:     pluginsdk.TypeBool,
-					Optional: true,
-					Default:  false,
-				}
-
-				s["purge_enabled"] = &schema.Schema{
-					Type:     pluginsdk.TypeBool,
-					Optional: true,
-					Default:  false,
-				}
-			}
-
-			return s
-		}(),
-=======
-			},
-
-			"engine": {
-				Type:     pluginsdk.TypeString,
-				Optional: true,
-				ForceNew: true,
-				Default:  string(kusto.EngineTypeV2),
-				ValidateFunc: validation.StringInSlice([]string{
-					string(kusto.EngineTypeV2),
-					string(kusto.EngineTypeV3),
-				}, false),
-			},
-
-			"uri": {
-				Type:     pluginsdk.TypeString,
-				Computed: true,
-			},
-
-			"data_ingestion_uri": {
-				Type:     pluginsdk.TypeString,
-				Computed: true,
-			},
 
 			"zones": func() *pluginsdk.Schema {
 				if !features.ThreePointOhBeta() {
@@ -341,7 +219,6 @@
 
 			"tags": tags.Schema(),
 		},
->>>>>>> be58a25a
 	}
 }
 
@@ -395,43 +272,6 @@
 
 	engine := kusto.EngineType(d.Get("engine").(string))
 
-<<<<<<< HEAD
-	clusterProperties := kusto.ClusterProperties{}
-	if !features.ThreePointOhBeta() {
-
-		clusterProperties = kusto.ClusterProperties{
-			OptimizedAutoscale:     optimizedAutoScale,
-			EnableAutoStop:         utils.Bool(d.Get("enable_auto_stop").(bool)),
-			EnableDiskEncryption:   utils.Bool(d.Get("enable_disk_encryption").(bool)),
-			EnableDoubleEncryption: utils.Bool(d.Get("double_encryption_enabled").(bool)),
-			EnableStreamingIngest:  utils.Bool(d.Get("enable_streaming_ingest").(bool)),
-			EnablePurge:            utils.Bool(d.Get("enable_purge").(bool)),
-			EngineType:             engine,
-		}
-
-		if v, ok := d.GetOkExists("auto_stop_enabled"); ok {
-			clusterProperties.EnableAutoStop = utils.Bool(v.(bool))
-		}
-		if v, ok := d.GetOkExists("disk_encryption_enabled"); ok {
-			clusterProperties.EnableDiskEncryption = utils.Bool(v.(bool))
-		}
-		if v, ok := d.GetOkExists("streaming_ingestion_enabled"); ok {
-			clusterProperties.EnableStreamingIngest = utils.Bool(v.(bool))
-		}
-		if v, ok := d.GetOkExists("purge_enabled"); ok {
-			clusterProperties.EnablePurge = utils.Bool(v.(bool))
-		}
-	} else {
-		clusterProperties = kusto.ClusterProperties{
-			OptimizedAutoscale:     optimizedAutoScale,
-			EnableAutoStop:         utils.Bool(d.Get("auto_stop_enabled").(bool)),
-			EnableDiskEncryption:   utils.Bool(d.Get("disk_encryption_enabled").(bool)),
-			EnableDoubleEncryption: utils.Bool(d.Get("double_encryption_enabled").(bool)),
-			EnableStreamingIngest:  utils.Bool(d.Get("streaming_ingestion_enabled").(bool)),
-			EnablePurge:            utils.Bool(d.Get("purge_enabled").(bool)),
-			EngineType:             engine,
-		}
-=======
 	publicNetworkAccess := kusto.PublicNetworkAccessEnabled
 	if !d.Get("public_network_access_enabled").(bool) {
 		publicNetworkAccess = kusto.PublicNetworkAccessDisabled
@@ -446,7 +286,6 @@
 		EnablePurge:            utils.Bool(d.Get("enable_purge").(bool)),
 		EngineType:             engine,
 		PublicNetworkAccess:    publicNetworkAccess,
->>>>>>> be58a25a
 	}
 
 	if v, ok := d.GetOk("virtual_network_configuration"); ok {
