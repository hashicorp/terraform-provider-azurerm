--- conflicted
+++ resolved
@@ -188,7 +188,7 @@
 }
 
 resource "azurerm_role_assignment" "test" {
-  scope                = azurerm_resource_group.test.id
+  scope                = azurerm_resource_group.test2.id
   role_definition_name = data.azurerm_role_definition.builtin.name
   principal_id         = azurerm_kusto_cluster.test.identity[0].principal_id
 }
@@ -207,11 +207,7 @@
   }
 
   geo_location {
-<<<<<<< HEAD
     location          = azurerm_resource_group.test2.location
-=======
-    location          = azurerm_resource_group.test.location
->>>>>>> fa971f7e
     failover_priority = 0
   }
 }
