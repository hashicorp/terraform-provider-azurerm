--- conflicted
+++ resolved
@@ -99,44 +99,31 @@
 		}
 	}
 
-<<<<<<< HEAD
-	channel := botservice.BotChannel{
-		Properties: botservice.EmailChannel{
-			Properties: &botservice.EmailChannelProperties{
-				EmailAddress: utils.String(d.Get("email_address").(string)),
-				IsEnabled:    utils.Bool(true),
-=======
-	channel := channel.BotChannel{
+	parameters := channel.BotChannel{
 		Properties: channel.EmailChannel{
 			Properties: &channel.EmailChannelProperties{
 				EmailAddress: d.Get("email_address").(string),
-				Password:     utils.String(d.Get("email_password").(string)),
 				IsEnabled:    true,
->>>>>>> ae58bd4b
 			},
 		},
 		Location: utils.String(azure.NormalizeLocation(d.Get("location").(string))),
 		Kind:     pointer.To(channel.KindBot),
 	}
 
-<<<<<<< HEAD
 	if v, ok := d.GetOk("email_password"); ok {
-		channel, _ := channel.Properties.AsEmailChannel()
-		channel.Properties.Password = utils.String(v.(string))
+		channelProps := parameters.Properties.(channel.EmailChannel)
+		channelProps.Properties.AuthMethod = pointer.To(channel.EmailChannelAuthMethodZero)
+		channelProps.Properties.Password = utils.String(v.(string))
 	}
 
 	if v, ok := d.GetOk("magic_code"); ok {
-		channel, _ := channel.Properties.AsEmailChannel()
-		channel.Properties.AuthMethod = utils.Float(1)
-		channel.Properties.MagicCode = utils.String(v.(string))
-	}
-
-	if _, err := client.Create(ctx, resourceId.ResourceGroup, resourceId.BotServiceName, botservice.ChannelNameEmailChannel, channel); err != nil {
-		return fmt.Errorf("creating Email Channel for Bot %q (Resource Group %q): %+v", resourceId.BotServiceName, resourceId.ResourceGroup, err)
-=======
-	if _, err := client.Create(ctx, resourceId, channel); err != nil {
+		channelProps := parameters.Properties.(channel.EmailChannel)
+		channelProps.Properties.AuthMethod = pointer.To(channel.EmailChannelAuthMethodOne)
+		channelProps.Properties.MagicCode = utils.String(v.(string))
+	}
+
+	if _, err := client.Create(ctx, resourceId, parameters); err != nil {
 		return fmt.Errorf("creating Email Channel for Bot %q (Resource Group %q): %+v", resourceId.BotServiceName, resourceId.ResourceGroupName, err)
->>>>>>> ae58bd4b
 	}
 
 	d.SetId(resourceId.ID())
@@ -192,44 +179,31 @@
 		return err
 	}
 
-<<<<<<< HEAD
-	channel := botservice.BotChannel{
-		Properties: botservice.EmailChannel{
-			Properties: &botservice.EmailChannelProperties{
-				EmailAddress: utils.String(d.Get("email_address").(string)),
-				IsEnabled:    utils.Bool(true),
-=======
-	channel := channel.BotChannel{
+	parameters := channel.BotChannel{
 		Properties: channel.EmailChannel{
 			Properties: &channel.EmailChannelProperties{
 				EmailAddress: d.Get("email_address").(string),
-				Password:     utils.String(d.Get("email_password").(string)),
 				IsEnabled:    true,
->>>>>>> ae58bd4b
 			},
 		},
 		Location: utils.String(azure.NormalizeLocation(d.Get("location").(string))),
 		Kind:     pointer.To(channel.KindBot),
 	}
 
-<<<<<<< HEAD
 	if v, ok := d.GetOk("email_password"); ok {
-		channel, _ := channel.Properties.AsEmailChannel()
-		channel.Properties.Password = utils.String(v.(string))
+		channelProps := parameters.Properties.(channel.EmailChannel)
+		channelProps.Properties.AuthMethod = pointer.To(channel.EmailChannelAuthMethodZero)
+		channelProps.Properties.Password = utils.String(v.(string))
 	}
 
 	if v, ok := d.GetOk("magic_code"); ok {
-		channel, _ := channel.Properties.AsEmailChannel()
-		channel.Properties.AuthMethod = utils.Float(1)
-		channel.Properties.MagicCode = utils.String(v.(string))
-	}
-
-	if _, err := client.Update(ctx, id.ResourceGroup, id.BotServiceName, botservice.ChannelNameEmailChannel, channel); err != nil {
-		return fmt.Errorf("updating Email Channel for Bot %q (Resource Group %q): %+v", id.ResourceGroup, id.BotServiceName, err)
-=======
-	if _, err := client.Update(ctx, *id, channel); err != nil {
+		channelProps := parameters.Properties.(channel.EmailChannel)
+		channelProps.Properties.AuthMethod = pointer.To(channel.EmailChannelAuthMethodOne)
+		channelProps.Properties.MagicCode = utils.String(v.(string))
+	}
+
+	if _, err := client.Update(ctx, *id, parameters); err != nil {
 		return fmt.Errorf("updating Email Channel for Bot %q (Resource Group %q): %+v", id.ResourceGroupName, id.BotServiceName, err)
->>>>>>> ae58bd4b
 	}
 
 	return resourceBotChannelEmailRead(d, meta)
