// Copyright (c) HashiCorp, Inc.
// SPDX-License-Identifier: MPL-2.0

package netapp_test

import (
	"context"
	"fmt"
	"os"
	"regexp"
	"testing"

	"github.com/hashicorp/go-azure-helpers/lang/pointer"
	"github.com/hashicorp/go-azure-sdk/resource-manager/netapp/2025-01-01/volumes"
	"github.com/hashicorp/terraform-provider-azurerm/internal/acceptance"
	"github.com/hashicorp/terraform-provider-azurerm/internal/acceptance/check"
	"github.com/hashicorp/terraform-provider-azurerm/internal/clients"
	"github.com/hashicorp/terraform-provider-azurerm/internal/tf/pluginsdk"
)

// getOverriddenTestLocations returns the overridden test locations for the NetApp Volume tests, specifically for CRR
// that is not aligned with traditional region pairs.
func getOverriddenTestLocations() struct {
	Primary   string
	Secondary string
} {
	return struct {
		Primary   string
		Secondary string
	}{
		Primary:   "westus2",
		Secondary: "eastus2",
	}
}

type NetAppVolumeResource struct{}

func TestAccNetAppVolume_basic(t *testing.T) {
	data := acceptance.BuildTestData(t, "azurerm_netapp_volume", "test")
	r := NetAppVolumeResource{}

	data.ResourceTest(t, r, []acceptance.TestStep{
		{
			Config: r.basic(data),
			Check: acceptance.ComposeTestCheckFunc(
				check.That(data.ResourceName).ExistsInAzure(r),
			),
		},
		data.ImportStep(),
	})
}

func TestAccNetAppVolume_backupPolicy(t *testing.T) {
	data := acceptance.BuildTestData(t, "azurerm_netapp_volume", "test")
	r := NetAppVolumeResource{}

	data.ResourceTest(t, r, []acceptance.TestStep{
		{
			Config: r.backupPolicy(data),
			Check: acceptance.ComposeTestCheckFunc(
				check.That(data.ResourceName).ExistsInAzure(r),
			),
		},
		data.ImportStep(),
	})
}

func TestAccNetAppVolume_backupPolicyUpdate(t *testing.T) {
	data := acceptance.BuildTestData(t, "azurerm_netapp_volume", "test")
	r := NetAppVolumeResource{}

	data.ResourceTest(t, r, []acceptance.TestStep{
		{
			Config: r.backupPolicy(data),
			Check: acceptance.ComposeTestCheckFunc(
				check.That(data.ResourceName).ExistsInAzure(r),
			),
		},
		data.ImportStep(),
		{
			Config: r.updateBackupPolicy(data),
			Check: acceptance.ComposeTestCheckFunc(
				check.That(data.ResourceName).ExistsInAzure(r),
			),
		},
		data.ImportStep(),
	})
}

func TestAccNetAppVolume_availabilityZone(t *testing.T) {
	data := acceptance.BuildTestData(t, "azurerm_netapp_volume", "test")
	r := NetAppVolumeResource{}

	data.ResourceTest(t, r, []acceptance.TestStep{
		{
			Config: r.availabilityZone(data),
			Check: acceptance.ComposeTestCheckFunc(
				check.That(data.ResourceName).ExistsInAzure(r),
				check.That(data.ResourceName).Key("zone").HasValue("1"),
			),
		},
		data.ImportStep(),
	})
}

func TestAccNetAppVolume_nfsv41(t *testing.T) {
	data := acceptance.BuildTestData(t, "azurerm_netapp_volume", "test")
	r := NetAppVolumeResource{}

	data.ResourceTest(t, r, []acceptance.TestStep{
		{
			Config: r.nfsv41(data),
			Check: acceptance.ComposeTestCheckFunc(
				check.That(data.ResourceName).ExistsInAzure(r),
				check.That(data.ResourceName).Key("network_features").HasValue(string(volumes.NetworkFeaturesBasic)),
			),
		},
		data.ImportStep(),
	})
}

func TestAccNetAppVolume_standardNetworkFeature(t *testing.T) {
	data := acceptance.BuildTestData(t, "azurerm_netapp_volume", "test")
	r := NetAppVolumeResource{}

	data.ResourceTest(t, r, []acceptance.TestStep{
		{
			Config: r.standardNetworkFeature(data),
			Check: acceptance.ComposeTestCheckFunc(
				check.That(data.ResourceName).ExistsInAzure(r),
				check.That(data.ResourceName).Key("network_features").HasValue(string(volumes.NetworkFeaturesStandard)),
			),
		},
		data.ImportStep(),
	})
}

func TestAccNetAppVolume_createFromSnapshotInAnotherPool(t *testing.T) {
	data := acceptance.BuildTestData(t, "azurerm_netapp_volume", "test")
	r := NetAppVolumeResource{}

	data.ResourceTest(t, r, []acceptance.TestStep{
		{
			Config: r.snapshot(data),
			Check: acceptance.ComposeTestCheckFunc(
				check.That(data.ResourceName).ExistsInAzure(r),
			),
		},
		data.ImportStep("create_from_snapshot_resource_id"),
	})
}

func TestAccNetAppVolume_snapshotPolicy(t *testing.T) {
	data := acceptance.BuildTestData(t, "azurerm_netapp_volume", "test")
	r := NetAppVolumeResource{}

	data.ResourceTest(t, r, []acceptance.TestStep{
		{
			Config: r.snapshotPolicy(data),
			Check: acceptance.ComposeTestCheckFunc(
				check.That(data.ResourceName).ExistsInAzure(r),
				check.That(data.ResourceName).Key("data_protection_snapshot_policy.0.snapshot_policy_id").Exists(),
			),
		},
		data.ImportStep(),
	})
}

func TestAccNetAppVolume_snapshotPolicyUpdate(t *testing.T) {
	data := acceptance.BuildTestData(t, "azurerm_netapp_volume", "test")
	r := NetAppVolumeResource{}

	data.ResourceTest(t, r, []acceptance.TestStep{
		{
			Config: r.snapshotPolicy(data),
			Check: acceptance.ComposeTestCheckFunc(
				check.That(data.ResourceName).ExistsInAzure(r),
			),
		},
		data.ImportStep(),
		{
			Config: r.snapshotPolicyUpdate(data),
			Check: acceptance.ComposeTestCheckFunc(
				check.That(data.ResourceName).ExistsInAzure(r),
			),
		},
		data.ImportStep(),
	})
}

func TestAccNetAppVolume_crossRegionReplication(t *testing.T) {
	data := acceptance.BuildTestData(t, "azurerm_netapp_volume", "test_secondary")
	r := NetAppVolumeResource{}

	data.ResourceTest(t, r, []acceptance.TestStep{
		{
			Config: r.crossRegionReplication(data),
			Check: acceptance.ComposeTestCheckFunc(
				check.That(data.ResourceName).ExistsInAzure(r),
				check.That(data.ResourceName).Key("data_protection_replication.0.endpoint_type").HasValue("dst"),
			),
		},
		data.ImportStep(),
	})
}

func TestAccNetAppVolume_nfsv3FromSnapshot(t *testing.T) {
	data := acceptance.BuildTestData(t, "azurerm_netapp_volume", "test_snapshot_vol")
	r := NetAppVolumeResource{}

	data.ResourceTest(t, r, []acceptance.TestStep{
		{
			Config: r.nfsv3FromSnapshot(data),
			Check: acceptance.ComposeTestCheckFunc(
				check.That(data.ResourceName).ExistsInAzure(r),
				check.That(data.ResourceName).Key("create_from_snapshot_resource_id").MatchesRegex(regexp.MustCompile(fmt.Sprintf("(.)/snapshots/acctest-Snapshot-%d", data.RandomInteger))),
			),
		},
		data.ImportStep("create_from_snapshot_resource_id"),
	})
}

func TestAccNetAppVolume_nfsv3SnapshotDirectoryVisibleFalse(t *testing.T) {
	data := acceptance.BuildTestData(t, "azurerm_netapp_volume", "test_snapshot_directory_visible_false")
	r := NetAppVolumeResource{}

	data.ResourceTest(t, r, []acceptance.TestStep{
		{
			Config: r.nfsv3SnapshotDirectoryVisibleFalse(data),
			Check: acceptance.ComposeTestCheckFunc(
				check.That(data.ResourceName).ExistsInAzure(r),
				check.That(data.ResourceName).Key("snapshot_directory_visible").HasValue("false"),
			),
		},
		data.ImportStep(),
	})
}

func TestAccNetAppVolume_nfsv3SnapshotDirectoryVisibleTrue(t *testing.T) {
	data := acceptance.BuildTestData(t, "azurerm_netapp_volume", "test_snapshot_directory_visible_true")
	r := NetAppVolumeResource{}

	data.ResourceTest(t, r, []acceptance.TestStep{
		{
			Config: r.nfsv3SnapshotDirectoryVisibleTrue(data),
			Check: acceptance.ComposeTestCheckFunc(
				check.That(data.ResourceName).ExistsInAzure(r),
				check.That(data.ResourceName).Key("snapshot_directory_visible").HasValue("true"),
			),
		},
		data.ImportStep(),
	})
}

func TestAccNetAppVolume_requiresImport(t *testing.T) {
	data := acceptance.BuildTestData(t, "azurerm_netapp_volume", "test")
	r := NetAppVolumeResource{}

	data.ResourceTest(t, r, []acceptance.TestStep{
		{
			Config: r.basic(data),
			Check: acceptance.ComposeTestCheckFunc(
				check.That(data.ResourceName).ExistsInAzure(r),
			),
		},
		{
			Config:      r.requiresImport(data),
			ExpectError: acceptance.RequiresImportError("azurerm_netapp_volume"),
		},
	})
}

func TestAccNetAppVolume_complete(t *testing.T) {
	data := acceptance.BuildTestData(t, "azurerm_netapp_volume", "test")
	r := NetAppVolumeResource{}

	data.ResourceTest(t, r, []acceptance.TestStep{
		{
			Config: r.complete(data),
			Check: acceptance.ComposeTestCheckFunc(
				check.That(data.ResourceName).ExistsInAzure(r),
				check.That(data.ResourceName).Key("service_level").HasValue("Standard"),
				check.That(data.ResourceName).Key("storage_quota_in_gb").HasValue("101"),
				check.That(data.ResourceName).Key("large_volume_enabled").HasValue("false"),
				check.That(data.ResourceName).Key("export_policy_rule.#").HasValue("3"),
				check.That(data.ResourceName).Key("tags.%").HasValue("3"),
				check.That(data.ResourceName).Key("tags.FoO").HasValue("BaR"),
				check.That(data.ResourceName).Key("mount_ip_addresses.#").HasValue("1"),
			),
		},
		data.ImportStep(),
	})
}

func TestAccNetAppVolume_largeVolume(t *testing.T) {
	data := acceptance.BuildTestData(t, "azurerm_netapp_volume", "test")
	r := NetAppVolumeResource{}

	data.ResourceTest(t, r, []acceptance.TestStep{
		{
			Config: r.largeVolume(data),
			Check: acceptance.ComposeTestCheckFunc(
				check.That(data.ResourceName).ExistsInAzure(r),
				check.That(data.ResourceName).Key("storage_quota_in_gb").HasValue("105472"),
				check.That(data.ResourceName).Key("large_volume_enabled").HasValue("true"),
			),
		},
		data.ImportStep(),
	})
}

func TestAccNetAppVolume_update(t *testing.T) {
	data := acceptance.BuildTestData(t, "azurerm_netapp_volume", "test")
	r := NetAppVolumeResource{}

	data.ResourceTest(t, r, []acceptance.TestStep{
		{
			Config: r.completePoolQosManual(data),
			Check: acceptance.ComposeTestCheckFunc(
				check.That(data.ResourceName).ExistsInAzure(r),
				check.That(data.ResourceName).Key("storage_quota_in_gb").HasValue("100"),
				check.That(data.ResourceName).Key("export_policy_rule.#").HasValue("3"),
				check.That(data.ResourceName).Key("tags.%").HasValue("3"),
				check.That(data.ResourceName).Key("throughput_in_mibps").HasValue("64"),
			),
		},
		data.ImportStep(),
		{
			Config: r.completePoolQosManualNewThroughput(data),
			Check: acceptance.ComposeTestCheckFunc(
				check.That(data.ResourceName).ExistsInAzure(r),
				check.That(data.ResourceName).Key("storage_quota_in_gb").HasValue("101"),
				check.That(data.ResourceName).Key("export_policy_rule.#").HasValue("2"),
				check.That(data.ResourceName).Key("tags.%").HasValue("4"),
				check.That(data.ResourceName).Key("tags.FoO").HasValue("BaR"),
				check.That(data.ResourceName).Key("tags.bAr").HasValue("fOo"),
				check.That(data.ResourceName).Key("throughput_in_mibps").HasValue("63"),
			),
		},
		data.ImportStep(),
	})
}

func TestAccNetAppVolume_updateExportPolicyRule(t *testing.T) {
	data := acceptance.BuildTestData(t, "azurerm_netapp_volume", "test")
	r := NetAppVolumeResource{}

	data.ResourceTest(t, r, []acceptance.TestStep{
		{
			Config: r.complete(data),
			Check: acceptance.ComposeTestCheckFunc(
				check.That(data.ResourceName).ExistsInAzure(r),
				check.That(data.ResourceName).Key("export_policy_rule.#").HasValue("3"),
			),
		},
		data.ImportStep(),
		{
			Config: r.updateExportPolicyRule(data),
			Check: acceptance.ComposeTestCheckFunc(
				check.That(data.ResourceName).ExistsInAzure(r),
				check.That(data.ResourceName).Key("export_policy_rule.#").HasValue("1"),
			),
		},
		data.ImportStep(),
	})
}

func TestAccNetAppVolume_volEncryptionCmkUserAssigned(t *testing.T) {
	data := acceptance.BuildTestData(t, "azurerm_netapp_volume", "test")
	r := NetAppVolumeResource{}

	tenantID := os.Getenv("ARM_TENANT_ID")

	data.ResourceTest(t, r, []acceptance.TestStep{
		{
			Config: r.volEncryptionCmkUserAssigned(data, tenantID),
			Check: acceptance.ComposeTestCheckFunc(
				check.That(data.ResourceName).ExistsInAzure(r),
			),
		},
		data.ImportStep(),
	})
}

func TestAccNetAppVolume_volEncryptionCmkSystemAssigned(t *testing.T) {
	data := acceptance.BuildTestData(t, "azurerm_netapp_volume", "test")
	r := NetAppVolumeResource{}

	tenantID := os.Getenv("ARM_TENANT_ID")

	data.ResourceTest(t, r, []acceptance.TestStep{
		{
			Config: r.volEncryptionCmkSystemAssigned(data, tenantID),
			Check: acceptance.ComposeTestCheckFunc(
				check.That(data.ResourceName).ExistsInAzure(r),
			),
		},
		data.ImportStep(),
	})
}

func TestAccNetAppVolume_serviceLevelUpdate(t *testing.T) {
	data := acceptance.BuildTestData(t, "azurerm_netapp_volume", "test")
	r := NetAppVolumeResource{}

	data.ResourceTest(t, r, []acceptance.TestStep{
		{
			Config: r.basic(data),
			Check: acceptance.ComposeTestCheckFunc(
				check.That(data.ResourceName).ExistsInAzure(r),
			),
		},
		data.ImportStep(),
		{
			Config: r.serviceLevelUpdate(data),
			Check: acceptance.ComposeTestCheckFunc(
				check.That(data.ResourceName).ExistsInAzure(r),
			),
		},
		data.ImportStep(),
	})
}

func TestAccNetAppVolume_coolAccess(t *testing.T) {
	data := acceptance.BuildTestData(t, "azurerm_netapp_volume", "test")
	r := NetAppVolumeResource{}

	data.ResourceTest(t, r, []acceptance.TestStep{
		{
			Config: r.coolAccess(data),
			Check: acceptance.ComposeTestCheckFunc(
				check.That(data.ResourceName).ExistsInAzure(r),
<<<<<<< HEAD
				check.That(data.ResourceName).Key("cool_access_enabled").HasValue("true"),
				check.That(data.ResourceName).Key("coolness_period").HasValue("14"),
				check.That(data.ResourceName).Key("cool_access_retrieval_policy").HasValue("Default"),
				check.That(data.ResourceName).Key("cool_access_tiering_policy").HasValue("Auto"),
			),
		},
		data.ImportStep(),
	})
}

func TestAccNetAppVolume_coolAccessUpdate(t *testing.T) {
	data := acceptance.BuildTestData(t, "azurerm_netapp_volume", "test")
	r := NetAppVolumeResource{}

	data.ResourceTest(t, r, []acceptance.TestStep{
		{
			Config: r.basic(data),
			Check: acceptance.ComposeTestCheckFunc(
				check.That(data.ResourceName).ExistsInAzure(r),
				check.That(data.ResourceName).Key("cool_access_enabled").HasValue("false"),
=======
			),
		},
		data.ImportStep(),
		{
			Config: r.coolAccessUpdated(data),
			Check: acceptance.ComposeTestCheckFunc(
				check.That(data.ResourceName).ExistsInAzure(r),
>>>>>>> e8290135
			),
		},
		data.ImportStep(),
		{
<<<<<<< HEAD
			Config: r.coolAccess(data),
			Check: acceptance.ComposeTestCheckFunc(
				check.That(data.ResourceName).ExistsInAzure(r),
				check.That(data.ResourceName).Key("cool_access_enabled").HasValue("true"),
				check.That(data.ResourceName).Key("coolness_period").HasValue("14"),
=======
			Config: r.coolAccessUpdatedTier(data),
			Check: acceptance.ComposeTestCheckFunc(
				check.That(data.ResourceName).ExistsInAzure(r),
>>>>>>> e8290135
			),
		},
		data.ImportStep(),
		{
<<<<<<< HEAD
			Config: r.coolAccessUpdated(data),
			Check: acceptance.ComposeTestCheckFunc(
				check.That(data.ResourceName).ExistsInAzure(r),
				check.That(data.ResourceName).Key("cool_access_enabled").HasValue("true"),
				check.That(data.ResourceName).Key("coolness_period").HasValue("30"),
				check.That(data.ResourceName).Key("cool_access_retrieval_policy").HasValue("Never"),
=======
			Config: r.coolAccessDisabled(data),
			Check: acceptance.ComposeTestCheckFunc(
				check.That(data.ResourceName).ExistsInAzure(r),
			),
		},
		data.ImportStep(),
		{
			Config: r.coolAccess(data),
			Check: acceptance.ComposeTestCheckFunc(
				check.That(data.ResourceName).ExistsInAzure(r),
>>>>>>> e8290135
			),
		},
		data.ImportStep(),
	})
}

func (t NetAppVolumeResource) Exists(ctx context.Context, clients *clients.Client, state *pluginsdk.InstanceState) (*bool, error) {
	id, err := volumes.ParseVolumeID(state.ID)
	if err != nil {
		return nil, err
	}

	resp, err := clients.NetApp.VolumeClient.Get(ctx, *id)
	if err != nil {
		return nil, fmt.Errorf("reading Netapp Volume (%s): %+v", id.String(), err)
	}

	return pointer.To(resp.Model != nil), nil
}

func (NetAppVolumeResource) volEncryptionCmkUserAssigned(data acceptance.TestData, tenantID string) string {
	cmkUserAssginedTemplate := NetAppAccountEncryptionResource{}.cmkUserAssigned(data, tenantID)
	networkTemplate := NetAppVolumeResource{}.networkTemplate(data)
	return fmt.Sprintf(`
%[1]s

%[2]s

resource "azurerm_private_endpoint" "test" {
  name                = "acctest-pe-akv-%[3]d"
  location            = azurerm_resource_group.test.location
  resource_group_name = azurerm_resource_group.test.name
  subnet_id           = azurerm_subnet.test-non-delegated.id

  private_service_connection {
    name                           = "acctest-pe-sc-akv-%[3]d"
    private_connection_resource_id = azurerm_key_vault.test.id
    is_manual_connection           = false
    subresource_names              = ["Vault"]
  }

  tags = {
    CreatedOnDate = "2023-10-03T19:58:43.6509795Z"
  }
}

resource "azurerm_netapp_pool" "test" {
  name                = "acctest-NetAppPool-%[3]d"
  location            = azurerm_resource_group.test.location
  resource_group_name = azurerm_resource_group.test.name
  account_name        = azurerm_netapp_account.test.name
  service_level       = "Standard"
  size_in_tb          = 4

  tags = {
    "CreatedOnDate"    = "2022-07-08T23:50:21Z",
    "SkipASMAzSecPack" = "true"
  }

  depends_on = [
    azurerm_netapp_account_encryption.test
  ]
}

resource "azurerm_netapp_volume" "test" {
  name                          = "acctest-NetAppVolume-%[3]d"
  location                      = azurerm_resource_group.test.location
  resource_group_name           = azurerm_resource_group.test.name
  account_name                  = azurerm_netapp_account.test.name
  pool_name                     = azurerm_netapp_pool.test.name
  volume_path                   = "my-unique-file-path-%[3]d"
  service_level                 = "Standard"
  subnet_id                     = azurerm_subnet.test-delegated.id
  storage_quota_in_gb           = 100
  network_features              = "Standard"
  encryption_key_source         = "Microsoft.KeyVault"
  key_vault_private_endpoint_id = azurerm_private_endpoint.test.id

  tags = {
    "CreatedOnDate"    = "2022-07-08T23:50:21Z",
    "SkipASMAzSecPack" = "true"
  }

  depends_on = [
    azurerm_netapp_account_encryption.test,
    azurerm_private_endpoint.test
  ]
}
`, cmkUserAssginedTemplate, networkTemplate, data.RandomInteger)
}

func (NetAppVolumeResource) volEncryptionCmkSystemAssigned(data acceptance.TestData, tenantID string) string {
	cmkUserAssginedTemplate := NetAppAccountEncryptionResource{}.cmkSystemAssigned(data, tenantID)
	networkTemplate := NetAppVolumeResource{}.networkTemplate(data)
	return fmt.Sprintf(`
%[1]s

%[2]s

resource "azurerm_private_endpoint" "test" {
  name                = "acctest-pe-akv-%[3]d"
  location            = azurerm_resource_group.test.location
  resource_group_name = azurerm_resource_group.test.name
  subnet_id           = azurerm_subnet.test-non-delegated.id

  private_service_connection {
    name                           = "acctest-pe-sc-akv-%[3]d"
    private_connection_resource_id = azurerm_key_vault.test.id
    is_manual_connection           = false
    subresource_names              = ["Vault"]
  }

  tags = {
    CreatedOnDate = "2023-10-03T19:58:43.6509795Z"
  }
}

resource "azurerm_netapp_pool" "test" {
  name                = "acctest-NetAppPool-%[3]d"
  location            = azurerm_resource_group.test.location
  resource_group_name = azurerm_resource_group.test.name
  account_name        = azurerm_netapp_account.test.name
  service_level       = "Standard"
  size_in_tb          = 4

  tags = {
    "CreatedOnDate"    = "2022-07-08T23:50:21Z",
    "SkipASMAzSecPack" = "true"
  }

  depends_on = [
    azurerm_netapp_account_encryption.test
  ]
}

resource "azurerm_netapp_volume" "test" {
  name                          = "acctest-NetAppVolume-%[3]d"
  location                      = azurerm_resource_group.test.location
  resource_group_name           = azurerm_resource_group.test.name
  account_name                  = azurerm_netapp_account.test.name
  pool_name                     = azurerm_netapp_pool.test.name
  volume_path                   = "my-unique-file-path-%[3]d"
  service_level                 = "Standard"
  subnet_id                     = azurerm_subnet.test-delegated.id
  storage_quota_in_gb           = 100
  network_features              = "Standard"
  encryption_key_source         = "Microsoft.KeyVault"
  key_vault_private_endpoint_id = azurerm_private_endpoint.test.id

  tags = {
    "CreatedOnDate"    = "2022-07-08T23:50:21Z",
    "SkipASMAzSecPack" = "true"
  }

  depends_on = [
    azurerm_netapp_account_encryption.test,
    azurerm_private_endpoint.test
  ]
}
`, cmkUserAssginedTemplate, networkTemplate, data.RandomInteger)
}

func (NetAppVolumeResource) backupPolicy(data acceptance.TestData) string {
	template := NetAppVolumeResource{}.template(data)
	return fmt.Sprintf(`
%[1]s

resource "azurerm_netapp_backup_vault" "test" {
  name                = "acctest-NetAppBackupVault-%[2]d"
  resource_group_name = azurerm_resource_group.test.name
  location            = azurerm_resource_group.test.location
  account_name        = azurerm_netapp_account.test.name

  tags = {
    "testTag" = "testTagValue"
  }
}

resource "azurerm_netapp_backup_policy" "test" {
  name                    = "acctest-NetAppBackupPolicy-%[2]d"
  resource_group_name     = azurerm_resource_group.test.name
  location                = azurerm_resource_group.test.location
  account_name            = azurerm_netapp_account.test.name
  daily_backups_to_keep   = 2
  weekly_backups_to_keep  = 2
  monthly_backups_to_keep = 2
  enabled                 = true
}

resource "azurerm_netapp_volume" "test" {
  name                = "acctest-NetAppVolume-%[2]d"
  location            = azurerm_resource_group.test.location
  resource_group_name = azurerm_resource_group.test.name
  account_name        = azurerm_netapp_account.test.name
  pool_name           = azurerm_netapp_pool.test.name
  volume_path         = "my-unique-file-path-%[2]d"
  service_level       = "Standard"
  subnet_id           = azurerm_subnet.test.id
  storage_quota_in_gb = 100
  throughput_in_mibps = 10

  data_protection_backup_policy {
    backup_vault_id  = azurerm_netapp_backup_vault.test.id
    backup_policy_id = azurerm_netapp_backup_policy.test.id
    policy_enabled   = true
  }
}
`, template, data.RandomInteger)
}

func (NetAppVolumeResource) updateBackupPolicy(data acceptance.TestData) string {
	template := NetAppVolumeResource{}.template(data)
	return fmt.Sprintf(`
%[1]s

resource "azurerm_netapp_backup_vault" "test" {
  name                = "acctest-NetAppBackupVault-%[2]d"
  resource_group_name = azurerm_resource_group.test.name
  location            = azurerm_resource_group.test.location
  account_name        = azurerm_netapp_account.test.name

  tags = {
    "testTag" = "testTagValue"
  }
}

resource "azurerm_netapp_backup_policy" "test" {
  name                    = "acctest-NetAppBackupPolicy-%[2]d"
  resource_group_name     = azurerm_resource_group.test.name
  location                = azurerm_resource_group.test.location
  account_name            = azurerm_netapp_account.test.name
  daily_backups_to_keep   = 2
  weekly_backups_to_keep  = 2
  monthly_backups_to_keep = 2
  enabled                 = true
}

resource "azurerm_netapp_volume" "test" {
  name                = "acctest-NetAppVolume-%[2]d"
  location            = azurerm_resource_group.test.location
  resource_group_name = azurerm_resource_group.test.name
  account_name        = azurerm_netapp_account.test.name
  pool_name           = azurerm_netapp_pool.test.name
  volume_path         = "my-unique-file-path-%[2]d"
  service_level       = "Standard"
  subnet_id           = azurerm_subnet.test.id
  storage_quota_in_gb = 100
  throughput_in_mibps = 10

  data_protection_backup_policy {
    backup_vault_id  = azurerm_netapp_backup_vault.test.id
    backup_policy_id = azurerm_netapp_backup_policy.test.id
    policy_enabled   = false
  }
}
`, template, data.RandomInteger)
}

func (NetAppVolumeResource) basic(data acceptance.TestData) string {
	template := NetAppVolumeResource{}.template(data)
	return fmt.Sprintf(`
%s

resource "azurerm_netapp_volume" "test" {
  name                = "acctest-NetAppVolume-%d"
  location            = azurerm_resource_group.test.location
  resource_group_name = azurerm_resource_group.test.name
  account_name        = azurerm_netapp_account.test.name
  pool_name           = azurerm_netapp_pool.test.name
  volume_path         = "my-unique-file-path-%d"
  service_level       = "Standard"
  subnet_id           = azurerm_subnet.test.id
  storage_quota_in_gb = 100
  throughput_in_mibps = 1.562

  tags = {
    "CreatedOnDate"    = "2022-07-08T23:50:21Z",
    "SkipASMAzSecPack" = "true"
  }
}
`, template, data.RandomInteger, data.RandomInteger)
}

func (NetAppVolumeResource) availabilityZone(data acceptance.TestData) string {
	template := NetAppVolumeResource{}.template(data)
	return fmt.Sprintf(`
%s

resource "azurerm_netapp_volume" "test" {
  name                = "acctest-NetAppVolume-%d"
  location            = azurerm_resource_group.test.location
  zone                = "1"
  resource_group_name = azurerm_resource_group.test.name
  account_name        = azurerm_netapp_account.test.name
  pool_name           = azurerm_netapp_pool.test.name
  volume_path         = "my-unique-file-path-%d"
  service_level       = "Standard"
  subnet_id           = azurerm_subnet.test.id
  storage_quota_in_gb = 100
  throughput_in_mibps = 1.0

  tags = {
    "CreatedOnDate"    = "2022-07-08T23:50:21Z",
    "SkipASMAzSecPack" = "true"
  }
}
`, template, data.RandomInteger, data.RandomInteger)
}

func (NetAppVolumeResource) nfsv41(data acceptance.TestData) string {
	template := NetAppVolumeResource{}.template(data)
	return fmt.Sprintf(`
%s

resource "azurerm_netapp_volume" "test" {
  name                = "acctest-NetAppVolume-%d"
  location            = azurerm_resource_group.test.location
  resource_group_name = azurerm_resource_group.test.name
  account_name        = azurerm_netapp_account.test.name
  pool_name           = azurerm_netapp_pool.test.name
  volume_path         = "my-unique-file-path-%d"
  service_level       = "Standard"
  subnet_id           = azurerm_subnet.test.id
  protocols           = ["NFSv4.1"]
  security_style      = "unix"
  storage_quota_in_gb = 100
  throughput_in_mibps = 1.562

  export_policy_rule {
    rule_index        = 1
    allowed_clients   = ["1.2.3.0/24"]
    protocols_enabled = ["NFSv4.1"]
    unix_read_only    = false
    unix_read_write   = true
  }

  tags = {
    "CreatedOnDate"    = "2022-07-08T23:50:21Z",
    "SkipASMAzSecPack" = "true"
  }
}
`, template, data.RandomInteger, data.RandomInteger)
}

func (NetAppVolumeResource) standardNetworkFeature(data acceptance.TestData) string {
	template := NetAppVolumeResource{}.template(data)
	return fmt.Sprintf(`
%s

resource "azurerm_netapp_volume" "test" {
  name                = "acctest-NetAppVolume-%d"
  location            = azurerm_resource_group.test.location
  resource_group_name = azurerm_resource_group.test.name
  account_name        = azurerm_netapp_account.test.name
  pool_name           = azurerm_netapp_pool.test.name
  volume_path         = "my-unique-file-path-%d"
  service_level       = "Standard"
  subnet_id           = azurerm_subnet.test.id
  network_features    = "Standard"
  protocols           = ["NFSv3"]
  storage_quota_in_gb = 100
  throughput_in_mibps = 1.562

  tags = {
    "CreatedOnDate"    = "2022-07-08T23:50:21Z",
    "SkipASMAzSecPack" = "true"
  }
}
`, template, data.RandomInteger, data.RandomInteger)
}

func (NetAppVolumeResource) snapshot(data acceptance.TestData) string {
	template := NetAppVolumeResource{}.template(data)
	return fmt.Sprintf(`
%[1]s

resource "azurerm_netapp_volume" "test_original" {
  name                = "acctest-NetAppVolume-WithSnapshotPolicy-%[2]d"
  location            = azurerm_resource_group.test.location
  resource_group_name = azurerm_resource_group.test.name
  account_name        = azurerm_netapp_account.test.name
  pool_name           = azurerm_netapp_pool.test.name
  volume_path         = "my-unique-file-path-%[2]d"
  service_level       = "Standard"
  subnet_id           = azurerm_subnet.test.id
  protocols           = ["NFSv3"]
  security_style      = "unix"
  storage_quota_in_gb = 100
  throughput_in_mibps = 1.562
}

resource "azurerm_netapp_snapshot" "test_original" {
  account_name        = azurerm_netapp_account.test.name
  location            = azurerm_resource_group.test.location
  name                = "acctest-NetAppVolume-Snapshot-%[2]d"
  pool_name           = azurerm_netapp_pool.test.name
  resource_group_name = azurerm_resource_group.test.name
  volume_name         = azurerm_netapp_volume.test_original.name
}

resource "azurerm_netapp_pool" "test_secondary" {
  name                = "acctest-NetAppPool-secondary-%[2]d"
  location            = azurerm_resource_group.test.location
  resource_group_name = azurerm_resource_group.test.name
  account_name        = azurerm_netapp_account.test.name
  service_level       = "Standard"
  size_in_tb          = 4
  qos_type            = "Manual"
}

resource "azurerm_netapp_volume" "test" {
  name                             = "acctest-NetAppVolume-WithSnapshotPolicy-%[2]d"
  location                         = azurerm_resource_group.test.location
  resource_group_name              = azurerm_resource_group.test.name
  account_name                     = azurerm_netapp_account.test.name
  pool_name                        = azurerm_netapp_pool.test_secondary.name
  volume_path                      = "my-unique-file-path-%[2]d-test"
  service_level                    = "Standard"
  subnet_id                        = azurerm_subnet.test.id
  protocols                        = ["NFSv3"]
  security_style                   = "unix"
  storage_quota_in_gb              = 100
  throughput_in_mibps              = 1.562
  create_from_snapshot_resource_id = azurerm_netapp_snapshot.test_original.id
}
`, template, data.RandomInteger)
}

func (NetAppVolumeResource) snapshotPolicy(data acceptance.TestData) string {
	template := NetAppVolumeResource{}.template(data)
	return fmt.Sprintf(`
%[1]s

resource "azurerm_netapp_snapshot_policy" "test" {
  name                = "acctest-NetAppSnapshotPolicy-%[2]d"
  location            = azurerm_resource_group.test.location
  resource_group_name = azurerm_resource_group.test.name
  account_name        = azurerm_netapp_account.test.name
  enabled             = true

  monthly_schedule {
    snapshots_to_keep = 1
    days_of_month     = [15, 30]
    hour              = 23
    minute            = 30
  }
}

resource "azurerm_netapp_volume" "test" {
  name                = "acctest-NetAppVolume-WithSnapshotPolicy-%[2]d"
  location            = azurerm_resource_group.test.location
  resource_group_name = azurerm_resource_group.test.name
  account_name        = azurerm_netapp_account.test.name
  pool_name           = azurerm_netapp_pool.test.name
  volume_path         = "my-unique-file-path-%[2]d"
  service_level       = "Standard"
  subnet_id           = azurerm_subnet.test.id
  protocols           = ["NFSv3"]
  security_style      = "unix"
  storage_quota_in_gb = 100
  throughput_in_mibps = 1.562

  data_protection_snapshot_policy {
    snapshot_policy_id = azurerm_netapp_snapshot_policy.test.id
  }

  tags = {
    "CreatedOnDate"    = "2022-07-08T23:50:21Z",
    "SkipASMAzSecPack" = "true"
  }
}
`, template, data.RandomInteger)
}

func (NetAppVolumeResource) snapshotPolicyUpdate(data acceptance.TestData) string {
	template := NetAppVolumeResource{}.template(data)
	return fmt.Sprintf(`
%[1]s

resource "azurerm_netapp_snapshot_policy" "test" {
  name                = "acctest-NetAppSnapshotPolicy-%[2]d"
  location            = azurerm_resource_group.test.location
  resource_group_name = azurerm_resource_group.test.name
  account_name        = azurerm_netapp_account.test.name
  enabled             = true

  monthly_schedule {
    snapshots_to_keep = 1
    days_of_month     = [15, 30]
    hour              = 23
    minute            = 30
  }
}

resource "azurerm_netapp_volume" "test" {
  name                = "acctest-NetAppVolume-WithSnapshotPolicy-%[2]d"
  location            = azurerm_resource_group.test.location
  resource_group_name = azurerm_resource_group.test.name
  account_name        = azurerm_netapp_account.test.name
  pool_name           = azurerm_netapp_pool.test.name
  volume_path         = "my-unique-file-path-%[2]d"
  service_level       = "Standard"
  subnet_id           = azurerm_subnet.test.id
  protocols           = ["NFSv3"]
  security_style      = "unix"
  storage_quota_in_gb = 100
  throughput_in_mibps = 1.562

  tags = {
    "CreatedOnDate"    = "2022-07-08T23:50:21Z",
    "SkipASMAzSecPack" = "true"
  }
}
`, template, data.RandomInteger)
}

func (NetAppVolumeResource) crossRegionReplication(data acceptance.TestData) string {
	overriddenlocations := getOverriddenTestLocations()
	template := NetAppVolumeResource{}.templateForCrossRegionReplication(data)
	return fmt.Sprintf(`
%[1]s

resource "azurerm_netapp_volume" "test_primary" {
  name                       = "acctest-NetAppVolume-primary-%[2]d"
  location                   = azurerm_resource_group.test.location
  resource_group_name        = azurerm_resource_group.test.name
  account_name               = azurerm_netapp_account.test.name
  pool_name                  = azurerm_netapp_pool.test.name
  volume_path                = "my-unique-file-path-primary-%[2]d"
  service_level              = "Standard"
  subnet_id                  = azurerm_subnet.test.id
  protocols                  = ["NFSv3"]
  storage_quota_in_gb        = 100
  snapshot_directory_visible = true
  throughput_in_mibps        = 1.562

  export_policy_rule {
    rule_index        = 1
    allowed_clients   = ["0.0.0.0/0"]
    protocols_enabled = ["NFSv3"]
    unix_read_only    = false
    unix_read_write   = true
  }

  tags = {
    "CreatedOnDate"    = "2022-07-08T23:50:21Z",
    "SkipASMAzSecPack" = "true"
  }
}

resource "azurerm_netapp_volume" "test_secondary" {
  name                       = "acctest-NetAppVolume-secondary-%[2]d"
  location                   = "%[3]s"
  resource_group_name        = azurerm_resource_group.test.name
  account_name               = azurerm_netapp_account.test_secondary.name
  pool_name                  = azurerm_netapp_pool.test_secondary.name
  volume_path                = "my-unique-file-path-secondary-%[2]d"
  service_level              = "Standard"
  subnet_id                  = azurerm_subnet.test_secondary.id
  protocols                  = ["NFSv3"]
  storage_quota_in_gb        = 100
  snapshot_directory_visible = true
  throughput_in_mibps        = 1.562

  export_policy_rule {
    rule_index        = 1
    allowed_clients   = ["0.0.0.0/0"]
    protocols_enabled = ["NFSv3"]
    unix_read_only    = false
    unix_read_write   = true
  }

  data_protection_replication {
    endpoint_type             = "dst"
    remote_volume_location    = azurerm_resource_group.test.location
    remote_volume_resource_id = azurerm_netapp_volume.test_primary.id
    replication_frequency     = "10minutes"
  }

  tags = {
    "CreatedOnDate"    = "2022-07-08T23:50:21Z",
    "SkipASMAzSecPack" = "true"
  }
}
`, template, data.RandomInteger, overriddenlocations.Secondary)
}

func (NetAppVolumeResource) nfsv3FromSnapshot(data acceptance.TestData) string {
	template := NetAppVolumeResource{}.template(data)
	return fmt.Sprintf(`
%[1]s

resource "azurerm_netapp_volume" "test" {
  name                = "acctest-NetAppVolume-%[2]d"
  location            = azurerm_resource_group.test.location
  resource_group_name = azurerm_resource_group.test.name
  account_name        = azurerm_netapp_account.test.name
  pool_name           = azurerm_netapp_pool.test.name
  volume_path         = "my-unique-file-path-%[2]d"
  service_level       = "Standard"
  subnet_id           = azurerm_subnet.test.id
  protocols           = ["NFSv3"]
  storage_quota_in_gb = 100
  throughput_in_mibps = 1.562

  export_policy_rule {
    rule_index        = 1
    allowed_clients   = ["0.0.0.0/0"]
    protocols_enabled = ["NFSv3"]
    unix_read_only    = false
    unix_read_write   = true
  }

  tags = {
    "CreatedOnDate"    = "2022-07-08T23:50:21Z",
    "SkipASMAzSecPack" = "true"
  }
}

resource "azurerm_netapp_snapshot" "test" {
  name                = "acctest-Snapshot-%[2]d"
  location            = azurerm_resource_group.test.location
  resource_group_name = azurerm_resource_group.test.name
  account_name        = azurerm_netapp_account.test.name
  pool_name           = azurerm_netapp_pool.test.name
  volume_name         = azurerm_netapp_volume.test.name
}

resource "azurerm_netapp_volume" "test_snapshot_vol" {
  name                             = "acctest-NetAppVolume-NewFromSnapshot-%[2]d"
  location                         = azurerm_resource_group.test.location
  resource_group_name              = azurerm_resource_group.test.name
  account_name                     = azurerm_netapp_account.test.name
  pool_name                        = azurerm_netapp_pool.test.name
  volume_path                      = "my-unique-file-path-snapshot-%[2]d"
  service_level                    = "Standard"
  subnet_id                        = azurerm_subnet.test.id
  protocols                        = ["NFSv3"]
  storage_quota_in_gb              = 200
  create_from_snapshot_resource_id = azurerm_netapp_snapshot.test.id
  throughput_in_mibps              = 3.125

  export_policy_rule {
    rule_index        = 1
    allowed_clients   = ["0.0.0.0/0"]
    protocols_enabled = ["NFSv3"]
    unix_read_write   = true
  }

  tags = {
    "CreatedOnDate"    = "2022-07-08T23:50:21Z",
    "SkipASMAzSecPack" = "true"
  }
}
`, template, data.RandomInteger)
}

func (NetAppVolumeResource) nfsv3SnapshotDirectoryVisibleTrue(data acceptance.TestData) string {
	template := NetAppVolumeResource{}.template(data)
	return fmt.Sprintf(`
%[1]s

resource "azurerm_netapp_volume" "test_snapshot_directory_visible_true" {
  name                       = "acctest-NetAppVolume-%[2]d"
  location                   = azurerm_resource_group.test.location
  resource_group_name        = azurerm_resource_group.test.name
  account_name               = azurerm_netapp_account.test.name
  pool_name                  = azurerm_netapp_pool.test.name
  volume_path                = "my-unique-file-path-%[2]d"
  service_level              = "Standard"
  subnet_id                  = azurerm_subnet.test.id
  protocols                  = ["NFSv3"]
  storage_quota_in_gb        = 100
  snapshot_directory_visible = true
  throughput_in_mibps        = 1.562

  export_policy_rule {
    rule_index        = 1
    allowed_clients   = ["1.2.3.0/24"]
    protocols_enabled = ["NFSv3"]
    unix_read_only    = false
    unix_read_write   = true
  }

  tags = {
    "CreatedOnDate"    = "2022-07-08T23:50:21Z",
    "SkipASMAzSecPack" = "true"
  }
}
`, template, data.RandomInteger)
}

func (NetAppVolumeResource) nfsv3SnapshotDirectoryVisibleFalse(data acceptance.TestData) string {
	template := NetAppVolumeResource{}.template(data)
	return fmt.Sprintf(`
%[1]s

resource "azurerm_netapp_volume" "test_snapshot_directory_visible_false" {
  name                       = "acctest-NetAppVolume-%[2]d"
  location                   = azurerm_resource_group.test.location
  resource_group_name        = azurerm_resource_group.test.name
  account_name               = azurerm_netapp_account.test.name
  pool_name                  = azurerm_netapp_pool.test.name
  volume_path                = "my-unique-file-path-%[2]d"
  service_level              = "Standard"
  subnet_id                  = azurerm_subnet.test.id
  protocols                  = ["NFSv3"]
  storage_quota_in_gb        = 100
  snapshot_directory_visible = false
  throughput_in_mibps        = 1.562

  export_policy_rule {
    rule_index        = 1
    allowed_clients   = ["1.2.3.0/24"]
    protocols_enabled = ["NFSv3"]
    unix_read_only    = false
    unix_read_write   = true
  }

  tags = {
    "CreatedOnDate"    = "2022-07-08T23:50:21Z",
    "SkipASMAzSecPack" = "true"
  }
}
`, template, data.RandomInteger)
}

func (r NetAppVolumeResource) requiresImport(data acceptance.TestData) string {
	return fmt.Sprintf(`
%s

resource "azurerm_netapp_volume" "import" {
  name                = azurerm_netapp_volume.test.name
  location            = azurerm_netapp_volume.test.location
  resource_group_name = azurerm_netapp_volume.test.resource_group_name
  account_name        = azurerm_netapp_volume.test.account_name
  pool_name           = azurerm_netapp_volume.test.pool_name
  volume_path         = azurerm_netapp_volume.test.volume_path
  service_level       = azurerm_netapp_volume.test.service_level
  subnet_id           = azurerm_netapp_volume.test.subnet_id
  storage_quota_in_gb = azurerm_netapp_volume.test.storage_quota_in_gb
  throughput_in_mibps = azurerm_netapp_volume.test.throughput_in_mibps
}
`, r.basic(data))
}

func (r NetAppVolumeResource) complete(data acceptance.TestData) string {
	return fmt.Sprintf(`
%s

resource "azurerm_netapp_volume" "test" {
  name                = "acctest-NetAppVolume-%d"
  location            = azurerm_resource_group.test.location
  resource_group_name = azurerm_resource_group.test.name
  account_name        = azurerm_netapp_account.test.name
  pool_name           = azurerm_netapp_pool.test.name
  service_level       = "Standard"
  volume_path         = "my-unique-file-path-%d"
  subnet_id           = azurerm_subnet.test.id
  protocols           = ["NFSv3"]
  storage_quota_in_gb = 101
  throughput_in_mibps = 1.562

  export_policy_rule {
    rule_index        = 1
    allowed_clients   = ["0.0.0.0/0"]
    protocols_enabled = ["NFSv3"]
    unix_read_only    = false
    unix_read_write   = true
  }

  export_policy_rule {
    rule_index        = 2
    allowed_clients   = ["0.0.0.0/0"]
    protocols_enabled = ["NFSv3"]
    unix_read_only    = true
    unix_read_write   = false
  }

  export_policy_rule {
    rule_index        = 3
    allowed_clients   = ["0.0.0.0/0"]
    protocols_enabled = ["NFSv3"]
    unix_read_only    = true
    unix_read_write   = false
  }

  tags = {
    "CreatedOnDate"    = "2022-07-08T23:50:21Z",
    "FoO"              = "BaR",
    "SkipASMAzSecPack" = "true"
  }
}
`, r.template(data), data.RandomInteger, data.RandomInteger)
}

func (r NetAppVolumeResource) completePoolQosManual(data acceptance.TestData) string {
	return fmt.Sprintf(`
%s

resource "azurerm_netapp_volume" "test" {
  name                = "acctest-NetAppVolume-%d"
  location            = azurerm_resource_group.test.location
  resource_group_name = azurerm_resource_group.test.name
  account_name        = azurerm_netapp_account.test.name
  pool_name           = azurerm_netapp_pool.test.name
  service_level       = "Standard"
  volume_path         = "my-unique-file-path-%d"
  subnet_id           = azurerm_subnet.test.id
  protocols           = ["NFSv3"]
  storage_quota_in_gb = 100
  throughput_in_mibps = 64

  export_policy_rule {
    rule_index        = 1
    allowed_clients   = ["1.2.3.0/24"]
    protocols_enabled = ["NFSv3"]
    unix_read_only    = false
    unix_read_write   = true
  }

  export_policy_rule {
    rule_index        = 2
    allowed_clients   = ["1.2.5.0"]
    protocols_enabled = ["NFSv3"]
    unix_read_only    = true
    unix_read_write   = false
  }

  export_policy_rule {
    rule_index        = 3
    allowed_clients   = ["1.2.6.0/24"]
    protocols_enabled = ["NFSv3"]
    unix_read_only    = true
    unix_read_write   = false
  }

  tags = {
    "CreatedOnDate"    = "2022-07-08T23:50:21Z",
    "FoO"              = "BaR",
    "SkipASMAzSecPack" = "true"
  }
}
`, r.templatePoolQosManual(data), data.RandomInteger, data.RandomInteger)
}

func (r NetAppVolumeResource) completePoolQosManualNewThroughput(data acceptance.TestData) string {
	return fmt.Sprintf(`
%s

resource "azurerm_netapp_volume" "test" {
  name                = "acctest-NetAppVolume-%d"
  location            = azurerm_resource_group.test.location
  resource_group_name = azurerm_resource_group.test.name
  account_name        = azurerm_netapp_account.test.name
  pool_name           = azurerm_netapp_pool.test.name
  service_level       = "Standard"
  volume_path         = "my-unique-file-path-%d"
  subnet_id           = azurerm_subnet.test.id
  protocols           = ["NFSv3"]
  storage_quota_in_gb = 101
  throughput_in_mibps = 63

  export_policy_rule {
    rule_index        = 1
    allowed_clients   = ["1.2.3.0/24"]
    protocols_enabled = ["NFSv3"]
    unix_read_only    = false
    unix_read_write   = true
  }

  export_policy_rule {
    rule_index        = 2
    allowed_clients   = ["1.2.5.0"]
    protocols_enabled = ["NFSv3"]
    unix_read_only    = true
    unix_read_write   = false
  }

  tags = {
    "CreatedOnDate"    = "2022-07-08T23:50:21Z",
    "FoO"              = "BaR",
    "bAr"              = "fOo",
    "SkipASMAzSecPack" = "true"
  }
}
`, r.templatePoolQosManual(data), data.RandomInteger, data.RandomInteger)
}

func (r NetAppVolumeResource) updateExportPolicyRule(data acceptance.TestData) string {
	return fmt.Sprintf(`
%s

resource "azurerm_netapp_volume" "test" {
  name                = "acctest-NetAppVolume-%d"
  location            = azurerm_resource_group.test.location
  resource_group_name = azurerm_resource_group.test.name
  account_name        = azurerm_netapp_account.test.name
  pool_name           = azurerm_netapp_pool.test.name
  service_level       = "Standard"
  volume_path         = "my-unique-file-path-%d"
  subnet_id           = azurerm_subnet.test.id
  protocols           = ["NFSv3"]
  storage_quota_in_gb = 101

  export_policy_rule {
    rule_index          = 1
    allowed_clients     = ["1.2.4.0/24", "1.3.4.0"]
    protocols_enabled   = ["NFSv3"]
    unix_read_only      = false
    unix_read_write     = true
    root_access_enabled = true
  }

  tags = {
    "CreatedOnDate"    = "2022-07-08T23:50:21Z",
    "FoO"              = "BaR",
    "SkipASMAzSecPack" = "true"
  }
}
`, r.template(data), data.RandomInteger, data.RandomInteger)
}

func (NetAppVolumeResource) largeVolume(data acceptance.TestData) string {
	template := NetAppVolumeResource{}.templateLargePool(data)
	return fmt.Sprintf(`
%s

resource "azurerm_netapp_volume" "test" {
  name                 = "acctest-NetAppVolume-%d"
  location             = azurerm_resource_group.test.location
  resource_group_name  = azurerm_resource_group.test.name
  account_name         = azurerm_netapp_account.test.name
  pool_name            = azurerm_netapp_pool.test.name
  volume_path          = "my-unique-file-path-%d"
  service_level        = "Standard"
  subnet_id            = azurerm_subnet.test.id
  storage_quota_in_gb  = 105472
  large_volume_enabled = true
  throughput_in_mibps  = 1640
}
`, template, data.RandomInteger, data.RandomInteger)
}

func (r NetAppVolumeResource) templateLargePool(data acceptance.TestData) string {
	overriddenlocations := getOverriddenTestLocations()
	return fmt.Sprintf(`
%s

resource "azurerm_resource_group" "test" {
  name     = "acctestRG-netapp-%d"
  location = "%s"
  tags = {
    "SkipNRMSNSG" = "true"
  }
}

resource "azurerm_virtual_network" "test" {
  name                = "acctest-VirtualNetwork-%d"
  location            = azurerm_resource_group.test.location
  resource_group_name = azurerm_resource_group.test.name
  address_space       = ["10.6.0.0/16"]
}

resource "azurerm_subnet" "test" {
  name                 = "acctest-Subnet-%d"
  resource_group_name  = azurerm_resource_group.test.name
  virtual_network_name = azurerm_virtual_network.test.name
  address_prefixes     = ["10.6.2.0/24"]
  delegation {
    name = "testdelegation"
    service_delegation {
      name    = "Microsoft.Netapp/volumes"
      actions = ["Microsoft.Network/networkinterfaces/*", "Microsoft.Network/virtualNetworks/subnets/join/action"]
    }
  }
}

resource "azurerm_netapp_account" "test" {
  name                = "acctest-NetAppAccount-%d"
  location            = azurerm_resource_group.test.location
  resource_group_name = azurerm_resource_group.test.name

}

resource "azurerm_netapp_pool" "test" {
  name                = "acctest-NetAppPool-%d"
  location            = azurerm_resource_group.test.location
  resource_group_name = azurerm_resource_group.test.name
  account_name        = azurerm_netapp_account.test.name
  service_level       = "Standard"
  size_in_tb          = "%d"
  qos_type            = "Manual"
}
`, r.templateProviderFeatureFlags(), data.RandomInteger, overriddenlocations.Primary, data.RandomInteger, data.RandomInteger, data.RandomInteger, data.RandomInteger, 120)
}

func (r NetAppVolumeResource) templateForCrossRegionReplication(data acceptance.TestData) string {
	overriddenlocations := getOverriddenTestLocations()
	return fmt.Sprintf(`
%[1]s

resource "azurerm_virtual_network" "test_secondary" {
  name                = "acctest-VirtualNetwork-secondary-%[2]d"
  location            = "%[3]s"
  resource_group_name = azurerm_resource_group.test.name
  address_space       = ["10.88.0.0/16"]

  tags = {
    "CreatedOnDate"    = "2022-07-08T23:50:21Z",
    "SkipASMAzSecPack" = "true"
  }
}

resource "azurerm_subnet" "test_secondary" {
  name                 = "acctest-Subnet-secondary-%[2]d"
  resource_group_name  = azurerm_resource_group.test.name
  virtual_network_name = azurerm_virtual_network.test_secondary.name
  address_prefixes     = ["10.88.2.0/24"]

  delegation {
    name = "testdelegation"

    service_delegation {
      name    = "Microsoft.Netapp/volumes"
      actions = ["Microsoft.Network/networkinterfaces/*", "Microsoft.Network/virtualNetworks/subnets/join/action"]
    }
  }
}

resource "azurerm_netapp_account" "test_secondary" {
  name                = "acctest-NetAppAccount-secondary-%[2]d"
  location            = "%[3]s"
  resource_group_name = azurerm_resource_group.test.name

  tags = {
    "CreatedOnDate"    = "2022-07-08T23:50:21Z",
    "SkipASMAzSecPack" = "true"
  }
}

resource "azurerm_netapp_pool" "test_secondary" {
  name                = "acctest-NetAppPool-secondary-%[2]d"
  location            = "%[3]s"
  resource_group_name = azurerm_resource_group.test.name
  account_name        = azurerm_netapp_account.test_secondary.name
  service_level       = "Standard"
  size_in_tb          = 4
  qos_type            = "Manual"

  tags = {
    "CreatedOnDate"    = "2022-07-08T23:50:21Z",
    "SkipASMAzSecPack" = "true"
  }
}
`, r.template(data), data.RandomInteger, overriddenlocations.Secondary)
}

func (r NetAppVolumeResource) template(data acceptance.TestData) string {
	overriddenlocations := getOverriddenTestLocations()
	return fmt.Sprintf(`
%s

resource "azurerm_resource_group" "test" {
  name     = "acctestRG-netapp-%d"
  location = "%s"

  tags = {
    "CreatedOnDate"    = "2022-07-08T23:50:21Z",
    "SkipASMAzSecPack" = "true",
    "SkipNRMSNSG"      = "true"
  }
}

resource "azurerm_virtual_network" "test" {
  name                = "acctest-VirtualNetwork-%d"
  location            = azurerm_resource_group.test.location
  resource_group_name = azurerm_resource_group.test.name
  address_space       = ["10.88.0.0/16"]

  tags = {
    "CreatedOnDate"    = "2022-07-08T23:50:21Z",
    "SkipASMAzSecPack" = "true"
  }
}

resource "azurerm_subnet" "test" {
  name                 = "acctest-Subnet-%d"
  resource_group_name  = azurerm_resource_group.test.name
  virtual_network_name = azurerm_virtual_network.test.name
  address_prefixes     = ["10.88.2.0/24"]

  delegation {
    name = "testdelegation"

    service_delegation {
      name    = "Microsoft.Netapp/volumes"
      actions = ["Microsoft.Network/networkinterfaces/*", "Microsoft.Network/virtualNetworks/subnets/join/action"]
    }
  }
}

resource "azurerm_netapp_account" "test" {
  name                = "acctest-NetAppAccount-%d"
  location            = azurerm_resource_group.test.location
  resource_group_name = azurerm_resource_group.test.name

  tags = {
    "CreatedOnDate"    = "2022-07-08T23:50:21Z",
    "SkipASMAzSecPack" = "true"
  }
}

resource "azurerm_netapp_pool" "test" {
  name                = "acctest-NetAppPool-%d"
  location            = azurerm_resource_group.test.location
  resource_group_name = azurerm_resource_group.test.name
  account_name        = azurerm_netapp_account.test.name
  service_level       = "Standard"
  size_in_tb          = 4
  qos_type            = "Manual"

  tags = {
    "CreatedOnDate"    = "2022-07-08T23:50:21Z",
    "SkipASMAzSecPack" = "true"
  }
}
`, r.templateProviderFeatureFlags(), data.RandomInteger, overriddenlocations.Primary, data.RandomInteger, data.RandomInteger, data.RandomInteger, data.RandomInteger)
}

func (r NetAppVolumeResource) templateCoolAccess(data acceptance.TestData) string {
	overriddenlocations := getOverriddenTestLocations()
	return fmt.Sprintf(`
%s

resource "azurerm_resource_group" "test" {
  name     = "acctestRG-netapp-%d"
  location = "%s"

  tags = {
    "CreatedOnDate"    = "2022-07-08T23:50:21Z",
    "SkipASMAzSecPack" = "true",
    "SkipNRMSNSG"      = "true"
  }
}

resource "azurerm_virtual_network" "test" {
  name                = "acctest-VirtualNetwork-%d"
  location            = azurerm_resource_group.test.location
  resource_group_name = azurerm_resource_group.test.name
  address_space       = ["10.88.0.0/16"]

  tags = {
    "CreatedOnDate"    = "2022-07-08T23:50:21Z",
    "SkipASMAzSecPack" = "true"
  }
}

resource "azurerm_subnet" "test" {
  name                 = "acctest-Subnet-%d"
  resource_group_name  = azurerm_resource_group.test.name
  virtual_network_name = azurerm_virtual_network.test.name
  address_prefixes     = ["10.88.2.0/24"]

  delegation {
    name = "testdelegation"

    service_delegation {
      name    = "Microsoft.Netapp/volumes"
      actions = ["Microsoft.Network/networkinterfaces/*", "Microsoft.Network/virtualNetworks/subnets/join/action"]
    }
  }
}

resource "azurerm_netapp_account" "test" {
  name                = "acctest-NetAppAccount-%d"
  location            = azurerm_resource_group.test.location
  resource_group_name = azurerm_resource_group.test.name

  tags = {
    "CreatedOnDate"    = "2022-07-08T23:50:21Z",
    "SkipASMAzSecPack" = "true"
  }
}

resource "azurerm_netapp_pool" "test" {
  name                = "acctest-NetAppPool-%d"
  location            = azurerm_resource_group.test.location
  resource_group_name = azurerm_resource_group.test.name
  account_name        = azurerm_netapp_account.test.name
  service_level       = "Standard"
  size_in_tb          = 4
  qos_type            = "Manual"
  cool_access_enabled = true

  tags = {
    "CreatedOnDate"    = "2022-07-08T23:50:21Z",
    "SkipASMAzSecPack" = "true"
  }
}
`, r.templateProviderFeatureFlags(), data.RandomInteger, overriddenlocations.Primary, data.RandomInteger, data.RandomInteger, data.RandomInteger, data.RandomInteger)
}

func (r NetAppVolumeResource) templatePoolQosManual(data acceptance.TestData) string {
	overriddenlocations := getOverriddenTestLocations()
	return fmt.Sprintf(`
%s

resource "azurerm_resource_group" "test" {
  name     = "acctestRG-netapp-%d"
  location = "%s"

  tags = {
    "CreatedOnDate"    = "2022-07-08T23:50:21Z",
    "SkipASMAzSecPack" = "true"
    "SkipNRMSNSG"      = "true"
  }
}

resource "azurerm_network_security_group" "test" {
  name                = "acctest-NSG-%d"
  location            = azurerm_resource_group.test.location
  resource_group_name = azurerm_resource_group.test.name

  tags = {
    "CreatedOnDate"    = "2022-07-08T23:50:21Z",
    environment        = "Production",
    "SkipASMAzSecPack" = "true"
  }
}

resource "azurerm_virtual_network" "test" {
  name                = "acctest-VirtualNetwork-%d"
  location            = azurerm_resource_group.test.location
  resource_group_name = azurerm_resource_group.test.name
  address_space       = ["10.88.0.0/16"]

  tags = {
    "CreatedOnDate"    = "2022-07-08T23:50:21Z",
    "SkipASMAzSecPack" = "true"
  }
}

resource "azurerm_subnet" "test" {
  name                 = "acctest-Subnet-%d"
  resource_group_name  = azurerm_resource_group.test.name
  virtual_network_name = azurerm_virtual_network.test.name
  address_prefixes     = ["10.88.2.0/24"]

  delegation {
    name = "testdelegation"

    service_delegation {
      name    = "Microsoft.Netapp/volumes"
      actions = ["Microsoft.Network/networkinterfaces/*", "Microsoft.Network/virtualNetworks/subnets/join/action"]
    }
  }
}

resource "azurerm_netapp_account" "test" {
  name                = "acctest-NetAppAccount-%d"
  location            = azurerm_resource_group.test.location
  resource_group_name = azurerm_resource_group.test.name

  tags = {
    "CreatedOnDate"    = "2022-07-08T23:50:21Z",
    "SkipASMAzSecPack" = "true"
  }
}

resource "azurerm_netapp_pool" "test" {
  name                = "acctest-NetAppPool-%d"
  location            = azurerm_resource_group.test.location
  resource_group_name = azurerm_resource_group.test.name
  account_name        = azurerm_netapp_account.test.name
  service_level       = "Standard"
  size_in_tb          = 4
  qos_type            = "Manual"

  tags = {
    "CreatedOnDate"    = "2022-07-08T23:50:21Z",
    "SkipASMAzSecPack" = "true"
  }
}
`, r.templateProviderFeatureFlags(), data.RandomInteger, overriddenlocations.Primary, data.RandomInteger, data.RandomInteger, data.RandomInteger, data.RandomInteger, data.RandomInteger)
}

func (r NetAppVolumeResource) networkTemplate(data acceptance.TestData) string {
	return fmt.Sprintf(`
resource "azurerm_virtual_network" "test" {
  name                = "acctest-VirtualNetwork-%[1]d"
  location            = azurerm_resource_group.test.location
  resource_group_name = azurerm_resource_group.test.name
  address_space       = ["10.88.0.0/16"]

  tags = {
    "CreatedOnDate"    = "2022-07-08T23:50:21Z",
    "SkipASMAzSecPack" = "true"
  }
}

resource "azurerm_subnet" "test-delegated" {
  name                 = "acctest-Delegated-Subnet-%[1]d"
  resource_group_name  = azurerm_resource_group.test.name
  virtual_network_name = azurerm_virtual_network.test.name
  address_prefixes     = ["10.88.1.0/24"]

  delegation {
    name = "testdelegation"

    service_delegation {
      name    = "Microsoft.Netapp/volumes"
      actions = ["Microsoft.Network/networkinterfaces/*", "Microsoft.Network/virtualNetworks/subnets/join/action"]
    }
  }
}

resource "azurerm_subnet" "test-non-delegated" {
  name                 = "acctest-Non-Delegated-Subnet-%[1]d"
  resource_group_name  = azurerm_resource_group.test.name
  virtual_network_name = azurerm_virtual_network.test.name
  address_prefixes     = ["10.88.0.0/24"]
}
`, data.RandomInteger)
}

func (NetAppVolumeResource) templateProviderFeatureFlags() string {
	return `
provider "azurerm" {
  features {
    resource_group {
      prevent_deletion_if_contains_resources = false
    }

    key_vault {
      purge_soft_delete_on_destroy       = false
      purge_soft_deleted_keys_on_destroy = false
    }

	netapp {
      prevent_volume_destruction            = false
      delete_backups_on_backup_vault_destroy = true
    } 
  }
}
`
}

func (r NetAppVolumeResource) serviceLevelUpdate(data acceptance.TestData) string {
	return fmt.Sprintf(`
%[1]s

resource "azurerm_netapp_pool" "test2" {
  name                = "acctest-NetAppPool2-%[2]d"
  location            = azurerm_resource_group.test.location
  resource_group_name = azurerm_resource_group.test.name
  account_name        = azurerm_netapp_account.test.name
  service_level       = "Premium"
  size_in_tb          = 4
  qos_type            = "Manual"

  tags = {
    "CreatedOnDate"    = "2022-07-08T23:50:21Z",
    "SkipASMAzSecPack" = "true"
  }
}

resource "azurerm_netapp_volume" "test" {
  name                = "acctest-NetAppVolume-%[2]d"
  location            = azurerm_resource_group.test.location
  resource_group_name = azurerm_resource_group.test.name
  account_name        = azurerm_netapp_account.test.name
  pool_name           = azurerm_netapp_pool.test2.name
  volume_path         = "my-unique-file-path-%[2]d"
  service_level       = "Premium"
  subnet_id           = azurerm_subnet.test.id
  storage_quota_in_gb = 100
  throughput_in_mibps = 1.562

  tags = {
    "CreatedOnDate"    = "2022-07-08T23:50:21Z",
    "SkipASMAzSecPack" = "true"
  }
}
`, r.template(data), data.RandomInteger)
}

<<<<<<< HEAD
func (r NetAppVolumeResource) coolAccess(data acceptance.TestData) string {
	return fmt.Sprintf(`
%[1]s

resource "azurerm_netapp_volume" "test" {
  name                          = "acctest-NetAppVolume-%[2]d"
  location                      = azurerm_resource_group.test.location
  resource_group_name           = azurerm_resource_group.test.name
  account_name                  = azurerm_netapp_account.test.name
  pool_name                     = azurerm_netapp_pool.test.name
  volume_path                   = "my-unique-file-path-%[2]d"
  service_level                 = "Standard"
  subnet_id                     = azurerm_subnet.test.id
  storage_quota_in_gb           = 100
  throughput_in_mibps           = 1.562
  cool_access_enabled           = true
  coolness_period               = 14
  cool_access_retrieval_policy  = "Default"
  cool_access_tiering_policy    = "Auto"

=======
func (NetAppVolumeResource) coolAccess(data acceptance.TestData) string {
	return fmt.Sprintf(`
%s

resource "azurerm_netapp_volume" "test" {
  name                = "acctest-NetAppVolume-%d"
  location            = azurerm_resource_group.test.location
  resource_group_name = azurerm_resource_group.test.name
  account_name        = azurerm_netapp_account.test.name
  pool_name           = azurerm_netapp_pool.test.name
  volume_path         = "my-unique-file-path-%d"
  service_level       = "Standard"
  subnet_id           = azurerm_subnet.test.id
  storage_quota_in_gb = 100
  throughput_in_mibps = 1.562

  cool_access {
    tiering_policy          = "Auto"
    retrieval_policy        = "OnRead"
    coolness_period_in_days = 10
  }
>>>>>>> e8290135
  tags = {
    "CreatedOnDate"    = "2022-07-08T23:50:21Z",
    "SkipASMAzSecPack" = "true"
  }
}
<<<<<<< HEAD
`, r.templateCoolAccessPool(data), data.RandomInteger)
}

func (r NetAppVolumeResource) coolAccessUpdated(data acceptance.TestData) string {
	return fmt.Sprintf(`
%[1]s

resource "azurerm_netapp_volume" "test" {
  name                          = "acctest-NetAppVolume-%[2]d"
  location                      = azurerm_resource_group.test.location
  resource_group_name           = azurerm_resource_group.test.name
  account_name                  = azurerm_netapp_account.test.name
  pool_name                     = azurerm_netapp_pool.test.name
  volume_path                   = "my-unique-file-path-%[2]d"
  service_level                 = "Standard"
  subnet_id                     = azurerm_subnet.test.id
  storage_quota_in_gb           = 100
  throughput_in_mibps           = 1.562
  cool_access_enabled           = true
  coolness_period               = 30
  cool_access_retrieval_policy  = "Never"
  cool_access_tiering_policy    = "Auto"

=======
`, NetAppVolumeResource{}.templateCoolAccess(data), data.RandomInteger, data.RandomInteger)
}

func (NetAppVolumeResource) coolAccessUpdated(data acceptance.TestData) string {
	return fmt.Sprintf(`
%s

resource "azurerm_netapp_volume" "test" {
  name                = "acctest-NetAppVolume-%d"
  location            = azurerm_resource_group.test.location
  resource_group_name = azurerm_resource_group.test.name
  account_name        = azurerm_netapp_account.test.name
  pool_name           = azurerm_netapp_pool.test.name
  volume_path         = "my-unique-file-path-%d"
  service_level       = "Standard"
  subnet_id           = azurerm_subnet.test.id
  storage_quota_in_gb = 100
  throughput_in_mibps = 1.562

  cool_access {
    tiering_policy          = "SnapshotOnly"
    retrieval_policy        = "Default"
    coolness_period_in_days = 10
  }
>>>>>>> e8290135
  tags = {
    "CreatedOnDate"    = "2022-07-08T23:50:21Z",
    "SkipASMAzSecPack" = "true"
  }
}
<<<<<<< HEAD
`, r.templateCoolAccessPool(data), data.RandomInteger)
}

func (r NetAppVolumeResource) templateCoolAccessPool(data acceptance.TestData) string {
	overriddenlocations := getOverriddenTestLocations()
	return fmt.Sprintf(`
%s

resource "azurerm_resource_group" "test" {
  name     = "acctestRG-netapp-%d"
  location = "%s"

  tags = {
    "CreatedOnDate"    = "2022-07-08T23:50:21Z",
    "SkipASMAzSecPack" = "true"
    "SkipNRMSNSG"      = "true"
  }
}

resource "azurerm_network_security_group" "test" {
  name                = "acctest-NSG-%d"
  location            = azurerm_resource_group.test.location
  resource_group_name = azurerm_resource_group.test.name

  tags = {
    "CreatedOnDate"    = "2022-07-08T23:50:21Z",
    environment        = "Production",
    "SkipASMAzSecPack" = "true"
  }
}

resource "azurerm_virtual_network" "test" {
  name                = "acctest-VirtualNetwork-%d"
  location            = azurerm_resource_group.test.location
  resource_group_name = azurerm_resource_group.test.name
  address_space       = ["10.88.0.0/16"]
=======
`, NetAppVolumeResource{}.templateCoolAccess(data), data.RandomInteger, data.RandomInteger)
}

func (NetAppVolumeResource) coolAccessUpdatedTier(data acceptance.TestData) string {
	return fmt.Sprintf(`
%s

resource "azurerm_netapp_volume" "test" {
  name                = "acctest-NetAppVolume-%d"
  location            = azurerm_resource_group.test.location
  resource_group_name = azurerm_resource_group.test.name
  account_name        = azurerm_netapp_account.test.name
  pool_name           = azurerm_netapp_pool.test.name
  volume_path         = "my-unique-file-path-%d"
  service_level       = "Standard"
  subnet_id           = azurerm_subnet.test.id
  storage_quota_in_gb = 100
  throughput_in_mibps = 1.562

  cool_access {
    tiering_policy          = "SnapshotOnly"
    retrieval_policy        = "Never"
    coolness_period_in_days = 30
  }
>>>>>>> e8290135

  tags = {
    "CreatedOnDate"    = "2022-07-08T23:50:21Z",
    "SkipASMAzSecPack" = "true"
  }
}
<<<<<<< HEAD

resource "azurerm_subnet" "test" {
  name                 = "acctest-Subnet-%d"
  resource_group_name  = azurerm_resource_group.test.name
  virtual_network_name = azurerm_virtual_network.test.name
  address_prefixes     = ["10.88.2.0/24"]

  delegation {
    name = "testdelegation"

    service_delegation {
      name    = "Microsoft.Netapp/volumes"
      actions = ["Microsoft.Network/networkinterfaces/*", "Microsoft.Network/virtualNetworks/subnets/join/action"]
    }
  }
}

resource "azurerm_netapp_account" "test" {
  name                = "acctest-NetAppAccount-%d"
  location            = azurerm_resource_group.test.location
  resource_group_name = azurerm_resource_group.test.name

  tags = {
    "CreatedOnDate"    = "2022-07-08T23:50:21Z",
    "SkipASMAzSecPack" = "true"
  }
}

resource "azurerm_netapp_pool" "test" {
  name                = "acctest-NetAppPool-%d"
  location            = azurerm_resource_group.test.location
  resource_group_name = azurerm_resource_group.test.name
  account_name        = azurerm_netapp_account.test.name
  service_level       = "Standard"
  size_in_tb          = 4
  qos_type            = "Manual"
  cool_access_enabled = true
=======
`, NetAppVolumeResource{}.templateCoolAccess(data), data.RandomInteger, data.RandomInteger)
}

func (NetAppVolumeResource) coolAccessDisabled(data acceptance.TestData) string {
	return fmt.Sprintf(`
%s

resource "azurerm_netapp_volume" "test" {
  name                = "acctest-NetAppVolume-%d"
  location            = azurerm_resource_group.test.location
  resource_group_name = azurerm_resource_group.test.name
  account_name        = azurerm_netapp_account.test.name
  pool_name           = azurerm_netapp_pool.test.name
  volume_path         = "my-unique-file-path-%d"
  service_level       = "Standard"
  subnet_id           = azurerm_subnet.test.id
  storage_quota_in_gb = 100
  throughput_in_mibps = 1.562
>>>>>>> e8290135

  tags = {
    "CreatedOnDate"    = "2022-07-08T23:50:21Z",
    "SkipASMAzSecPack" = "true"
  }
}
<<<<<<< HEAD
`, r.templateProviderFeatureFlags(), data.RandomInteger, overriddenlocations.Primary, data.RandomInteger, data.RandomInteger, data.RandomInteger, data.RandomInteger, data.RandomInteger)
=======
`, NetAppVolumeResource{}.templateCoolAccess(data), data.RandomInteger, data.RandomInteger)
>>>>>>> e8290135
}<|MERGE_RESOLUTION|>--- conflicted
+++ resolved
@@ -430,7 +430,6 @@
 			Config: r.coolAccess(data),
 			Check: acceptance.ComposeTestCheckFunc(
 				check.That(data.ResourceName).ExistsInAzure(r),
-<<<<<<< HEAD
 				check.That(data.ResourceName).Key("cool_access_enabled").HasValue("true"),
 				check.That(data.ResourceName).Key("coolness_period").HasValue("14"),
 				check.That(data.ResourceName).Key("cool_access_retrieval_policy").HasValue("Default"),
@@ -451,53 +450,25 @@
 			Check: acceptance.ComposeTestCheckFunc(
 				check.That(data.ResourceName).ExistsInAzure(r),
 				check.That(data.ResourceName).Key("cool_access_enabled").HasValue("false"),
-=======
-			),
-		},
-		data.ImportStep(),
-		{
-			Config: r.coolAccessUpdated(data),
-			Check: acceptance.ComposeTestCheckFunc(
-				check.That(data.ResourceName).ExistsInAzure(r),
->>>>>>> e8290135
-			),
-		},
-		data.ImportStep(),
-		{
-<<<<<<< HEAD
+			),
+		},
+		data.ImportStep(),
+		{
 			Config: r.coolAccess(data),
 			Check: acceptance.ComposeTestCheckFunc(
 				check.That(data.ResourceName).ExistsInAzure(r),
 				check.That(data.ResourceName).Key("cool_access_enabled").HasValue("true"),
 				check.That(data.ResourceName).Key("coolness_period").HasValue("14"),
-=======
-			Config: r.coolAccessUpdatedTier(data),
-			Check: acceptance.ComposeTestCheckFunc(
-				check.That(data.ResourceName).ExistsInAzure(r),
->>>>>>> e8290135
-			),
-		},
-		data.ImportStep(),
-		{
-<<<<<<< HEAD
+			),
+		},
+		data.ImportStep(),
+		{
 			Config: r.coolAccessUpdated(data),
 			Check: acceptance.ComposeTestCheckFunc(
 				check.That(data.ResourceName).ExistsInAzure(r),
 				check.That(data.ResourceName).Key("cool_access_enabled").HasValue("true"),
 				check.That(data.ResourceName).Key("coolness_period").HasValue("30"),
 				check.That(data.ResourceName).Key("cool_access_retrieval_policy").HasValue("Never"),
-=======
-			Config: r.coolAccessDisabled(data),
-			Check: acceptance.ComposeTestCheckFunc(
-				check.That(data.ResourceName).ExistsInAzure(r),
-			),
-		},
-		data.ImportStep(),
-		{
-			Config: r.coolAccess(data),
-			Check: acceptance.ComposeTestCheckFunc(
-				check.That(data.ResourceName).ExistsInAzure(r),
->>>>>>> e8290135
 			),
 		},
 		data.ImportStep(),
@@ -1885,7 +1856,6 @@
 `, r.template(data), data.RandomInteger)
 }
 
-<<<<<<< HEAD
 func (r NetAppVolumeResource) coolAccess(data acceptance.TestData) string {
 	return fmt.Sprintf(`
 %[1]s
@@ -1906,35 +1876,11 @@
   cool_access_retrieval_policy  = "Default"
   cool_access_tiering_policy    = "Auto"
 
-=======
-func (NetAppVolumeResource) coolAccess(data acceptance.TestData) string {
-	return fmt.Sprintf(`
-%s
-
-resource "azurerm_netapp_volume" "test" {
-  name                = "acctest-NetAppVolume-%d"
-  location            = azurerm_resource_group.test.location
-  resource_group_name = azurerm_resource_group.test.name
-  account_name        = azurerm_netapp_account.test.name
-  pool_name           = azurerm_netapp_pool.test.name
-  volume_path         = "my-unique-file-path-%d"
-  service_level       = "Standard"
-  subnet_id           = azurerm_subnet.test.id
-  storage_quota_in_gb = 100
-  throughput_in_mibps = 1.562
-
-  cool_access {
-    tiering_policy          = "Auto"
-    retrieval_policy        = "OnRead"
-    coolness_period_in_days = 10
-  }
->>>>>>> e8290135
-  tags = {
-    "CreatedOnDate"    = "2022-07-08T23:50:21Z",
-    "SkipASMAzSecPack" = "true"
-  }
-}
-<<<<<<< HEAD
+  tags = {
+    "CreatedOnDate"    = "2022-07-08T23:50:21Z",
+    "SkipASMAzSecPack" = "true"
+  }
+}
 `, r.templateCoolAccessPool(data), data.RandomInteger)
 }
 
@@ -1958,38 +1904,11 @@
   cool_access_retrieval_policy  = "Never"
   cool_access_tiering_policy    = "Auto"
 
-=======
-`, NetAppVolumeResource{}.templateCoolAccess(data), data.RandomInteger, data.RandomInteger)
-}
-
-func (NetAppVolumeResource) coolAccessUpdated(data acceptance.TestData) string {
-	return fmt.Sprintf(`
-%s
-
-resource "azurerm_netapp_volume" "test" {
-  name                = "acctest-NetAppVolume-%d"
-  location            = azurerm_resource_group.test.location
-  resource_group_name = azurerm_resource_group.test.name
-  account_name        = azurerm_netapp_account.test.name
-  pool_name           = azurerm_netapp_pool.test.name
-  volume_path         = "my-unique-file-path-%d"
-  service_level       = "Standard"
-  subnet_id           = azurerm_subnet.test.id
-  storage_quota_in_gb = 100
-  throughput_in_mibps = 1.562
-
-  cool_access {
-    tiering_policy          = "SnapshotOnly"
-    retrieval_policy        = "Default"
-    coolness_period_in_days = 10
-  }
->>>>>>> e8290135
-  tags = {
-    "CreatedOnDate"    = "2022-07-08T23:50:21Z",
-    "SkipASMAzSecPack" = "true"
-  }
-}
-<<<<<<< HEAD
+  tags = {
+    "CreatedOnDate"    = "2022-07-08T23:50:21Z",
+    "SkipASMAzSecPack" = "true"
+  }
+}
 `, r.templateCoolAccessPool(data), data.RandomInteger)
 }
 
@@ -2026,39 +1945,12 @@
   location            = azurerm_resource_group.test.location
   resource_group_name = azurerm_resource_group.test.name
   address_space       = ["10.88.0.0/16"]
-=======
-`, NetAppVolumeResource{}.templateCoolAccess(data), data.RandomInteger, data.RandomInteger)
-}
-
-func (NetAppVolumeResource) coolAccessUpdatedTier(data acceptance.TestData) string {
-	return fmt.Sprintf(`
-%s
-
-resource "azurerm_netapp_volume" "test" {
-  name                = "acctest-NetAppVolume-%d"
-  location            = azurerm_resource_group.test.location
-  resource_group_name = azurerm_resource_group.test.name
-  account_name        = azurerm_netapp_account.test.name
-  pool_name           = azurerm_netapp_pool.test.name
-  volume_path         = "my-unique-file-path-%d"
-  service_level       = "Standard"
-  subnet_id           = azurerm_subnet.test.id
-  storage_quota_in_gb = 100
-  throughput_in_mibps = 1.562
-
-  cool_access {
-    tiering_policy          = "SnapshotOnly"
-    retrieval_policy        = "Never"
-    coolness_period_in_days = 30
-  }
->>>>>>> e8290135
-
-  tags = {
-    "CreatedOnDate"    = "2022-07-08T23:50:21Z",
-    "SkipASMAzSecPack" = "true"
-  }
-}
-<<<<<<< HEAD
+
+  tags = {
+    "CreatedOnDate"    = "2022-07-08T23:50:21Z",
+    "SkipASMAzSecPack" = "true"
+  }
+}
 
 resource "azurerm_subnet" "test" {
   name                 = "acctest-Subnet-%d"
@@ -2096,35 +1988,11 @@
   size_in_tb          = 4
   qos_type            = "Manual"
   cool_access_enabled = true
-=======
-`, NetAppVolumeResource{}.templateCoolAccess(data), data.RandomInteger, data.RandomInteger)
-}
-
-func (NetAppVolumeResource) coolAccessDisabled(data acceptance.TestData) string {
-	return fmt.Sprintf(`
-%s
-
-resource "azurerm_netapp_volume" "test" {
-  name                = "acctest-NetAppVolume-%d"
-  location            = azurerm_resource_group.test.location
-  resource_group_name = azurerm_resource_group.test.name
-  account_name        = azurerm_netapp_account.test.name
-  pool_name           = azurerm_netapp_pool.test.name
-  volume_path         = "my-unique-file-path-%d"
-  service_level       = "Standard"
-  subnet_id           = azurerm_subnet.test.id
-  storage_quota_in_gb = 100
-  throughput_in_mibps = 1.562
->>>>>>> e8290135
-
-  tags = {
-    "CreatedOnDate"    = "2022-07-08T23:50:21Z",
-    "SkipASMAzSecPack" = "true"
-  }
-}
-<<<<<<< HEAD
+
+  tags = {
+    "CreatedOnDate"    = "2022-07-08T23:50:21Z",
+    "SkipASMAzSecPack" = "true"
+  }
+}
 `, r.templateProviderFeatureFlags(), data.RandomInteger, overriddenlocations.Primary, data.RandomInteger, data.RandomInteger, data.RandomInteger, data.RandomInteger, data.RandomInteger)
-=======
-`, NetAppVolumeResource{}.templateCoolAccess(data), data.RandomInteger, data.RandomInteger)
->>>>>>> e8290135
 }