package netapp

import (
	"context"
	"fmt"
	"log"
	"strconv"
	"strings"
	"time"

	"github.com/hashicorp/go-azure-helpers/lang/response"
	"github.com/hashicorp/go-azure-helpers/resourcemanager/commonschema"
	"github.com/hashicorp/go-azure-helpers/resourcemanager/location"
	"github.com/hashicorp/go-azure-helpers/resourcemanager/tags"
	"github.com/hashicorp/go-azure-sdk/resource-manager/netapp/2021-10-01/snapshots"
	"github.com/hashicorp/go-azure-sdk/resource-manager/netapp/2021-10-01/volumes"
	"github.com/hashicorp/go-azure-sdk/resource-manager/netapp/2021-10-01/volumesreplication"
	"github.com/hashicorp/terraform-provider-azurerm/helpers/azure"
	"github.com/hashicorp/terraform-provider-azurerm/helpers/tf"
	"github.com/hashicorp/terraform-provider-azurerm/helpers/validate"
	"github.com/hashicorp/terraform-provider-azurerm/internal/clients"
	netAppValidate "github.com/hashicorp/terraform-provider-azurerm/internal/services/netapp/validate"
	"github.com/hashicorp/terraform-provider-azurerm/internal/tf/pluginsdk"
	"github.com/hashicorp/terraform-provider-azurerm/internal/tf/validation"
	"github.com/hashicorp/terraform-provider-azurerm/internal/timeouts"
	"github.com/hashicorp/terraform-provider-azurerm/utils"
)

func resourceNetAppVolume() *pluginsdk.Resource {
	return &pluginsdk.Resource{
		Create: resourceNetAppVolumeCreate,
		Read:   resourceNetAppVolumeRead,
		Update: resourceNetAppVolumeUpdate,
		Delete: resourceNetAppVolumeDelete,

		Timeouts: &pluginsdk.ResourceTimeout{
			Create: pluginsdk.DefaultTimeout(60 * time.Minute),
			Read:   pluginsdk.DefaultTimeout(5 * time.Minute),
			Update: pluginsdk.DefaultTimeout(60 * time.Minute),
			Delete: pluginsdk.DefaultTimeout(60 * time.Minute),
		},
		Importer: pluginsdk.ImporterValidatingResourceId(func(id string) error {
			_, err := volumes.ParseVolumeID(id)
			return err
		}),

		Schema: map[string]*pluginsdk.Schema{
			"name": {
				Type:         pluginsdk.TypeString,
				Required:     true,
				ForceNew:     true,
				ValidateFunc: netAppValidate.VolumeName,
			},

			"resource_group_name": azure.SchemaResourceGroupName(),

			"location": azure.SchemaLocation(),

			"account_name": {
				Type:         pluginsdk.TypeString,
				Required:     true,
				ForceNew:     true,
				ValidateFunc: netAppValidate.AccountName,
			},

			"pool_name": {
				Type:         pluginsdk.TypeString,
				Required:     true,
				ForceNew:     true,
				ValidateFunc: netAppValidate.PoolName,
			},

			"volume_path": {
				Type:         pluginsdk.TypeString,
				Required:     true,
				ForceNew:     true,
				ValidateFunc: netAppValidate.VolumePath,
			},

			"service_level": {
				Type:     pluginsdk.TypeString,
				Required: true,
				ForceNew: true,
				ValidateFunc: validation.StringInSlice([]string{
					string(volumes.ServiceLevelPremium),
					string(volumes.ServiceLevelStandard),
					string(volumes.ServiceLevelUltra),
				}, false),
			},

			"subnet_id": {
				Type:         pluginsdk.TypeString,
				Required:     true,
				ForceNew:     true,
				ValidateFunc: azure.ValidateResourceID,
			},

			"create_from_snapshot_resource_id": {
				Type:         pluginsdk.TypeString,
				Optional:     true,
				Computed:     true,
				ForceNew:     true,
				ValidateFunc: snapshots.ValidateSnapshotID,
			},

			"network_features": {
				Type:     pluginsdk.TypeString,
				Optional: true,
				Computed: true,
				ForceNew: true,
				ValidateFunc: validation.StringInSlice([]string{
					string(volumes.NetworkFeaturesBasic),
					string(volumes.NetworkFeaturesStandard),
				}, false),
			},

			"protocols": {
				Type:     pluginsdk.TypeSet,
				ForceNew: true,
				Optional: true,
				Computed: true,
				MaxItems: 2,
				Elem: &pluginsdk.Schema{
					Type: pluginsdk.TypeString,
					ValidateFunc: validation.StringInSlice([]string{
						"NFSv3",
						"NFSv4.1",
						"CIFS",
					}, false),
				},
			},

			"security_style": {
				Type:     pluginsdk.TypeString,
				Optional: true,
				ForceNew: true,
				Computed: true,
				ValidateFunc: validation.StringInSlice([]string{
					"Unix", // Using hardcoded values instead of SDK enum since no matter what case is passed,
					"Ntfs", // ANF changes casing to Pascal case in the backend. Please refer to https://github.com/Azure/azure-sdk-for-go/issues/14684
				}, false),
			},

			"storage_quota_in_gb": {
				Type:         pluginsdk.TypeInt,
				Required:     true,
				ValidateFunc: validation.IntBetween(100, 102400),
			},

			"throughput_in_mibps": {
				Type:     pluginsdk.TypeFloat,
				Optional: true,
				Computed: true,
			},

			"export_policy_rule": {
				Type:     pluginsdk.TypeList,
				Optional: true,
				MaxItems: 5,
				Elem: &pluginsdk.Resource{
					Schema: map[string]*pluginsdk.Schema{
						"rule_index": {
							Type:         pluginsdk.TypeInt,
							Required:     true,
							ValidateFunc: validation.IntBetween(1, 5),
						},

						"allowed_clients": {
							Type:     pluginsdk.TypeSet,
							Required: true,
							Elem: &pluginsdk.Schema{
								Type:         pluginsdk.TypeString,
								ValidateFunc: validate.CIDR,
							},
						},

						"protocols_enabled": {
							Type:     pluginsdk.TypeList,
							Optional: true,
							Computed: true,
							MaxItems: 1,
							MinItems: 1,
							Elem: &pluginsdk.Schema{
								Type: pluginsdk.TypeString,
								ValidateFunc: validation.StringInSlice([]string{
									"NFSv3",
									"NFSv4.1",
									"CIFS",
								}, false),
							},
						},

						"unix_read_only": {
							Type:     pluginsdk.TypeBool,
							Optional: true,
						},

						"unix_read_write": {
							Type:     pluginsdk.TypeBool,
							Optional: true,
						},

						"root_access_enabled": {
							Type:     pluginsdk.TypeBool,
							Optional: true,
						},
					},
				},
			},

			"tags": commonschema.Tags(),

			"mount_ip_addresses": {
				Type:     pluginsdk.TypeList,
				Computed: true,
				Elem: &pluginsdk.Schema{
					Type: pluginsdk.TypeString,
				},
			},

			"snapshot_directory_visible": {
				Type:     pluginsdk.TypeBool,
				Optional: true,
				Computed: true,
			},

			"data_protection_replication": {
				Type:     pluginsdk.TypeList,
				Optional: true,
				MaxItems: 1,
				ForceNew: true,
				Elem: &pluginsdk.Resource{
					Schema: map[string]*pluginsdk.Schema{
						"endpoint_type": {
							Type:     pluginsdk.TypeString,
							Optional: true,
							Default:  "dst",
							ValidateFunc: validation.StringInSlice([]string{
								"dst",
							}, false),
						},

						"remote_volume_location": azure.SchemaLocation(),

						"remote_volume_resource_id": {
							Type:         pluginsdk.TypeString,
							Required:     true,
							ValidateFunc: azure.ValidateResourceID,
						},

						"replication_frequency": {
							Type:     pluginsdk.TypeString,
							Required: true,
							ValidateFunc: validation.StringInSlice([]string{
								"10minutes",
								"daily",
								"hourly",
							}, false),
						},
					},
				},
			},

			"data_protection_snapshot_policy": {
				Type:     pluginsdk.TypeList,
				Optional: true,
				MaxItems: 1,
				Elem: &pluginsdk.Resource{
					Schema: map[string]*pluginsdk.Schema{
						"snapshot_policy_id": {
							Type:         pluginsdk.TypeString,
							Required:     true,
							ValidateFunc: azure.ValidateResourceID,
						},
					},
				},
			},
		},
	}
}

func resourceNetAppVolumeCreate(d *pluginsdk.ResourceData, meta interface{}) error {
	client := meta.(*clients.Client).NetApp.VolumeClient
	subscriptionId := meta.(*clients.Client).Account.SubscriptionId
	ctx, cancel := timeouts.ForCreateUpdate(meta.(*clients.Client).StopContext, d)
	defer cancel()

	id := volumes.NewVolumeID(subscriptionId, d.Get("resource_group_name").(string), d.Get("account_name").(string), d.Get("pool_name").(string), d.Get("name").(string))
	if d.IsNewResource() {
		existing, err := client.Get(ctx, id)
		if err != nil {
			if !response.WasNotFound(existing.HttpResponse) {
				return fmt.Errorf("checking for presence of existing %s: %+v", id, err)
			}
		}
		if !response.WasNotFound(existing.HttpResponse) {
			return tf.ImportAsExistsError("azurerm_netapp_volume", id.ID())
		}
	}

	location := azure.NormalizeLocation(d.Get("location").(string))
	volumePath := d.Get("volume_path").(string)
	serviceLevel := volumes.ServiceLevel(d.Get("service_level").(string))
	subnetID := d.Get("subnet_id").(string)

	var networkFeatures volumes.NetworkFeatures
	networkFeaturesString := d.Get("network_features").(string)
	if networkFeaturesString == "" {
		networkFeatures = volumes.NetworkFeaturesBasic
	}
	networkFeatures = volumes.NetworkFeatures(networkFeaturesString)

	protocols := d.Get("protocols").(*pluginsdk.Set).List()
	if len(protocols) == 0 {
		protocols = append(protocols, "NFSv3")
	}

	// Handling security style property
	securityStyle := volumes.SecurityStyle(d.Get("security_style").(string))
	if strings.EqualFold(string(securityStyle), "unix") && len(protocols) == 1 && strings.EqualFold(protocols[0].(string), "cifs") {
		return fmt.Errorf("unix security style cannot be used in a CIFS enabled volume for %s", id)
	}
	if strings.EqualFold(string(securityStyle), "ntfs") && len(protocols) == 1 && (strings.EqualFold(protocols[0].(string), "nfsv3") || strings.EqualFold(protocols[0].(string), "nfsv4.1")) {
		return fmt.Errorf("ntfs security style cannot be used in a NFSv3/NFSv4.1 enabled volume for %s", id)
	}

	storageQuotaInGB := int64(d.Get("storage_quota_in_gb").(int) * 1073741824)

	exportPolicyRuleRaw := d.Get("export_policy_rule").([]interface{})
	exportPolicyRule := expandNetAppVolumeExportPolicyRule(exportPolicyRuleRaw)

	dataProtectionReplicationRaw := d.Get("data_protection_replication").([]interface{})
	dataProtectionSnapshotPolicyRaw := d.Get("data_protection_snapshot_policy").([]interface{})

	dataProtectionReplication := expandNetAppVolumeDataProtectionReplication(dataProtectionReplicationRaw)
	dataProtectionSnapshotPolicy := expandNetAppVolumeDataProtectionSnapshotPolicy(dataProtectionSnapshotPolicyRaw)

	authorizeReplication := false
	volumeType := ""
	if dataProtectionReplication != nil && dataProtectionReplication.Replication != nil {
		endpointType := ""
		if dataProtectionReplication.Replication.EndpointType != nil {
			endpointType = string(*dataProtectionReplication.Replication.EndpointType)
		}
		if strings.ToLower(endpointType) == "dst" {
			authorizeReplication = true
			volumeType = "DataProtection"
		}
	}

	// Validating that snapshot policies are not being created in a data protection volume
	if dataProtectionSnapshotPolicy.Snapshot != nil && volumeType != "" {
		return fmt.Errorf("snapshot policy cannot be enabled on a data protection volume, NetApp Volume %q (Resource Group %q)", id.VolumeName, id.ResourceGroupName)
	}

	snapshotDirectoryVisible := d.Get("snapshot_directory_visible").(bool)

	// Handling volume creation from snapshot case
	snapshotResourceID := d.Get("create_from_snapshot_resource_id").(string)
	snapshotID := ""
	if snapshotResourceID != "" {
		// Get snapshot ID GUID value
		parsedSnapshotResourceID, err := snapshots.ParseSnapshotID(snapshotResourceID)
		if err != nil {
			return fmt.Errorf("parsing snapshotResourceID %q: %+v", snapshotResourceID, err)
		}

		snapshotClient := meta.(*clients.Client).NetApp.SnapshotClient
		_, err = snapshotClient.Get(ctx, *parsedSnapshotResourceID)
		if err != nil {
			return fmt.Errorf("getting snapshot from %s: %+v", id, err)
		}

		sourceVolumeId := volumes.NewVolumeID(parsedSnapshotResourceID.SubscriptionId, parsedSnapshotResourceID.ResourceGroupName, parsedSnapshotResourceID.AccountName, parsedSnapshotResourceID.PoolName, parsedSnapshotResourceID.VolumeName)
		// Validate if properties that cannot be changed matches (protocols, subnet_id, location, resource group, account_name, pool_name, service_level)
		sourceVolume, err := client.Get(ctx, sourceVolumeId)
		if err != nil {
			return fmt.Errorf("getting source NetApp Volume (snapshot's parent resource) %q (Resource Group %q): %+v", parsedSnapshotResourceID.VolumeName, parsedSnapshotResourceID.ResourceGroupName, err)
		}

		propertyMismatch := []string{}
		if model := sourceVolume.Model; model != nil {
			props := model.Properties
			if !ValidateSlicesEquality(*props.ProtocolTypes, *utils.ExpandStringSlice(protocols), false) {
				propertyMismatch = append(propertyMismatch, "protocols")
			}
			if !strings.EqualFold(props.SubnetId, subnetID) {
				propertyMismatch = append(propertyMismatch, "subnet_id")
			}
			if !strings.EqualFold(model.Location, location) {
				propertyMismatch = append(propertyMismatch, "location")
			}
			if volumeServiceLevel := props.ServiceLevel; volumeServiceLevel != nil {
				if !strings.EqualFold(string(*props.ServiceLevel), string(serviceLevel)) {
					propertyMismatch = append(propertyMismatch, "service_level")
				}
			}
			if !strings.EqualFold(sourceVolumeId.ResourceGroupName, id.ResourceGroupName) {
				propertyMismatch = append(propertyMismatch, "resource_group_name")
			}
			if !strings.EqualFold(sourceVolumeId.AccountName, id.AccountName) {
				propertyMismatch = append(propertyMismatch, "account_name")
			}
			if !strings.EqualFold(sourceVolumeId.PoolName, id.PoolName) {
				propertyMismatch = append(propertyMismatch, "pool_name")
			}
			if len(propertyMismatch) > 0 {
				return fmt.Errorf("following NetApp Volume properties on new Volume from Snapshot does not match Snapshot's source %s: %s", id, strings.Join(propertyMismatch, ", "))
			}
		}
	}

	parameters := volumes.Volume{
		Location: location,
		Properties: volumes.VolumeProperties{
			CreationToken:   volumePath,
			ServiceLevel:    &serviceLevel,
			SubnetId:        subnetID,
			NetworkFeatures: &networkFeatures,
			ProtocolTypes:   utils.ExpandStringSlice(protocols),
			SecurityStyle:   &securityStyle,
			UsageThreshold:  storageQuotaInGB,
			ExportPolicy:    exportPolicyRule,
			VolumeType:      utils.String(volumeType),
			SnapshotId:      utils.String(snapshotID),
			DataProtection: &volumes.VolumePropertiesDataProtection{
				Replication: dataProtectionReplication.Replication,
				Snapshot:    dataProtectionSnapshotPolicy.Snapshot,
			},
			SnapshotDirectoryVisible: utils.Bool(snapshotDirectoryVisible),
		},
		Tags: tags.Expand(d.Get("tags").(map[string]interface{})),
	}

	if throughputMibps, ok := d.GetOk("throughput_in_mibps"); ok {
		parameters.Properties.ThroughputMibps = utils.Float(throughputMibps.(float64))
	}

	if err := client.CreateOrUpdateThenPoll(ctx, id, parameters); err != nil {
		return fmt.Errorf("creating %s: %+v", id, err)
	}

	// Waiting for volume be completely provisioned
	if err := waitForVolumeCreateOrUpdate(ctx, client, id); err != nil {
		return err
	}

	// If this is a data replication secondary volume, authorize replication on primary volume
	if authorizeReplication {
		replicationClient := meta.(*clients.Client).NetApp.VolumeReplicationClient
		replVolID, err := volumesreplication.ParseVolumeID(dataProtectionReplication.Replication.RemoteVolumeResourceId)
		if err != nil {
			return err
		}

		if err = replicationClient.VolumesAuthorizeReplicationThenPoll(ctx, *replVolID, volumesreplication.AuthorizeRequest{
			RemoteVolumeResourceId: utils.String(id.ID()),
		},
		); err != nil {
			return fmt.Errorf("cannot authorize volume replication: %v", err)
		}

		// Wait for volume replication authorization to complete
		log.Printf("[DEBUG] Waiting for replication authorization on %s to complete", id)
		if err := waitForReplAuthorization(ctx, replicationClient, *replVolID); err != nil {
			return err
		}
	}

	d.SetId(id.ID())

	return resourceNetAppVolumeRead(d, meta)
}

func resourceNetAppVolumeUpdate(d *pluginsdk.ResourceData, meta interface{}) error {
	client := meta.(*clients.Client).NetApp.VolumeClient
	ctx, cancel := timeouts.ForCreateUpdate(meta.(*clients.Client).StopContext, d)
	defer cancel()

	id, err := volumes.ParseVolumeID(d.Id())
	if err != nil {
		return err
	}

	shouldUpdate := false
	update := volumes.VolumePatch{
		Properties: &volumes.VolumePatchProperties{},
	}

	if d.HasChange("storage_quota_in_gb") {
		shouldUpdate = true
		storageQuotaInBytes := int64(d.Get("storage_quota_in_gb").(int) * 1073741824)
		update.Properties.UsageThreshold = utils.Int64(storageQuotaInBytes)
	}

	if d.HasChange("export_policy_rule") {
		shouldUpdate = true
		exportPolicyRuleRaw := d.Get("export_policy_rule").([]interface{})
		exportPolicyRule := expandNetAppVolumeExportPolicyRulePatch(exportPolicyRuleRaw)
		update.Properties.ExportPolicy = exportPolicyRule
	}

	if d.HasChange("data_protection_snapshot_policy") {
		// Validating that snapshot policies are not being created in a data protection volume
		dataProtectionReplicationRaw := d.Get("data_protection_replication").([]interface{})
		dataProtectionReplication := expandNetAppVolumeDataProtectionReplication(dataProtectionReplicationRaw)

		if dataProtectionReplication != nil && dataProtectionReplication.Replication != nil && dataProtectionReplication.Replication.EndpointType != nil && strings.ToLower(string(*dataProtectionReplication.Replication.EndpointType)) == "dst" {
			return fmt.Errorf("snapshot policy cannot be enabled on a data protection volume, %s", id)
		}

		shouldUpdate = true
		dataProtectionSnapshotPolicyRaw := d.Get("data_protection_snapshot_policy").([]interface{})
		dataProtectionSnapshotPolicy := expandNetAppVolumeDataProtectionSnapshotPolicyPatch(dataProtectionSnapshotPolicyRaw)
		update.Properties.DataProtection = dataProtectionSnapshotPolicy
	}

	if d.HasChange("throughput_in_mibps") {
		shouldUpdate = true
		throughputMibps := d.Get("throughput_in_mibps")
		update.Properties.ThroughputMibps = utils.Float(throughputMibps.(float64))
	}

	if d.HasChange("tags") {
		shouldUpdate = true
		tagsRaw := d.Get("tags").(map[string]interface{})
		update.Tags = tags.Expand(tagsRaw)
	}

	if shouldUpdate {
		if err = client.UpdateThenPoll(ctx, *id, update); err != nil {
			return fmt.Errorf("updating %s: %+v", id, err)
		}

		// Wait for volume to complete update
		if err := waitForVolumeCreateOrUpdate(ctx, client, *id); err != nil {
			return err
		}
	}

	return resourceNetAppVolumeRead(d, meta)
}

func resourceNetAppVolumeRead(d *pluginsdk.ResourceData, meta interface{}) error {
	client := meta.(*clients.Client).NetApp.VolumeClient
	ctx, cancel := timeouts.ForRead(meta.(*clients.Client).StopContext, d)
	defer cancel()

	id, err := volumes.ParseVolumeID(d.Id())
	if err != nil {
		return err
	}

	resp, err := client.Get(ctx, *id)
	if err != nil {
		if response.WasNotFound(resp.HttpResponse) {
			log.Printf("[INFO] %s was not found - removing from state", *id)
			d.SetId("")
			return nil
		}
		return fmt.Errorf("reading %s: %+v", *id, err)
	}

	d.Set("name", id.VolumeName)
	d.Set("resource_group_name", id.ResourceGroupName)
	d.Set("account_name", id.AccountName)
	d.Set("pool_name", id.PoolName)

	if model := resp.Model; model != nil {
		d.Set("location", azure.NormalizeLocation(model.Location))

		props := model.Properties
		d.Set("volume_path", props.CreationToken)
		d.Set("service_level", props.ServiceLevel)
		d.Set("subnet_id", props.SubnetId)
		d.Set("network_features", props.NetworkFeatures)
		d.Set("protocols", props.ProtocolTypes)
		d.Set("security_style", props.SecurityStyle)
		d.Set("snapshot_directory_visible", props.SnapshotDirectoryVisible)
		d.Set("throughput_in_mibps", props.ThroughputMibps)
		d.Set("storage_quota_in_gb", props.UsageThreshold/1073741824)
		if err := d.Set("export_policy_rule", flattenNetAppVolumeExportPolicyRule(props.ExportPolicy)); err != nil {
			return fmt.Errorf("setting `export_policy_rule`: %+v", err)
		}
		if err := d.Set("mount_ip_addresses", flattenNetAppVolumeMountIPAddresses(props.MountTargets)); err != nil {
			return fmt.Errorf("setting `mount_ip_addresses`: %+v", err)
		}
		if err := d.Set("data_protection_replication", flattenNetAppVolumeDataProtectionReplication(props.DataProtection)); err != nil {
			return fmt.Errorf("setting `data_protection_replication`: %+v", err)
		}
		if err := d.Set("data_protection_snapshot_policy", flattenNetAppVolumeDataProtectionSnapshotPolicy(props.DataProtection)); err != nil {
			return fmt.Errorf("setting `data_protection_snapshot_policy`: %+v", err)
		}

		return tags.FlattenAndSet(d, model.Tags)
	}
	return nil
}

func resourceNetAppVolumeDelete(d *pluginsdk.ResourceData, meta interface{}) error {
	client := meta.(*clients.Client).NetApp.VolumeClient
	ctx, cancel := timeouts.ForDelete(meta.(*clients.Client).StopContext, d)
	defer cancel()

	id, err := volumes.ParseVolumeID(d.Id())
	if err != nil {
		return err
	}

	// Removing replication if present
	dataProtectionReplicationRaw := d.Get("data_protection_replication").([]interface{})
	dataProtectionReplication := expandNetAppVolumeDataProtectionReplication(dataProtectionReplicationRaw)

	if dataProtectionReplication != nil && dataProtectionReplication.Replication != nil {
		replicaVolumeId, err := volumesreplication.ParseVolumeID(id.ID())
		if err != nil {
			return err
		}
		if dataProtectionReplication.Replication.EndpointType != nil && strings.ToLower(string(*dataProtectionReplication.Replication.EndpointType)) != "dst" {
			// This is the case where primary volume started the deletion, in this case, to be consistent we will remove replication from secondary
			replicaVolumeId, err = volumesreplication.ParseVolumeID(dataProtectionReplication.Replication.RemoteVolumeResourceId)
			if err != nil {
				return err
			}
		}

		replicationClient := meta.(*clients.Client).NetApp.VolumeReplicationClient
		// Checking replication status before deletion, it need to be broken before proceeding with deletion
		if res, err := replicationClient.VolumesReplicationStatus(ctx, *replicaVolumeId); err == nil {
			// Wait for replication state = "mirrored"
			if model := res.Model; model != nil {
				if model.MirrorState != nil && strings.ToLower(string(*model.MirrorState)) == "uninitialized" {
					if err := waitForReplMirrorState(ctx, replicationClient, *replicaVolumeId, "mirrored"); err != nil {
						return fmt.Errorf("waiting for replica %s to become 'mirrored': %+v", *replicaVolumeId, err)
					}
				}
			}

			// Breaking replication
<<<<<<< HEAD
			future, err := client.BreakReplication(ctx,
				replicaVolumeId.ResourceGroup,
				replicaVolumeId.NetAppAccountName,
				replicaVolumeId.CapacityPoolName,
				replicaVolumeId.Name,
				&netapp.BreakReplicationRequest{
					ForceBreakReplication: utils.Bool(true),
				})

			if err != nil {
=======
			if err = replicationClient.VolumesBreakReplicationThenPoll(ctx, *replicaVolumeId, volumesreplication.BreakReplicationRequest{
				ForceBreakReplication: utils.Bool(true),
			}); err != nil {
>>>>>>> 83e1a272
				return fmt.Errorf("breaking replication for %s: %+v", *replicaVolumeId, err)
			}
			if err := future.WaitForCompletionRef(ctx, client.Client); err != nil {
				return fmt.Errorf("waiting for replication of %q: %+v", id, err)
			}

			// Waiting for replication be in broken state
			log.Printf("[DEBUG] Waiting for the replication of %s to be in broken state", *replicaVolumeId)
			if err := waitForReplMirrorState(ctx, replicationClient, *replicaVolumeId, "broken"); err != nil {
				return fmt.Errorf("waiting for the breaking of replication for %s: %+v", *replicaVolumeId, err)
			}
		}

		// Deleting replication and waiting for it to fully complete the operation
		if err = replicationClient.VolumesDeleteReplicationThenPoll(ctx, *replicaVolumeId); err != nil {
			return fmt.Errorf("deleting replicate %s: %+v", *replicaVolumeId, err)
		}

		if err := waitForReplicationDeletion(ctx, replicationClient, *replicaVolumeId); err != nil {
			return fmt.Errorf("waiting for the replica %s to be deleted: %+v", *replicaVolumeId, err)
		}
	}

	// Deleting volume and waiting for it fo fully complete the operation
	if err = client.DeleteThenPoll(ctx, *id, volumes.DeleteOperationOptions{
		ForceDelete: utils.Bool(true),
	}); err != nil {
		return fmt.Errorf("deleting %s: %+v", *id, err)
	}

	if err = waitForVolumeDeletion(ctx, client, *id); err != nil {
		return fmt.Errorf("waiting for deletion of %s: %+v", *id, err)
	}

	return nil
}

func waitForVolumeCreateOrUpdate(ctx context.Context, client *volumes.VolumesClient, id volumes.VolumeId) error {
	deadline, ok := ctx.Deadline()
	if !ok {
		return fmt.Errorf("context had no deadline")
	}
	stateConf := &pluginsdk.StateChangeConf{
		ContinuousTargetOccurence: 5,
		Delay:                     10 * time.Second,
		MinTimeout:                10 * time.Second,
		Pending:                   []string{"204", "404"},
		Target:                    []string{"200", "202"},
		Refresh:                   netappVolumeStateRefreshFunc(ctx, client, id),
		Timeout:                   time.Until(deadline),
	}

	if _, err := stateConf.WaitForStateContext(ctx); err != nil {
		return fmt.Errorf("waiting for %s to finish creating: %+v", id, err)
	}

	return nil
}

func waitForReplAuthorization(ctx context.Context, client *volumesreplication.VolumesReplicationClient, id volumesreplication.VolumeId) error {
	deadline, ok := ctx.Deadline()
	if !ok {
		return fmt.Errorf("context had no deadline")
	}
	stateConf := &pluginsdk.StateChangeConf{
		ContinuousTargetOccurence: 5,
		Delay:                     10 * time.Second,
		MinTimeout:                10 * time.Second,
		Pending:                   []string{"204", "404", "400"}, // TODO: Remove 400 when bug is fixed on RP side, where replicationStatus returns 400 at some point during authorization process
		Target:                    []string{"200", "202"},
		Refresh:                   netappVolumeReplicationStateRefreshFunc(ctx, client, id),
		Timeout:                   time.Until(deadline),
	}

	if _, err := stateConf.WaitForStateContext(ctx); err != nil {
		return fmt.Errorf("waiting for replication authorization %s to complete: %+v", id, err)
	}

	return nil
}

func waitForReplMirrorState(ctx context.Context, client *volumesreplication.VolumesReplicationClient, id volumesreplication.VolumeId, desiredState string) error {
	deadline, ok := ctx.Deadline()
	if !ok {
		return fmt.Errorf("context had no deadline")
	}
	stateConf := &pluginsdk.StateChangeConf{
		ContinuousTargetOccurence: 5,
		Delay:                     10 * time.Second,
		MinTimeout:                10 * time.Second,
		Pending:                   []string{"200"}, // 200 means mirror state is still Mirrored
		Target:                    []string{"204"}, // 204 means mirror state is <> than Mirrored
		Refresh:                   netappVolumeReplicationMirrorStateRefreshFunc(ctx, client, id, desiredState),
		Timeout:                   time.Until(deadline),
	}

	if _, err := stateConf.WaitForStateContext(ctx); err != nil {
		return fmt.Errorf("waiting for %s to be in the state %q: %+v", id, desiredState, err)
	}

	return nil
}

func waitForReplicationDeletion(ctx context.Context, client *volumesreplication.VolumesReplicationClient, id volumesreplication.VolumeId) error {
	deadline, ok := ctx.Deadline()
	if !ok {
		return fmt.Errorf("context had no deadline")
	}

	stateConf := &pluginsdk.StateChangeConf{
		ContinuousTargetOccurence: 5,
		Delay:                     10 * time.Second,
		MinTimeout:                10 * time.Second,
		Pending:                   []string{"200", "202", "400"}, // TODO: Remove 400 when bug is fixed on RP side, where replicationStatus returns 400 while it is in "Deleting" state
		Target:                    []string{"404"},
		Refresh:                   netappVolumeReplicationStateRefreshFunc(ctx, client, id),
		Timeout:                   time.Until(deadline),
	}

	if _, err := stateConf.WaitForStateContext(ctx); err != nil {
		return fmt.Errorf("waiting for Replication of %s to be deleted: %+v", id, err)
	}

	return nil
}

func waitForVolumeDeletion(ctx context.Context, client *volumes.VolumesClient, id volumes.VolumeId) error {
	deadline, ok := ctx.Deadline()
	if !ok {
		return fmt.Errorf("context had no deadline")
	}
	stateConf := &pluginsdk.StateChangeConf{
		ContinuousTargetOccurence: 5,
		Delay:                     10 * time.Second,
		MinTimeout:                10 * time.Second,
		Pending:                   []string{"200", "202"},
		Target:                    []string{"204", "404"},
		Refresh:                   netappVolumeStateRefreshFunc(ctx, client, id),
		Timeout:                   time.Until(deadline),
	}

	if _, err := stateConf.WaitForStateContext(ctx); err != nil {
		return fmt.Errorf("waiting for %s to be deleted: %+v", id, err)
	}

	return nil
}

func netappVolumeStateRefreshFunc(ctx context.Context, client *volumes.VolumesClient, id volumes.VolumeId) pluginsdk.StateRefreshFunc {
	return func() (interface{}, string, error) {
		res, err := client.Get(ctx, id)
		if err != nil {
			if !response.WasNotFound(res.HttpResponse) {
				return nil, "", fmt.Errorf("retrieving %s: %s", id, err)
			}
		}

		return res, strconv.Itoa(res.HttpResponse.StatusCode), nil
	}
}

func netappVolumeReplicationMirrorStateRefreshFunc(ctx context.Context, client *volumesreplication.VolumesReplicationClient, id volumesreplication.VolumeId, desiredState string) pluginsdk.StateRefreshFunc {
	validStates := []string{"mirrored", "broken", "uninitialized"}

	return func() (interface{}, string, error) {
		// Possible Mirror States to be used as desiredStates:
		// mirrored, broken or uninitialized
		if !utils.SliceContainsValue(validStates, strings.ToLower(desiredState)) {
			return nil, "", fmt.Errorf("Invalid desired mirror state was passed to check mirror replication state (%s), possible values: (%+v)", desiredState, volumesreplication.PossibleValuesForMirrorState())
		}

		res, err := client.VolumesReplicationStatus(ctx, id)
		if err != nil {
			if !response.WasNotFound(res.HttpResponse) {
				return nil, "", fmt.Errorf("retrieving replication status information from %s: %s", id, err)
			}
		}

		// TODO: fix this refresh function to use strings instead of fake status codes
		// Setting 200 as default response
		response := 200
		if res.Model != nil && res.Model.MirrorState != nil && strings.EqualFold(string(*res.Model.MirrorState), desiredState) {
			// return 204 if state matches desired state
			response = 204
		}

		return res, strconv.Itoa(response), nil
	}
}

func netappVolumeReplicationStateRefreshFunc(ctx context.Context, client *volumesreplication.VolumesReplicationClient, id volumesreplication.VolumeId) pluginsdk.StateRefreshFunc {
	return func() (interface{}, string, error) {
		res, err := client.VolumesReplicationStatus(ctx, id)
		if err != nil {
			if httpResponse := res.HttpResponse; httpResponse != nil {
				if httpResponse.StatusCode == 400 && (strings.Contains(strings.ToLower(err.Error()), "deleting") || strings.Contains(strings.ToLower(err.Error()), "volume replication missing or deleted")) {
					// This error can be ignored until a bug is fixed on RP side that it is returning 400 while the replication is in "Deleting" process
					// TODO: remove this workaround when above bug is fixed
				} else if !response.WasNotFound(httpResponse) {
					return nil, "", fmt.Errorf("retrieving replication status from %s: %s", id, err)
				}
			}
		}

		return res, strconv.Itoa(res.HttpResponse.StatusCode), nil
	}
}

func expandNetAppVolumeExportPolicyRule(input []interface{}) *volumes.VolumePropertiesExportPolicy {
	results := make([]volumes.ExportPolicyRule, 0)
	for _, item := range input {
		if item != nil {
			v := item.(map[string]interface{})
			ruleIndex := int64(v["rule_index"].(int))
			allowedClients := strings.Join(*utils.ExpandStringSlice(v["allowed_clients"].(*pluginsdk.Set).List()), ",")

			cifsEnabled := false
			nfsv3Enabled := false
			nfsv41Enabled := false

			if vpe := v["protocols_enabled"]; vpe != nil {
				protocolsEnabled := vpe.([]interface{})
				if len(protocolsEnabled) != 0 {
					for _, protocol := range protocolsEnabled {
						if protocol != nil {
							switch strings.ToLower(protocol.(string)) {
							case "cifs":
								cifsEnabled = true
							case "nfsv3":
								nfsv3Enabled = true
							case "nfsv4.1":
								nfsv41Enabled = true
							}
						}
					}
				}
			}

			unixReadOnly := v["unix_read_only"].(bool)
			unixReadWrite := v["unix_read_write"].(bool)
			rootAccessEnabled := v["root_access_enabled"].(bool)

			result := volumes.ExportPolicyRule{
				AllowedClients: utils.String(allowedClients),
				Cifs:           utils.Bool(cifsEnabled),
				Nfsv3:          utils.Bool(nfsv3Enabled),
				Nfsv41:         utils.Bool(nfsv41Enabled),
				RuleIndex:      utils.Int64(ruleIndex),
				UnixReadOnly:   utils.Bool(unixReadOnly),
				UnixReadWrite:  utils.Bool(unixReadWrite),
				HasRootAccess:  utils.Bool(rootAccessEnabled),
			}

			results = append(results, result)
		}
	}

	return &volumes.VolumePropertiesExportPolicy{
		Rules: &results,
	}
}

func expandNetAppVolumeExportPolicyRulePatch(input []interface{}) *volumes.VolumePatchPropertiesExportPolicy {
	results := make([]volumes.ExportPolicyRule, 0)
	for _, item := range input {
		if item != nil {
			v := item.(map[string]interface{})
			ruleIndex := int64(v["rule_index"].(int))
			allowedClients := strings.Join(*utils.ExpandStringSlice(v["allowed_clients"].(*pluginsdk.Set).List()), ",")

			cifsEnabled := false
			nfsv3Enabled := false
			nfsv41Enabled := false

			if vpe := v["protocols_enabled"]; vpe != nil {
				protocolsEnabled := vpe.([]interface{})
				if len(protocolsEnabled) != 0 {
					for _, protocol := range protocolsEnabled {
						if protocol != nil {
							switch strings.ToLower(protocol.(string)) {
							case "cifs":
								cifsEnabled = true
							case "nfsv3":
								nfsv3Enabled = true
							case "nfsv4.1":
								nfsv41Enabled = true
							}
						}
					}
				}
			}

			unixReadOnly := v["unix_read_only"].(bool)
			unixReadWrite := v["unix_read_write"].(bool)
			rootAccessEnabled := v["root_access_enabled"].(bool)

			result := volumes.ExportPolicyRule{
				AllowedClients: utils.String(allowedClients),
				Cifs:           utils.Bool(cifsEnabled),
				Nfsv3:          utils.Bool(nfsv3Enabled),
				Nfsv41:         utils.Bool(nfsv41Enabled),
				RuleIndex:      utils.Int64(ruleIndex),
				UnixReadOnly:   utils.Bool(unixReadOnly),
				UnixReadWrite:  utils.Bool(unixReadWrite),
				HasRootAccess:  utils.Bool(rootAccessEnabled),
			}

			results = append(results, result)
		}
	}

	return &volumes.VolumePatchPropertiesExportPolicy{
		Rules: &results,
	}
}

func expandNetAppVolumeDataProtectionReplication(input []interface{}) *volumes.VolumePropertiesDataProtection {
	if len(input) == 0 || input[0] == nil {
		return &volumes.VolumePropertiesDataProtection{}
	}

	replicationObject := volumes.ReplicationObject{}

	replicationRaw := input[0].(map[string]interface{})

	if v, ok := replicationRaw["endpoint_type"]; ok {
		endpointType := volumes.EndpointType(v.(string))
		replicationObject.EndpointType = &endpointType
	}
	if v, ok := replicationRaw["remote_volume_location"]; ok {
		replicationObject.RemoteVolumeRegion = utils.String(v.(string))
	}
	if v, ok := replicationRaw["remote_volume_resource_id"]; ok {
		replicationObject.RemoteVolumeResourceId = v.(string)
	}
	if v, ok := replicationRaw["replication_frequency"]; ok {
		replicationSchedule := volumes.ReplicationSchedule(translateTFSchedule(v.(string)))
		replicationObject.ReplicationSchedule = &replicationSchedule
	}

	return &volumes.VolumePropertiesDataProtection{
		Replication: &replicationObject,
	}
}

func expandNetAppVolumeDataProtectionSnapshotPolicy(input []interface{}) *volumes.VolumePropertiesDataProtection {
	if len(input) == 0 || input[0] == nil {
		return &volumes.VolumePropertiesDataProtection{}
	}

	snapshotObject := volumes.VolumeSnapshotProperties{}

	snapshotRaw := input[0].(map[string]interface{})

	if v, ok := snapshotRaw["snapshot_policy_id"]; ok {
		snapshotObject.SnapshotPolicyId = utils.String(v.(string))
	}

	return &volumes.VolumePropertiesDataProtection{
		Snapshot: &snapshotObject,
	}
}

func expandNetAppVolumeDataProtectionSnapshotPolicyPatch(input []interface{}) *volumes.VolumePatchPropertiesDataProtection {
	if len(input) == 0 || input[0] == nil {
		return &volumes.VolumePatchPropertiesDataProtection{}
	}

	snapshotObject := volumes.VolumeSnapshotProperties{}

	snapshotRaw := input[0].(map[string]interface{})

	if v, ok := snapshotRaw["snapshot_policy_id"]; ok {
		snapshotObject.SnapshotPolicyId = utils.String(v.(string))
	}

	return &volumes.VolumePatchPropertiesDataProtection{
		Snapshot: &snapshotObject,
	}
}

func flattenNetAppVolumeExportPolicyRule(input *volumes.VolumePropertiesExportPolicy) []interface{} {
	results := make([]interface{}, 0)
	if input == nil || input.Rules == nil {
		return results
	}

	for _, item := range *input.Rules {
		ruleIndex := int64(0)
		if v := item.RuleIndex; v != nil {
			ruleIndex = *v
		}
		allowedClients := []string{}
		if v := item.AllowedClients; v != nil {
			allowedClients = strings.Split(*v, ",")
		}

		protocolsEnabled := []string{}
		if v := item.Cifs; v != nil {
			if *v {
				protocolsEnabled = append(protocolsEnabled, "CIFS")
			}
		}
		if v := item.Nfsv3; v != nil {
			if *v {
				protocolsEnabled = append(protocolsEnabled, "NFSv3")
			}
		}
		if v := item.Nfsv41; v != nil {
			if *v {
				protocolsEnabled = append(protocolsEnabled, "NFSv4.1")
			}
		}
		unixReadOnly := false
		if v := item.UnixReadOnly; v != nil {
			unixReadOnly = *v
		}
		unixReadWrite := false
		if v := item.UnixReadWrite; v != nil {
			unixReadWrite = *v
		}
		rootAccessEnabled := false
		if v := item.HasRootAccess; v != nil {
			rootAccessEnabled = *v
		}

		result := map[string]interface{}{
			"rule_index":          ruleIndex,
			"allowed_clients":     utils.FlattenStringSlice(&allowedClients),
			"unix_read_only":      unixReadOnly,
			"unix_read_write":     unixReadWrite,
			"root_access_enabled": rootAccessEnabled,
			"protocols_enabled":   utils.FlattenStringSlice(&protocolsEnabled),
		}
		results = append(results, result)
	}

	return results
}

func flattenNetAppVolumeMountIPAddresses(input *[]volumes.MountTargetProperties) []interface{} {
	results := make([]interface{}, 0)
	if input == nil {
		return results
	}

	for _, item := range *input {
		if item.IPAddress != nil {
			results = append(results, item.IPAddress)
		}
	}

	return results
}

func flattenNetAppVolumeDataProtectionReplication(input *volumes.VolumePropertiesDataProtection) []interface{} {
	if input == nil || input.Replication == nil || input.Replication.EndpointType == nil {
		return []interface{}{}
	}

	if strings.ToLower(string(*input.Replication.EndpointType)) == "" || strings.ToLower(string(*input.Replication.EndpointType)) != "dst" {
		return []interface{}{}
	}

	replicationFrequency := ""
	if input.Replication.ReplicationSchedule != nil {
		replicationFrequency = translateSDKSchedule(strings.ToLower(string(*input.Replication.ReplicationSchedule)))
	}

	return []interface{}{
		map[string]interface{}{
			"endpoint_type":             strings.ToLower(string(*input.Replication.EndpointType)),
			"remote_volume_location":    location.NormalizeNilable(input.Replication.RemoteVolumeRegion),
			"remote_volume_resource_id": input.Replication.RemoteVolumeResourceId,
			"replication_frequency":     replicationFrequency,
		},
	}
}

func flattenNetAppVolumeDataProtectionSnapshotPolicy(input *volumes.VolumePropertiesDataProtection) []interface{} {
	if input == nil || input.Snapshot == nil {
		return []interface{}{}
	}

	return []interface{}{
		map[string]interface{}{
			"snapshot_policy_id": input.Snapshot.SnapshotPolicyId,
		},
	}
}

func translateTFSchedule(scheduleName string) string {
	if strings.EqualFold(scheduleName, "10minutes") {
		return "_10minutely"
	}

	return scheduleName
}

func translateSDKSchedule(scheduleName string) string {
	if strings.EqualFold(scheduleName, "_10minutely") {
		return "10minutes"
	}

	return scheduleName
}<|MERGE_RESOLUTION|>--- conflicted
+++ resolved
@@ -637,22 +637,9 @@
 			}
 
 			// Breaking replication
-<<<<<<< HEAD
-			future, err := client.BreakReplication(ctx,
-				replicaVolumeId.ResourceGroup,
-				replicaVolumeId.NetAppAccountName,
-				replicaVolumeId.CapacityPoolName,
-				replicaVolumeId.Name,
-				&netapp.BreakReplicationRequest{
-					ForceBreakReplication: utils.Bool(true),
-				})
-
-			if err != nil {
-=======
 			if err = replicationClient.VolumesBreakReplicationThenPoll(ctx, *replicaVolumeId, volumesreplication.BreakReplicationRequest{
 				ForceBreakReplication: utils.Bool(true),
 			}); err != nil {
->>>>>>> 83e1a272
 				return fmt.Errorf("breaking replication for %s: %+v", *replicaVolumeId, err)
 			}
 			if err := future.WaitForCompletionRef(ctx, client.Client); err != nil {
