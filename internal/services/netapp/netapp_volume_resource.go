package netapp

import (
	"fmt"
	"log"
	"strings"
	"time"

	"github.com/hashicorp/go-azure-helpers/lang/response"
	"github.com/hashicorp/go-azure-helpers/resourcemanager/commonschema"
	"github.com/hashicorp/go-azure-helpers/resourcemanager/location"
	"github.com/hashicorp/go-azure-helpers/resourcemanager/tags"
	"github.com/hashicorp/go-azure-sdk/resource-manager/netapp/2022-01-01/snapshots"
	"github.com/hashicorp/go-azure-sdk/resource-manager/netapp/2022-01-01/volumes"
	"github.com/hashicorp/go-azure-sdk/resource-manager/netapp/2022-01-01/volumesreplication"
	"github.com/hashicorp/terraform-provider-azurerm/helpers/azure"
	"github.com/hashicorp/terraform-provider-azurerm/helpers/tf"
	"github.com/hashicorp/terraform-provider-azurerm/helpers/validate"
	"github.com/hashicorp/terraform-provider-azurerm/internal/clients"
	netAppValidate "github.com/hashicorp/terraform-provider-azurerm/internal/services/netapp/validate"
	"github.com/hashicorp/terraform-provider-azurerm/internal/tf/pluginsdk"
	"github.com/hashicorp/terraform-provider-azurerm/internal/tf/validation"
	"github.com/hashicorp/terraform-provider-azurerm/internal/timeouts"
	"github.com/hashicorp/terraform-provider-azurerm/utils"
)

func resourceNetAppVolume() *pluginsdk.Resource {
	return &pluginsdk.Resource{
		Create: resourceNetAppVolumeCreate,
		Read:   resourceNetAppVolumeRead,
		Update: resourceNetAppVolumeUpdate,
		Delete: resourceNetAppVolumeDelete,

		Timeouts: &pluginsdk.ResourceTimeout{
			Create: pluginsdk.DefaultTimeout(60 * time.Minute),
			Read:   pluginsdk.DefaultTimeout(5 * time.Minute),
			Update: pluginsdk.DefaultTimeout(60 * time.Minute),
			Delete: pluginsdk.DefaultTimeout(60 * time.Minute),
		},
		Importer: pluginsdk.ImporterValidatingResourceId(func(id string) error {
			_, err := volumes.ParseVolumeID(id)
			return err
		}),

		Schema: map[string]*pluginsdk.Schema{
<<<<<<< HEAD
			"resource_group_name": azure.SchemaResourceGroupName(),
=======
			"name": {
				Type:         pluginsdk.TypeString,
				Required:     true,
				ForceNew:     true,
				ValidateFunc: netAppValidate.VolumeName,
			},

			"resource_group_name": commonschema.ResourceGroupName(),
>>>>>>> 08fe8238

			"location": commonschema.Location(),

			"account_name": {
				Type:         pluginsdk.TypeString,
				Required:     true,
				ForceNew:     true,
				ValidateFunc: netAppValidate.AccountName,
			},

			"pool_name": {
				Type:         pluginsdk.TypeString,
				Required:     true,
				ForceNew:     true,
				ValidateFunc: netAppValidate.PoolName,
			},

			"name": {
				Type:         pluginsdk.TypeString,
				Required:     true,
				ForceNew:     true,
				ValidateFunc: netAppValidate.VolumeName,
			},

			"volume_path": {
				Type:         pluginsdk.TypeString,
				Required:     true,
				ForceNew:     true,
				ValidateFunc: netAppValidate.VolumePath,
			},

			"service_level": {
				Type:     pluginsdk.TypeString,
				Required: true,
				ForceNew: true,
				ValidateFunc: validation.StringInSlice([]string{
					string(volumes.ServiceLevelPremium),
					string(volumes.ServiceLevelStandard),
					string(volumes.ServiceLevelUltra),
				}, false),
			},

			"subnet_id": {
				Type:         pluginsdk.TypeString,
				Required:     true,
				ForceNew:     true,
				ValidateFunc: azure.ValidateResourceID,
			},

			"create_from_snapshot_resource_id": {
				Type:         pluginsdk.TypeString,
				Optional:     true,
				Computed:     true,
				ForceNew:     true,
				ValidateFunc: snapshots.ValidateSnapshotID,
			},

			"network_features": {
				Type:     pluginsdk.TypeString,
				Optional: true,
				Computed: true,
				ForceNew: true,
				ValidateFunc: validation.StringInSlice([]string{
					string(volumes.NetworkFeaturesBasic),
					string(volumes.NetworkFeaturesStandard),
				}, false),
			},

			"protocols": {
				Type:     pluginsdk.TypeSet,
				ForceNew: true,
				Optional: true,
				Computed: true,
				MaxItems: 2,
				Elem: &pluginsdk.Schema{
					Type: pluginsdk.TypeString,
					ValidateFunc: validation.StringInSlice([]string{
						"NFSv3",
						"NFSv4.1",
						"CIFS",
					}, false),
				},
			},

			"security_style": {
				Type:     pluginsdk.TypeString,
				Optional: true,
				ForceNew: true,
				Computed: true,
				ValidateFunc: validation.StringInSlice([]string{
					"Unix", // Using hardcoded values instead of SDK enum since no matter what case is passed,
					"Ntfs", // ANF changes casing to Pascal case in the backend. Please refer to https://github.com/Azure/azure-sdk-for-go/issues/14684
				}, false),
			},

			"storage_quota_in_gb": {
				Type:         pluginsdk.TypeInt,
				Required:     true,
				ValidateFunc: validation.IntBetween(100, 102400),
			},

			"throughput_in_mibps": {
				Type:     pluginsdk.TypeFloat,
				Optional: true,
				Computed: true,
			},

			"export_policy_rule": {
				Type:     pluginsdk.TypeList,
				Optional: true,
				MaxItems: 5,
				Elem: &pluginsdk.Resource{
					Schema: map[string]*pluginsdk.Schema{
						"rule_index": {
							Type:         pluginsdk.TypeInt,
							Required:     true,
							ValidateFunc: validation.IntBetween(1, 5),
						},

						"allowed_clients": {
							Type:     pluginsdk.TypeSet,
							Required: true,
							Elem: &pluginsdk.Schema{
								Type:         pluginsdk.TypeString,
								ValidateFunc: validate.CIDR,
							},
						},

						"protocols_enabled": {
							Type:     pluginsdk.TypeList,
							Optional: true,
							Computed: true,
							MaxItems: 1,
							MinItems: 1,
							Elem: &pluginsdk.Schema{
								Type: pluginsdk.TypeString,
								ValidateFunc: validation.StringInSlice([]string{
									"NFSv3",
									"NFSv4.1",
									"CIFS",
								}, false),
							},
						},

						"unix_read_only": {
							Type:     pluginsdk.TypeBool,
							Optional: true,
							Computed: true,
						},

						"unix_read_write": {
							Type:     pluginsdk.TypeBool,
							Optional: true,
							Computed: true,
						},

						"root_access_enabled": {
							Type:     pluginsdk.TypeBool,
							Optional: true,
							Computed: true,
						},
					},
				},
			},

			"tags": commonschema.Tags(),

			"mount_ip_addresses": {
				Type:     pluginsdk.TypeList,
				Computed: true,
				Elem: &pluginsdk.Schema{
					Type: pluginsdk.TypeString,
				},
			},

			"snapshot_directory_visible": {
				Type:     pluginsdk.TypeBool,
				Optional: true,
				Computed: true,
			},

			"data_protection_replication": {
				Type:     pluginsdk.TypeList,
				Optional: true,
				MaxItems: 1,
				ForceNew: true,
				Elem: &pluginsdk.Resource{
					Schema: map[string]*pluginsdk.Schema{
						"endpoint_type": {
							Type:     pluginsdk.TypeString,
							Optional: true,
							Default:  "dst",
							ValidateFunc: validation.StringInSlice([]string{
								"dst",
							}, false),
						},

						"remote_volume_location": commonschema.Location(),

						"remote_volume_resource_id": {
							Type:         pluginsdk.TypeString,
							Required:     true,
							ValidateFunc: azure.ValidateResourceID,
						},

						"replication_frequency": {
							Type:     pluginsdk.TypeString,
							Required: true,
							ValidateFunc: validation.StringInSlice([]string{
								"10minutes",
								"daily",
								"hourly",
							}, false),
						},
					},
				},
			},

			"data_protection_snapshot_policy": {
				Type:     pluginsdk.TypeList,
				Optional: true,
				MaxItems: 1,
				Elem: &pluginsdk.Resource{
					Schema: map[string]*pluginsdk.Schema{
						"snapshot_policy_id": {
							Type:         pluginsdk.TypeString,
							Required:     true,
							ValidateFunc: azure.ValidateResourceID,
						},
					},
				},
			},

			"azure_vmware_data_store_enabled": {
				Type:     pluginsdk.TypeBool,
				ForceNew: true,
				Optional: true,
				Default:  false,
			},
		},
	}
}

func resourceNetAppVolumeCreate(d *pluginsdk.ResourceData, meta interface{}) error {
	client := meta.(*clients.Client).NetApp.VolumeClient
	subscriptionId := meta.(*clients.Client).Account.SubscriptionId
	ctx, cancel := timeouts.ForCreateUpdate(meta.(*clients.Client).StopContext, d)
	defer cancel()

	id := volumes.NewVolumeID(subscriptionId, d.Get("resource_group_name").(string), d.Get("account_name").(string), d.Get("pool_name").(string), d.Get("name").(string))
	if d.IsNewResource() {
		existing, err := client.Get(ctx, id)
		if err != nil {
			if !response.WasNotFound(existing.HttpResponse) {
				return fmt.Errorf("checking for presence of existing %s: %+v", id, err)
			}
		}
		if !response.WasNotFound(existing.HttpResponse) {
			return tf.ImportAsExistsError("azurerm_netapp_volume", id.ID())
		}
	}

	location := azure.NormalizeLocation(d.Get("location").(string))
	volumePath := d.Get("volume_path").(string)
	serviceLevel := volumes.ServiceLevel(d.Get("service_level").(string))
	subnetID := d.Get("subnet_id").(string)

	var networkFeatures volumes.NetworkFeatures
	networkFeaturesString := d.Get("network_features").(string)
	if networkFeaturesString == "" {
		networkFeatures = volumes.NetworkFeaturesBasic
	}
	networkFeatures = volumes.NetworkFeatures(networkFeaturesString)

	protocols := d.Get("protocols").(*pluginsdk.Set).List()
	if len(protocols) == 0 {
		protocols = append(protocols, "NFSv3")
	}

	// Handling security style property
	securityStyle := volumes.SecurityStyle(d.Get("security_style").(string))
	if strings.EqualFold(string(securityStyle), "unix") && len(protocols) == 1 && strings.EqualFold(protocols[0].(string), "cifs") {
		return fmt.Errorf("unix security style cannot be used in a CIFS enabled volume for %s", id)
	}
	if strings.EqualFold(string(securityStyle), "ntfs") && len(protocols) == 1 && (strings.EqualFold(protocols[0].(string), "nfsv3") || strings.EqualFold(protocols[0].(string), "nfsv4.1")) {
		return fmt.Errorf("ntfs security style cannot be used in a NFSv3/NFSv4.1 enabled volume for %s", id)
	}

	storageQuotaInGB := int64(d.Get("storage_quota_in_gb").(int) * 1073741824)

	exportPolicyRuleRaw := d.Get("export_policy_rule").([]interface{})
	exportPolicyRule := expandNetAppVolumeExportPolicyRule(exportPolicyRuleRaw)

	dataProtectionReplicationRaw := d.Get("data_protection_replication").([]interface{})
	dataProtectionSnapshotPolicyRaw := d.Get("data_protection_snapshot_policy").([]interface{})

	dataProtectionReplication := expandNetAppVolumeDataProtectionReplication(dataProtectionReplicationRaw)
	dataProtectionSnapshotPolicy := expandNetAppVolumeDataProtectionSnapshotPolicy(dataProtectionSnapshotPolicyRaw)

	authorizeReplication := false
	volumeType := ""
	if dataProtectionReplication != nil && dataProtectionReplication.Replication != nil {
		endpointType := ""
		if dataProtectionReplication.Replication.EndpointType != nil {
			endpointType = string(*dataProtectionReplication.Replication.EndpointType)
		}
		if strings.ToLower(endpointType) == "dst" {
			authorizeReplication = true
			volumeType = "DataProtection"
		}
	}

	// Validating that snapshot policies are not being created in a data protection volume
	if dataProtectionSnapshotPolicy.Snapshot != nil && volumeType != "" {
		return fmt.Errorf("snapshot policy cannot be enabled on a data protection volume, NetApp Volume %q (Resource Group %q)", id.VolumeName, id.ResourceGroupName)
	}

	snapshotDirectoryVisible := d.Get("snapshot_directory_visible").(bool)

	// Handling volume creation from snapshot case
	snapshotResourceID := d.Get("create_from_snapshot_resource_id").(string)
	snapshotID := ""
	if snapshotResourceID != "" {
		// Get snapshot ID GUID value
		parsedSnapshotResourceID, err := snapshots.ParseSnapshotID(snapshotResourceID)
		if err != nil {
			return fmt.Errorf("parsing snapshotResourceID %q: %+v", snapshotResourceID, err)
		}

		snapshotClient := meta.(*clients.Client).NetApp.SnapshotClient
		snapshotResponse, err := snapshotClient.Get(ctx, *parsedSnapshotResourceID)
		if err != nil {
			return fmt.Errorf("getting snapshot from %s: %+v", id, err)
		}
		if model := snapshotResponse.Model; model != nil && model.Id != nil {
			snapshotID = *model.Id
		}

		sourceVolumeId := volumes.NewVolumeID(parsedSnapshotResourceID.SubscriptionId, parsedSnapshotResourceID.ResourceGroupName, parsedSnapshotResourceID.AccountName, parsedSnapshotResourceID.PoolName, parsedSnapshotResourceID.VolumeName)
		// Validate if properties that cannot be changed matches (protocols, subnet_id, location, resource group, account_name, pool_name, service_level)
		sourceVolume, err := client.Get(ctx, sourceVolumeId)
		if err != nil {
			return fmt.Errorf("getting source NetApp Volume (snapshot's parent resource) %q (Resource Group %q): %+v", parsedSnapshotResourceID.VolumeName, parsedSnapshotResourceID.ResourceGroupName, err)
		}

		propertyMismatch := []string{}
		if model := sourceVolume.Model; model != nil {
			props := model.Properties
			if !ValidateSlicesEquality(*props.ProtocolTypes, *utils.ExpandStringSlice(protocols), false) {
				propertyMismatch = append(propertyMismatch, "protocols")
			}
			if !strings.EqualFold(props.SubnetId, subnetID) {
				propertyMismatch = append(propertyMismatch, "subnet_id")
			}
			if !strings.EqualFold(model.Location, location) {
				propertyMismatch = append(propertyMismatch, "location")
			}
			if volumeServiceLevel := props.ServiceLevel; volumeServiceLevel != nil {
				if !strings.EqualFold(string(*props.ServiceLevel), string(serviceLevel)) {
					propertyMismatch = append(propertyMismatch, "service_level")
				}
			}
			if !strings.EqualFold(sourceVolumeId.ResourceGroupName, id.ResourceGroupName) {
				propertyMismatch = append(propertyMismatch, "resource_group_name")
			}
			if !strings.EqualFold(sourceVolumeId.AccountName, id.AccountName) {
				propertyMismatch = append(propertyMismatch, "account_name")
			}
			if !strings.EqualFold(sourceVolumeId.PoolName, id.PoolName) {
				propertyMismatch = append(propertyMismatch, "pool_name")
			}
			if len(propertyMismatch) > 0 {
				return fmt.Errorf("following NetApp Volume properties on new Volume from Snapshot does not match Snapshot's source %s: %s", id, strings.Join(propertyMismatch, ", "))
			}
		}
	}

	avsDataStoreEnabled := volumes.AvsDataStoreDisabled
	if d.Get("azure_vmware_data_store_enabled").(bool) {
		avsDataStoreEnabled = volumes.AvsDataStoreEnabled
	}

	parameters := volumes.Volume{
		Location: location,
		Properties: volumes.VolumeProperties{
			CreationToken:   volumePath,
			ServiceLevel:    &serviceLevel,
			SubnetId:        subnetID,
			NetworkFeatures: &networkFeatures,
			ProtocolTypes:   utils.ExpandStringSlice(protocols),
			SecurityStyle:   &securityStyle,
			UsageThreshold:  storageQuotaInGB,
			ExportPolicy:    exportPolicyRule,
			VolumeType:      utils.String(volumeType),
			SnapshotId:      utils.String(snapshotID),
			DataProtection: &volumes.VolumePropertiesDataProtection{
				Replication: dataProtectionReplication.Replication,
				Snapshot:    dataProtectionSnapshotPolicy.Snapshot,
			},
			AvsDataStore:             &avsDataStoreEnabled,
			SnapshotDirectoryVisible: utils.Bool(snapshotDirectoryVisible),
		},
		Tags: tags.Expand(d.Get("tags").(map[string]interface{})),
	}

	if throughputMibps, ok := d.GetOk("throughput_in_mibps"); ok {
		parameters.Properties.ThroughputMibps = utils.Float(throughputMibps.(float64))
	}

	if err := client.CreateOrUpdateThenPoll(ctx, id, parameters); err != nil {
		return fmt.Errorf("creating %s: %+v", id, err)
	}

	// Waiting for volume be completely provisioned
	if err := waitForVolumeCreateOrUpdate(ctx, client, id); err != nil {
		return err
	}

	// If this is a data replication secondary volume, authorize replication on primary volume
	if authorizeReplication {
		replicationClient := meta.(*clients.Client).NetApp.VolumeReplicationClient
		replVolID, err := volumesreplication.ParseVolumeID(dataProtectionReplication.Replication.RemoteVolumeResourceId)
		if err != nil {
			return err
		}

		if err = replicationClient.VolumesAuthorizeReplicationThenPoll(ctx, *replVolID, volumesreplication.AuthorizeRequest{
			RemoteVolumeResourceId: utils.String(id.ID()),
		},
		); err != nil {
			return fmt.Errorf("cannot authorize volume replication: %v", err)
		}

		// Wait for volume replication authorization to complete
		log.Printf("[DEBUG] Waiting for replication authorization on %s to complete", id)
		if err := waitForReplAuthorization(ctx, replicationClient, *replVolID); err != nil {
			return err
		}
	}

	d.SetId(id.ID())

	return resourceNetAppVolumeRead(d, meta)
}

func resourceNetAppVolumeUpdate(d *pluginsdk.ResourceData, meta interface{}) error {
	client := meta.(*clients.Client).NetApp.VolumeClient
	ctx, cancel := timeouts.ForCreateUpdate(meta.(*clients.Client).StopContext, d)
	defer cancel()

	id, err := volumes.ParseVolumeID(d.Id())
	if err != nil {
		return err
	}

	shouldUpdate := false
	update := volumes.VolumePatch{
		Properties: &volumes.VolumePatchProperties{},
	}

	if d.HasChange("storage_quota_in_gb") {
		shouldUpdate = true
		storageQuotaInBytes := int64(d.Get("storage_quota_in_gb").(int) * 1073741824)
		update.Properties.UsageThreshold = utils.Int64(storageQuotaInBytes)
	}

	if d.HasChange("export_policy_rule") {
		shouldUpdate = true
		exportPolicyRuleRaw := d.Get("export_policy_rule").([]interface{})
		exportPolicyRule := expandNetAppVolumeExportPolicyRulePatch(exportPolicyRuleRaw)
		update.Properties.ExportPolicy = exportPolicyRule
	}

	if d.HasChange("data_protection_snapshot_policy") {
		// Validating that snapshot policies are not being created in a data protection volume
		dataProtectionReplicationRaw := d.Get("data_protection_replication").([]interface{})
		dataProtectionReplication := expandNetAppVolumeDataProtectionReplication(dataProtectionReplicationRaw)

		if dataProtectionReplication != nil && dataProtectionReplication.Replication != nil && dataProtectionReplication.Replication.EndpointType != nil && strings.ToLower(string(*dataProtectionReplication.Replication.EndpointType)) == "dst" {
			return fmt.Errorf("snapshot policy cannot be enabled on a data protection volume, %s", id)
		}

		shouldUpdate = true
		dataProtectionSnapshotPolicyRaw := d.Get("data_protection_snapshot_policy").([]interface{})
		dataProtectionSnapshotPolicy := expandNetAppVolumeDataProtectionSnapshotPolicyPatch(dataProtectionSnapshotPolicyRaw)
		update.Properties.DataProtection = dataProtectionSnapshotPolicy
	}

	if d.HasChange("throughput_in_mibps") {
		shouldUpdate = true
		throughputMibps := d.Get("throughput_in_mibps")
		update.Properties.ThroughputMibps = utils.Float(throughputMibps.(float64))
	}

	if d.HasChange("tags") {
		shouldUpdate = true
		tagsRaw := d.Get("tags").(map[string]interface{})
		update.Tags = tags.Expand(tagsRaw)
	}

	if shouldUpdate {
		if err = client.UpdateThenPoll(ctx, *id, update); err != nil {
			return fmt.Errorf("updating %s: %+v", id, err)
		}

		// Wait for volume to complete update
		if err := waitForVolumeCreateOrUpdate(ctx, client, *id); err != nil {
			return err
		}
	}

	return resourceNetAppVolumeRead(d, meta)
}

func resourceNetAppVolumeRead(d *pluginsdk.ResourceData, meta interface{}) error {
	client := meta.(*clients.Client).NetApp.VolumeClient
	ctx, cancel := timeouts.ForRead(meta.(*clients.Client).StopContext, d)
	defer cancel()

	id, err := volumes.ParseVolumeID(d.Id())
	if err != nil {
		return err
	}

	resp, err := client.Get(ctx, *id)
	if err != nil {
		if response.WasNotFound(resp.HttpResponse) {
			log.Printf("[INFO] %s was not found - removing from state", *id)
			d.SetId("")
			return nil
		}
		return fmt.Errorf("reading %s: %+v", *id, err)
	}

	d.Set("name", id.VolumeName)
	d.Set("resource_group_name", id.ResourceGroupName)
	d.Set("account_name", id.AccountName)
	d.Set("pool_name", id.PoolName)

	if model := resp.Model; model != nil {
		d.Set("location", azure.NormalizeLocation(model.Location))

		props := model.Properties
		d.Set("volume_path", props.CreationToken)
		d.Set("service_level", props.ServiceLevel)
		d.Set("subnet_id", props.SubnetId)
		d.Set("network_features", props.NetworkFeatures)
		d.Set("protocols", props.ProtocolTypes)
		d.Set("security_style", props.SecurityStyle)
		d.Set("snapshot_directory_visible", props.SnapshotDirectoryVisible)
		d.Set("throughput_in_mibps", props.ThroughputMibps)
		d.Set("storage_quota_in_gb", props.UsageThreshold/1073741824)
		if props.AvsDataStore != nil {
			d.Set("azure_vmware_data_store_enabled", strings.EqualFold(string(*props.AvsDataStore), string(volumes.AvsDataStoreEnabled)))
		}
		if err := d.Set("export_policy_rule", flattenNetAppVolumeExportPolicyRule(props.ExportPolicy)); err != nil {
			return fmt.Errorf("setting `export_policy_rule`: %+v", err)
		}
		if err := d.Set("mount_ip_addresses", flattenNetAppVolumeMountIPAddresses(props.MountTargets)); err != nil {
			return fmt.Errorf("setting `mount_ip_addresses`: %+v", err)
		}
		if err := d.Set("data_protection_replication", flattenNetAppVolumeDataProtectionReplication(props.DataProtection)); err != nil {
			return fmt.Errorf("setting `data_protection_replication`: %+v", err)
		}
		if err := d.Set("data_protection_snapshot_policy", flattenNetAppVolumeDataProtectionSnapshotPolicy(props.DataProtection)); err != nil {
			return fmt.Errorf("setting `data_protection_snapshot_policy`: %+v", err)
		}

		return tags.FlattenAndSet(d, model.Tags)
	}
	return nil
}

func resourceNetAppVolumeDelete(d *pluginsdk.ResourceData, meta interface{}) error {
	client := meta.(*clients.Client).NetApp.VolumeClient
	ctx, cancel := timeouts.ForDelete(meta.(*clients.Client).StopContext, d)
	defer cancel()

	id, err := volumes.ParseVolumeID(d.Id())
	if err != nil {
		return err
	}

	netApp, err := client.Get(ctx, *id)
	if err != nil {
		return fmt.Errorf("fetching netapp error: %+v", err)
	}

	if netApp.Model != nil && netApp.Model.Properties.DataProtection != nil {
		dataProtectionReplication := netApp.Model.Properties.DataProtection
		replicaVolumeId, err := volumesreplication.ParseVolumeID(id.ID())
		if err != nil {
			return err
		}
		if dataProtectionReplication.Replication != nil && dataProtectionReplication.Replication.EndpointType != nil && strings.ToLower(string(*dataProtectionReplication.Replication.EndpointType)) != "dst" {
			// This is the case where primary volume started the deletion, in this case, to be consistent we will remove replication from secondary
			replicaVolumeId, err = volumesreplication.ParseVolumeID(dataProtectionReplication.Replication.RemoteVolumeResourceId)
			if err != nil {
				return err
			}
		}

		replicationClient := meta.(*clients.Client).NetApp.VolumeReplicationClient
		// Checking replication status before deletion, it needs to be broken before proceeding with deletion
		if res, err := replicationClient.VolumesReplicationStatus(ctx, *replicaVolumeId); err == nil {
			// Wait for replication state = "mirrored"
			if model := res.Model; model != nil {
				if model.MirrorState != nil && strings.ToLower(string(*model.MirrorState)) == "uninitialized" {
					if err := waitForReplMirrorState(ctx, replicationClient, *replicaVolumeId, "mirrored"); err != nil {
						return fmt.Errorf("waiting for replica %s to become 'mirrored': %+v", *replicaVolumeId, err)
					}
				}
			}

			// Breaking replication
			if err = replicationClient.VolumesBreakReplicationThenPoll(ctx, *replicaVolumeId, volumesreplication.BreakReplicationRequest{
				ForceBreakReplication: utils.Bool(true),
			}); err != nil {
				return fmt.Errorf("breaking replication for %s: %+v", *replicaVolumeId, err)
			}

			// Waiting for replication be in broken state
			log.Printf("[DEBUG] Waiting for the replication of %s to be in broken state", *replicaVolumeId)
			if err := waitForReplMirrorState(ctx, replicationClient, *replicaVolumeId, "broken"); err != nil {
				return fmt.Errorf("waiting for the breaking of replication for %s: %+v", *replicaVolumeId, err)
			}
		}

		// Deleting replication and waiting for it to fully complete the operation
		if _, err = replicationClient.VolumesDeleteReplication(ctx, *replicaVolumeId); err != nil {
			return fmt.Errorf("deleting replicate %s: %+v", *replicaVolumeId, err)
		}

		if err := waitForReplicationDeletion(ctx, replicationClient, *replicaVolumeId); err != nil {
			return fmt.Errorf("waiting for the replica %s to be deleted: %+v", *replicaVolumeId, err)
		}
	}

	// Deleting volume and waiting for it fo fully complete the operation
	if err = client.DeleteThenPoll(ctx, *id, volumes.DeleteOperationOptions{
		ForceDelete: utils.Bool(true),
	}); err != nil {
		return fmt.Errorf("deleting %s: %+v", *id, err)
	}

	if err = waitForVolumeDeletion(ctx, client, *id); err != nil {
		return fmt.Errorf("waiting for deletion of %s: %+v", *id, err)
	}

	return nil
}

func expandNetAppVolumeExportPolicyRule(input []interface{}) *volumes.VolumePropertiesExportPolicy {
	results := make([]volumes.ExportPolicyRule, 0)
	for _, item := range input {
		if item != nil {
			v := item.(map[string]interface{})
			ruleIndex := int64(v["rule_index"].(int))
			allowedClients := strings.Join(*utils.ExpandStringSlice(v["allowed_clients"].(*pluginsdk.Set).List()), ",")

			cifsEnabled := false
			nfsv3Enabled := false
			nfsv41Enabled := false

			if vpe := v["protocols_enabled"]; vpe != nil {
				protocolsEnabled := vpe.([]interface{})
				if len(protocolsEnabled) != 0 {
					for _, protocol := range protocolsEnabled {
						if protocol != nil {
							switch strings.ToLower(protocol.(string)) {
							case "cifs":
								cifsEnabled = true
							case "nfsv3":
								nfsv3Enabled = true
							case "nfsv4.1":
								nfsv41Enabled = true
							}
						}
					}
				}
			}

			unixReadOnly := v["unix_read_only"].(bool)
			unixReadWrite := v["unix_read_write"].(bool)
			rootAccessEnabled := v["root_access_enabled"].(bool)

			result := volumes.ExportPolicyRule{
				AllowedClients: utils.String(allowedClients),
				Cifs:           utils.Bool(cifsEnabled),
				Nfsv3:          utils.Bool(nfsv3Enabled),
				Nfsv41:         utils.Bool(nfsv41Enabled),
				RuleIndex:      utils.Int64(ruleIndex),
				UnixReadOnly:   utils.Bool(unixReadOnly),
				UnixReadWrite:  utils.Bool(unixReadWrite),
				HasRootAccess:  utils.Bool(rootAccessEnabled),
			}

			results = append(results, result)
		}
	}

	return &volumes.VolumePropertiesExportPolicy{
		Rules: &results,
	}
}

func expandNetAppVolumeExportPolicyRulePatch(input []interface{}) *volumes.VolumePatchPropertiesExportPolicy {
	results := make([]volumes.ExportPolicyRule, 0)
	for _, item := range input {
		if item != nil {
			v := item.(map[string]interface{})
			ruleIndex := int64(v["rule_index"].(int))
			allowedClients := strings.Join(*utils.ExpandStringSlice(v["allowed_clients"].(*pluginsdk.Set).List()), ",")

			nfsv3Enabled := false
			nfsv41Enabled := false
			cifsEnabled := false

			if vpe := v["protocols_enabled"]; vpe != nil {
				protocolsEnabled := vpe.([]interface{})
				if len(protocolsEnabled) != 0 {
					for _, protocol := range protocolsEnabled {
						if protocol != nil {
							switch strings.ToLower(protocol.(string)) {
							case "nfsv3":
								nfsv3Enabled = true
							case "nfsv4.1":
								nfsv41Enabled = true
							}
						}
					}
				}
			}

			unixReadOnly := v["unix_read_only"].(bool)
			unixReadWrite := v["unix_read_write"].(bool)
			rootAccessEnabled := v["root_access_enabled"].(bool)

			result := volumes.ExportPolicyRule{
				AllowedClients: utils.String(allowedClients),
				Cifs:           utils.Bool(cifsEnabled),
				Nfsv3:          utils.Bool(nfsv3Enabled),
				Nfsv41:         utils.Bool(nfsv41Enabled),
				RuleIndex:      utils.Int64(ruleIndex),
				UnixReadOnly:   utils.Bool(unixReadOnly),
				UnixReadWrite:  utils.Bool(unixReadWrite),
				HasRootAccess:  utils.Bool(rootAccessEnabled),
			}

			results = append(results, result)
		}
	}

	return &volumes.VolumePatchPropertiesExportPolicy{
		Rules: &results,
	}
}

func flattenNetAppVolumeExportPolicyRule(input *volumes.VolumePropertiesExportPolicy) []interface{} {
	results := make([]interface{}, 0)
	if input == nil || input.Rules == nil {
		return results
	}

	for _, item := range *input.Rules {
		ruleIndex := int64(0)
		if v := item.RuleIndex; v != nil {
			ruleIndex = *v
		}
		allowedClients := []string{}
		if v := item.AllowedClients; v != nil {
			allowedClients = strings.Split(*v, ",")
		}

		protocolsEnabled := []string{}
		if v := item.Cifs; v != nil {
			if *v {
				protocolsEnabled = append(protocolsEnabled, "CIFS")
			}
		}
		if v := item.Nfsv3; v != nil {
			if *v {
				protocolsEnabled = append(protocolsEnabled, "NFSv3")
			}
		}
		if v := item.Nfsv41; v != nil {
			if *v {
				protocolsEnabled = append(protocolsEnabled, "NFSv4.1")
			}
		}
		unixReadOnly := false
		if v := item.UnixReadOnly; v != nil {
			unixReadOnly = *v
		}
		unixReadWrite := false
		if v := item.UnixReadWrite; v != nil {
			unixReadWrite = *v
		}
		rootAccessEnabled := false
		if v := item.HasRootAccess; v != nil {
			rootAccessEnabled = *v
		}

		result := map[string]interface{}{
			"rule_index":          ruleIndex,
			"allowed_clients":     utils.FlattenStringSlice(&allowedClients),
			"unix_read_only":      unixReadOnly,
			"unix_read_write":     unixReadWrite,
			"root_access_enabled": rootAccessEnabled,
			"protocols_enabled":   utils.FlattenStringSlice(&protocolsEnabled),
		}
		results = append(results, result)
	}

	return results
}

func flattenNetAppVolumeMountIPAddresses(input *[]volumes.MountTargetProperties) []interface{} {
	results := make([]interface{}, 0)
	if input == nil {
		return results
	}

	for _, item := range *input {
		if item.IPAddress != nil {
			results = append(results, item.IPAddress)
		}
	}

	return results
}

func flattenNetAppVolumeDataProtectionReplication(input *volumes.VolumePropertiesDataProtection) []interface{} {
	if input == nil || input.Replication == nil || input.Replication.EndpointType == nil {
		return []interface{}{}
	}

	if strings.ToLower(string(*input.Replication.EndpointType)) == "" || strings.ToLower(string(*input.Replication.EndpointType)) != "dst" {
		return []interface{}{}
	}

	replicationFrequency := ""
	if input.Replication.ReplicationSchedule != nil {
		replicationFrequency = translateSDKSchedule(strings.ToLower(string(*input.Replication.ReplicationSchedule)))
	}

	return []interface{}{
		map[string]interface{}{
			"endpoint_type":             strings.ToLower(string(*input.Replication.EndpointType)),
			"remote_volume_location":    location.NormalizeNilable(input.Replication.RemoteVolumeRegion),
			"remote_volume_resource_id": input.Replication.RemoteVolumeResourceId,
			"replication_frequency":     replicationFrequency,
		},
	}
}

func flattenNetAppVolumeDataProtectionSnapshotPolicy(input *volumes.VolumePropertiesDataProtection) []interface{} {
	if input == nil || input.Snapshot == nil || *input.Snapshot.SnapshotPolicyId == "" {
		return []interface{}{}
	}

	return []interface{}{
		map[string]interface{}{
			"snapshot_policy_id": input.Snapshot.SnapshotPolicyId,
		},
	}
}

func translateTFSchedule(scheduleName string) string {
	if strings.EqualFold(scheduleName, "10minutes") {
		return "_10minutely"
	}

	return scheduleName
}

func translateSDKSchedule(scheduleName string) string {
	if strings.EqualFold(scheduleName, "_10minutely") {
		return "10minutes"
	}

	return scheduleName
}<|MERGE_RESOLUTION|>--- conflicted
+++ resolved
@@ -10,9 +10,9 @@
 	"github.com/hashicorp/go-azure-helpers/resourcemanager/commonschema"
 	"github.com/hashicorp/go-azure-helpers/resourcemanager/location"
 	"github.com/hashicorp/go-azure-helpers/resourcemanager/tags"
-	"github.com/hashicorp/go-azure-sdk/resource-manager/netapp/2022-01-01/snapshots"
-	"github.com/hashicorp/go-azure-sdk/resource-manager/netapp/2022-01-01/volumes"
-	"github.com/hashicorp/go-azure-sdk/resource-manager/netapp/2022-01-01/volumesreplication"
+	"github.com/hashicorp/go-azure-sdk/resource-manager/netapp/2022-05-01/snapshots"
+	"github.com/hashicorp/go-azure-sdk/resource-manager/netapp/2022-05-01/volumes"
+	"github.com/hashicorp/go-azure-sdk/resource-manager/netapp/2022-05-01/volumesreplication"
 	"github.com/hashicorp/terraform-provider-azurerm/helpers/azure"
 	"github.com/hashicorp/terraform-provider-azurerm/helpers/tf"
 	"github.com/hashicorp/terraform-provider-azurerm/helpers/validate"
@@ -43,9 +43,8 @@
 		}),
 
 		Schema: map[string]*pluginsdk.Schema{
-<<<<<<< HEAD
 			"resource_group_name": azure.SchemaResourceGroupName(),
-=======
+
 			"name": {
 				Type:         pluginsdk.TypeString,
 				Required:     true,
@@ -53,9 +52,6 @@
 				ValidateFunc: netAppValidate.VolumeName,
 			},
 
-			"resource_group_name": commonschema.ResourceGroupName(),
->>>>>>> 08fe8238
-
 			"location": commonschema.Location(),
 
 			"account_name": {
@@ -70,13 +66,6 @@
 				Required:     true,
 				ForceNew:     true,
 				ValidateFunc: netAppValidate.PoolName,
-			},
-
-			"name": {
-				Type:         pluginsdk.TypeString,
-				Required:     true,
-				ForceNew:     true,
-				ValidateFunc: netAppValidate.VolumeName,
 			},
 
 			"volume_path": {
