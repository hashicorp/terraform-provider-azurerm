package client

import (
	"github.com/hashicorp/terraform-provider-azurerm/internal/common"
	"github.com/tombuildsstuff/kermit/sdk/network/2022-05-01/network"
)

type Client struct {
	ApplicationGatewaysClient              *network.ApplicationGatewaysClient
	ApplicationSecurityGroupsClient        *network.ApplicationSecurityGroupsClient
	BastionHostsClient                     *network.BastionHostsClient
	ConfigurationPolicyGroupClient         *network.ConfigurationPolicyGroupsClient
	ConnectionMonitorsClient               *network.ConnectionMonitorsClient
	DDOSProtectionPlansClient              *network.DdosProtectionPlansClient
	ExpressRouteAuthsClient                *network.ExpressRouteCircuitAuthorizationsClient
	ExpressRouteCircuitsClient             *network.ExpressRouteCircuitsClient
	ExpressRouteCircuitConnectionClient    *network.ExpressRouteCircuitConnectionsClient
	ExpressRouteConnectionsClient          *network.ExpressRouteConnectionsClient
	ExpressRouteGatewaysClient             *network.ExpressRouteGatewaysClient
	ExpressRoutePeeringsClient             *network.ExpressRouteCircuitPeeringsClient
	ExpressRoutePortsClient                *network.ExpressRoutePortsClient
	FlowLogsClient                         *network.FlowLogsClient
	HubRouteTableClient                    *network.HubRouteTablesClient
	HubVirtualNetworkConnectionClient      *network.HubVirtualNetworkConnectionsClient
	InterfacesClient                       *network.InterfacesClient
	IPGroupsClient                         *network.IPGroupsClient
	LocalNetworkGatewaysClient             *network.LocalNetworkGatewaysClient
	ManagersClient                         *network.ManagersClient
<<<<<<< HEAD
	ManagerSubscriptionConnectionsClient   *network.SubscriptionNetworkManagerConnectionsClient
=======
	ManagerNetworkGroupsClient             *network.GroupsClient
>>>>>>> 1fc40944
	NatRuleClient                          *network.NatRulesClient
	PointToSiteVpnGatewaysClient           *network.P2sVpnGatewaysClient
	ProfileClient                          *network.ProfilesClient
	PacketCapturesClient                   *network.PacketCapturesClient
	PrivateEndpointClient                  *network.PrivateEndpointsClient
	PublicIPsClient                        *network.PublicIPAddressesClient
	PublicIPPrefixesClient                 *network.PublicIPPrefixesClient
	RouteMapsClient                        *network.RouteMapsClient
	RoutesClient                           *network.RoutesClient
	RouteFiltersClient                     *network.RouteFiltersClient
	RouteTablesClient                      *network.RouteTablesClient
	SecurityGroupClient                    *network.SecurityGroupsClient
	SecurityPartnerProviderClient          *network.SecurityPartnerProvidersClient
	SecurityRuleClient                     *network.SecurityRulesClient
	ServiceEndpointPoliciesClient          *network.ServiceEndpointPoliciesClient
	ServiceEndpointPolicyDefinitionsClient *network.ServiceEndpointPolicyDefinitionsClient
	ServiceTagsClient                      *network.ServiceTagsClient
	SubnetsClient                          *network.SubnetsClient
	NatGatewayClient                       *network.NatGatewaysClient
	VirtualHubBgpConnectionClient          *network.VirtualHubBgpConnectionClient
	VirtualHubIPClient                     *network.VirtualHubIPConfigurationClient
	VnetGatewayConnectionsClient           *network.VirtualNetworkGatewayConnectionsClient
	VnetGatewayNatRuleClient               *network.VirtualNetworkGatewayNatRulesClient
	VnetGatewayClient                      *network.VirtualNetworkGatewaysClient
	VnetClient                             *network.VirtualNetworksClient
	VnetPeeringsClient                     *network.VirtualNetworkPeeringsClient
	VirtualWanClient                       *network.VirtualWansClient
	VirtualHubClient                       *network.VirtualHubsClient
	VpnConnectionsClient                   *network.VpnConnectionsClient
	VpnGatewaysClient                      *network.VpnGatewaysClient
	VpnServerConfigurationsClient          *network.VpnServerConfigurationsClient
	VpnSitesClient                         *network.VpnSitesClient
	WatcherClient                          *network.WatchersClient
	WebApplicationFirewallPoliciesClient   *network.WebApplicationFirewallPoliciesClient
	PrivateDnsZoneGroupClient              *network.PrivateDNSZoneGroupsClient
	PrivateLinkServiceClient               *network.PrivateLinkServicesClient
	ServiceAssociationLinkClient           *network.ServiceAssociationLinksClient
	ResourceNavigationLinkClient           *network.ResourceNavigationLinksClient
}

func NewClient(o *common.ClientOptions) *Client {
	ApplicationGatewaysClient := network.NewApplicationGatewaysClientWithBaseURI(o.ResourceManagerEndpoint, o.SubscriptionId)
	o.ConfigureClient(&ApplicationGatewaysClient.Client, o.ResourceManagerAuthorizer)

	ApplicationSecurityGroupsClient := network.NewApplicationSecurityGroupsClientWithBaseURI(o.ResourceManagerEndpoint, o.SubscriptionId)
	o.ConfigureClient(&ApplicationSecurityGroupsClient.Client, o.ResourceManagerAuthorizer)

	BastionHostsClient := network.NewBastionHostsClientWithBaseURI(o.ResourceManagerEndpoint, o.SubscriptionId)
	o.ConfigureClient(&BastionHostsClient.Client, o.ResourceManagerAuthorizer)

	configurationPolicyGroupClient := network.NewConfigurationPolicyGroupsClientWithBaseURI(o.ResourceManagerEndpoint, o.SubscriptionId)
	o.ConfigureClient(&configurationPolicyGroupClient.Client, o.ResourceManagerAuthorizer)

	ConnectionMonitorsClient := network.NewConnectionMonitorsClientWithBaseURI(o.ResourceManagerEndpoint, o.SubscriptionId)
	o.ConfigureClient(&ConnectionMonitorsClient.Client, o.ResourceManagerAuthorizer)

	DDOSProtectionPlansClient := network.NewDdosProtectionPlansClientWithBaseURI(o.ResourceManagerEndpoint, o.SubscriptionId)
	o.ConfigureClient(&DDOSProtectionPlansClient.Client, o.ResourceManagerAuthorizer)

	ExpressRouteAuthsClient := network.NewExpressRouteCircuitAuthorizationsClientWithBaseURI(o.ResourceManagerEndpoint, o.SubscriptionId)
	o.ConfigureClient(&ExpressRouteAuthsClient.Client, o.ResourceManagerAuthorizer)

	ExpressRouteCircuitsClient := network.NewExpressRouteCircuitsClientWithBaseURI(o.ResourceManagerEndpoint, o.SubscriptionId)
	o.ConfigureClient(&ExpressRouteCircuitsClient.Client, o.ResourceManagerAuthorizer)

	ExpressRouteCircuitConnectionClient := network.NewExpressRouteCircuitConnectionsClientWithBaseURI(o.ResourceManagerEndpoint, o.SubscriptionId)
	o.ConfigureClient(&ExpressRouteCircuitConnectionClient.Client, o.ResourceManagerAuthorizer)

	ExpressRouteConnectionsClient := network.NewExpressRouteConnectionsClientWithBaseURI(o.ResourceManagerEndpoint, o.SubscriptionId)
	o.ConfigureClient(&ExpressRouteConnectionsClient.Client, o.ResourceManagerAuthorizer)

	ExpressRouteGatewaysClient := network.NewExpressRouteGatewaysClientWithBaseURI(o.ResourceManagerEndpoint, o.SubscriptionId)
	o.ConfigureClient(&ExpressRouteGatewaysClient.Client, o.ResourceManagerAuthorizer)

	ExpressRoutePeeringsClient := network.NewExpressRouteCircuitPeeringsClientWithBaseURI(o.ResourceManagerEndpoint, o.SubscriptionId)
	o.ConfigureClient(&ExpressRoutePeeringsClient.Client, o.ResourceManagerAuthorizer)

	ExpressRoutePortsClient := network.NewExpressRoutePortsClientWithBaseURI(o.ResourceManagerEndpoint, o.SubscriptionId)
	o.ConfigureClient(&ExpressRoutePortsClient.Client, o.ResourceManagerAuthorizer)

	FlowLogsClient := network.NewFlowLogsClientWithBaseURI(o.ResourceManagerEndpoint, o.SubscriptionId)
	o.ConfigureClient(&FlowLogsClient.Client, o.ResourceManagerAuthorizer)

	HubRouteTableClient := network.NewHubRouteTablesClientWithBaseURI(o.ResourceManagerEndpoint, o.SubscriptionId)
	o.ConfigureClient(&HubRouteTableClient.Client, o.ResourceManagerAuthorizer)

	HubVirtualNetworkConnectionClient := network.NewHubVirtualNetworkConnectionsClientWithBaseURI(o.ResourceManagerEndpoint, o.SubscriptionId)
	o.ConfigureClient(&HubVirtualNetworkConnectionClient.Client, o.ResourceManagerAuthorizer)

	InterfacesClient := network.NewInterfacesClientWithBaseURI(o.ResourceManagerEndpoint, o.SubscriptionId)
	o.ConfigureClient(&InterfacesClient.Client, o.ResourceManagerAuthorizer)

	IpGroupsClient := network.NewIPGroupsClientWithBaseURI(o.ResourceManagerEndpoint, o.SubscriptionId)
	o.ConfigureClient(&IpGroupsClient.Client, o.ResourceManagerAuthorizer)

	LocalNetworkGatewaysClient := network.NewLocalNetworkGatewaysClientWithBaseURI(o.ResourceManagerEndpoint, o.SubscriptionId)
	o.ConfigureClient(&LocalNetworkGatewaysClient.Client, o.ResourceManagerAuthorizer)

	ManagersClient := network.NewManagersClientWithBaseURI(o.ResourceManagerEndpoint, o.SubscriptionId)
	o.ConfigureClient(&ManagersClient.Client, o.ResourceManagerAuthorizer)

<<<<<<< HEAD
	ManagerSubscriptionConnectionsClient := network.NewSubscriptionNetworkManagerConnectionsClientWithBaseURI(o.ResourceManagerEndpoint, o.SubscriptionId)
	o.ConfigureClient(&ManagerSubscriptionConnectionsClient.Client, o.ResourceManagerAuthorizer)
=======
	ManagerNetworkGroupsClient := network.NewGroupsClientWithBaseURI(o.ResourceManagerEndpoint, o.SubscriptionId)
	o.ConfigureClient(&ManagerNetworkGroupsClient.Client, o.ResourceManagerAuthorizer)
>>>>>>> 1fc40944

	NatRuleClient := network.NewNatRulesClientWithBaseURI(o.ResourceManagerEndpoint, o.SubscriptionId)
	o.ConfigureClient(&NatRuleClient.Client, o.ResourceManagerAuthorizer)

	pointToSiteVpnGatewaysClient := network.NewP2sVpnGatewaysClientWithBaseURI(o.ResourceManagerEndpoint, o.SubscriptionId)
	o.ConfigureClient(&pointToSiteVpnGatewaysClient.Client, o.ResourceManagerAuthorizer)

	vpnServerConfigurationsClient := network.NewVpnServerConfigurationsClientWithBaseURI(o.ResourceManagerEndpoint, o.SubscriptionId)
	o.ConfigureClient(&vpnServerConfigurationsClient.Client, o.ResourceManagerAuthorizer)

	ProfileClient := network.NewProfilesClientWithBaseURI(o.ResourceManagerEndpoint, o.SubscriptionId)
	o.ConfigureClient(&ProfileClient.Client, o.ResourceManagerAuthorizer)

	VnetClient := network.NewVirtualNetworksClientWithBaseURI(o.ResourceManagerEndpoint, o.SubscriptionId)
	o.ConfigureClient(&VnetClient.Client, o.ResourceManagerAuthorizer)

	PacketCapturesClient := network.NewPacketCapturesClientWithBaseURI(o.ResourceManagerEndpoint, o.SubscriptionId)
	o.ConfigureClient(&PacketCapturesClient.Client, o.ResourceManagerAuthorizer)

	PrivateEndpointClient := network.NewPrivateEndpointsClientWithBaseURI(o.ResourceManagerEndpoint, o.SubscriptionId)
	o.ConfigureClient(&PrivateEndpointClient.Client, o.ResourceManagerAuthorizer)

	VnetPeeringsClient := network.NewVirtualNetworkPeeringsClientWithBaseURI(o.ResourceManagerEndpoint, o.SubscriptionId)
	o.ConfigureClient(&VnetPeeringsClient.Client, o.ResourceManagerAuthorizer)

	PublicIPsClient := network.NewPublicIPAddressesClientWithBaseURI(o.ResourceManagerEndpoint, o.SubscriptionId)
	o.ConfigureClient(&PublicIPsClient.Client, o.ResourceManagerAuthorizer)

	PublicIPPrefixesClient := network.NewPublicIPPrefixesClientWithBaseURI(o.ResourceManagerEndpoint, o.SubscriptionId)
	o.ConfigureClient(&PublicIPPrefixesClient.Client, o.ResourceManagerAuthorizer)

	PrivateDnsZoneGroupClient := network.NewPrivateDNSZoneGroupsClientWithBaseURI(o.ResourceManagerEndpoint, o.SubscriptionId)
	o.ConfigureClient(&PrivateDnsZoneGroupClient.Client, o.ResourceManagerAuthorizer)

	PrivateLinkServiceClient := network.NewPrivateLinkServicesClientWithBaseURI(o.ResourceManagerEndpoint, o.SubscriptionId)
	o.ConfigureClient(&PrivateLinkServiceClient.Client, o.ResourceManagerAuthorizer)

	RouteMapsClient := network.NewRouteMapsClientWithBaseURI(o.ResourceManagerEndpoint, o.SubscriptionId)
	o.ConfigureClient(&RouteMapsClient.Client, o.ResourceManagerAuthorizer)

	RoutesClient := network.NewRoutesClientWithBaseURI(o.ResourceManagerEndpoint, o.SubscriptionId)
	o.ConfigureClient(&RoutesClient.Client, o.ResourceManagerAuthorizer)

	RouteFiltersClient := network.NewRouteFiltersClientWithBaseURI(o.ResourceManagerEndpoint, o.SubscriptionId)
	o.ConfigureClient(&RouteFiltersClient.Client, o.ResourceManagerAuthorizer)

	RouteTablesClient := network.NewRouteTablesClientWithBaseURI(o.ResourceManagerEndpoint, o.SubscriptionId)
	o.ConfigureClient(&RouteTablesClient.Client, o.ResourceManagerAuthorizer)

	SecurityGroupClient := network.NewSecurityGroupsClientWithBaseURI(o.ResourceManagerEndpoint, o.SubscriptionId)
	o.ConfigureClient(&SecurityGroupClient.Client, o.ResourceManagerAuthorizer)

	SecurityPartnerProviderClient := network.NewSecurityPartnerProvidersClientWithBaseURI(o.ResourceManagerEndpoint, o.SubscriptionId)
	o.ConfigureClient(&SecurityPartnerProviderClient.Client, o.ResourceManagerAuthorizer)

	SecurityRuleClient := network.NewSecurityRulesClientWithBaseURI(o.ResourceManagerEndpoint, o.SubscriptionId)
	o.ConfigureClient(&SecurityRuleClient.Client, o.ResourceManagerAuthorizer)

	ServiceEndpointPoliciesClient := network.NewServiceEndpointPoliciesClientWithBaseURI(o.ResourceManagerEndpoint, o.SubscriptionId)
	o.ConfigureClient(&ServiceEndpointPoliciesClient.Client, o.ResourceManagerAuthorizer)

	ServiceEndpointPolicyDefinitionsClient := network.NewServiceEndpointPolicyDefinitionsClientWithBaseURI(o.ResourceManagerEndpoint, o.SubscriptionId)
	o.ConfigureClient(&ServiceEndpointPolicyDefinitionsClient.Client, o.ResourceManagerAuthorizer)

	ServiceTagsClient := network.NewServiceTagsClientWithBaseURI(o.ResourceManagerEndpoint, o.SubscriptionId)
	o.ConfigureClient(&ServiceTagsClient.Client, o.ResourceManagerAuthorizer)

	SubnetsClient := network.NewSubnetsClientWithBaseURI(o.ResourceManagerEndpoint, o.SubscriptionId)
	o.ConfigureClient(&SubnetsClient.Client, o.ResourceManagerAuthorizer)

	VirtualHubBgpConnectionClient := network.NewVirtualHubBgpConnectionClientWithBaseURI(o.ResourceManagerEndpoint, o.SubscriptionId)
	o.ConfigureClient(&VirtualHubBgpConnectionClient.Client, o.ResourceManagerAuthorizer)

	VirtualHubIPClient := network.NewVirtualHubIPConfigurationClientWithBaseURI(o.ResourceManagerEndpoint, o.SubscriptionId)
	o.ConfigureClient(&VirtualHubIPClient.Client, o.ResourceManagerAuthorizer)

	VnetGatewayClient := network.NewVirtualNetworkGatewaysClientWithBaseURI(o.ResourceManagerEndpoint, o.SubscriptionId)
	o.ConfigureClient(&VnetGatewayClient.Client, o.ResourceManagerAuthorizer)

	NatGatewayClient := network.NewNatGatewaysClientWithBaseURI(o.ResourceManagerEndpoint, o.SubscriptionId)
	o.ConfigureClient(&NatGatewayClient.Client, o.ResourceManagerAuthorizer)

	VnetGatewayConnectionsClient := network.NewVirtualNetworkGatewayConnectionsClientWithBaseURI(o.ResourceManagerEndpoint, o.SubscriptionId)
	o.ConfigureClient(&VnetGatewayConnectionsClient.Client, o.ResourceManagerAuthorizer)

	VnetGatewayNatRuleClient := network.NewVirtualNetworkGatewayNatRulesClientWithBaseURI(o.ResourceManagerEndpoint, o.SubscriptionId)
	o.ConfigureClient(&VnetGatewayNatRuleClient.Client, o.ResourceManagerAuthorizer)

	VirtualWanClient := network.NewVirtualWansClientWithBaseURI(o.ResourceManagerEndpoint, o.SubscriptionId)
	o.ConfigureClient(&VirtualWanClient.Client, o.ResourceManagerAuthorizer)

	VirtualHubClient := network.NewVirtualHubsClientWithBaseURI(o.ResourceManagerEndpoint, o.SubscriptionId)
	o.ConfigureClient(&VirtualHubClient.Client, o.ResourceManagerAuthorizer)

	vpnGatewaysClient := network.NewVpnGatewaysClientWithBaseURI(o.ResourceManagerEndpoint, o.SubscriptionId)
	o.ConfigureClient(&vpnGatewaysClient.Client, o.ResourceManagerAuthorizer)

	vpnConnectionsClient := network.NewVpnConnectionsClientWithBaseURI(o.ResourceManagerEndpoint, o.SubscriptionId)
	o.ConfigureClient(&vpnConnectionsClient.Client, o.ResourceManagerAuthorizer)

	vpnSitesClient := network.NewVpnSitesClientWithBaseURI(o.ResourceManagerEndpoint, o.SubscriptionId)
	o.ConfigureClient(&vpnSitesClient.Client, o.ResourceManagerAuthorizer)

	WatcherClient := network.NewWatchersClientWithBaseURI(o.ResourceManagerEndpoint, o.SubscriptionId)
	o.ConfigureClient(&WatcherClient.Client, o.ResourceManagerAuthorizer)

	WebApplicationFirewallPoliciesClient := network.NewWebApplicationFirewallPoliciesClientWithBaseURI(o.ResourceManagerEndpoint, o.SubscriptionId)
	o.ConfigureClient(&WebApplicationFirewallPoliciesClient.Client, o.ResourceManagerAuthorizer)

	ServiceAssociationLinkClient := network.NewServiceAssociationLinksClientWithBaseURI(o.ResourceManagerEndpoint, o.SubscriptionId)
	o.ConfigureClient(&ServiceAssociationLinkClient.Client, o.ResourceManagerAuthorizer)

	ResourceNavigationLinkClient := network.NewResourceNavigationLinksClientWithBaseURI(o.ResourceManagerEndpoint, o.SubscriptionId)
	o.ConfigureClient(&ResourceNavigationLinkClient.Client, o.ResourceManagerAuthorizer)

	return &Client{
		ApplicationGatewaysClient:              &ApplicationGatewaysClient,
		ApplicationSecurityGroupsClient:        &ApplicationSecurityGroupsClient,
		BastionHostsClient:                     &BastionHostsClient,
		ConfigurationPolicyGroupClient:         &configurationPolicyGroupClient,
		ConnectionMonitorsClient:               &ConnectionMonitorsClient,
		DDOSProtectionPlansClient:              &DDOSProtectionPlansClient,
		ExpressRouteAuthsClient:                &ExpressRouteAuthsClient,
		ExpressRouteCircuitsClient:             &ExpressRouteCircuitsClient,
		ExpressRouteCircuitConnectionClient:    &ExpressRouteCircuitConnectionClient,
		ExpressRouteConnectionsClient:          &ExpressRouteConnectionsClient,
		ExpressRouteGatewaysClient:             &ExpressRouteGatewaysClient,
		ExpressRoutePeeringsClient:             &ExpressRoutePeeringsClient,
		ExpressRoutePortsClient:                &ExpressRoutePortsClient,
		FlowLogsClient:                         &FlowLogsClient,
		HubRouteTableClient:                    &HubRouteTableClient,
		HubVirtualNetworkConnectionClient:      &HubVirtualNetworkConnectionClient,
		InterfacesClient:                       &InterfacesClient,
		IPGroupsClient:                         &IpGroupsClient,
		LocalNetworkGatewaysClient:             &LocalNetworkGatewaysClient,
		ManagersClient:                         &ManagersClient,
<<<<<<< HEAD
		ManagerSubscriptionConnectionsClient:   &ManagerSubscriptionConnectionsClient,
=======
		ManagerNetworkGroupsClient:             &ManagerNetworkGroupsClient,
>>>>>>> 1fc40944
		NatRuleClient:                          &NatRuleClient,
		PointToSiteVpnGatewaysClient:           &pointToSiteVpnGatewaysClient,
		ProfileClient:                          &ProfileClient,
		PacketCapturesClient:                   &PacketCapturesClient,
		PrivateEndpointClient:                  &PrivateEndpointClient,
		PublicIPsClient:                        &PublicIPsClient,
		PublicIPPrefixesClient:                 &PublicIPPrefixesClient,
		RouteMapsClient:                        &RouteMapsClient,
		RoutesClient:                           &RoutesClient,
		RouteFiltersClient:                     &RouteFiltersClient,
		RouteTablesClient:                      &RouteTablesClient,
		SecurityGroupClient:                    &SecurityGroupClient,
		SecurityPartnerProviderClient:          &SecurityPartnerProviderClient,
		SecurityRuleClient:                     &SecurityRuleClient,
		ServiceEndpointPoliciesClient:          &ServiceEndpointPoliciesClient,
		ServiceEndpointPolicyDefinitionsClient: &ServiceEndpointPolicyDefinitionsClient,
		ServiceTagsClient:                      &ServiceTagsClient,
		SubnetsClient:                          &SubnetsClient,
		NatGatewayClient:                       &NatGatewayClient,
		VirtualHubBgpConnectionClient:          &VirtualHubBgpConnectionClient,
		VirtualHubIPClient:                     &VirtualHubIPClient,
		VnetGatewayConnectionsClient:           &VnetGatewayConnectionsClient,
		VnetGatewayNatRuleClient:               &VnetGatewayNatRuleClient,
		VnetGatewayClient:                      &VnetGatewayClient,
		VnetClient:                             &VnetClient,
		VnetPeeringsClient:                     &VnetPeeringsClient,
		VirtualWanClient:                       &VirtualWanClient,
		VirtualHubClient:                       &VirtualHubClient,
		VpnConnectionsClient:                   &vpnConnectionsClient,
		VpnGatewaysClient:                      &vpnGatewaysClient,
		VpnServerConfigurationsClient:          &vpnServerConfigurationsClient,
		VpnSitesClient:                         &vpnSitesClient,
		WatcherClient:                          &WatcherClient,
		WebApplicationFirewallPoliciesClient:   &WebApplicationFirewallPoliciesClient,
		PrivateDnsZoneGroupClient:              &PrivateDnsZoneGroupClient,
		PrivateLinkServiceClient:               &PrivateLinkServiceClient,
		ServiceAssociationLinkClient:           &ServiceAssociationLinkClient,
		ResourceNavigationLinkClient:           &ResourceNavigationLinkClient,
	}
}<|MERGE_RESOLUTION|>--- conflicted
+++ resolved
@@ -26,11 +26,8 @@
 	IPGroupsClient                         *network.IPGroupsClient
 	LocalNetworkGatewaysClient             *network.LocalNetworkGatewaysClient
 	ManagersClient                         *network.ManagersClient
-<<<<<<< HEAD
+	ManagerNetworkGroupsClient             *network.GroupsClient
 	ManagerSubscriptionConnectionsClient   *network.SubscriptionNetworkManagerConnectionsClient
-=======
-	ManagerNetworkGroupsClient             *network.GroupsClient
->>>>>>> 1fc40944
 	NatRuleClient                          *network.NatRulesClient
 	PointToSiteVpnGatewaysClient           *network.P2sVpnGatewaysClient
 	ProfileClient                          *network.ProfilesClient
@@ -132,13 +129,11 @@
 	ManagersClient := network.NewManagersClientWithBaseURI(o.ResourceManagerEndpoint, o.SubscriptionId)
 	o.ConfigureClient(&ManagersClient.Client, o.ResourceManagerAuthorizer)
 
-<<<<<<< HEAD
+	ManagerNetworkGroupsClient := network.NewGroupsClientWithBaseURI(o.ResourceManagerEndpoint, o.SubscriptionId)
+	o.ConfigureClient(&ManagerNetworkGroupsClient.Client, o.ResourceManagerAuthorizer)
+
 	ManagerSubscriptionConnectionsClient := network.NewSubscriptionNetworkManagerConnectionsClientWithBaseURI(o.ResourceManagerEndpoint, o.SubscriptionId)
 	o.ConfigureClient(&ManagerSubscriptionConnectionsClient.Client, o.ResourceManagerAuthorizer)
-=======
-	ManagerNetworkGroupsClient := network.NewGroupsClientWithBaseURI(o.ResourceManagerEndpoint, o.SubscriptionId)
-	o.ConfigureClient(&ManagerNetworkGroupsClient.Client, o.ResourceManagerAuthorizer)
->>>>>>> 1fc40944
 
 	NatRuleClient := network.NewNatRulesClientWithBaseURI(o.ResourceManagerEndpoint, o.SubscriptionId)
 	o.ConfigureClient(&NatRuleClient.Client, o.ResourceManagerAuthorizer)
@@ -275,11 +270,8 @@
 		IPGroupsClient:                         &IpGroupsClient,
 		LocalNetworkGatewaysClient:             &LocalNetworkGatewaysClient,
 		ManagersClient:                         &ManagersClient,
-<<<<<<< HEAD
+		ManagerNetworkGroupsClient:             &ManagerNetworkGroupsClient,
 		ManagerSubscriptionConnectionsClient:   &ManagerSubscriptionConnectionsClient,
-=======
-		ManagerNetworkGroupsClient:             &ManagerNetworkGroupsClient,
->>>>>>> 1fc40944
 		NatRuleClient:                          &NatRuleClient,
 		PointToSiteVpnGatewaysClient:           &pointToSiteVpnGatewaysClient,
 		ProfileClient:                          &ProfileClient,
