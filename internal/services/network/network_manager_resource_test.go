// Copyright (c) HashiCorp, Inc.
// SPDX-License-Identifier: MPL-2.0

package network_test

import (
	"context"
	"fmt"
	"testing"

	"github.com/hashicorp/go-azure-helpers/lang/response"
	"github.com/hashicorp/go-azure-sdk/resource-manager/network/2024-05-01/networkmanagers"
	"github.com/hashicorp/terraform-provider-azurerm/internal/acceptance"
	"github.com/hashicorp/terraform-provider-azurerm/internal/acceptance/check"
	"github.com/hashicorp/terraform-provider-azurerm/internal/clients"
	"github.com/hashicorp/terraform-provider-azurerm/internal/tf/pluginsdk"
	"github.com/hashicorp/terraform-provider-azurerm/utils"
)

type ManagerResource struct{}

func TestAccNetworkManager(t *testing.T) {
	// NOTE: this is a combined test rather than separate split out tests due to
	// Azure only being happy about provisioning one (connectivity or securityAdmin) network manager per subscription at once
	// (which our test suite can't easily work around)

	testCases := map[string]map[string]func(t *testing.T){
		"Manager": {
			"basic":          testAccNetworkManager_basic,
			"complete":       testAccNetworkManager_complete,
			"update":         testAccNetworkManager_update,
			"requiresImport": testAccNetworkManager_requiresImport,
			"dataSource":     testAccNetworkManagerDataSource_complete,
		},
		"NetworkGroup": {
			"basic":          testAccNetworkManagerNetworkGroup_basic,
			"complete":       testAccNetworkManagerNetworkGroup_complete,
			"update":         testAccNetworkManagerNetworkGroup_update,
			"requiresImport": testAccNetworkManagerNetworkGroup_requiresImport,
			"dataSource":     testAccNetworkManagerNetworkGroupDataSource_complete,
		},
		"SubscriptionConnection": {
			"basic":          testAccNetworkSubscriptionNetworkManagerConnection_basic,
			"complete":       testAccNetworkSubscriptionNetworkManagerConnection_complete,
			"update":         testAccNetworkSubscriptionNetworkManagerConnection_update,
			"requiresImport": testAccNetworkSubscriptionNetworkManagerConnection_requiresImport,
		},
		"ManagementGroupConnection": {
			"basic":          testAccNetworkManagerManagementGroupConnection_basic,
			"complete":       testAccNetworkManagerManagementGroupConnection_complete,
			"update":         testAccNetworkManagerManagementGroupConnection_update,
			"requiresImport": testAccNetworkManagerManagementGroupConnection_requiresImport,
		},
		"ScopeConnection": {
			"basic":          testAccNetworkManagerScopeConnection_basic,
			"complete":       testAccNetworkManagerScopeConnection_complete,
			"update":         testAccNetworkManagerScopeConnection_update,
			"requiresImport": testAccNetworkManagerScopeConnection_requiresImport,
		},
		"StaticMember": {
			"basic":          testAccNetworkManagerStaticMember_basic,
			"requiresImport": testAccNetworkManagerStaticMember_requiresImport,
		},
		"ConnectivityConfiguration": {
			"basic":             testAccNetworkManagerConnectivityConfiguration_basic,
			"basicTopologyMesh": testAccNetworkManagerConnectivityConfiguration_basicTopologyMesh,
			"complete":          testAccNetworkManagerConnectivityConfiguration_complete,
			"update":            testAccNetworkManagerConnectivityConfiguration_update,
			"requiresImport":    testAccNetworkManagerConnectivityConfiguration_requiresImport,
			"dataSource":        testAccNetworkManagerConnectivityConfigurationDataSource_basic,
		},
		"SecurityAdminConfiguration": {
			"basic":          testAccNetworkManagerSecurityAdminConfiguration_basic,
			"complete":       testAccNetworkManagerSecurityAdminConfiguration_complete,
			"update":         testAccNetworkManagerSecurityAdminConfiguration_update,
			"requiresImport": testAccNetworkManagerSecurityAdminConfiguration_requiresImport,
		},
		"AdminRuleCollection": {
			"basic":          testAccNetworkManagerAdminRuleCollection_basic,
			"complete":       testAccNetworkManagerAdminRuleCollection_complete,
			"update":         testAccNetworkManagerAdminRuleCollection_update,
			"requiresImport": testAccNetworkManagerAdminRuleCollection_requiresImport,
		},
		"AdminRule": {
			"basic":          testAccNetworkManagerAdminRule_basic,
			"complete":       testAccNetworkManagerAdminRule_complete,
			"update":         testAccNetworkManagerAdminRule_update,
			"requiresImport": testAccNetworkManagerAdminRule_requiresImport,
		},
		"Deployment": {
			"basic":          testAccNetworkManagerDeployment_basic,
			"basicAdmin":     testAccNetworkManagerDeployment_basicAdmin,
			"complete":       testAccNetworkManagerDeployment_complete,
			"update":         testAccNetworkManagerDeployment_update,
			"withTriggers":   testAccNetworkManagerDeployment_withTriggers,
			"requiresImport": testAccNetworkManagerDeployment_requiresImport,
		},
<<<<<<< HEAD
		"IPAMPool": {
			"basic":          testAccNetorkManagerIpamPool_basic,
			"basicIPv6":      testAccNetorkManagerIpamPool_basicIPv6,
			"complete":       testAccNetorkManagerIpamPool_complete,
			"update":         testAccNetorkManagerIpamPool_update,
			"requiresImport": testAccNetorkManagerIpamPool_requiresImport,
=======
		"VerifierWorkspace": {
			"basic":          testAccNetorkManagerVerifierWorkspace_basic,
			"complete":       testAccNetorkManagerVerifierWorkspace_complete,
			"update":         testAccNetorkManagerVerifierWorkspace_update,
			"requiresImport": testAccNetorkManagerVerifierWorkspace_requiresImport,
>>>>>>> 87fed1a1
		},
	}

	for group, m := range testCases {
		m := m
		t.Run(group, func(t *testing.T) {
			for name, tc := range m {
				tc := tc
				t.Run(name, func(t *testing.T) {
					tc(t)
				})
			}
		})
	}
}

func testAccNetworkManager_basic(t *testing.T) {
	data := acceptance.BuildTestData(t, "azurerm_network_manager", "test")
	r := ManagerResource{}

	data.ResourceSequentialTest(t, r, []acceptance.TestStep{
		{
			Config: r.basic(data),
			Check: acceptance.ComposeTestCheckFunc(
				check.That(data.ResourceName).ExistsInAzure(r),
			),
		},
		data.ImportStep(),
	})
}

func testAccNetworkManager_complete(t *testing.T) {
	data := acceptance.BuildTestData(t, "azurerm_network_manager", "test")
	r := ManagerResource{}

	data.ResourceSequentialTest(t, r, []acceptance.TestStep{
		{
			Config: r.complete(data),
			Check: acceptance.ComposeTestCheckFunc(
				check.That(data.ResourceName).ExistsInAzure(r),
			),
		},
		data.ImportStep(),
	})
}

func testAccNetworkManager_update(t *testing.T) {
	data := acceptance.BuildTestData(t, "azurerm_network_manager", "test")
	r := ManagerResource{}

	data.ResourceSequentialTest(t, r, []acceptance.TestStep{
		{
			Config: r.basic(data),
			Check: acceptance.ComposeTestCheckFunc(
				check.That(data.ResourceName).ExistsInAzure(r),
			),
		},
		data.ImportStep(),
		{
			Config: r.complete(data),
			Check: acceptance.ComposeTestCheckFunc(
				check.That(data.ResourceName).ExistsInAzure(r),
			),
		},
		data.ImportStep(),
		{
			Config: r.basic(data),
			Check: acceptance.ComposeTestCheckFunc(
				check.That(data.ResourceName).ExistsInAzure(r),
			),
		},
		data.ImportStep(),
	})
}

func testAccNetworkManager_requiresImport(t *testing.T) {
	data := acceptance.BuildTestData(t, "azurerm_network_manager", "test")
	r := ManagerResource{}

	data.ResourceSequentialTest(t, r, []acceptance.TestStep{
		{
			Config: r.basic(data),
			Check: acceptance.ComposeTestCheckFunc(
				check.That(data.ResourceName).ExistsInAzure(r),
			),
		},
		data.RequiresImportErrorStep(r.requiresImport),
	})
}

func (r ManagerResource) Exists(ctx context.Context, clients *clients.Client, state *pluginsdk.InstanceState) (*bool, error) {
	id, err := networkmanagers.ParseNetworkManagerID(state.ID)
	if err != nil {
		return nil, err
	}
	resp, err := clients.Network.NetworkManagers.Get(ctx, *id)
	if err != nil {
		if response.WasNotFound(resp.HttpResponse) {
			return utils.Bool(false), nil
		}
		return nil, fmt.Errorf("retrieving %s: %+v", *id, err)
	}

	return utils.Bool(resp.Model != nil), nil
}

func (r ManagerResource) basic(data acceptance.TestData) string {
	return fmt.Sprintf(`
%s
resource "azurerm_network_manager" "test" {
  name                = "acctest-networkmanager-%d"
  location            = azurerm_resource_group.test.location
  resource_group_name = azurerm_resource_group.test.name
  scope {
    subscription_ids = [data.azurerm_subscription.current.id]
  }
  scope_accesses = ["SecurityAdmin"]
}
`, r.template(data), data.RandomInteger)
}

func (r ManagerResource) requiresImport(data acceptance.TestData) string {
	return fmt.Sprintf(`
%s
resource "azurerm_network_manager" "import" {
  name                = azurerm_network_manager.test.name
  location            = azurerm_network_manager.test.location
  resource_group_name = azurerm_network_manager.test.resource_group_name
  scope {
    subscription_ids = azurerm_network_manager.test.scope.0.subscription_ids
  }
  scope_accesses = azurerm_network_manager.test.scope_accesses
}
`, r.basic(data))
}

func (r ManagerResource) complete(data acceptance.TestData) string {
	return fmt.Sprintf(`
%s
resource "azurerm_network_manager" "test" {
  name                = "acctest-networkmanager-%d"
  location            = azurerm_resource_group.test.location
  resource_group_name = azurerm_resource_group.test.name
  scope {
    subscription_ids = [data.azurerm_subscription.current.id]
  }
  scope_accesses = ["Connectivity", "SecurityAdmin", "Routing"]
  description    = "test network manager"
  tags = {
    foo = "bar"
  }
}
`, r.template(data), data.RandomInteger)
}

func (ManagerResource) template(data acceptance.TestData) string {
	return fmt.Sprintf(`
provider "azurerm" {
  features {}
}
resource "azurerm_resource_group" "test" {
  name     = "acctestRG-network-manager-%d"
  location = "%s"
}
data "azurerm_subscription" "current" {
}
`, data.RandomInteger, data.Locations.Primary)
}<|MERGE_RESOLUTION|>--- conflicted
+++ resolved
@@ -95,20 +95,18 @@
 			"withTriggers":   testAccNetworkManagerDeployment_withTriggers,
 			"requiresImport": testAccNetworkManagerDeployment_requiresImport,
 		},
-<<<<<<< HEAD
 		"IPAMPool": {
 			"basic":          testAccNetorkManagerIpamPool_basic,
 			"basicIPv6":      testAccNetorkManagerIpamPool_basicIPv6,
 			"complete":       testAccNetorkManagerIpamPool_complete,
 			"update":         testAccNetorkManagerIpamPool_update,
 			"requiresImport": testAccNetorkManagerIpamPool_requiresImport,
-=======
+		},
 		"VerifierWorkspace": {
 			"basic":          testAccNetorkManagerVerifierWorkspace_basic,
 			"complete":       testAccNetorkManagerVerifierWorkspace_complete,
 			"update":         testAccNetorkManagerVerifierWorkspace_update,
 			"requiresImport": testAccNetorkManagerVerifierWorkspace_requiresImport,
->>>>>>> 87fed1a1
 		},
 	}
 
