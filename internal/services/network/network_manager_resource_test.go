--- conflicted
+++ resolved
@@ -27,7 +27,6 @@
 			"update":         testAccNetworkManager_update,
 			"requiresImport": testAccNetworkManager_requiresImport,
 		},
-<<<<<<< HEAD
 		"NetworkGroup": {
 			"basic":          testAccNetworkManagerNetworkGroup_basic,
 			"complete":       testAccNetworkManagerNetworkGroup_complete,
@@ -41,17 +40,10 @@
 			"requiresImport": testAccNetworkSubscriptionNetworkManagerConnection_requiresImport,
 		},
 		"ManagementGroupConnection": {
-			"basic":          testAccNetworkManagementGroupNetworkManagerConnection_basic,
-			"complete":       testAccNetworkManagementGroupNetworkManagerConnection_complete,
-			"update":         testAccNetworkManagementGroupNetworkManagerConnection_update,
-			"requiresImport": testAccNetworkManagementGroupNetworkManagerConnection_requiresImport,
-=======
-		"ManagementGroupConnection": {
 			"basic":          testAccNetworkManagerManagementGroupConnection_basic,
 			"complete":       testAccNetworkManagerManagementGroupConnection_complete,
 			"update":         testAccNetworkManagerManagementGroupConnection_update,
 			"requiresImport": testAccNetworkManagerManagementGroupConnection_requiresImport,
->>>>>>> 57f7090f
 		},
 	}
 
