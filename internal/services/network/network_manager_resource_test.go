--- conflicted
+++ resolved
@@ -27,25 +27,23 @@
 			"update":         testAccNetworkManager_update,
 			"requiresImport": testAccNetworkManager_requiresImport,
 		},
-<<<<<<< HEAD
+		"NetworkGroup": {
+			"basic":          testAccNetworkManagerNetworkGroup_basic,
+			"complete":       testAccNetworkManagerNetworkGroup_complete,
+			"update":         testAccNetworkManagerNetworkGroup_update,
+			"requiresImport": testAccNetworkManagerNetworkGroup_requiresImport,
+		},
+		"SubscriptionConnection": {
+			"basic":          testAccNetworkSubscriptionNetworkManagerConnection_basic,
+			"complete":       testAccNetworkSubscriptionNetworkManagerConnection_complete,
+			"update":         testAccNetworkSubscriptionNetworkManagerConnection_update,
+			"requiresImport": testAccNetworkSubscriptionNetworkManagerConnection_requiresImport,
+		},
 		"ManagementGroupConnection": {
 			"basic":          testAccNetworkManagementGroupNetworkManagerConnection_basic,
 			"complete":       testAccNetworkManagementGroupNetworkManagerConnection_complete,
 			"update":         testAccNetworkManagementGroupNetworkManagerConnection_update,
 			"requiresImport": testAccNetworkManagementGroupNetworkManagerConnection_requiresImport,
-=======
-		"NetworkGroup": {
-			"basic":          testAccNetworkManagerNetworkGroup_basic,
-			"complete":       testAccNetworkManagerNetworkGroup_complete,
-			"update":         testAccNetworkManagerNetworkGroup_update,
-			"requiresImport": testAccNetworkManagerNetworkGroup_requiresImport,
-		},
-		"SubscriptionConnection": {
-			"basic":          testAccNetworkSubscriptionNetworkManagerConnection_basic,
-			"complete":       testAccNetworkSubscriptionNetworkManagerConnection_complete,
-			"update":         testAccNetworkSubscriptionNetworkManagerConnection_update,
-			"requiresImport": testAccNetworkSubscriptionNetworkManagerConnection_requiresImport,
->>>>>>> c3e143f9
 		},
 	}
 
