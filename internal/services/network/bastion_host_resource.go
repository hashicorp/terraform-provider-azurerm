// Copyright (c) HashiCorp, Inc.
// SPDX-License-Identifier: MPL-2.0

package network

import (
	"context"
	"fmt"
	"log"
	"time"

	"github.com/hashicorp/go-azure-helpers/lang/pointer"
	"github.com/hashicorp/go-azure-helpers/lang/response"
	"github.com/hashicorp/go-azure-helpers/resourcemanager/commonids"
	"github.com/hashicorp/go-azure-helpers/resourcemanager/commonschema"
	"github.com/hashicorp/go-azure-helpers/resourcemanager/location"
	"github.com/hashicorp/go-azure-helpers/resourcemanager/tags"
	"github.com/hashicorp/go-azure-sdk/resource-manager/network/2023-09-01/bastionhosts"
	"github.com/hashicorp/terraform-provider-azurerm/helpers/tf"
	"github.com/hashicorp/terraform-provider-azurerm/internal/clients"
	"github.com/hashicorp/terraform-provider-azurerm/internal/services/network/validate"
	"github.com/hashicorp/terraform-provider-azurerm/internal/tf/pluginsdk"
	"github.com/hashicorp/terraform-provider-azurerm/internal/tf/validation"
	"github.com/hashicorp/terraform-provider-azurerm/internal/timeouts"
)

var skuWeight = map[string]int8{
	"Developer": 1,
	"Basic":     2,
	"Standard":  3,
}

func resourceBastionHost() *pluginsdk.Resource {
	return &pluginsdk.Resource{
		Create: resourceBastionHostCreate,
		Read:   resourceBastionHostRead,
		Update: resourceBastionHostUpdate,
		Delete: resourceBastionHostDelete,

		Importer: pluginsdk.ImporterValidatingResourceId(func(id string) error {
			_, err := bastionhosts.ParseBastionHostID(id)
			return err
		}),

		Timeouts: &pluginsdk.ResourceTimeout{
			Create: pluginsdk.DefaultTimeout(30 * time.Minute),
			Read:   pluginsdk.DefaultTimeout(5 * time.Minute),
			Update: pluginsdk.DefaultTimeout(30 * time.Minute),
			Delete: pluginsdk.DefaultTimeout(30 * time.Minute),
		},

		Schema: map[string]*pluginsdk.Schema{
			"name": {
				Type:         pluginsdk.TypeString,
				Required:     true,
				ForceNew:     true,
				ValidateFunc: validate.BastionHostName,
			},

			"location": commonschema.Location(),

			"resource_group_name": commonschema.ResourceGroupName(),

			"copy_paste_enabled": {
				Type:     pluginsdk.TypeBool,
				Optional: true,
				Default:  true,
			},

			"file_copy_enabled": {
				Type:     pluginsdk.TypeBool,
				Optional: true,
				Default:  false,
			},

			"ip_configuration": {
				Type:     pluginsdk.TypeList,
				Optional: true,
				MaxItems: 1,
				Elem: &pluginsdk.Resource{
					Schema: map[string]*pluginsdk.Schema{
						"name": {
							Type:         pluginsdk.TypeString,
							Required:     true,
							ForceNew:     true,
							ValidateFunc: validate.BastionIPConfigName,
						},
						"subnet_id": {
							Type:         pluginsdk.TypeString,
							Required:     true,
							ForceNew:     true,
							ValidateFunc: validate.BastionSubnetName,
						},
						"public_ip_address_id": {
							Type:         pluginsdk.TypeString,
							Required:     true,
							ForceNew:     true,
							ValidateFunc: validate.PublicIpAddressID,
						},
					},
				},
			},

			"ip_connect_enabled": {
				Type:     pluginsdk.TypeBool,
				Optional: true,
				Default:  false,
			},

			"kerberos_enabled": {
				Type:     pluginsdk.TypeBool,
				Optional: true,
				Default:  false,
			},

			"scale_units": {
				Type:         pluginsdk.TypeInt,
				Optional:     true,
				ValidateFunc: validation.IntBetween(2, 50),
				Default:      2,
			},

			"shareable_link_enabled": {
				Type:     pluginsdk.TypeBool,
				Optional: true,
				Default:  false,
			},

			"sku": {
				Type:     pluginsdk.TypeString,
				Optional: true,
				ValidateFunc: validation.StringInSlice([]string{
					string(bastionhosts.BastionHostSkuNameBasic),
					string(bastionhosts.BastionHostSkuNameDeveloper),
					string(bastionhosts.BastionHostSkuNameStandard),
				}, false),
				Default: string(bastionhosts.BastionHostSkuNameBasic),
			},

			"tunneling_enabled": {
				Type:     pluginsdk.TypeBool,
				Optional: true,
				Default:  false,
			},

			"virtual_network_id": {
				Type:         pluginsdk.TypeString,
				Optional:     true,
				ValidateFunc: commonids.ValidateVirtualNetworkID,
			},

			"dns_name": {
				Type:     pluginsdk.TypeString,
				Computed: true,
			},

			"tags": commonschema.Tags(),
		},

		CustomizeDiff: pluginsdk.CustomDiffWithAll(
			pluginsdk.ForceNewIfChange("sku", func(ctx context.Context, old, new, meta interface{}) bool {
				// downgrade the SKU is not supported, recreate the resource
				if old.(string) != "" && new.(string) != "" {
					return skuWeight[old.(string)] > skuWeight[new.(string)]
				}
				return false
			}),

			pluginsdk.ForceNewIf("virtual_network_id", func(ctx context.Context, d *pluginsdk.ResourceDiff, meta interface{}) bool {
				// `virtual_network_id` cannot be changed when `sku` is `Developer`.
				if d.HasChange("virtual_network_id") {
					old, new := d.GetChange("sku")
					if old.(string) != "" && new.(string) != "" {
						if skuWeight[old.(string)] == 1 && skuWeight[old.(string)] == skuWeight[new.(string)] {
							return true
						}
					}
				}
				return false
			}),

			pluginsdk.ForceNewIf("ip_configuration", func(ctx context.Context, d *pluginsdk.ResourceDiff, meta interface{}) bool {
				// `ip_configuration` can be changed while upgrading `Developer` SKU to other SKUs.
				if d.HasChange("ip_configuration") {
					old, new := d.GetChange("sku")
					if old.(string) != "" && new.(string) != "" {
						if skuWeight[old.(string)] == 1 && skuWeight[old.(string)] <= skuWeight[new.(string)] {
							return false
						}
					}
				}
				return true
			}),
		),
	}
}

func resourceBastionHostCreate(d *pluginsdk.ResourceData, meta interface{}) error {
	client := meta.(*clients.Client).Network.BastionHosts
	subscriptionId := meta.(*clients.Client).Account.SubscriptionId
	ctx, cancel := timeouts.ForCreate(meta.(*clients.Client).StopContext, d)
	defer cancel()

	log.Println("[INFO] preparing arguments for Azure Bastion Host creation.")

	id := bastionhosts.NewBastionHostID(subscriptionId, d.Get("resource_group_name").(string), d.Get("name").(string))

	scaleUnits := d.Get("scale_units").(int)
	sku := bastionhosts.BastionHostSkuName(d.Get("sku").(string))
	fileCopyEnabled := d.Get("file_copy_enabled").(bool)
	ipConnectEnabled := d.Get("ip_connect_enabled").(bool)
	kerberosEnabled := d.Get("kerberos_enabled").(bool)
	shareableLinkEnabled := d.Get("shareable_link_enabled").(bool)
	tunnelingEnabled := d.Get("tunneling_enabled").(bool)

	if scaleUnits > 2 && sku == bastionhosts.BastionHostSkuNameBasic {
		return fmt.Errorf("`scale_units` only can be changed when `sku` is `Standard`. `scale_units` is always `2` when `sku` is `Basic`")
	}

	if fileCopyEnabled && sku == bastionhosts.BastionHostSkuNameBasic {
		return fmt.Errorf("`file_copy_enabled` is only supported when `sku` is `Standard`")
	}

	if ipConnectEnabled && sku == bastionhosts.BastionHostSkuNameBasic {
		return fmt.Errorf("`ip_connect_enabled` is only supported when `sku` is `Standard`")
	}

	if kerberosEnabled && sku == bastionhosts.BastionHostSkuNameBasic {
		return fmt.Errorf("`kerberos_enabled` is only supported when `sku` is `Standard`")
	}

	if shareableLinkEnabled && sku == bastionhosts.BastionHostSkuNameBasic {
		return fmt.Errorf("`shareable_link_enabled` is only supported when `sku` is `Standard`")
	}

	if tunnelingEnabled && sku == bastionhosts.BastionHostSkuNameBasic {
		return fmt.Errorf("`tunneling_enabled` is only supported when `sku` is `Standard`")
	}

	existing, err := client.Get(ctx, id)
	if err != nil {
		if !response.WasNotFound(existing.HttpResponse) {
			return fmt.Errorf("checking for presence of existing %s: %s", id, err)
		}
	}

	if !response.WasNotFound(existing.HttpResponse) {
		return tf.ImportAsExistsError("azurerm_bastion_host", id.ID())
	}

	parameters := bastionhosts.BastionHost{
		Location: pointer.To(location.Normalize(d.Get("location").(string))),
		Properties: &bastionhosts.BastionHostPropertiesFormat{
<<<<<<< HEAD
			IPConfigurations: expandBastionHostIPConfiguration(d.Get("ip_configuration").([]interface{})),
			ScaleUnits:       utils.Int64(int64(d.Get("scale_units").(int))),
=======
			DisableCopyPaste:    pointer.To(!d.Get("copy_paste_enabled").(bool)),
			EnableFileCopy:      pointer.To(fileCopyEnabled),
			EnableIPConnect:     pointer.To(ipConnectEnabled),
			EnableKerberos:      pointer.To(kerberosEnabled),
			EnableShareableLink: pointer.To(shareableLinkEnabled),
			EnableTunneling:     pointer.To(tunnelingEnabled),
			IPConfigurations:    expandBastionHostIPConfiguration(d.Get("ip_configuration").([]interface{})),
			ScaleUnits:          pointer.To(int64(d.Get("scale_units").(int))),
>>>>>>> fe0507e9
		},
		Sku: &bastionhosts.Sku{
			Name: pointer.To(sku),
		},
		Tags: tags.Expand(d.Get("tags").(map[string]interface{})),
	}

	if v := !d.Get("copy_paste_enabled").(bool); v {
		parameters.Properties.DisableCopyPaste = utils.Bool(v)
	}

	if fileCopyEnabled {
		parameters.Properties.EnableFileCopy = utils.Bool(fileCopyEnabled)
	}

	if ipConnectEnabled {
		parameters.Properties.EnableIPConnect = utils.Bool(ipConnectEnabled)
	}

	if shareableLinkEnabled {
		parameters.Properties.EnableShareableLink = utils.Bool(shareableLinkEnabled)
	}

	if tunnelingEnabled {
		parameters.Properties.EnableTunneling = utils.Bool(tunnelingEnabled)
	}

	if v, ok := d.GetOk("virtual_network_id"); ok {
		parameters.Properties.VirtualNetwork = &bastionhosts.SubResource{
			Id: utils.String(v.(string)),
		}
	} else if sku == string(bastionhosts.BastionHostSkuNameDeveloper) {
		return fmt.Errorf("`virtual_network_id` is required when `sku` is `Developer`")
	}

	if err := client.CreateOrUpdateThenPoll(ctx, id, parameters); err != nil {
		return fmt.Errorf("creating %s: %+v", id, err)
	}

	d.SetId(id.ID())

	return resourceBastionHostRead(d, meta)
}

func resourceBastionHostUpdate(d *pluginsdk.ResourceData, meta interface{}) error {
	client := meta.(*clients.Client).Network.BastionHosts
	ctx, cancel := timeouts.ForUpdate(meta.(*clients.Client).StopContext, d)
	defer cancel()

	id, err := bastionhosts.ParseBastionHostID(d.Id())
	if err != nil {
		return err
	}

	existing, err := client.Get(ctx, *id)
	if err != nil {
		return fmt.Errorf("retrieving %s: %+v", id, err)
	}

	if existing.Model == nil {
		return fmt.Errorf("retrieving %s: `model` was nil", id)
	}
	if existing.Model.Properties == nil {
		return fmt.Errorf("retrieving %s: `properties` was nil", id)
	}

	payload := existing.Model

	sku := bastionhosts.BastionHostSkuName(d.Get("sku").(string))

	if d.HasChange("sku") {
		payload.Sku = &bastionhosts.Sku{
			Name: pointer.To(sku),
		}
	}

	if d.HasChange("copy_paste_enabled") {
		payload.Properties.DisableCopyPaste = pointer.To(!d.Get("copy_paste_enabled").(bool))
	}

	if d.HasChange("file_copy_enabled") {
		fileCopyEnabled := d.Get("file_copy_enabled").(bool)
		if fileCopyEnabled && sku == bastionhosts.BastionHostSkuNameBasic {
			return fmt.Errorf("`file_copy_enabled` is only supported when `sku` is `Standard`")
		}
		payload.Properties.EnableFileCopy = pointer.To(fileCopyEnabled)
	}

	if d.HasChange("ip_connect_enabled") {
		ipConnectEnabled := d.Get("ip_connect_enabled").(bool)
		if ipConnectEnabled && sku == bastionhosts.BastionHostSkuNameBasic {
			return fmt.Errorf("`ip_connect_enabled` is only supported when `sku` is `Standard`")
		}
		payload.Properties.EnableIPConnect = pointer.To(ipConnectEnabled)
	}

	if d.HasChange("scale_units") {
		scaleUnits := d.Get("scale_units").(int)
		if scaleUnits > 2 && sku == bastionhosts.BastionHostSkuNameBasic {
			return fmt.Errorf("`scale_units` only can be changed when `sku` is `Standard`. `scale_units` is always `2` when `sku` is `Basic`")
		}
		payload.Properties.ScaleUnits = pointer.To(int64(scaleUnits))
	}

	if d.HasChange("shareable_link_enabled") {
		shareableLinkEnabled := d.Get("shareable_link_enabled").(bool)
		if shareableLinkEnabled && sku == bastionhosts.BastionHostSkuNameBasic {
			return fmt.Errorf("`shareable_link_enabled` is only supported when `sku` is `Standard`")
		}
		payload.Properties.EnableShareableLink = pointer.To(shareableLinkEnabled)
	}

	if d.HasChange("tunneling_enabled") {
		tunnelingEnabled := d.Get("tunneling_enabled").(bool)
		if tunnelingEnabled && sku == bastionhosts.BastionHostSkuNameBasic {
			return fmt.Errorf("`tunneling_enabled` is only supported when `sku` is `Standard`")
		}
		payload.Properties.EnableTunneling = pointer.To(tunnelingEnabled)
	}

	if d.HasChange("tags") {
		payload.Tags = tags.Expand(d.Get("tags").(map[string]interface{}))

	}

	if err := client.CreateOrUpdateThenPoll(ctx, *id, *payload); err != nil {
		return fmt.Errorf("updating %s: %+v", id, err)
	}

	d.SetId(id.ID())

	return resourceBastionHostRead(d, meta)
}

func resourceBastionHostRead(d *pluginsdk.ResourceData, meta interface{}) error {
	client := meta.(*clients.Client).Network.BastionHosts
	ctx, cancel := timeouts.ForRead(meta.(*clients.Client).StopContext, d)
	defer cancel()

	id, err := bastionhosts.ParseBastionHostID(d.Id())
	if err != nil {
		return err
	}

	resp, err := client.Get(ctx, *id)
	if err != nil {
		if response.WasNotFound(resp.HttpResponse) {
			d.SetId("")
			log.Printf("[DEBUG] %s was not found - removing from state!", *id)
			return nil
		}
		return fmt.Errorf("retrieving %s: %+v", *id, err)
	}

	d.Set("name", id.BastionHostName)
	d.Set("resource_group_name", id.ResourceGroupName)

	if model := resp.Model; model != nil {
		d.Set("location", location.NormalizeNilable(model.Location))

		if sku := model.Sku; sku != nil {
			d.Set("sku", string(*sku.Name))
		}

		if props := model.Properties; props != nil {
			d.Set("dns_name", props.DnsName)
			d.Set("scale_units", props.ScaleUnits)
			d.Set("file_copy_enabled", props.EnableFileCopy)
			d.Set("ip_connect_enabled", props.EnableIPConnect)
			d.Set("kerberos_enabled", props.EnableKerberos)
			d.Set("shareable_link_enabled", props.EnableShareableLink)
			d.Set("tunneling_enabled", props.EnableTunneling)

			virtualNetworkId := ""
			if vnet := props.VirtualNetwork; vnet != nil {
				virtualNetworkId = pointer.From(vnet.Id)
			}
			d.Set("virtual_network_id", virtualNetworkId)

			copyPasteEnabled := true
			if props.DisableCopyPaste != nil {
				copyPasteEnabled = !*props.DisableCopyPaste
			}
			d.Set("copy_paste_enabled", copyPasteEnabled)

			if ipConfigs := props.IPConfigurations; ipConfigs != nil {
				if err := d.Set("ip_configuration", flattenBastionHostIPConfiguration(ipConfigs)); err != nil {
					return fmt.Errorf("flattening `ip_configuration`: %+v", err)
				}
			}
		}

		return tags.FlattenAndSet(d, model.Tags)
	}

	return nil
}

func resourceBastionHostDelete(d *pluginsdk.ResourceData, meta interface{}) error {
	client := meta.(*clients.Client).Network.BastionHosts
	ctx, cancel := timeouts.ForDelete(meta.(*clients.Client).StopContext, d)
	defer cancel()

	id, err := bastionhosts.ParseBastionHostID(d.Id())
	if err != nil {
		return err
	}

	if err = client.DeleteThenPoll(ctx, *id); err != nil {
		return fmt.Errorf("deleting %s: %+v", *id, err)
	}

	return nil
}

func expandBastionHostIPConfiguration(input []interface{}) (ipConfigs *[]bastionhosts.BastionHostIPConfiguration) {
	if len(input) == 0 {
		return nil
	}

	property := input[0].(map[string]interface{})
	ipConfName := property["name"].(string)
	subID := property["subnet_id"].(string)
	pipID := property["public_ip_address_id"].(string)

	return &[]bastionhosts.BastionHostIPConfiguration{
		{
			Name: &ipConfName,
			Properties: &bastionhosts.BastionHostIPConfigurationPropertiesFormat{
				Subnet: bastionhosts.SubResource{
					Id: &subID,
				},
				PublicIPAddress: bastionhosts.SubResource{
					Id: &pipID,
				},
			},
		},
	}
}

func flattenBastionHostIPConfiguration(ipConfigs *[]bastionhosts.BastionHostIPConfiguration) []interface{} {
	result := make([]interface{}, 0)
	if ipConfigs == nil {
		return result
	}

	for _, config := range *ipConfigs {
		ipConfig := make(map[string]interface{})

		if config.Name != nil {
			ipConfig["name"] = *config.Name
		}

		if props := config.Properties; props != nil {
			subnetId := ""
			if subnet := props.Subnet; subnet.Id != nil {
				subnetId = *subnet.Id
			}
			ipConfig["subnet_id"] = subnetId

			publicIpId := ""
			if pip := props.PublicIPAddress; pip.Id != nil {
				publicIpId = *pip.Id
			}
			ipConfig["public_ip_address_id"] = publicIpId
		}

		result = append(result, ipConfig)
	}
	return result
}<|MERGE_RESOLUTION|>--- conflicted
+++ resolved
@@ -22,6 +22,7 @@
 	"github.com/hashicorp/terraform-provider-azurerm/internal/tf/pluginsdk"
 	"github.com/hashicorp/terraform-provider-azurerm/internal/tf/validation"
 	"github.com/hashicorp/terraform-provider-azurerm/internal/timeouts"
+	"github.com/hashicorp/terraform-provider-azurerm/utils"
 )
 
 var skuWeight = map[string]int8{
@@ -127,14 +128,10 @@
 			},
 
 			"sku": {
-				Type:     pluginsdk.TypeString,
-				Optional: true,
-				ValidateFunc: validation.StringInSlice([]string{
-					string(bastionhosts.BastionHostSkuNameBasic),
-					string(bastionhosts.BastionHostSkuNameDeveloper),
-					string(bastionhosts.BastionHostSkuNameStandard),
-				}, false),
-				Default: string(bastionhosts.BastionHostSkuNameBasic),
+				Type:         pluginsdk.TypeString,
+				Optional:     true,
+				ValidateFunc: validation.StringInSlice(bastionhosts.PossibleValuesForBastionHostSkuName(), false),
+				Default:      string(bastionhosts.BastionHostSkuNameBasic),
 			},
 
 			"tunneling_enabled": {
@@ -251,19 +248,8 @@
 	parameters := bastionhosts.BastionHost{
 		Location: pointer.To(location.Normalize(d.Get("location").(string))),
 		Properties: &bastionhosts.BastionHostPropertiesFormat{
-<<<<<<< HEAD
 			IPConfigurations: expandBastionHostIPConfiguration(d.Get("ip_configuration").([]interface{})),
-			ScaleUnits:       utils.Int64(int64(d.Get("scale_units").(int))),
-=======
-			DisableCopyPaste:    pointer.To(!d.Get("copy_paste_enabled").(bool)),
-			EnableFileCopy:      pointer.To(fileCopyEnabled),
-			EnableIPConnect:     pointer.To(ipConnectEnabled),
-			EnableKerberos:      pointer.To(kerberosEnabled),
-			EnableShareableLink: pointer.To(shareableLinkEnabled),
-			EnableTunneling:     pointer.To(tunnelingEnabled),
-			IPConfigurations:    expandBastionHostIPConfiguration(d.Get("ip_configuration").([]interface{})),
-			ScaleUnits:          pointer.To(int64(d.Get("scale_units").(int))),
->>>>>>> fe0507e9
+			ScaleUnits:       pointer.To(int64(d.Get("scale_units").(int))),
 		},
 		Sku: &bastionhosts.Sku{
 			Name: pointer.To(sku),
@@ -295,7 +281,7 @@
 		parameters.Properties.VirtualNetwork = &bastionhosts.SubResource{
 			Id: utils.String(v.(string)),
 		}
-	} else if sku == string(bastionhosts.BastionHostSkuNameDeveloper) {
+	} else if sku == bastionhosts.BastionHostSkuNameDeveloper {
 		return fmt.Errorf("`virtual_network_id` is required when `sku` is `Developer`")
 	}
 
@@ -340,6 +326,10 @@
 		}
 	}
 
+	if d.HasChange("ip_configuration") {
+		payload.Properties.IPConfigurations = expandBastionHostIPConfiguration(d.Get("ip_configuration").([]interface{}))
+	}
+
 	if d.HasChange("copy_paste_enabled") {
 		payload.Properties.DisableCopyPaste = pointer.To(!d.Get("copy_paste_enabled").(bool))
 	}
@@ -382,6 +372,12 @@
 			return fmt.Errorf("`tunneling_enabled` is only supported when `sku` is `Standard`")
 		}
 		payload.Properties.EnableTunneling = pointer.To(tunnelingEnabled)
+	}
+
+	if d.HasChange("virtual_network_id") {
+		payload.Properties.VirtualNetwork = &bastionhosts.SubResource{
+			Id: utils.String(d.Get("virtual_network_id").(string)),
+		}
 	}
 
 	if d.HasChange("tags") {
