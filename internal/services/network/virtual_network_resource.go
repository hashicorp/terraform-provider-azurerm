package network

import (
	"bytes"
	"context"
	"fmt"
	"log"
	"net/http"
	"time"

	"github.com/Azure/azure-sdk-for-go/services/network/mgmt/2021-05-01/network"
	"github.com/hashicorp/terraform-provider-azurerm/helpers/azure"
	"github.com/hashicorp/terraform-provider-azurerm/helpers/tf"
	"github.com/hashicorp/terraform-provider-azurerm/internal/clients"
	"github.com/hashicorp/terraform-provider-azurerm/internal/features"
	"github.com/hashicorp/terraform-provider-azurerm/internal/locks"
	"github.com/hashicorp/terraform-provider-azurerm/internal/services/network/parse"
	"github.com/hashicorp/terraform-provider-azurerm/internal/services/network/validate"
	"github.com/hashicorp/terraform-provider-azurerm/internal/tags"
	"github.com/hashicorp/terraform-provider-azurerm/internal/tf/pluginsdk"
	"github.com/hashicorp/terraform-provider-azurerm/internal/tf/validation"
	"github.com/hashicorp/terraform-provider-azurerm/internal/timeouts"
	"github.com/hashicorp/terraform-provider-azurerm/utils"
)

var VirtualNetworkResourceName = "azurerm_virtual_network"

func resourceVirtualNetwork() *pluginsdk.Resource {
	return &pluginsdk.Resource{
		Create: resourceVirtualNetworkCreateUpdate,
		Read:   resourceVirtualNetworkRead,
		Update: resourceVirtualNetworkCreateUpdate,
		Delete: resourceVirtualNetworkDelete,
		Importer: pluginsdk.ImporterValidatingResourceId(func(id string) error {
			_, err := parse.VirtualNetworkID(id)
			return err
		}),

		Timeouts: &pluginsdk.ResourceTimeout{
			Create: pluginsdk.DefaultTimeout(30 * time.Minute),
			Read:   pluginsdk.DefaultTimeout(5 * time.Minute),
			Update: pluginsdk.DefaultTimeout(30 * time.Minute),
			Delete: pluginsdk.DefaultTimeout(30 * time.Minute),
		},

		Schema: resourceVirtualNetworkSchema(),
	}
}

func resourceVirtualNetworkSchema() map[string]*pluginsdk.Schema {
	out := map[string]*pluginsdk.Schema{
		"name": {
			Type:         pluginsdk.TypeString,
			Required:     true,
			ForceNew:     true,
			ValidateFunc: validation.StringIsNotEmpty,
		},

		"resource_group_name": azure.SchemaResourceGroupName(),

		"location": azure.SchemaLocation(),

		"address_space": {
			Type:     pluginsdk.TypeList,
			Required: true,
			MinItems: 1,
			Elem: &pluginsdk.Schema{
				Type:         pluginsdk.TypeString,
				ValidateFunc: validation.StringIsNotEmpty,
			},
		},

		"bgp_community": {
			Type:         pluginsdk.TypeString,
			Optional:     true,
			ValidateFunc: validate.VirtualNetworkBgpCommunity,
		},

		"ddos_protection_plan": {
			Type:     pluginsdk.TypeList,
			Optional: true,
			MaxItems: 1,
			Elem: &pluginsdk.Resource{
				Schema: map[string]*pluginsdk.Schema{
					"id": {
						Type:         pluginsdk.TypeString,
						Required:     true,
						ValidateFunc: azure.ValidateResourceID,
					},

					"enable": {
						Type:     pluginsdk.TypeBool,
						Required: true,
					},
				},
			},
		},

<<<<<<< HEAD
			"extended_location": azure.SchemaExtendedLocation(),

			"bgp_community": {
=======
		"dns_servers": {
			Type:     pluginsdk.TypeList,
			Optional: true,
			Computed: true,
			Elem: &pluginsdk.Schema{
>>>>>>> bee5e8a9
				Type:         pluginsdk.TypeString,
				ValidateFunc: validation.StringIsNotEmpty,
			},
		},

		"flow_timeout_in_minutes": {
			Type:         pluginsdk.TypeInt,
			Optional:     true,
			ValidateFunc: validation.IntBetween(4, 30),
		},

		"guid": {
			Type:     pluginsdk.TypeString,
			Computed: true,
		},

		"subnet": {
			Type:       pluginsdk.TypeSet,
			Optional:   true,
			Computed:   true,
			ConfigMode: pluginsdk.SchemaConfigModeAttr,
			Elem: &pluginsdk.Resource{
				Schema: map[string]*pluginsdk.Schema{
					"name": {
						Type:         pluginsdk.TypeString,
						Required:     true,
						ValidateFunc: validation.StringIsNotEmpty,
					},

					"address_prefix": {
						Type:         pluginsdk.TypeString,
						Required:     true,
						ValidateFunc: validation.StringIsNotEmpty,
					},

					"security_group": {
						Type:     pluginsdk.TypeString,
						Optional: true,
					},

					"id": {
						Type:     pluginsdk.TypeString,
						Computed: true,
					},
				},
			},
			Set: resourceAzureSubnetHash,
		},

		"tags": tags.Schema(),
	}

	if !features.ThreePointOhBeta() {
		out["vm_protection_enabled"] = &pluginsdk.Schema{
			Type:       pluginsdk.TypeBool,
			Optional:   true,
			Default:    false,
			Deprecated: "This is deprecated in favor of `ddos_protection_plan`",
		}
	}

	return out
}

func resourceVirtualNetworkCreateUpdate(d *pluginsdk.ResourceData, meta interface{}) error {
	client := meta.(*clients.Client).Network.VnetClient
	subscriptionId := meta.(*clients.Client).Account.SubscriptionId
	ctx, cancel := timeouts.ForCreateUpdate(meta.(*clients.Client).StopContext, d)
	defer cancel()

	id := parse.NewVirtualNetworkID(subscriptionId, d.Get("resource_group_name").(string), d.Get("name").(string))
	if d.IsNewResource() {
		existing, err := client.Get(ctx, id.ResourceGroup, id.Name, "")
		if err != nil {
			if !utils.ResponseWasNotFound(existing.Response) {
				return fmt.Errorf("checking for presence of existing %s: %s", id, err)
			}
		}

		if !utils.ResponseWasNotFound(existing.Response) {
			return tf.ImportAsExistsError("azurerm_virtual_network", id.ID())
		}
	}

	location := azure.NormalizeLocation(d.Get("location").(string))
	t := d.Get("tags").(map[string]interface{})

	vnetProperties, err := expandVirtualNetworkProperties(ctx, d, meta)
	if err != nil {
		return err
	}

	vnet := network.VirtualNetwork{
		Name:                           utils.String(id.Name),
		Location:                       utils.String(location),
		VirtualNetworkPropertiesFormat: vnetProperties,
		Tags:                           tags.Expand(t),
	}

	if v, ok := d.GetOk("extended_location"); ok {
		vnet.ExtendedLocation = &network.ExtendedLocation{
			Name: utils.String(v.(string)),
			Type: network.ExtendedLocationTypesEdgeZone,
		}
	}

	if v, ok := d.GetOk("flow_timeout_in_minutes"); ok {
		vnet.VirtualNetworkPropertiesFormat.FlowTimeoutInMinutes = utils.Int32(int32(v.(int)))
	}

	networkSecurityGroupNames := make([]string, 0)
	for _, subnet := range *vnet.VirtualNetworkPropertiesFormat.Subnets {
		if subnet.NetworkSecurityGroup != nil {
			parsedNsgID, err := parse.NetworkSecurityGroupID(*subnet.NetworkSecurityGroup.ID)
			if err != nil {
				return err
			}

			networkSecurityGroupName := parsedNsgID.Name
			if !utils.SliceContainsValue(networkSecurityGroupNames, networkSecurityGroupName) {
				networkSecurityGroupNames = append(networkSecurityGroupNames, networkSecurityGroupName)
			}
		}
	}

	locks.MultipleByName(&networkSecurityGroupNames, networkSecurityGroupResourceName)
	defer locks.UnlockMultipleByName(&networkSecurityGroupNames, networkSecurityGroupResourceName)

	future, err := client.CreateOrUpdate(ctx, id.ResourceGroup, id.Name, vnet)
	if err != nil {
		return fmt.Errorf("creating/updating %s: %+v", id, err)
	}

	if err = future.WaitForCompletionRef(ctx, client.Client); err != nil {
		return fmt.Errorf("waiting for creation/update of %s: %+v", id, err)
	}

	timeout, _ := ctx.Deadline()
	stateConf := &pluginsdk.StateChangeConf{
		Pending:    []string{string(network.ProvisioningStateUpdating)},
		Target:     []string{string(network.ProvisioningStateSucceeded)},
		Refresh:    VirtualNetworkProvisioningStateRefreshFunc(ctx, client, id),
		MinTimeout: 1 * time.Minute,
		Timeout:    time.Until(timeout),
	}
	if _, err = stateConf.WaitForStateContext(ctx); err != nil {
		return fmt.Errorf("waiting for provisioning state of %s: %+v", id, err)
	}

	d.SetId(id.ID())
	return resourceVirtualNetworkRead(d, meta)
}

func resourceVirtualNetworkRead(d *pluginsdk.ResourceData, meta interface{}) error {
	client := meta.(*clients.Client).Network.VnetClient
	ctx, cancel := timeouts.ForRead(meta.(*clients.Client).StopContext, d)
	defer cancel()

	id, err := parse.VirtualNetworkID(d.Id())
	if err != nil {
		return err
	}

	resp, err := client.Get(ctx, id.ResourceGroup, id.Name, "")
	if err != nil {
		if utils.ResponseWasNotFound(resp.Response) {
			d.SetId("")
			return nil
		}
		return fmt.Errorf("retrieving %s: %+v", *id, err)
	}

	d.Set("name", id.Name)
	d.Set("resource_group_name", id.ResourceGroup)

	if location := resp.Location; location != nil {
		d.Set("location", azure.NormalizeLocation(*location))
	}

	if resp.ExtendedLocation != nil && resp.ExtendedLocation.Name != nil {
		d.Set("extended_location", resp.ExtendedLocation.Name)
	}

	if props := resp.VirtualNetworkPropertiesFormat; props != nil {
		d.Set("guid", props.ResourceGUID)
		d.Set("flow_timeout_in_minutes", props.FlowTimeoutInMinutes)

		if space := props.AddressSpace; space != nil {
			d.Set("address_space", utils.FlattenStringSlice(space.AddressPrefixes))
		}

		if err := d.Set("ddos_protection_plan", flattenVirtualNetworkDDoSProtectionPlan(props)); err != nil {
			return fmt.Errorf("setting `ddos_protection_plan`: %+v", err)
		}

		if err := d.Set("subnet", flattenVirtualNetworkSubnets(props.Subnets)); err != nil {
			return fmt.Errorf("setting `subnets`: %+v", err)
		}

		if err := d.Set("dns_servers", flattenVirtualNetworkDNSServers(props.DhcpOptions)); err != nil {
			return fmt.Errorf("setting `dns_servers`: %+v", err)
		}

		bgpCommunity := ""
		if p := props.BgpCommunities; p != nil {
			if v := p.VirtualNetworkCommunity; v != nil {
				bgpCommunity = *v
			}
		}
		if err := d.Set("bgp_community", bgpCommunity); err != nil {
			return fmt.Errorf("setting `bgp_community`: %+v", err)
		}

		if !features.ThreePointOhBeta() {
			d.Set("vm_protection_enabled", props.EnableVMProtection)
		}
	}

	return tags.FlattenAndSet(d, resp.Tags)
}

func resourceVirtualNetworkDelete(d *pluginsdk.ResourceData, meta interface{}) error {
	client := meta.(*clients.Client).Network.VnetClient
	ctx, cancel := timeouts.ForDelete(meta.(*clients.Client).StopContext, d)
	defer cancel()

	id, err := parse.VirtualNetworkID(d.Id())
	if err != nil {
		return err
	}

	nsgNames, err := expandAzureRmVirtualNetworkVirtualNetworkSecurityGroupNames(d)
	if err != nil {
		return fmt.Errorf("parsing Network Security Group ID's: %+v", err)
	}

	locks.MultipleByName(&nsgNames, VirtualNetworkResourceName)
	defer locks.UnlockMultipleByName(&nsgNames, VirtualNetworkResourceName)

	future, err := client.Delete(ctx, id.ResourceGroup, id.Name)
	if err != nil {
		return fmt.Errorf("deleting %s: %+v", *id, err)
	}

	if err = future.WaitForCompletionRef(ctx, client.Client); err != nil {
		return fmt.Errorf("waiting for deletion of %s: %+v", *id, err)
	}

	return nil
}

func expandVirtualNetworkProperties(ctx context.Context, d *pluginsdk.ResourceData, meta interface{}) (*network.VirtualNetworkPropertiesFormat, error) {
	subnets := make([]network.Subnet, 0)
	if subs := d.Get("subnet").(*pluginsdk.Set); subs.Len() > 0 {
		for _, subnet := range subs.List() {
			subnet := subnet.(map[string]interface{})

			name := subnet["name"].(string)
			log.Printf("[INFO] setting subnets inside vNet, processing %q", name)
			// since subnets can also be created outside of vNet definition (as root objects)
			// do a GET on subnet properties from the server before setting them
			resGroup := d.Get("resource_group_name").(string)
			vnetName := d.Get("name").(string)
			subnetObj, err := getExistingSubnet(ctx, resGroup, vnetName, name, meta)
			if err != nil {
				return nil, err
			}
			log.Printf("[INFO] Completed GET of Subnet props ")

			prefix := subnet["address_prefix"].(string)
			secGroup := subnet["security_group"].(string)

			// set the props from config and leave the rest intact
			subnetObj.Name = &name
			if subnetObj.SubnetPropertiesFormat == nil {
				subnetObj.SubnetPropertiesFormat = &network.SubnetPropertiesFormat{}
			}

			subnetObj.SubnetPropertiesFormat.AddressPrefix = &prefix

			if secGroup != "" {
				subnetObj.SubnetPropertiesFormat.NetworkSecurityGroup = &network.SecurityGroup{
					ID: &secGroup,
				}
			} else {
				subnetObj.SubnetPropertiesFormat.NetworkSecurityGroup = nil
			}

			subnets = append(subnets, *subnetObj)
		}
	}

	properties := &network.VirtualNetworkPropertiesFormat{
		AddressSpace: &network.AddressSpace{
			AddressPrefixes: utils.ExpandStringSlice(d.Get("address_space").([]interface{})),
		},
		DhcpOptions: &network.DhcpOptions{
			DNSServers: utils.ExpandStringSlice(d.Get("dns_servers").([]interface{})),
		},
		Subnets: &subnets,
	}

	if !features.ThreePointOhBeta() {
		properties.EnableVMProtection = utils.Bool(d.Get("vm_protection_enabled").(bool))
	}

	if v, ok := d.GetOk("ddos_protection_plan"); ok {
		rawList := v.([]interface{})

		var ddosPPlan map[string]interface{}
		if len(rawList) > 0 {
			ddosPPlan = rawList[0].(map[string]interface{})
		}

		if v, ok := ddosPPlan["id"]; ok {
			id := v.(string)
			properties.DdosProtectionPlan = &network.SubResource{
				ID: &id,
			}
		}

		if v, ok := ddosPPlan["enable"]; ok {
			enable := v.(bool)
			properties.EnableDdosProtection = &enable
		}
	}

	if v, ok := d.GetOk("bgp_community"); ok {
		properties.BgpCommunities = &network.VirtualNetworkBgpCommunities{VirtualNetworkCommunity: utils.String(v.(string))}
	}

	return properties, nil
}

func flattenVirtualNetworkDDoSProtectionPlan(input *network.VirtualNetworkPropertiesFormat) []interface{} {
	if input == nil {
		return []interface{}{}
	}

	if input.DdosProtectionPlan == nil || input.DdosProtectionPlan.ID == nil || input.EnableDdosProtection == nil {
		return []interface{}{}
	}

	return []interface{}{
		map[string]interface{}{
			"id":     *input.DdosProtectionPlan.ID,
			"enable": *input.EnableDdosProtection,
		},
	}
}

func flattenVirtualNetworkSubnets(input *[]network.Subnet) *pluginsdk.Set {
	results := &pluginsdk.Set{
		F: resourceAzureSubnetHash,
	}

	if subnets := input; subnets != nil {
		for _, subnet := range *input {
			output := map[string]interface{}{}

			if id := subnet.ID; id != nil {
				output["id"] = *id
			}

			if name := subnet.Name; name != nil {
				output["name"] = *name
			}

			if props := subnet.SubnetPropertiesFormat; props != nil {
				if prefix := props.AddressPrefix; prefix != nil {
					output["address_prefix"] = *prefix
				}

				if nsg := props.NetworkSecurityGroup; nsg != nil {
					if nsg.ID != nil {
						output["security_group"] = *nsg.ID
					}
				}
			}

			results.Add(output)
		}
	}

	return results
}

func flattenVirtualNetworkDNSServers(input *network.DhcpOptions) []string {
	results := make([]string, 0)

	if input != nil {
		if servers := input.DNSServers; servers != nil {
			results = *servers
		}
	}

	return results
}

func resourceAzureSubnetHash(v interface{}) int {
	var buf bytes.Buffer

	if m, ok := v.(map[string]interface{}); ok {
		buf.WriteString(m["name"].(string))
		if v, ok := m["address_prefix"]; ok {
			buf.WriteString(v.(string))
		}
		if v, ok := m["security_group"]; ok {
			buf.WriteString(v.(string))
		}
	}

	return pluginsdk.HashString(buf.String())
}

func getExistingSubnet(ctx context.Context, resGroup string, vnetName string, subnetName string, meta interface{}) (*network.Subnet, error) {
	subnetClient := meta.(*clients.Client).Network.SubnetsClient
	resp, err := subnetClient.Get(ctx, resGroup, vnetName, subnetName, "")
	if err != nil {
		if resp.StatusCode == http.StatusNotFound {
			return &network.Subnet{}, nil
		}
		// raise an error if there was an issue other than 404 in getting subnet properties
		return nil, err
	}

	// Return it directly rather than copy the fields to prevent potential uncovered properties (for example, `ServiceEndpoints` mentioned in #1619)
	return &resp, nil
}

func expandAzureRmVirtualNetworkVirtualNetworkSecurityGroupNames(d *pluginsdk.ResourceData) ([]string, error) {
	nsgNames := make([]string, 0)

	if v, ok := d.GetOk("subnet"); ok {
		subnets := v.(*pluginsdk.Set).List()
		for _, subnet := range subnets {
			subnet, ok := subnet.(map[string]interface{})
			if !ok {
				return nil, fmt.Errorf("[ERROR] Subnet should be a Hash - was '%+v'", subnet)
			}

			networkSecurityGroupId := subnet["security_group"].(string)
			if networkSecurityGroupId != "" {
				parsedNsgID, err := parse.NetworkSecurityGroupID(networkSecurityGroupId)
				if err != nil {
					return nil, err
				}

				networkSecurityGroupName := parsedNsgID.Name
				if !utils.SliceContainsValue(nsgNames, networkSecurityGroupName) {
					nsgNames = append(nsgNames, networkSecurityGroupName)
				}
			}
		}
	}

	return nsgNames, nil
}

func VirtualNetworkProvisioningStateRefreshFunc(ctx context.Context, client *network.VirtualNetworksClient, id parse.VirtualNetworkId) pluginsdk.StateRefreshFunc {
	return func() (interface{}, string, error) {
		res, err := client.Get(ctx, id.ResourceGroup, id.Name, "")
		if err != nil {
			return nil, "", fmt.Errorf("polling for %s: %+v", id.String(), err)
		}

		return res, string(res.ProvisioningState), nil
	}
}<|MERGE_RESOLUTION|>--- conflicted
+++ resolved
@@ -70,6 +70,8 @@
 			},
 		},
 
+		"extended_location": azure.SchemaExtendedLocation(),
+
 		"bgp_community": {
 			Type:         pluginsdk.TypeString,
 			Optional:     true,
@@ -96,17 +98,11 @@
 			},
 		},
 
-<<<<<<< HEAD
-			"extended_location": azure.SchemaExtendedLocation(),
-
-			"bgp_community": {
-=======
 		"dns_servers": {
 			Type:     pluginsdk.TypeList,
 			Optional: true,
 			Computed: true,
 			Elem: &pluginsdk.Schema{
->>>>>>> bee5e8a9
 				Type:         pluginsdk.TypeString,
 				ValidateFunc: validation.StringIsNotEmpty,
 			},
