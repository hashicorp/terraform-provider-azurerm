// Copyright (c) HashiCorp, Inc.
// SPDX-License-Identifier: MPL-2.0

package network_test

import (
	"context"
	"fmt"
	"testing"

	"github.com/hashicorp/go-azure-sdk/resource-manager/network/2023-09-01/bastionhosts"
	"github.com/hashicorp/terraform-provider-azurerm/internal/acceptance"
	"github.com/hashicorp/terraform-provider-azurerm/internal/acceptance/check"
	"github.com/hashicorp/terraform-provider-azurerm/internal/clients"
	"github.com/hashicorp/terraform-provider-azurerm/internal/tf/pluginsdk"
	"github.com/hashicorp/terraform-provider-azurerm/utils"
)

type BastionHostResource struct{}

func TestAccBastionHost_basic(t *testing.T) {
	data := acceptance.BuildTestData(t, "azurerm_bastion_host", "test")
	r := BastionHostResource{}

	data.ResourceTest(t, r, []acceptance.TestStep{
		{
			Config: r.basic(data),
			Check: acceptance.ComposeTestCheckFunc(
				check.That(data.ResourceName).ExistsInAzure(r),
			),
		},
	})
}

func TestAccBastionHost_developerSku(t *testing.T) {
	data := acceptance.BuildTestData(t, "azurerm_bastion_host", "test")
	r := BastionHostResource{}

	data.ResourceTest(t, r, []acceptance.TestStep{
		{
			Config: r.developerSku(data),
			Check: acceptance.ComposeTestCheckFunc(
				check.That(data.ResourceName).ExistsInAzure(r),
			),
		},
		data.ImportStep(),
	})
}

func TestAccBastionHost_complete(t *testing.T) {
	data := acceptance.BuildTestData(t, "azurerm_bastion_host", "test")
	r := BastionHostResource{}

	data.ResourceTest(t, r, []acceptance.TestStep{
		{
			Config: r.complete(data),
			Check: acceptance.ComposeTestCheckFunc(
				check.That(data.ResourceName).ExistsInAzure(r),
				check.That(data.ResourceName).Key("tags.%").HasValue("1"),
				check.That(data.ResourceName).Key("tags.environment").HasValue("production"),
			),
		},
		data.ImportStep(),
	})
}

func TestAccBastionHost_requiresImport(t *testing.T) {
	data := acceptance.BuildTestData(t, "azurerm_bastion_host", "test")
	r := BastionHostResource{}

	data.ResourceTest(t, r, []acceptance.TestStep{
		{
			Config: r.basic(data),
			Check: acceptance.ComposeTestCheckFunc(
				check.That(data.ResourceName).ExistsInAzure(r),
			),
		},
		{
			Config:      r.requiresImport(data),
			ExpectError: acceptance.RequiresImportError("azurerm_bastion_host"),
		},
	})
}

func TestAccBastionHost_scaleUnits(t *testing.T) {
	data := acceptance.BuildTestData(t, "azurerm_bastion_host", "test")
	r := BastionHostResource{}

	data.ResourceTest(t, r, []acceptance.TestStep{
		{
			Config: r.scaleUnits(data, 3),
			Check: acceptance.ComposeTestCheckFunc(
				check.That(data.ResourceName).ExistsInAzure(r),
			),
		},
		{
			Config: r.scaleUnits(data, 5),
			Check: acceptance.ComposeTestCheckFunc(
				check.That(data.ResourceName).ExistsInAzure(r),
			),
		},
	})
}

func TestAccBastionHost_sku(t *testing.T) {
	data := acceptance.BuildTestData(t, "azurerm_bastion_host", "test")
	r := BastionHostResource{}

	data.ResourceTest(t, r, []acceptance.TestStep{
		{
			Config: r.sku(data, "Basic"),
			Check: acceptance.ComposeTestCheckFunc(
				check.That(data.ResourceName).ExistsInAzure(r),
			),
		},
		data.ImportStep(),
		{
			Config: r.sku(data, "Standard"),
			Check: acceptance.ComposeTestCheckFunc(
				check.That(data.ResourceName).ExistsInAzure(r),
			),
		},
		data.ImportStep(),
	})
}

func (BastionHostResource) Exists(ctx context.Context, clients *clients.Client, state *pluginsdk.InstanceState) (*bool, error) {
	id, err := bastionhosts.ParseBastionHostID(state.ID)
	if err != nil {
		return nil, err
	}

	resp, err := clients.Network.BastionHosts.Get(ctx, *id)
	if err != nil {
		return nil, fmt.Errorf("reading Bastion Host (%s): %+v", *id, err)
	}

	return utils.Bool(resp.Model != nil), nil
}

func (BastionHostResource) basic(data acceptance.TestData) string {
	return fmt.Sprintf(`
provider "azurerm" {
  features {}
}

resource "azurerm_resource_group" "test" {
  name     = "acctestRG-bastion-%d"
  location = "%s"
}

resource "azurerm_virtual_network" "test" {
  name                = "acctestVNet%s"
  address_space       = ["192.168.1.0/24"]
  location            = azurerm_resource_group.test.location
  resource_group_name = azurerm_resource_group.test.name
}

resource "azurerm_subnet" "test" {
  name                 = "AzureBastionSubnet"
  resource_group_name  = azurerm_resource_group.test.name
  virtual_network_name = azurerm_virtual_network.test.name
  address_prefixes     = ["192.168.1.224/27"]
}

resource "azurerm_public_ip" "test" {
  name                = "acctestBastionPIP%d"
  location            = azurerm_resource_group.test.location
  resource_group_name = azurerm_resource_group.test.name
  allocation_method   = "Static"
  sku                 = "Standard"
}

resource "azurerm_bastion_host" "test" {
  name                = "acctestBastion%s"
  location            = azurerm_resource_group.test.location
  resource_group_name = azurerm_resource_group.test.name

  ip_configuration {
    name                 = "ip-configuration"
    subnet_id            = azurerm_subnet.test.id
    public_ip_address_id = azurerm_public_ip.test.id
  }
}
`, data.RandomInteger, data.Locations.Primary, data.RandomString, data.RandomInteger, data.RandomString)
}

func (BastionHostResource) developerSku(data acceptance.TestData) string {
	return fmt.Sprintf(`
provider "azurerm" {
  features {}
}

resource "azurerm_resource_group" "test" {
  name     = "acctestRG-bastion-%d"
  location = "%s"
}

resource "azurerm_virtual_network" "test" {
  name                = "acctestVNet%s"
  address_space       = ["192.168.1.0/24"]
  location            = azurerm_resource_group.test.location
  resource_group_name = azurerm_resource_group.test.name
}

resource "azurerm_subnet" "test" {
  name                 = "AzureBastionSubnet"
  resource_group_name  = azurerm_resource_group.test.name
  virtual_network_name = azurerm_virtual_network.test.name
  address_prefixes     = ["192.168.1.224/27"]
}

resource "azurerm_bastion_host" "test" {
  name                = "acctestBastion%s"
  location            = azurerm_resource_group.test.location
  resource_group_name = azurerm_resource_group.test.name
<<<<<<< HEAD
  sku                 = "Developer"
  virtual_network_id  = azurerm_virtual_network.test.id
=======
  allocation_method   = "Static"
  sku                 = "Standard"
}

resource "azurerm_bastion_host" "test" {
  name                   = "acctestBastion%s"
  location               = azurerm_resource_group.test.location
  resource_group_name    = azurerm_resource_group.test.name
  sku                    = "Standard"
  file_copy_enabled      = true
  ip_connect_enabled     = true
  kerberos_enabled       = true
  shareable_link_enabled = true
  tunneling_enabled      = true
>>>>>>> fe0507e9

  depends_on = [azurerm_subnet.test]
}
`, data.RandomInteger, data.Locations.Primary, data.RandomString, data.RandomString)
}

func (BastionHostResource) complete(data acceptance.TestData) string {
	return fmt.Sprintf(`
provider "azurerm" {
  features {}
}

resource "azurerm_resource_group" "test" {
  name     = "acctestRG-bastion-%d"
  location = "%s"
}

resource "azurerm_virtual_network" "test" {
  name                = "acctestVNet%s"
  address_space       = ["192.168.1.0/24"]
  location            = azurerm_resource_group.test.location
  resource_group_name = azurerm_resource_group.test.name
}

resource "azurerm_subnet" "test" {
  name                 = "AzureBastionSubnet"
  resource_group_name  = azurerm_resource_group.test.name
  virtual_network_name = azurerm_virtual_network.test.name
  address_prefixes     = ["192.168.1.224/27"]
}

resource "azurerm_public_ip" "test" {
  name                = "acctestBastionPIP%d"
  location            = azurerm_resource_group.test.location
  resource_group_name = azurerm_resource_group.test.name
  allocation_method   = "Static"
  sku                 = "Standard"
}

resource "azurerm_bastion_host" "test" {
  name                   = "acctestBastion%s"
  location               = azurerm_resource_group.test.location
  resource_group_name    = azurerm_resource_group.test.name
  sku                    = "Standard"
  copy_paste_enabled     = false
  file_copy_enabled      = true
  ip_connect_enabled     = true
  shareable_link_enabled = true
  tunneling_enabled      = true

  ip_configuration {
    name                 = "ip-configuration"
    subnet_id            = azurerm_subnet.test.id
    public_ip_address_id = azurerm_public_ip.test.id
  }

  tags = {
    environment = "production"
  }
}
`, data.RandomInteger, data.Locations.Primary, data.RandomString, data.RandomInteger, data.RandomString)
}

func (r BastionHostResource) requiresImport(data acceptance.TestData) string {
	return fmt.Sprintf(`
%s
resource "azurerm_bastion_host" "import" {
  name                = azurerm_bastion_host.test.name
  resource_group_name = azurerm_bastion_host.test.resource_group_name
  location            = azurerm_bastion_host.test.location

  ip_configuration {
    name                 = "ip-configuration"
    subnet_id            = azurerm_subnet.test.id
    public_ip_address_id = azurerm_public_ip.test.id
  }
}
`, r.basic(data))
}

func (BastionHostResource) scaleUnits(data acceptance.TestData, scaleUnits int) string {
	return fmt.Sprintf(`
provider "azurerm" {
  features {}
}

resource "azurerm_resource_group" "test" {
  name     = "acctestRG-bastion-%d"
  location = "%s"
}

resource "azurerm_virtual_network" "test" {
  name                = "acctestVNet%s"
  address_space       = ["192.168.1.0/24"]
  location            = azurerm_resource_group.test.location
  resource_group_name = azurerm_resource_group.test.name
}

resource "azurerm_subnet" "test" {
  name                 = "AzureBastionSubnet"
  resource_group_name  = azurerm_resource_group.test.name
  virtual_network_name = azurerm_virtual_network.test.name
  address_prefixes     = ["192.168.1.224/27"]
}

resource "azurerm_public_ip" "test" {
  name                = "acctestBastionPIP%d"
  location            = azurerm_resource_group.test.location
  resource_group_name = azurerm_resource_group.test.name
  allocation_method   = "Static"
  sku                 = "Standard"
}

resource "azurerm_bastion_host" "test" {
  name                = "acctestBastion%s"
  location            = azurerm_resource_group.test.location
  resource_group_name = azurerm_resource_group.test.name
  sku                 = "Standard"
  scale_units         = %d

  ip_configuration {
    name                 = "ip-configuration"
    subnet_id            = azurerm_subnet.test.id
    public_ip_address_id = azurerm_public_ip.test.id
  }
}
`, data.RandomInteger, data.Locations.Primary, data.RandomString, data.RandomInteger, data.RandomString, scaleUnits)
}

func (BastionHostResource) sku(data acceptance.TestData, sku string) string {
	return fmt.Sprintf(`
provider "azurerm" {
  features {}
}

resource "azurerm_resource_group" "test" {
  name     = "acctestRG-bastion-%d"
  location = "%s"
}

resource "azurerm_virtual_network" "test" {
  name                = "acctestVNet%s"
  address_space       = ["192.168.1.0/24"]
  location            = azurerm_resource_group.test.location
  resource_group_name = azurerm_resource_group.test.name
}

resource "azurerm_subnet" "test" {
  name                 = "AzureBastionSubnet"
  resource_group_name  = azurerm_resource_group.test.name
  virtual_network_name = azurerm_virtual_network.test.name
  address_prefixes     = ["192.168.1.224/27"]
}

resource "azurerm_public_ip" "test" {
  name                = "acctestBastionPIP%d"
  location            = azurerm_resource_group.test.location
  resource_group_name = azurerm_resource_group.test.name
  allocation_method   = "Static"
  sku                 = "Standard"
}

resource "azurerm_bastion_host" "test" {
  name                = "acctestBastion%s"
  location            = azurerm_resource_group.test.location
  resource_group_name = azurerm_resource_group.test.name
  sku                 = "%s"

  ip_configuration {
    name                 = "ip-configuration"
    subnet_id            = azurerm_subnet.test.id
    public_ip_address_id = azurerm_public_ip.test.id
  }
}
`, data.RandomInteger, data.Locations.Primary, data.RandomString, data.RandomInteger, data.RandomString, sku)
}<|MERGE_RESOLUTION|>--- conflicted
+++ resolved
@@ -214,25 +214,8 @@
   name                = "acctestBastion%s"
   location            = azurerm_resource_group.test.location
   resource_group_name = azurerm_resource_group.test.name
-<<<<<<< HEAD
   sku                 = "Developer"
   virtual_network_id  = azurerm_virtual_network.test.id
-=======
-  allocation_method   = "Static"
-  sku                 = "Standard"
-}
-
-resource "azurerm_bastion_host" "test" {
-  name                   = "acctestBastion%s"
-  location               = azurerm_resource_group.test.location
-  resource_group_name    = azurerm_resource_group.test.name
-  sku                    = "Standard"
-  file_copy_enabled      = true
-  ip_connect_enabled     = true
-  kerberos_enabled       = true
-  shareable_link_enabled = true
-  tunneling_enabled      = true
->>>>>>> fe0507e9
 
   depends_on = [azurerm_subnet.test]
 }
@@ -280,6 +263,7 @@
   copy_paste_enabled     = false
   file_copy_enabled      = true
   ip_connect_enabled     = true
+  kerberos_enabled       = true
   shareable_link_enabled = true
   tunneling_enabled      = true
 
