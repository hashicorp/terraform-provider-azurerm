--- conflicted
+++ resolved
@@ -358,18 +358,11 @@
 }
 
 func flattenNetworkManagerScopeAccesses(input *[]networkmanagers.ConfigurationType) []string {
-<<<<<<< HEAD
-	if input == nil {
-		return make([]string, 0)
-	}
-	result := make([]string, 0, len(*input))
-=======
 	result := make([]string, 0)
 	if input == nil {
 		return result
 	}
 
->>>>>>> f072138e
 	for _, v := range *input {
 		result = append(result, string(v))
 	}
