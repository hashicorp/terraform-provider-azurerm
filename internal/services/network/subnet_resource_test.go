// Copyright (c) HashiCorp, Inc.
// SPDX-License-Identifier: MPL-2.0

package network_test

import (
	"context"
	"fmt"
<<<<<<< HEAD
	"os"
=======
>>>>>>> 32171407
	"regexp"
	"testing"
	"time"

	"github.com/hashicorp/go-azure-helpers/lang/response"
	"github.com/hashicorp/go-azure-helpers/resourcemanager/commonids"
	"github.com/hashicorp/go-azure-sdk/resource-manager/network/2024-05-01/subnets"
	"github.com/hashicorp/terraform-provider-azurerm/internal/acceptance"
	"github.com/hashicorp/terraform-provider-azurerm/internal/acceptance/check"
	"github.com/hashicorp/terraform-provider-azurerm/internal/clients"
	"github.com/hashicorp/terraform-provider-azurerm/internal/tf/pluginsdk"
	"github.com/hashicorp/terraform-provider-azurerm/utils"
)

type SubnetResource struct{}

func TestAccSubnet_basic(t *testing.T) {
	data := acceptance.BuildTestData(t, "azurerm_subnet", "test")
	r := SubnetResource{}

	data.ResourceTest(t, r, []acceptance.TestStep{
		{
			Config: r.basic(data),
			Check: acceptance.ComposeTestCheckFunc(
				check.That(data.ResourceName).ExistsInAzure(r),
			),
		},
		data.ImportStep(),
	})
}

func TestAccSubnet_basic_addressPrefixes(t *testing.T) {
	data := acceptance.BuildTestData(t, "azurerm_subnet", "test")
	r := SubnetResource{}

	data.ResourceTest(t, r, []acceptance.TestStep{
		{
			Config: r.basic_addressPrefixes(data),
			Check: acceptance.ComposeTestCheckFunc(
				check.That(data.ResourceName).ExistsInAzure(r),
			),
		},
		data.ImportStep(),
	})
}

func TestAccSubnet_complete_addressPrefixes(t *testing.T) {
	data := acceptance.BuildTestData(t, "azurerm_subnet", "test")
	r := SubnetResource{}

	data.ResourceTest(t, r, []acceptance.TestStep{
		{
			Config: r.complete_addressPrefixes(data),
			Check: acceptance.ComposeTestCheckFunc(
				check.That(data.ResourceName).ExistsInAzure(r),
			),
		},
		data.ImportStep(),
	})
}

func TestAccSubnet_update_addressPrefixes(t *testing.T) {
	data := acceptance.BuildTestData(t, "azurerm_subnet", "test")
	r := SubnetResource{}

	data.ResourceTest(t, r, []acceptance.TestStep{
		{
			Config: r.basic_addressPrefixes(data),
			Check: acceptance.ComposeTestCheckFunc(
				check.That(data.ResourceName).ExistsInAzure(r),
			),
		},
		data.ImportStep(),
		{
			Config: r.complete_addressPrefixes(data),
			Check: acceptance.ComposeTestCheckFunc(
				check.That(data.ResourceName).ExistsInAzure(r),
			),
		},
		data.ImportStep(),
		{
			Config: r.basic_addressPrefixes(data),
			Check: acceptance.ComposeTestCheckFunc(
				check.That(data.ResourceName).ExistsInAzure(r),
			),
		},
		data.ImportStep(),
	})
}

func TestAccSubnet_requiresImport(t *testing.T) {
	data := acceptance.BuildTestData(t, "azurerm_subnet", "test")
	r := SubnetResource{}

	data.ResourceTest(t, r, []acceptance.TestStep{
		{
			Config: r.basic(data),
			Check: acceptance.ComposeTestCheckFunc(
				check.That(data.ResourceName).ExistsInAzure(r),
			),
		},
		{
			Config:      r.requiresImport(data),
			ExpectError: acceptance.RequiresImportError("azurerm_subnet"),
		},
	})
}

func TestAccSubnet_disappears(t *testing.T) {
	data := acceptance.BuildTestData(t, "azurerm_subnet", "test")
	r := SubnetResource{}

	data.ResourceTest(t, r, []acceptance.TestStep{
		data.DisappearsStep(acceptance.DisappearsStepData{
			Config:       r.basic,
			TestResource: r,
		}),
	})
}

func TestAccSubnet_defaultOutbound(t *testing.T) {
	data := acceptance.BuildTestData(t, "azurerm_subnet", "internal")
	r := SubnetResource{}

	data.ResourceTest(t, r, []acceptance.TestStep{
		{
			Config: r.defaultOutbound(data, true),
			Check: acceptance.ComposeTestCheckFunc(
				check.That(data.ResourceName).ExistsInAzure(r),
				check.That(data.ResourceName).Key("default_outbound_access_enabled").HasValue("true"),
			),
		},
		data.ImportStep(),
		{
			Config: r.defaultOutbound(data, false),
			Check: acceptance.ComposeTestCheckFunc(
				check.That(data.ResourceName).Key("default_outbound_access_enabled").HasValue("false"),
			),
		},
		data.ImportStep(),
	})
}

func TestAccSubnet_delegation(t *testing.T) {
	data := acceptance.BuildTestData(t, "azurerm_subnet", "test")
	r := SubnetResource{}

	data.ResourceTest(t, r, []acceptance.TestStep{
		{
			Config: r.delegation(data),
			Check: acceptance.ComposeTestCheckFunc(
				check.That(data.ResourceName).ExistsInAzure(r),
			),
		},
		data.ImportStep(),
		{
			Config: r.delegationUpdated(data),
			Check: acceptance.ComposeTestCheckFunc(
				check.That(data.ResourceName).ExistsInAzure(r),
			),
		},
		data.ImportStep(),
		{
			Config: r.basic(data),
			Check: acceptance.ComposeTestCheckFunc(
				check.That(data.ResourceName).ExistsInAzure(r),
			),
		},
		data.ImportStep(),
		{
			Config: r.delegation(data),
			Check: acceptance.ComposeTestCheckFunc(
				check.That(data.ResourceName).ExistsInAzure(r),
			),
		},
		data.ImportStep(),
	})
}

func TestAccSubnet_ipAddressPool(t *testing.T) {
	data := acceptance.BuildTestData(t, "azurerm_subnet", "test")
	r := SubnetResource{}

	data.ResourceTest(t, r, []acceptance.TestStep{
		{
			Config: r.ipAddressPool(data),
			Check: acceptance.ComposeTestCheckFunc(
				check.That(data.ResourceName).ExistsInAzure(r),
			),
		},
		data.ImportStep(),
	})
}

func TestAccSubnet_ipAddressPoolVNet(t *testing.T) {
	data := acceptance.BuildTestData(t, "azurerm_subnet", "test")
	r := SubnetResource{}

	data.ResourceTest(t, r, []acceptance.TestStep{
		{
			Config: r.ipAddressPoolVNet(data),
			Check: acceptance.ComposeTestCheckFunc(
				check.That(data.ResourceName).ExistsInAzure(r),
			),
		},
		data.ImportStep(),
	})
}

func TestAccSubnet_ipAddressPoolIPv6(t *testing.T) {
	data := acceptance.BuildTestData(t, "azurerm_subnet", "test")
	r := SubnetResource{}

	data.ResourceTest(t, r, []acceptance.TestStep{
		{
			Config: r.ipAddressPoolIPv6(data),
			Check: acceptance.ComposeTestCheckFunc(
				check.That(data.ResourceName).ExistsInAzure(r),
			),
		},
		data.ImportStep(),
	})
}

func TestAccSubnet_ipAddressPoolBlockUpdated(t *testing.T) {
	data := acceptance.BuildTestData(t, "azurerm_subnet", "test")
	r := SubnetResource{}

	data.ResourceTest(t, r, []acceptance.TestStep{
		{
			Config: r.ipAddressPool(data),
			Check: acceptance.ComposeTestCheckFunc(
				check.That(data.ResourceName).ExistsInAzure(r),
			),
		},
		data.ImportStep(),
		{
			Config: r.ipAddressPoolVNet(data),
			Check: acceptance.ComposeTestCheckFunc(
				check.That(data.ResourceName).ExistsInAzure(r),
			),
		},
		data.ImportStep(),
		{
			Config: r.ipAddressPool(data),
			Check: acceptance.ComposeTestCheckFunc(
				check.That(data.ResourceName).ExistsInAzure(r),
			),
		},
		data.ImportStep(),
	})
}

func TestAccSubnet_ipAddressPoolNumberUpdated(t *testing.T) {
	data := acceptance.BuildTestData(t, "azurerm_subnet", "test")
	r := SubnetResource{}

	data.ResourceTest(t, r, []acceptance.TestStep{
		{
			Config: r.ipAddressPool(data),
			Check: acceptance.ComposeTestCheckFunc(
				check.That(data.ResourceName).ExistsInAzure(r),
			),
		},
		data.ImportStep(),
		{
			Config: r.ipAddressPoolNumberUpdated(data),
			Check: acceptance.ComposeTestCheckFunc(
				check.That(data.ResourceName).ExistsInAzure(r),
			),
		},
		data.ImportStep(),
		{
			Config:      r.ipAddressPool(data),
			ExpectError: regexp.MustCompile("`number_of_ip_addresses` cannot be decreased"),
		},
	})
}

func TestAccSubnet_privateEndpointNetworkPolicies(t *testing.T) {
	data := acceptance.BuildTestData(t, "azurerm_subnet", "test")
	r := SubnetResource{}

	data.ResourceTest(t, r, []acceptance.TestStep{
		{
			Config: r.privateEndpointNetworkPolicies(data, "Enabled"),
			Check: acceptance.ComposeTestCheckFunc(
				check.That(data.ResourceName).ExistsInAzure(r),
			),
		},
		data.ImportStep(),
		{
			Config: r.privateEndpointNetworkPolicies(data, "Disabled"),
			Check: acceptance.ComposeTestCheckFunc(
				check.That(data.ResourceName).ExistsInAzure(r),
			),
		},
		data.ImportStep(),
		{
			Config: r.privateEndpointNetworkPolicies(data, "NetworkSecurityGroupEnabled"),
			Check: acceptance.ComposeTestCheckFunc(
				check.That(data.ResourceName).ExistsInAzure(r),
			),
		},
		data.ImportStep(),
		{
			Config: r.privateEndpointNetworkPolicies(data, "RouteTableEnabled"),
			Check: acceptance.ComposeTestCheckFunc(
				check.That(data.ResourceName).ExistsInAzure(r),
			),
		},
		data.ImportStep(),
	})
}

func TestAccSubnet_enablePrivateLinkServiceNetworkPolicies(t *testing.T) {
	data := acceptance.BuildTestData(t, "azurerm_subnet", "test")
	r := SubnetResource{}

	data.ResourceTest(t, r, []acceptance.TestStep{
		{
			Config: r.enablePrivateLinkServiceNetworkPolicies(data, true),
			Check: acceptance.ComposeTestCheckFunc(
				check.That(data.ResourceName).ExistsInAzure(r),
			),
		},
		data.ImportStep(),
		{
			Config: r.enablePrivateLinkServiceNetworkPolicies(data, false),
			Check: acceptance.ComposeTestCheckFunc(
				check.That(data.ResourceName).ExistsInAzure(r),
			),
		},
		data.ImportStep(),
		{
			Config: r.enablePrivateLinkServiceNetworkPolicies(data, true),
			Check: acceptance.ComposeTestCheckFunc(
				check.That(data.ResourceName).ExistsInAzure(r),
			),
		},
		data.ImportStep(),
	})
}

func TestAccSubnet_serviceEndpoints(t *testing.T) {
	data := acceptance.BuildTestData(t, "azurerm_subnet", "test")
	r := SubnetResource{}

	data.ResourceTest(t, r, []acceptance.TestStep{
		{
			Config: r.serviceEndpoints(data),
			Check: acceptance.ComposeTestCheckFunc(
				check.That(data.ResourceName).ExistsInAzure(r),
			),
		},
		data.ImportStep(),
		{
			Config: r.serviceEndpointsUpdated(data),
			Check: acceptance.ComposeTestCheckFunc(
				check.That(data.ResourceName).ExistsInAzure(r),
			),
		},
		data.ImportStep(),
		{
			// remove them
			Config: r.basic(data),
			Check: acceptance.ComposeTestCheckFunc(
				check.That(data.ResourceName).ExistsInAzure(r),
			),
		},
		data.ImportStep(),
		{
			Config: r.serviceEndpoints(data),
			Check: acceptance.ComposeTestCheckFunc(
				check.That(data.ResourceName).ExistsInAzure(r),
			),
		},
		data.ImportStep(),
	})
}

func TestAccSubnet_serviceEndpointPolicy(t *testing.T) {
	data := acceptance.BuildTestData(t, "azurerm_subnet", "test")
	r := SubnetResource{}

	data.ResourceTest(t, r, []acceptance.TestStep{
		{
			Config: r.serviceEndpointPolicyBasic(data),
			Check: acceptance.ComposeTestCheckFunc(
				check.That(data.ResourceName).ExistsInAzure(r),
			),
		},
		data.ImportStep(),
		{
			Config: r.serviceEndpointPolicyUpdate(data),
			Check: acceptance.ComposeTestCheckFunc(
				check.That(data.ResourceName).ExistsInAzure(r),
			),
		},
		data.ImportStep(),
		{
			Config: r.serviceEndpointPolicyBasic(data),
			Check: acceptance.ComposeTestCheckFunc(
				check.That(data.ResourceName).ExistsInAzure(r),
			),
		},
	})
}

func TestAccSubnet_sharingScopeUpdated(t *testing.T) {
	data := acceptance.BuildTestData(t, "azurerm_subnet", "test")
	r := SubnetResource{}

	data.ResourceTest(t, r, []acceptance.TestStep{
		{
			Config: r.basic(data),
			Check: acceptance.ComposeTestCheckFunc(
				check.That(data.ResourceName).ExistsInAzure(r),
			),
		},
		data.ImportStep(),
		{
			Config: r.sharingScope(data),
			Check: acceptance.ComposeTestCheckFunc(
				check.That(data.ResourceName).ExistsInAzure(r),
			),
		},
		data.ImportStep(),
		{
			Config: r.basic(data),
			Check: acceptance.ComposeTestCheckFunc(
				check.That(data.ResourceName).ExistsInAzure(r),
			),
		},
	})
}

func TestAccSubnet_updateAddressPrefix(t *testing.T) {
	data := acceptance.BuildTestData(t, "azurerm_subnet", "test")
	r := SubnetResource{}

	data.ResourceTest(t, r, []acceptance.TestStep{
		{
			Config: r.basic(data),
			Check: acceptance.ComposeTestCheckFunc(
				check.That(data.ResourceName).ExistsInAzure(r),
			),
		},
		data.ImportStep(),
		{
			Config: r.updatedAddressPrefix(data),
			Check: acceptance.ComposeTestCheckFunc(
				check.That(data.ResourceName).ExistsInAzure(r),
			),
		},
		data.ImportStep(),
	})
}

func TestAccSubnet_privateLinkEndpointNetworkPoliciesValidateDefaultValues(t *testing.T) {
	data := acceptance.BuildTestData(t, "azurerm_subnet", "test")
	r := SubnetResource{}

	data.ResourceTest(t, r, []acceptance.TestStep{
		{
			Config: r.privateLinkEndpointNetworkPoliciesDefaults(data),
			Check: acceptance.ComposeTestCheckFunc(
				check.That(data.ResourceName).ExistsInAzure(r),
				check.That(data.ResourceName).Key("private_endpoint_network_policies").HasValue("Disabled"),
				check.That(data.ResourceName).Key("private_link_service_network_policies_enabled").HasValue("true"),
			),
		},
		data.ImportStep(),
	})
}

func TestAccSubnet_updateServiceDelegation(t *testing.T) {
	data := acceptance.BuildTestData(t, "azurerm_subnet", "test")
	r := SubnetResource{}

	data.ResourceTest(t, r, []acceptance.TestStep{
		{
			Config: r.updateServiceDelegation(data, "NGINX.NGINXPLUS/nginxDeployments"),
			Check: acceptance.ComposeTestCheckFunc(
				check.That(data.ResourceName).ExistsInAzure(r),
			),
		},
		data.ImportStep(),
		{
			Config: r.updateServiceDelegation(data, "PaloAltoNetworks.Cloudngfw/firewalls"),
			Check: acceptance.ComposeTestCheckFunc(
				check.That(data.ResourceName).ExistsInAzure(r),
			),
		},
		data.ImportStep(),
		{
			Config: r.updateServiceDelegation(data, "Qumulo.Storage/fileSystems"),
			Check: acceptance.ComposeTestCheckFunc(
				check.That(data.ResourceName).ExistsInAzure(r),
			),
		},
		data.ImportStep(),
		{
			Config: r.updateServiceDelegationNetworkInterfaces(data, "Oracle.Database/networkAttachments"),
			Check: acceptance.ComposeTestCheckFunc(
				check.That(data.ResourceName).ExistsInAzure(r),
			),
		},
		data.ImportStep(),
	})
}

func TestAccSubnet_withNetworkSecurityGroup(t *testing.T) {
	data := acceptance.BuildTestData(t, "azurerm_subnet", "test")
	r := SubnetResource{}

	data.ResourceTest(t, r, []acceptance.TestStep{
		{
			Config: r.withNetworkSecurityGroup(data),
			Check: acceptance.ComposeTestCheckFunc(
				check.That(data.ResourceName).ExistsInAzure(r),
				check.That(data.ResourceName).Key("network_security_group_id").Exists(),
			),
		},
		data.ImportStep(),
	})
}

func TestAccSubnet_invalidNetworkSecurityGroup(t *testing.T) {
	data := acceptance.BuildTestData(t, "azurerm_subnet", "test")
	r := SubnetResource{}

	data.ResourceTest(t, r, []acceptance.TestStep{
		{
			Config:      r.invalidNetworkSecurityGroup(data),
			ExpectError: regexp.MustCompile(`network_security_group_id.*valid Azure NSG resource ID.*invalid_nsg_id`),
		},
	})
}

func TestAccSubnet_emptyNetworkSecurityGroup(t *testing.T) {
	if v := os.Getenv("TF_ACC_SKIP_EMPTY_NSG_TEST"); v != "" {
		t.Skip("Skipping TestAccSubnet_emptyNetworkSecurityGroup because policy enforcement prevents empty NSG")
	}
	data := acceptance.BuildTestData(t, "azurerm_subnet", "test")
	r := SubnetResource{}

	data.ResourceTest(t, r, []acceptance.TestStep{
		{
			Config: r.emptyNetworkSecurityGroup(data),
			Check: acceptance.ComposeTestCheckFunc(
				check.That(data.ResourceName).ExistsInAzure(r),
				// Verify that the attribute remains empty
				check.That(data.ResourceName).Key("network_security_group_id").HasValue(""),
			),
		},
		data.ImportStep(),
	})
}

func (t SubnetResource) Exists(ctx context.Context, clients *clients.Client, state *pluginsdk.InstanceState) (*bool, error) {
	id, err := commonids.ParseSubnetID(state.ID)
	if err != nil {
		return nil, err
	}

	resp, err := clients.Network.Subnets.Get(ctx, *id, subnets.DefaultGetOperationOptions())
	if err != nil {
		return nil, fmt.Errorf("reading Subnet (%s): %+v", id, err)
	}

	return utils.Bool(resp.Model != nil), nil
}

func (SubnetResource) Destroy(ctx context.Context, client *clients.Client, state *pluginsdk.InstanceState) (*bool, error) {
	id, err := commonids.ParseSubnetID(state.ID)
	if err != nil {
		return nil, err
	}

	if err := client.Network.Subnets.DeleteThenPoll(ctx, *id); err != nil {
		return nil, fmt.Errorf("deleting Subnet %q: %+v", id, err)
	}

	return utils.Bool(true), nil
}

func (r SubnetResource) withNetworkSecurityGroup(data acceptance.TestData) string {
	return fmt.Sprintf(`
%s

resource "azurerm_network_security_group" "test" {
  name                = "acctestnsg-%d"
  location            = azurerm_resource_group.test.location
  resource_group_name = azurerm_resource_group.test.name
}

resource "azurerm_subnet" "test" {
  name                      = "internal"
  resource_group_name       = azurerm_resource_group.test.name
  virtual_network_name      = azurerm_virtual_network.test.name
  address_prefixes          = ["10.0.2.0/24"]
  network_security_group_id = azurerm_network_security_group.test.id
}
`, r.template(data), data.RandomInteger)
}

func (r SubnetResource) invalidNetworkSecurityGroup(data acceptance.TestData) string {
	return fmt.Sprintf(`
%s

resource "azurerm_subnet" "test" {
  name                      = "internal"
  resource_group_name       = azurerm_resource_group.test.name
  virtual_network_name      = azurerm_virtual_network.test.name
  address_prefixes          = ["10.0.2.0/24"]
  network_security_group_id = "invalid_nsg_id"
}
`, r.template(data))
}

func (r SubnetResource) emptyNetworkSecurityGroup(data acceptance.TestData) string {
	return fmt.Sprintf(`
%s

resource "azurerm_subnet" "test" {
  name                      = "internal"
  resource_group_name       = azurerm_resource_group.test.name
  virtual_network_name      = azurerm_virtual_network.test.name
  address_prefixes          = ["10.0.2.0/24"]
  network_security_group_id = ""
}
`, r.template(data))
}

func (SubnetResource) hasNoNatGateway(ctx context.Context, client *clients.Client, state *pluginsdk.InstanceState) error {
	ctx, cancel := context.WithDeadline(ctx, time.Now().Add(15*time.Minute))
	defer cancel()

	id, err := commonids.ParseSubnetID(state.ID)
	if err != nil {
		return err
	}

	subnet, err := client.Network.Subnets.Get(ctx, *id, subnets.DefaultGetOperationOptions())
	if err != nil {
		if response.WasNotFound(subnet.HttpResponse) {
			return fmt.Errorf("%s does not exist", id)
		}
		return fmt.Errorf("Bad: Get on subnetClient: %+v", err)
	}

	model := subnet.Model
	if model == nil {
		return fmt.Errorf("model was nil for %s", id)
	}

	props := subnet.Model.Properties
	if props == nil {
		return fmt.Errorf("properties was nil for %s", id)
	}

	if props.NatGateway != nil && ((props.NatGateway.Id == nil) || (props.NatGateway.Id != nil && *props.NatGateway.Id == "")) {
		return fmt.Errorf("no Route Table should exist for %s but got %q", id, *props.RouteTable.Id)
	}
	return nil
}

func (SubnetResource) hasNoNetworkSecurityGroup(ctx context.Context, client *clients.Client, state *pluginsdk.InstanceState) error {
	ctx, cancel := context.WithDeadline(ctx, time.Now().Add(15*time.Minute))
	defer cancel()

	id, err := commonids.ParseSubnetID(state.ID)
	if err != nil {
		return err
	}

	resp, err := client.Network.Subnets.Get(ctx, *id, subnets.DefaultGetOperationOptions())
	if err != nil {
		if response.WasNotFound(resp.HttpResponse) {
			return fmt.Errorf("%s does not exist", id)
		}

		return fmt.Errorf("Bad: Get on subnetClient: %+v", err)
	}

	model := resp.Model
	if model == nil {
		return fmt.Errorf("model was nil for %s", id)
	}

	props := resp.Model.Properties
	if props == nil {
		return fmt.Errorf("properties was nil for %s", id)
	}

	if props.NetworkSecurityGroup != nil && ((props.NetworkSecurityGroup.Id == nil) || (props.NetworkSecurityGroup.Id != nil && *props.NetworkSecurityGroup.Id == "")) {
		return fmt.Errorf("no Network Security Group should exist for %s but got %q", id, *props.NetworkSecurityGroup.Id)
	}

	return nil
}

func (SubnetResource) hasNoRouteTable(ctx context.Context, client *clients.Client, state *pluginsdk.InstanceState) error {
	ctx, cancel := context.WithDeadline(ctx, time.Now().Add(15*time.Minute))
	defer cancel()

	id, err := commonids.ParseSubnetID(state.ID)
	if err != nil {
		return err
	}

	resp, err := client.Network.Subnets.Get(ctx, *id, subnets.DefaultGetOperationOptions())
	if err != nil {
		if response.WasNotFound(resp.HttpResponse) {
			return fmt.Errorf("%s does not exist", id)
		}

		return fmt.Errorf("Bad: Get on subnetClient: %+v", err)
	}

	model := resp.Model
	if model == nil {
		return fmt.Errorf("model was nil for %s", id)
	}

	props := resp.Model.Properties
	if props == nil {
		return fmt.Errorf("properties was nil for %s", id)
	}

	if props.RouteTable != nil && ((props.RouteTable.Id == nil) || (props.RouteTable.Id != nil && *props.RouteTable.Id == "")) {
		return fmt.Errorf("no Route Table should exist for %s but got %q", id, *props.RouteTable.Id)
	}

	return nil
}

func (r SubnetResource) basic(data acceptance.TestData) string {
	return fmt.Sprintf(`
%s

resource "azurerm_subnet" "test" {
  name                 = "internal"
  resource_group_name  = azurerm_resource_group.test.name
  virtual_network_name = azurerm_virtual_network.test.name
  address_prefixes     = ["10.0.2.0/24"]
}

resource "azurerm_subnet" "test2" {
  name                 = "internal2"
  resource_group_name  = azurerm_resource_group.test.name
  virtual_network_name = azurerm_virtual_network.test.name
  address_prefixes     = ["10.0.3.0/24"]
}
`, r.template(data))
}

func (r SubnetResource) delegation(data acceptance.TestData) string {
	return fmt.Sprintf(`
%s

resource "azurerm_subnet" "test" {
  name                 = "internal"
  resource_group_name  = azurerm_resource_group.test.name
  virtual_network_name = azurerm_virtual_network.test.name
  address_prefixes     = ["10.0.2.0/24"]

  delegation {
    name = "first"

    service_delegation {
      name = "Microsoft.ContainerInstance/containerGroups"
      actions = [
        "Microsoft.Network/virtualNetworks/subnets/action",
      ]
    }
  }
}
`, r.template(data))
}

func (r SubnetResource) defaultOutbound(data acceptance.TestData, enabled bool) string {
	return fmt.Sprintf(`
%s
resource "azurerm_subnet" "internal" {
  name                            = "internal"
  resource_group_name             = azurerm_resource_group.test.name
  virtual_network_name            = azurerm_virtual_network.test.name
  address_prefixes                = ["10.0.2.0/24"]
  default_outbound_access_enabled = %t
}
`, r.template(data), enabled)
}

func (r SubnetResource) delegationUpdated(data acceptance.TestData) string {
	return fmt.Sprintf(`
%s

resource "azurerm_subnet" "test" {
  name                 = "internal"
  resource_group_name  = azurerm_resource_group.test.name
  virtual_network_name = azurerm_virtual_network.test.name
  address_prefixes     = ["10.0.2.0/24"]

  delegation {
    name = "first"

    service_delegation {
      name = "Microsoft.Databricks/workspaces"
      actions = [
        "Microsoft.Network/virtualNetworks/subnets/join/action",
        "Microsoft.Network/virtualNetworks/subnets/prepareNetworkPolicies/action",
        "Microsoft.Network/virtualNetworks/subnets/unprepareNetworkPolicies/action",
      ]
    }
  }
}
`, r.template(data))
}

func (r SubnetResource) privateEndpointNetworkPolicies(data acceptance.TestData, enabled string) string {
	return fmt.Sprintf(`
%s

resource "azurerm_subnet" "test" {
  name                 = "internal"
  resource_group_name  = azurerm_virtual_network.test.resource_group_name
  virtual_network_name = azurerm_virtual_network.test.name
  address_prefixes     = azurerm_virtual_network.test.address_space

  private_endpoint_network_policies = "%s"
}
`, r.template(data), enabled)
}

func (r SubnetResource) enablePrivateLinkServiceNetworkPolicies(data acceptance.TestData, enabled bool) string {
	return fmt.Sprintf(`
%s

resource "azurerm_subnet" "test" {
  name                 = "internal"
  resource_group_name  = azurerm_resource_group.test.name
  virtual_network_name = azurerm_virtual_network.test.name
  address_prefixes     = ["10.0.2.0/24"]

  private_link_service_network_policies_enabled = %t
}
`, r.template(data), enabled)
}

func (r SubnetResource) privateLinkEndpointNetworkPoliciesDefaults(data acceptance.TestData) string {
	return fmt.Sprintf(`
%s

resource "azurerm_subnet" "test" {
  name                 = "internal"
  resource_group_name  = azurerm_resource_group.test.name
  virtual_network_name = azurerm_virtual_network.test.name
  address_prefixes     = ["10.0.2.0/24"]
}
`, r.template(data))
}

func (SubnetResource) basic_addressPrefixes(data acceptance.TestData) string {
	return fmt.Sprintf(`
provider "azurerm" {
  features {}
}
resource "azurerm_resource_group" "test" {
  name     = "acctestRG-n-%d"
  location = "%s"
}
resource "azurerm_virtual_network" "test" {
  name                = "acctestvirtnet%d"
  address_space       = ["10.0.0.0/16", "ace:cab:deca::/48"]
  location            = "${azurerm_resource_group.test.location}"
  resource_group_name = "${azurerm_resource_group.test.name}"
}
resource "azurerm_subnet" "test" {
  name                 = "acctestsubnet%d"
  resource_group_name  = "${azurerm_resource_group.test.name}"
  virtual_network_name = "${azurerm_virtual_network.test.name}"
  address_prefixes     = ["10.0.0.0/24"]
}
`, data.RandomInteger, data.Locations.Primary, data.RandomInteger, data.RandomInteger)
}

func (SubnetResource) complete_addressPrefixes(data acceptance.TestData) string {
	return fmt.Sprintf(`
provider "azurerm" {
  features {}
}
resource "azurerm_resource_group" "test" {
  name     = "acctestRG-n-%d"
  location = "%s"
}
resource "azurerm_virtual_network" "test" {
  name                = "acctestvirtnet%d"
  address_space       = ["10.0.0.0/16", "ace:cab:deca::/48"]
  location            = "${azurerm_resource_group.test.location}"
  resource_group_name = "${azurerm_resource_group.test.name}"
}
resource "azurerm_subnet" "test" {
  name                 = "acctestsubnet%d"
  resource_group_name  = "${azurerm_resource_group.test.name}"
  virtual_network_name = "${azurerm_virtual_network.test.name}"
  address_prefixes     = ["10.0.0.0/24", "ace:cab:deca:deed::/64"]
}
`, data.RandomInteger, data.Locations.Primary, data.RandomInteger, data.RandomInteger)
}

func (r SubnetResource) ipAddressPool(data acceptance.TestData) string {
	return fmt.Sprintf(`
provider "azurerm" {
  features {}
}

resource "azurerm_resource_group" "test" {
  name     = "acctestRG-n-%[1]d"
  location = "%[2]s"
}

data "azurerm_subscription" "current" {}

resource "azurerm_network_manager" "test" {
  name                = "acctest-nm-ipam-%[1]d"
  resource_group_name = azurerm_resource_group.test.name
  location            = azurerm_resource_group.test.location
  scope {
    subscription_ids = [data.azurerm_subscription.current.id]
  }
}

resource "azurerm_network_manager_ipam_pool" "test" {
  name               = "acctest-ipampool-%[1]d"
  network_manager_id = azurerm_network_manager.test.id
  location           = azurerm_resource_group.test.location
  display_name       = "ipampool1"
  address_prefixes   = ["10.0.0.0/16"]
  lifecycle {
    create_before_destroy = true
  }
}

resource "azurerm_virtual_network" "test" {
  name                = "acctestvirtnet%[1]d"
  location            = azurerm_resource_group.test.location
  resource_group_name = azurerm_resource_group.test.name
  ip_address_pool {
    id                     = azurerm_network_manager_ipam_pool.test.id
    number_of_ip_addresses = "65535"
  }
}

resource "azurerm_subnet" "test" {
  name                 = "acctestsubnet%[1]d"
  resource_group_name  = azurerm_resource_group.test.name
  virtual_network_name = azurerm_virtual_network.test.name
  ip_address_pool {
    id                     = azurerm_network_manager_ipam_pool.test.id
    number_of_ip_addresses = "10"
  }
}
`, data.RandomInteger, data.Locations.Primary)
}

func (r SubnetResource) ipAddressPoolNumberUpdated(data acceptance.TestData) string {
	return fmt.Sprintf(`
provider "azurerm" {
  features {}
}

resource "azurerm_resource_group" "test" {
  name     = "acctestRG-n-%[1]d"
  location = "%[2]s"
}

data "azurerm_subscription" "current" {}

resource "azurerm_network_manager" "test" {
  name                = "acctest-nm-ipam-%[1]d"
  resource_group_name = azurerm_resource_group.test.name
  location            = azurerm_resource_group.test.location
  scope {
    subscription_ids = [data.azurerm_subscription.current.id]
  }
}

resource "azurerm_network_manager_ipam_pool" "test" {
  name               = "acctest-ipampool-%[1]d"
  network_manager_id = azurerm_network_manager.test.id
  location           = azurerm_resource_group.test.location
  display_name       = "ipampool1"
  address_prefixes   = ["10.0.0.0/16"]
  lifecycle {
    create_before_destroy = true
  }
}

resource "azurerm_virtual_network" "test" {
  name                = "acctestvirtnet%[1]d"
  location            = azurerm_resource_group.test.location
  resource_group_name = azurerm_resource_group.test.name
  ip_address_pool {
    id                     = azurerm_network_manager_ipam_pool.test.id
    number_of_ip_addresses = "65535"
  }
}

resource "azurerm_subnet" "test" {
  name                 = "acctestsubnet%[1]d"
  resource_group_name  = azurerm_resource_group.test.name
  virtual_network_name = azurerm_virtual_network.test.name
  ip_address_pool {
    id                     = azurerm_network_manager_ipam_pool.test.id
    number_of_ip_addresses = "50"
  }
}
`, data.RandomInteger, data.Locations.Primary)
}

func (r SubnetResource) ipAddressPoolVNet(data acceptance.TestData) string {
	return fmt.Sprintf(`
provider "azurerm" {
  features {}
}

resource "azurerm_resource_group" "test" {
  name     = "acctestRG-n-%[1]d"
  location = "%[2]s"
}

data "azurerm_subscription" "current" {}

resource "azurerm_network_manager" "test" {
  name                = "acctest-nm-ipam-%[1]d"
  resource_group_name = azurerm_resource_group.test.name
  location            = azurerm_resource_group.test.location
  scope {
    subscription_ids = [data.azurerm_subscription.current.id]
  }
}

resource "azurerm_network_manager_ipam_pool" "test" {
  name               = "acctest-ipampool-%[1]d"
  network_manager_id = azurerm_network_manager.test.id
  location           = azurerm_resource_group.test.location
  display_name       = "ipampool1"
  address_prefixes   = ["10.0.0.0/16"]
  lifecycle {
    create_before_destroy = true
  }
}

resource "azurerm_virtual_network" "test" {
  name                = "acctestvirtnet%[1]d"
  location            = azurerm_resource_group.test.location
  resource_group_name = azurerm_resource_group.test.name
  ip_address_pool {
    id                     = azurerm_network_manager_ipam_pool.test.id
    number_of_ip_addresses = "65535"
  }
}

resource "azurerm_subnet" "test" {
  name                 = "acctestsubnet%[1]d"
  resource_group_name  = azurerm_resource_group.test.name
  virtual_network_name = azurerm_virtual_network.test.name
  address_prefixes     = ["10.0.0.0/24"]
}
`, data.RandomInteger, data.Locations.Primary)
}

func (r SubnetResource) ipAddressPoolIPv6(data acceptance.TestData) string {
	return fmt.Sprintf(`
provider "azurerm" {
  features {}
}

resource "azurerm_resource_group" "test" {
  name     = "acctestRG-n-%[1]d"
  location = "%s"
}

data "azurerm_subscription" "current" {}

resource "azurerm_network_manager" "test" {
  name                = "acctest-nm-ipam-%[1]d"
  resource_group_name = azurerm_resource_group.test.name
  location            = azurerm_resource_group.test.location
  scope {
    subscription_ids = [data.azurerm_subscription.current.id]
  }
}

resource "azurerm_network_manager_ipam_pool" "test" {
  name               = "acctest-ipampool-%[1]d"
  network_manager_id = azurerm_network_manager.test.id
  location           = azurerm_resource_group.test.location
  display_name       = "ipampool1"
  address_prefixes   = ["2002::/16"]
  lifecycle {
    create_before_destroy = true
  }
}

resource "azurerm_virtual_network" "test" {
  name                = "acctestvirtnet%[1]d"
  location            = azurerm_resource_group.test.location
  resource_group_name = azurerm_resource_group.test.name

  ip_address_pool {
    id                     = azurerm_network_manager_ipam_pool.test.id
    number_of_ip_addresses = "5192296858534827628530496329220096"
  }
}

resource "azurerm_subnet" "test" {
  name                 = "acctestsubnet%[1]d"
  resource_group_name  = azurerm_resource_group.test.name
  virtual_network_name = azurerm_virtual_network.test.name
  ip_address_pool {
    id                     = azurerm_network_manager_ipam_pool.test.id
    number_of_ip_addresses = "18446744073709551616"
  }
}
`, data.RandomInteger, data.Locations.Primary)
}

func (r SubnetResource) requiresImport(data acceptance.TestData) string {
	return fmt.Sprintf(`
%s

resource "azurerm_subnet" "import" {
  name                 = azurerm_subnet.test.name
  resource_group_name  = azurerm_subnet.test.resource_group_name
  virtual_network_name = azurerm_subnet.test.virtual_network_name
  address_prefixes     = azurerm_subnet.test.address_prefixes
}
`, r.basic(data))
}

func (r SubnetResource) sharingScope(data acceptance.TestData) string {
	return fmt.Sprintf(`
%s
resource "azurerm_subnet" "test" {
  name                            = "internal"
  resource_group_name             = azurerm_resource_group.test.name
  virtual_network_name            = azurerm_virtual_network.test.name
  address_prefixes                = ["10.0.2.0/24"]
  default_outbound_access_enabled = false
  sharing_scope                   = "Tenant"
}
`, r.template(data))
}

func (r SubnetResource) serviceEndpoints(data acceptance.TestData) string {
	return fmt.Sprintf(`
%s

resource "azurerm_subnet" "test" {
  name                 = "internal"
  resource_group_name  = azurerm_resource_group.test.name
  virtual_network_name = azurerm_virtual_network.test.name
  address_prefixes     = ["10.0.2.0/24"]
  service_endpoints    = ["Microsoft.Sql"]
}

resource "azurerm_subnet" "test2" {
  name                 = "internal2"
  resource_group_name  = azurerm_resource_group.test.name
  virtual_network_name = azurerm_virtual_network.test.name
  address_prefixes     = ["10.0.3.0/24"]
  service_endpoints    = ["Microsoft.Sql"]
}
`, r.template(data))
}

func (r SubnetResource) serviceEndpointsUpdated(data acceptance.TestData) string {
	return fmt.Sprintf(`
%s

resource "azurerm_subnet" "test" {
  name                 = "internal"
  resource_group_name  = azurerm_resource_group.test.name
  virtual_network_name = azurerm_virtual_network.test.name
  address_prefixes     = ["10.0.2.0/24"]
  service_endpoints    = ["Microsoft.Sql", "Microsoft.Storage"]
}

resource "azurerm_subnet" "test2" {
  name                 = "internal2"
  resource_group_name  = azurerm_resource_group.test.name
  virtual_network_name = azurerm_virtual_network.test.name
  address_prefixes     = ["10.0.3.0/24"]
  service_endpoints    = ["Microsoft.Sql", "Microsoft.Storage"]
}
`, r.template(data))
}

func (r SubnetResource) serviceEndpointPolicyBasic(data acceptance.TestData) string {
	return fmt.Sprintf(`
%s

resource "azurerm_subnet_service_endpoint_storage_policy" "test" {
  name                = "acctestSEP-%d"
  resource_group_name = azurerm_resource_group.test.name
  location            = azurerm_resource_group.test.location
}

resource "azurerm_subnet" "test" {
  name                 = "internal"
  resource_group_name  = azurerm_resource_group.test.name
  virtual_network_name = azurerm_virtual_network.test.name
  address_prefixes     = ["10.0.2.0/24"]
}
`, r.template(data), data.RandomInteger)
}

func (r SubnetResource) serviceEndpointPolicyUpdate(data acceptance.TestData) string {
	return fmt.Sprintf(`
%s

resource "azurerm_subnet_service_endpoint_storage_policy" "test" {
  name                = "acctestSEP-%d"
  resource_group_name = azurerm_resource_group.test.name
  location            = azurerm_resource_group.test.location
}

resource "azurerm_subnet" "test" {
  name                        = "internal"
  resource_group_name         = azurerm_resource_group.test.name
  virtual_network_name        = azurerm_virtual_network.test.name
  address_prefixes            = ["10.0.2.0/24"]
  service_endpoints           = ["Microsoft.Sql"]
  service_endpoint_policy_ids = [azurerm_subnet_service_endpoint_storage_policy.test.id]
}
`, r.template(data), data.RandomInteger)
}

func (r SubnetResource) updatedAddressPrefix(data acceptance.TestData) string {
	return fmt.Sprintf(`
%s

resource "azurerm_subnet" "test" {
  name                 = "internal"
  resource_group_name  = azurerm_resource_group.test.name
  virtual_network_name = azurerm_virtual_network.test.name
  address_prefixes     = ["10.0.3.0/24"]
}
`, r.template(data))
}

func (r SubnetResource) updateServiceDelegation(data acceptance.TestData, serviceName string) string {
	return fmt.Sprintf(`
%s

resource "azurerm_subnet" "test" {
  name                 = "internal"
  resource_group_name  = azurerm_resource_group.test.name
  virtual_network_name = azurerm_virtual_network.test.name
  address_prefixes     = ["10.0.2.0/24"]

  delegation {
    name = "first"

    service_delegation {
      name = "%s"

      actions = [
        "Microsoft.Network/virtualNetworks/subnets/join/action",
      ]
    }
  }
}
`, r.template(data), serviceName)
}

func (r SubnetResource) updateServiceDelegationNetworkInterfaces(data acceptance.TestData, serviceName string) string {
	return fmt.Sprintf(`
%s

resource "azurerm_subnet" "test" {
  name                 = "internal"
  resource_group_name  = azurerm_resource_group.test.name
  virtual_network_name = azurerm_virtual_network.test.name
  address_prefixes     = ["10.0.2.0/24"]

  delegation {
    name = "first"

    service_delegation {
      name = "%s"

      actions = [
        "Microsoft.Network/networkinterfaces/*",
        "Microsoft.Network/virtualNetworks/subnets/join/action",
      ]
    }
  }
}
`, r.template(data), serviceName)
}

func (SubnetResource) template(data acceptance.TestData) string {
	return fmt.Sprintf(`
provider "azurerm" {
  features {}
}

resource "azurerm_resource_group" "test" {
  name     = "acctestRG-%d"
  location = "%s"
}

resource "azurerm_virtual_network" "test" {
  name                = "acctestvirtnet%d"
  address_space       = ["10.0.0.0/16"]
  location            = azurerm_resource_group.test.location
  resource_group_name = azurerm_resource_group.test.name
}
`, data.RandomInteger, data.Locations.Primary, data.RandomInteger)
}<|MERGE_RESOLUTION|>--- conflicted
+++ resolved
@@ -6,10 +6,7 @@
 import (
 	"context"
 	"fmt"
-<<<<<<< HEAD
 	"os"
-=======
->>>>>>> 32171407
 	"regexp"
 	"testing"
 	"time"
