package network

import (
	"fmt"
	"log"
	"time"

	"github.com/Azure/azure-sdk-for-go/services/network/mgmt/2021-02-01/network"
	"github.com/hashicorp/go-azure-helpers/lang/response"
	"github.com/hashicorp/terraform-provider-azurerm/helpers/tf"
	"github.com/hashicorp/terraform-provider-azurerm/internal/clients"
	"github.com/hashicorp/terraform-provider-azurerm/internal/locks"
	"github.com/hashicorp/terraform-provider-azurerm/internal/services/network/parse"
	"github.com/hashicorp/terraform-provider-azurerm/internal/services/network/validate"
	"github.com/hashicorp/terraform-provider-azurerm/internal/tf/pluginsdk"
	"github.com/hashicorp/terraform-provider-azurerm/internal/tf/validation"
	"github.com/hashicorp/terraform-provider-azurerm/internal/timeouts"
	"github.com/hashicorp/terraform-provider-azurerm/utils"
)

func resourceVPNGatewayConnection() *pluginsdk.Resource {
	return &pluginsdk.Resource{
		Create: resourceVpnGatewayConnectionResourceCreateUpdate,
		Read:   resourceVpnGatewayConnectionResourceRead,
		Update: resourceVpnGatewayConnectionResourceCreateUpdate,
		Delete: resourceVpnGatewayConnectionResourceDelete,

		Importer: pluginsdk.ImporterValidatingResourceId(func(id string) error {
			_, err := parse.VpnConnectionID(id)
			return err
		}),

		Timeouts: &pluginsdk.ResourceTimeout{
			Create: pluginsdk.DefaultTimeout(30 * time.Minute),
			Read:   pluginsdk.DefaultTimeout(5 * time.Minute),
			Update: pluginsdk.DefaultTimeout(30 * time.Minute),
			Delete: pluginsdk.DefaultTimeout(30 * time.Minute),
		},

		Schema: map[string]*pluginsdk.Schema{
			"name": {
				Type:         pluginsdk.TypeString,
				Required:     true,
				ForceNew:     true,
				ValidateFunc: validation.StringIsNotEmpty,
			},

			"vpn_gateway_id": {
				Type:         pluginsdk.TypeString,
				Required:     true,
				ForceNew:     true,
				ValidateFunc: validate.VpnGatewayID,
			},

			"remote_vpn_site_id": {
				Type:         pluginsdk.TypeString,
				Required:     true,
				ForceNew:     true,
				ValidateFunc: validate.VpnSiteID,
			},

			"internet_security_enabled": {
				Type:     pluginsdk.TypeBool,
				Optional: true,
				Default:  false,
			},

			// Service will create a route table for the user if this is not specified.
			"routing": {
				Type:     pluginsdk.TypeList,
				Optional: true,
				Computed: true,
				MaxItems: 1,
				Elem: &pluginsdk.Resource{
					Schema: map[string]*pluginsdk.Schema{
						"associated_route_table": {
							Type:         pluginsdk.TypeString,
							Required:     true,
							ValidateFunc: validate.HubRouteTableID,
						},
						"propagated_route_tables": {
							Type:     pluginsdk.TypeList,
							Optional: true,
							Computed: true,
							Elem: &pluginsdk.Schema{
								Type:         pluginsdk.TypeString,
								ValidateFunc: validate.HubRouteTableID,
							},
							ExactlyOneOf: []string{"routing.0.propagated_route_tables", "routing.0.propagated_route_table"},
							Deprecated:   "Deprecated in favour of `propagated_route_table`",
						},
						"propagated_route_table": {
							Type:     pluginsdk.TypeList,
							Optional: true,
							Computed: true,
							MaxItems: 1,
							Elem: &pluginsdk.Resource{
								Schema: map[string]*pluginsdk.Schema{
									"route_table_ids": {
										Type:     pluginsdk.TypeList,
										Required: true,
										Elem: &pluginsdk.Schema{
											Type:         pluginsdk.TypeString,
											ValidateFunc: validate.HubRouteTableID,
										},
									},

									"labels": {
										Type:     pluginsdk.TypeSet,
										Optional: true,
										Elem: &pluginsdk.Schema{
											Type:         pluginsdk.TypeString,
											ValidateFunc: validation.StringIsNotEmpty,
										},
									},
								},
							},
							ExactlyOneOf: []string{"routing.0.propagated_route_tables", "routing.0.propagated_route_table"},
						},
					},
				},
			},

			"vpn_link": {
				Type:     pluginsdk.TypeList,
				Required: true,
				MinItems: 1,
				Elem: &pluginsdk.Resource{
					Schema: map[string]*pluginsdk.Schema{
						"name": {
							Type:         pluginsdk.TypeString,
							Required:     true,
							ValidateFunc: validation.StringIsNotEmpty,
						},

						"vpn_site_link_id": {
							Type:     pluginsdk.TypeString,
							Required: true,
							// The vpn site link associated with one link connection can not be updated
							ForceNew:     true,
							ValidateFunc: validate.VpnSiteLinkID,
						},

<<<<<<< HEAD
						"egress_nat_rule_ids": {
							Type:     pluginsdk.TypeSet,
							Optional: true,
							Elem: &pluginsdk.Schema{
								Type:         pluginsdk.TypeString,
								ValidateFunc: validate.VpnGatewayNatRuleID,
							},
						},

						"ingress_nat_rule_ids": {
							Type:     pluginsdk.TypeSet,
							Optional: true,
							Elem: &pluginsdk.Schema{
								Type:         pluginsdk.TypeString,
								ValidateFunc: validate.VpnGatewayNatRuleID,
							},
=======
						"connection_mode": {
							Type:     pluginsdk.TypeString,
							Optional: true,
							ValidateFunc: validation.StringInSlice([]string{
								string(network.VpnLinkConnectionModeDefault),
								string(network.VpnLinkConnectionModeInitiatorOnly),
								string(network.VpnLinkConnectionModeResponderOnly),
							}, false),
							Default: string(network.VpnLinkConnectionModeDefault),
>>>>>>> 5f7c468d
						},

						"route_weight": {
							Type:         pluginsdk.TypeInt,
							Optional:     true,
							ValidateFunc: validation.IntAtLeast(0),
							Default:      0,
						},

						"protocol": {
							Type:     pluginsdk.TypeString,
							Optional: true,
							ValidateFunc: validation.StringInSlice([]string{
								string(network.VirtualNetworkGatewayConnectionProtocolIKEv1),
								string(network.VirtualNetworkGatewayConnectionProtocolIKEv2),
							}, false),
							Default: string(network.VirtualNetworkGatewayConnectionProtocolIKEv2),
						},

						"bandwidth_mbps": {
							Type:         pluginsdk.TypeInt,
							Optional:     true,
							ValidateFunc: validation.IntAtLeast(1),
							Default:      10,
						},

						"shared_key": {
							Type:         pluginsdk.TypeString,
							Optional:     true,
							ValidateFunc: validation.StringIsNotEmpty,
						},

						"bgp_enabled": {
							Type:     pluginsdk.TypeBool,
							ForceNew: true,
							Optional: true,
							Default:  false,
						},

						"ipsec_policy": {
							Type:     pluginsdk.TypeList,
							Optional: true,
							MinItems: 1,
							Elem: &pluginsdk.Resource{
								Schema: map[string]*pluginsdk.Schema{
									"sa_lifetime_sec": {
										Type:         pluginsdk.TypeInt,
										Required:     true,
										ValidateFunc: validation.IntBetween(300, 172799),
									},
									"sa_data_size_kb": {
										Type:         pluginsdk.TypeInt,
										Required:     true,
										ValidateFunc: validation.IntBetween(1024, 2147483647),
									},
									"encryption_algorithm": {
										Type:     pluginsdk.TypeString,
										Required: true,
										ValidateFunc: validation.StringInSlice([]string{
											string(network.IpsecEncryptionAES128),
											string(network.IpsecEncryptionAES192),
											string(network.IpsecEncryptionAES256),
											string(network.IpsecEncryptionDES),
											string(network.IpsecEncryptionDES3),
											string(network.IpsecEncryptionGCMAES128),
											string(network.IpsecEncryptionGCMAES192),
											string(network.IpsecEncryptionGCMAES256),
											string(network.IpsecEncryptionNone),
										}, false),
									},
									"integrity_algorithm": {
										Type:     pluginsdk.TypeString,
										Required: true,
										ValidateFunc: validation.StringInSlice([]string{
											string(network.IpsecIntegrityMD5),
											string(network.IpsecIntegritySHA1),
											string(network.IpsecIntegritySHA256),
											string(network.IpsecIntegrityGCMAES128),
											string(network.IpsecIntegrityGCMAES192),
											string(network.IpsecIntegrityGCMAES256),
										}, false),
									},

									"ike_encryption_algorithm": {
										Type:     pluginsdk.TypeString,
										Required: true,
										ValidateFunc: validation.StringInSlice([]string{
											string(network.IkeEncryptionDES),
											string(network.IkeEncryptionDES3),
											string(network.IkeEncryptionAES128),
											string(network.IkeEncryptionAES192),
											string(network.IkeEncryptionAES256),
											string(network.IkeEncryptionGCMAES128),
											string(network.IkeEncryptionGCMAES256),
										}, false),
									},

									"ike_integrity_algorithm": {
										Type:     pluginsdk.TypeString,
										Required: true,
										ValidateFunc: validation.StringInSlice([]string{
											string(network.IkeIntegrityMD5),
											string(network.IkeIntegritySHA1),
											string(network.IkeIntegritySHA256),
											string(network.IkeIntegritySHA384),
											string(network.IkeIntegrityGCMAES128),
											string(network.IkeIntegrityGCMAES256),
										}, false),
									},

									"dh_group": {
										Type:     pluginsdk.TypeString,
										Required: true,
										ValidateFunc: validation.StringInSlice([]string{
											string(network.DhGroupNone),
											string(network.DhGroupDHGroup1),
											string(network.DhGroupDHGroup2),
											string(network.DhGroupDHGroup14),
											string(network.DhGroupDHGroup24),
											string(network.DhGroupDHGroup2048),
											string(network.DhGroupECP256),
											string(network.DhGroupECP384),
										}, false),
									},

									"pfs_group": {
										Type:     pluginsdk.TypeString,
										Required: true,
										ValidateFunc: validation.StringInSlice([]string{
											string(network.PfsGroupNone),
											string(network.PfsGroupPFS1),
											string(network.PfsGroupPFS2),
											string(network.PfsGroupPFS14),
											string(network.PfsGroupPFS24),
											string(network.PfsGroupPFS2048),
											string(network.PfsGroupPFSMM),
											string(network.PfsGroupECP256),
											string(network.PfsGroupECP384),
										}, false),
									},
								},
							},
						},

						"ratelimit_enabled": {
							Type:     pluginsdk.TypeBool,
							Optional: true,
							Default:  false,
						},

						"local_azure_ip_address_enabled": {
							Type:     pluginsdk.TypeBool,
							Optional: true,
							Default:  false,
						},

						"policy_based_traffic_selector_enabled": {
							Type:     pluginsdk.TypeBool,
							Optional: true,
							Default:  false,
						},
					},
				},
			},

			"traffic_selector_policy": {
				Type:     pluginsdk.TypeSet,
				Optional: true,
				Elem: &pluginsdk.Resource{
					Schema: map[string]*pluginsdk.Schema{
						"local_address_ranges": {
							Type:     pluginsdk.TypeSet,
							Required: true,
							Elem: &pluginsdk.Schema{
								Type:         pluginsdk.TypeString,
								ValidateFunc: validation.IsCIDR,
							},
						},

						"remote_address_ranges": {
							Type:     pluginsdk.TypeSet,
							Required: true,
							Elem: &pluginsdk.Schema{
								Type:         pluginsdk.TypeString,
								ValidateFunc: validation.IsCIDR,
							},
						},
					},
				},
			},
		},
	}
}

func resourceVpnGatewayConnectionResourceCreateUpdate(d *pluginsdk.ResourceData, meta interface{}) error {
	client := meta.(*clients.Client).Network.VpnConnectionsClient
	ctx, cancel := timeouts.ForCreateUpdate(meta.(*clients.Client).StopContext, d)
	defer cancel()

	name := d.Get("name").(string)
	gatewayId, err := parse.VpnGatewayID(d.Get("vpn_gateway_id").(string))
	if err != nil {
		return err
	}

	if d.IsNewResource() {
		resp, err := client.Get(ctx, gatewayId.ResourceGroup, gatewayId.Name, name)
		if err != nil {
			if !utils.ResponseWasNotFound(resp.Response) {
				return fmt.Errorf("checking for existing Vpn Gateway Connection Resource %q (Resource Group %q / VPN Gateway %q): %+v", name, gatewayId.ResourceGroup, gatewayId.Name, err)
			}
		}

		if resp.ID != nil && *resp.ID != "" {
			return tf.ImportAsExistsError("azurerm_vpn_gateway_connection", *resp.ID)
		}
	}

	locks.ByName(gatewayId.Name, VPNGatewayResourceName)
	defer locks.UnlockByName(gatewayId.Name, VPNGatewayResourceName)

	param := network.VpnConnection{
		Name: &name,
		VpnConnectionProperties: &network.VpnConnectionProperties{
			EnableInternetSecurity: utils.Bool(d.Get("internet_security_enabled").(bool)),
			RemoteVpnSite: &network.SubResource{
				ID: utils.String(d.Get("remote_vpn_site_id").(string)),
			},
			VpnLinkConnections:   expandVpnGatewayConnectionVpnSiteLinkConnections(d.Get("vpn_link").([]interface{})),
			RoutingConfiguration: expandVpnGatewayConnectionRoutingConfiguration(d.Get("routing").([]interface{})),
		},
	}

	if v, ok := d.GetOk("traffic_selector_policy"); ok {
		param.VpnConnectionProperties.TrafficSelectorPolicies = expandVpnGatewayConnectionTrafficSelectorPolicy(v.(*pluginsdk.Set).List())
	}

	future, err := client.CreateOrUpdate(ctx, gatewayId.ResourceGroup, gatewayId.Name, name, param)
	if err != nil {
		return fmt.Errorf("creating Vpn Gateway Connection Resource %q (Resource Group %q / VPN Gateway %q): %+v", name, gatewayId.ResourceGroup, gatewayId.Name, err)
	}

	if err := future.WaitForCompletionRef(ctx, client.Client); err != nil {
		return fmt.Errorf("waiting for creation of Vpn Gateway Connection Resource %q (Resource Group %q / VPN Gateway %q): %+v", name, gatewayId.ResourceGroup, gatewayId.Name, err)
	}

	resp, err := client.Get(ctx, gatewayId.ResourceGroup, gatewayId.Name, name)
	if err != nil {
		return fmt.Errorf("retrieving Vpn Gateway Connection Resource %q (Resource Group %q / VPN Gateway: %q): %+v", name, gatewayId.ResourceGroup, gatewayId.Name, err)
	}
	if resp.ID == nil || *resp.ID == "" {
		return fmt.Errorf("empty or nil ID returned for Vpn Gateway Connection Resource %q (Resource Group %q / VPN Gateway: %q) ID", name, gatewayId.ResourceGroup, gatewayId.Name)
	}

	id, err := parse.VpnConnectionID(*resp.ID)
	if err != nil {
		return err
	}
	d.SetId(id.ID())

	return resourceVpnGatewayConnectionResourceRead(d, meta)
}

func resourceVpnGatewayConnectionResourceRead(d *pluginsdk.ResourceData, meta interface{}) error {
	client := meta.(*clients.Client).Network.VpnConnectionsClient
	ctx, cancel := timeouts.ForRead(meta.(*clients.Client).StopContext, d)
	defer cancel()

	id, err := parse.VpnConnectionID(d.Id())
	if err != nil {
		return err
	}

	resp, err := client.Get(ctx, id.ResourceGroup, id.VpnGatewayName, id.Name)
	if err != nil {
		if utils.ResponseWasNotFound(resp.Response) {
			log.Printf("[DEBUG] Vpn Gateway Connection Resource %q was not found in VPN Gateway %q in Resource Group %q - removing from state!", id.Name, id.VpnGatewayName, id.ResourceGroup)
			d.SetId("")
			return nil
		}

		return fmt.Errorf("retrieving Vpn Gateway Connection Resource %q (Resource Group %q / VPN Gateway %q): %+v", id.Name, id.ResourceGroup, id.VpnGatewayName, err)
	}

	d.Set("name", id.Name)

	gatewayId := parse.NewVpnGatewayID(id.SubscriptionId, id.ResourceGroup, id.VpnGatewayName)
	d.Set("vpn_gateway_id", gatewayId.ID())

	if prop := resp.VpnConnectionProperties; prop != nil {
		vpnSiteId := ""
		if site := prop.RemoteVpnSite; site != nil {
			if id := site.ID; id != nil {
				theVpnSiteId, err := parse.VpnSiteID(*id)
				if err != nil {
					return err
				}
				vpnSiteId = theVpnSiteId.ID()
			}
		}
		d.Set("remote_vpn_site_id", vpnSiteId)

		enableInternetSecurity := false
		if prop.EnableInternetSecurity != nil {
			enableInternetSecurity = *prop.EnableInternetSecurity
		}
		d.Set("internet_security_enabled", enableInternetSecurity)

		if err := d.Set("routing", flattenVpnGatewayConnectionRoutingConfiguration(prop.RoutingConfiguration)); err != nil {
			return fmt.Errorf(`setting "routing": %v`, err)
		}

		if err := d.Set("vpn_link", flattenVpnGatewayConnectionVpnSiteLinkConnections(prop.VpnLinkConnections)); err != nil {
			return fmt.Errorf(`setting "vpn_link": %v`, err)
		}

		if err := d.Set("traffic_selector_policy", flattenVpnGatewayConnectionTrafficSelectorPolicy(prop.TrafficSelectorPolicies)); err != nil {
			return fmt.Errorf("setting `traffic_selector_policy`: %+v", err)
		}
	}

	return nil
}

func resourceVpnGatewayConnectionResourceDelete(d *pluginsdk.ResourceData, meta interface{}) error {
	client := meta.(*clients.Client).Network.VpnConnectionsClient
	ctx, cancel := timeouts.ForDelete(meta.(*clients.Client).StopContext, d)
	defer cancel()

	id, err := parse.VpnConnectionID(d.Id())
	if err != nil {
		return err
	}

	locks.ByName(id.VpnGatewayName, VPNGatewayResourceName)
	defer locks.UnlockByName(id.VpnGatewayName, VPNGatewayResourceName)

	future, err := client.Delete(ctx, id.ResourceGroup, id.VpnGatewayName, id.Name)
	if err != nil {
		return fmt.Errorf("deleting Vpn Gateway Connection Resource %q (Resource Group %q / VPN Gateway %q): %+v", id.Name, id.ResourceGroup, id.VpnGatewayName, err)
	}
	if err = future.WaitForCompletionRef(ctx, client.Client); err != nil {
		if !response.WasNotFound(future.Response()) {
			return fmt.Errorf("waiting for the deletion of VPN Gateway Connection %q (Resource Group %q / VPN Gateway %q): %+v", id.Name, id.ResourceGroup, id.VpnGatewayName, err)
		}
	}

	return nil
}

func expandVpnGatewayConnectionVpnSiteLinkConnections(input []interface{}) *[]network.VpnSiteLinkConnection {
	if len(input) == 0 {
		return nil
	}

	result := make([]network.VpnSiteLinkConnection, 0)

	for _, e := range input {
		e := e.(map[string]interface{})
		v := network.VpnSiteLinkConnection{
			Name: utils.String(e["name"].(string)),
			VpnSiteLinkConnectionProperties: &network.VpnSiteLinkConnectionProperties{
				VpnSiteLink:                    &network.SubResource{ID: utils.String(e["vpn_site_link_id"].(string))},
				RoutingWeight:                  utils.Int32(int32(e["route_weight"].(int))),
				VpnConnectionProtocolType:      network.VirtualNetworkGatewayConnectionProtocol(e["protocol"].(string)),
				VpnLinkConnectionMode:          network.VpnLinkConnectionMode(e["connection_mode"].(string)),
				ConnectionBandwidth:            utils.Int32(int32(e["bandwidth_mbps"].(int))),
				EnableBgp:                      utils.Bool(e["bgp_enabled"].(bool)),
				IpsecPolicies:                  expandVpnGatewayConnectionIpSecPolicies(e["ipsec_policy"].([]interface{})),
				EnableRateLimiting:             utils.Bool(e["ratelimit_enabled"].(bool)),
				UseLocalAzureIPAddress:         utils.Bool(e["local_azure_ip_address_enabled"].(bool)),
				UsePolicyBasedTrafficSelectors: utils.Bool(e["policy_based_traffic_selector_enabled"].(bool)),
			},
		}

		if egressNatRuleIds := e["egress_nat_rule_ids"].(*pluginsdk.Set).List(); len(egressNatRuleIds) != 0 {
			v.VpnSiteLinkConnectionProperties.EgressNatRules = expandVpnGatewayConnectionNatRuleIds(egressNatRuleIds)
		}

		if ingressNatRuleIds := e["ingress_nat_rule_ids"].(*pluginsdk.Set).List(); len(ingressNatRuleIds) != 0 {
			v.VpnSiteLinkConnectionProperties.IngressNatRules = expandVpnGatewayConnectionNatRuleIds(ingressNatRuleIds)
		}

		if sharedKey := e["shared_key"]; sharedKey != "" {
			sharedKey := sharedKey.(string)
			v.VpnSiteLinkConnectionProperties.SharedKey = &sharedKey
		}
		result = append(result, v)
	}

	return &result
}

func flattenVpnGatewayConnectionVpnSiteLinkConnections(input *[]network.VpnSiteLinkConnection) interface{} {
	if input == nil {
		return []interface{}{}
	}

	output := make([]interface{}, 0)

	for _, e := range *input {
		name := ""
		if e.Name != nil {
			name = *e.Name
		}

		vpnSiteLinkId := ""
		if e.VpnSiteLink != nil && e.VpnSiteLink.ID != nil {
			vpnSiteLinkId = *e.VpnSiteLink.ID
		}

		routeWeight := 0
		if e.RoutingWeight != nil {
			routeWeight = int(*e.RoutingWeight)
		}

		bandwidth := 0
		if e.ConnectionBandwidth != nil {
			bandwidth = int(*e.ConnectionBandwidth)
		}

		sharedKey := ""
		if e.SharedKey != nil {
			sharedKey = *e.SharedKey
		}

		bgpEnabled := false
		if e.EnableBgp != nil {
			bgpEnabled = *e.EnableBgp
		}

		usePolicyBased := false
		if e.UsePolicyBasedTrafficSelectors != nil {
			usePolicyBased = *e.UsePolicyBasedTrafficSelectors
		}

		rateLimitEnabled := false
		if e.EnableRateLimiting != nil {
			rateLimitEnabled = *e.EnableRateLimiting
		}

		useLocalAzureIpAddress := false
		if e.UseLocalAzureIPAddress != nil {
			useLocalAzureIpAddress = *e.UseLocalAzureIPAddress
		}

		v := map[string]interface{}{
			"name":                                  name,
			"egress_nat_rule_ids":                   flattenVpnGatewayConnectionNatRuleIds(e.VpnSiteLinkConnectionProperties.EgressNatRules),
			"ingress_nat_rule_ids":                  flattenVpnGatewayConnectionNatRuleIds(e.VpnSiteLinkConnectionProperties.IngressNatRules),
			"vpn_site_link_id":                      vpnSiteLinkId,
			"route_weight":                          routeWeight,
			"protocol":                              string(e.VpnConnectionProtocolType),
			"connection_mode":                       string(e.VpnLinkConnectionMode),
			"bandwidth_mbps":                        bandwidth,
			"shared_key":                            sharedKey,
			"bgp_enabled":                           bgpEnabled,
			"ipsec_policy":                          flattenVpnGatewayConnectionIpSecPolicies(e.IpsecPolicies),
			"ratelimit_enabled":                     rateLimitEnabled,
			"local_azure_ip_address_enabled":        useLocalAzureIpAddress,
			"policy_based_traffic_selector_enabled": usePolicyBased,
		}

		output = append(output, v)
	}

	return output
}

func expandVpnGatewayConnectionIpSecPolicies(input []interface{}) *[]network.IpsecPolicy {
	if len(input) == 0 {
		return nil
	}

	result := make([]network.IpsecPolicy, 0)

	for _, e := range input {
		e := e.(map[string]interface{})
		v := network.IpsecPolicy{
			SaLifeTimeSeconds:   utils.Int32(int32(e["sa_lifetime_sec"].(int))),
			SaDataSizeKilobytes: utils.Int32(int32(e["sa_data_size_kb"].(int))),
			IpsecEncryption:     network.IpsecEncryption(e["encryption_algorithm"].(string)),
			IpsecIntegrity:      network.IpsecIntegrity(e["integrity_algorithm"].(string)),
			IkeEncryption:       network.IkeEncryption(e["ike_encryption_algorithm"].(string)),
			IkeIntegrity:        network.IkeIntegrity(e["ike_integrity_algorithm"].(string)),
			DhGroup:             network.DhGroup(e["dh_group"].(string)),
			PfsGroup:            network.PfsGroup(e["pfs_group"].(string)),
		}
		result = append(result, v)
	}

	return &result
}

func flattenVpnGatewayConnectionIpSecPolicies(input *[]network.IpsecPolicy) []interface{} {
	if input == nil {
		return []interface{}{}
	}

	output := make([]interface{}, 0)

	for _, e := range *input {
		saLifetimeSec := 0
		if e.SaLifeTimeSeconds != nil {
			saLifetimeSec = int(*e.SaLifeTimeSeconds)
		}

		saDataSizeKb := 0
		if e.SaDataSizeKilobytes != nil {
			saDataSizeKb = int(*e.SaDataSizeKilobytes)
		}

		v := map[string]interface{}{
			"sa_lifetime_sec":          saLifetimeSec,
			"sa_data_size_kb":          saDataSizeKb,
			"encryption_algorithm":     string(e.IpsecEncryption),
			"integrity_algorithm":      string(e.IpsecIntegrity),
			"ike_encryption_algorithm": string(e.IkeEncryption),
			"ike_integrity_algorithm":  string(e.IkeIntegrity),
			"dh_group":                 string(e.DhGroup),
			"pfs_group":                string(e.PfsGroup),
		}

		output = append(output, v)
	}

	return output
}

func expandVpnGatewayConnectionRoutingConfiguration(input []interface{}) *network.RoutingConfiguration {
	if len(input) == 0 || input[0] == nil {
		return nil
	}
	raw := input[0].(map[string]interface{})
	output := &network.RoutingConfiguration{
		AssociatedRouteTable: &network.SubResource{ID: utils.String(raw["associated_route_table"].(string))},
	}

	if v := raw["propagated_route_tables"].([]interface{}); len(v) != 0 {
		output.PropagatedRouteTables = &network.PropagatedRouteTable{
			Ids: expandNetworkSubResourceID(v),
		}
	}

	if v := raw["propagated_route_table"].([]interface{}); len(v) != 0 {
		output.PropagatedRouteTables = expandVpnGatewayConnectionPropagatedRouteTable(v)
	}

	return output
}

func flattenVpnGatewayConnectionRoutingConfiguration(input *network.RoutingConfiguration) []interface{} {
	if input == nil {
		return []interface{}{}
	}

	associateRouteTable := ""
	if input.AssociatedRouteTable != nil && input.AssociatedRouteTable.ID != nil {
		associateRouteTable = *input.AssociatedRouteTable.ID
	}

	propagatedRouteTables := []interface{}{}
	if input.PropagatedRouteTables != nil && input.PropagatedRouteTables.Ids != nil {
		for _, routeTableId := range *input.PropagatedRouteTables.Ids {
			id := ""
			if routeTableId.ID != nil {
				id = *routeTableId.ID
			}
			propagatedRouteTables = append(propagatedRouteTables, id)
		}
	}

	return []interface{}{
		map[string]interface{}{
			"associated_route_table":  associateRouteTable,
			"propagated_route_tables": propagatedRouteTables,
			"propagated_route_table":  flattenVpnGatewayConnectionPropagatedRouteTable(input.PropagatedRouteTables),
		},
	}
}

func expandVpnGatewayConnectionTrafficSelectorPolicy(input []interface{}) *[]network.TrafficSelectorPolicy {
	results := make([]network.TrafficSelectorPolicy, 0)

	for _, item := range input {
		v := item.(map[string]interface{})

		results = append(results, network.TrafficSelectorPolicy{
			LocalAddressRanges:  utils.ExpandStringSlice(v["local_address_ranges"].(*pluginsdk.Set).List()),
			RemoteAddressRanges: utils.ExpandStringSlice(v["remote_address_ranges"].(*pluginsdk.Set).List()),
		})
	}

	return &results
}

func flattenVpnGatewayConnectionTrafficSelectorPolicy(input *[]network.TrafficSelectorPolicy) []interface{} {
	results := make([]interface{}, 0)
	if input == nil {
		return results
	}

	for _, item := range *input {
		results = append(results, map[string]interface{}{
			"local_address_ranges":  utils.FlattenStringSlice(item.LocalAddressRanges),
			"remote_address_ranges": utils.FlattenStringSlice(item.RemoteAddressRanges),
		})
	}

	return results
}

func expandVpnGatewayConnectionPropagatedRouteTable(input []interface{}) *network.PropagatedRouteTable {
	if len(input) == 0 {
		return &network.PropagatedRouteTable{}
	}

	v := input[0].(map[string]interface{})

	result := network.PropagatedRouteTable{
		Ids: expandIDsToSubResources(v["route_table_ids"].([]interface{})),
	}

	if labels := v["labels"].(*pluginsdk.Set).List(); len(labels) != 0 {
		result.Labels = utils.ExpandStringSlice(labels)
	}

	return &result
}

func flattenVpnGatewayConnectionPropagatedRouteTable(input *network.PropagatedRouteTable) []interface{} {
	if input == nil {
		return make([]interface{}, 0)
	}

	labels := make([]interface{}, 0)
	if input.Labels != nil {
		labels = utils.FlattenStringSlice(input.Labels)
	}

	routeTableIds := make([]interface{}, 0)
	if input.Ids != nil {
		routeTableIds = flattenSubResourcesToIDs(input.Ids)
	}

	return []interface{}{
		map[string]interface{}{
			"labels":          labels,
			"route_table_ids": routeTableIds,
		},
	}
}

func expandVpnGatewayConnectionNatRuleIds(input []interface{}) *[]network.SubResource {
	results := make([]network.SubResource, 0)

	for _, item := range input {
		results = append(results, network.SubResource{
			ID: utils.String(item.(string)),
		})
	}

	return &results
}

func flattenVpnGatewayConnectionNatRuleIds(input *[]network.SubResource) []interface{} {
	results := make([]interface{}, 0)
	if input == nil {
		return results
	}

	for _, item := range *input {
		var id string
		if item.ID != nil {
			id = *item.ID
		}

		results = append(results, id)
	}

	return results
}<|MERGE_RESOLUTION|>--- conflicted
+++ resolved
@@ -141,7 +141,6 @@
 							ValidateFunc: validate.VpnSiteLinkID,
 						},
 
-<<<<<<< HEAD
 						"egress_nat_rule_ids": {
 							Type:     pluginsdk.TypeSet,
 							Optional: true,
@@ -158,7 +157,8 @@
 								Type:         pluginsdk.TypeString,
 								ValidateFunc: validate.VpnGatewayNatRuleID,
 							},
-=======
+						},
+
 						"connection_mode": {
 							Type:     pluginsdk.TypeString,
 							Optional: true,
@@ -168,7 +168,6 @@
 								string(network.VpnLinkConnectionModeResponderOnly),
 							}, false),
 							Default: string(network.VpnLinkConnectionModeDefault),
->>>>>>> 5f7c468d
 						},
 
 						"route_weight": {
