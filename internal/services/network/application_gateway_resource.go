--- conflicted
+++ resolved
@@ -4832,14 +4832,15 @@
 		}
 	}
 
-<<<<<<< HEAD
 	backendHttpSettings := d.Get("backend_http_settings").(*schema.Set).List()
 	for _, rawSettings := range backendHttpSettings {
 		settings := rawSettings.(map[string]interface{})
 
 		if settings["sni_name"].(string) != "" && !settings["sni_validation_enabled"].(bool) {
 			return fmt.Errorf("`sni_name` can only be set when `sni_validation_enabled` is set to `true` in backend_http_settings block %q", settings["name"].(string))
-=======
+		}
+	}
+
 	if tier != "" && d.HasChange("sku.0.tier") && slices.Contains(networkValidate.DeprecatedV1SkuTiers, tier) {
 		return fmt.Errorf("new creation / update to %q SKU tier is no longer supported, please use supported SKU tiers: \"Basic\", \"Standard_v2\", \"WAF_v2\", refer to https://aka.ms/V1retirement", tier)
 	}
@@ -4849,7 +4850,6 @@
 
 		if skuName != "" && slices.Contains(networkValidate.DeprecatedV1SkuNames, skuName) {
 			return fmt.Errorf("new creation / update to %q SKU name is no longer supported, please use supported SKU names: \"Basic\", \"Standard_v2\", \"WAF_v2\", refer to https://aka.ms/V1retirement", skuName)
->>>>>>> 1caa4e5d
 		}
 	}
 
