--- conflicted
+++ resolved
@@ -4835,19 +4835,11 @@
 
 	if hasCapacity {
 		if (strings.EqualFold(tier, string(applicationgateways.ApplicationGatewayTierStandard)) || strings.EqualFold(tier, string(applicationgateways.ApplicationGatewayTierWAF))) && (capacity.(int) < 1 || capacity.(int) > 32) {
-<<<<<<< HEAD
 			return fmt.Errorf("value '%d' exceeds the maximum capacity allowed for a %q V1 SKU, the %q SKU must have a capacity value between 1 and 32", capacity, tier, tier)
 		}
 
 		if (strings.EqualFold(tier, string(applicationgateways.ApplicationGatewayTierStandardVTwo)) || strings.EqualFold(tier, string(applicationgateways.ApplicationGatewayTierWAFVTwo))) && (capacity.(int) < 1 || capacity.(int) > 125) {
 			return fmt.Errorf("value '%d' exceeds the maximum capacity allowed for a %q V2 SKU, the %q SKU must have a capacity value between 1 and 125", capacity, tier, tier)
-=======
-			return fmt.Errorf("the value '%d' exceeds the maximum capacity allowed for a %q V1 SKU, the %q SKU must have a capacity value between 1 and 32", capacity, tier, tier)
-		}
-
-		if (strings.EqualFold(tier, string(applicationgateways.ApplicationGatewayTierStandardVTwo)) || strings.EqualFold(tier, string(applicationgateways.ApplicationGatewayTierWAFVTwo))) && (capacity.(int) < 1 || capacity.(int) > 125) {
-			return fmt.Errorf("the value '%d' exceeds the maximum capacity allowed for a %q V2 SKU, the %q SKU must have a capacity value between 1 and 125", capacity, tier, tier)
->>>>>>> 5d589f0e
 		}
 	}
 
