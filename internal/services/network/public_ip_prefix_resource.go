--- conflicted
+++ resolved
@@ -41,89 +41,9 @@
 			Delete: pluginsdk.DefaultTimeout(30 * time.Minute),
 		},
 
-<<<<<<< HEAD
-		Schema: map[string]*pluginsdk.Schema{
-			"name": {
-				Type:         pluginsdk.TypeString,
-				Required:     true,
-				ForceNew:     true,
-				ValidateFunc: validation.StringIsNotEmpty,
-			},
-
-			"location": azure.SchemaLocation(),
-
-			"resource_group_name": azure.SchemaResourceGroupName(),
-
-			"availability_zone": {
-				Type:     pluginsdk.TypeString,
-				Optional: true,
-				// Default:  "Zone-Redundant",
-				Computed: true,
-				ForceNew: true,
-				ConflictsWith: []string{
-					"zones",
-				},
-				ValidateFunc: validation.StringInSlice([]string{
-					"No-Zone",
-					"1",
-					"2",
-					"3",
-					"Zone-Redundant",
-				}, false),
-			},
-
-			"sku": {
-				Type:     pluginsdk.TypeString,
-				Optional: true,
-				ForceNew: true,
-				Default:  string(network.PublicIPPrefixSkuNameStandard),
-				ValidateFunc: validation.StringInSlice([]string{
-					string(network.PublicIPPrefixSkuNameStandard),
-				}, false),
-			},
-
-			"prefix_length": {
-				Type:         pluginsdk.TypeInt,
-				Optional:     true,
-				Default:      28,
-				ForceNew:     true,
-				ValidateFunc: validation.IntBetween(0, 127),
-			},
-
-			"ip_version": {
-				Type:             pluginsdk.TypeString,
-				Optional:         true,
-				Default:          string(network.IPVersionIPv4),
-				ForceNew:         true,
-				DiffSuppressFunc: suppress.CaseDifferenceV2Only,
-				ValidateFunc: validation.StringInSlice([]string{
-					string(network.IPVersionIPv4),
-					string(network.IPVersionIPv6),
-				}, !features.ThreePointOh()),
-			},
-
-			"ip_prefix": {
-				Type:     pluginsdk.TypeString,
-				Computed: true,
-			},
-
-			// TODO - 3.0 make Computed only
-			"zones": {
-				Type:     pluginsdk.TypeList,
-				Optional: true,
-				Computed: true,
-				ForceNew: true,
-				ConflictsWith: []string{
-					"availability_zone",
-				},
-				Deprecated: "This property has been deprecated in favour of `availability_zone` due to a breaking behavioural change in Azure: https://azure.microsoft.com/en-us/updates/zone-behavior-change/",
-				MaxItems:   1,
-				Elem: &pluginsdk.Schema{
-=======
 		Schema: func() map[string]*pluginsdk.Schema {
 			s := map[string]*pluginsdk.Schema{
 				"name": {
->>>>>>> 612cbb1b
 					Type:         pluginsdk.TypeString,
 					Required:     true,
 					ForceNew:     true,
@@ -157,11 +77,11 @@
 					Optional:         true,
 					Default:          string(network.IPVersionIPv4),
 					ForceNew:         true,
-					DiffSuppressFunc: suppress.CaseDifference,
+					DiffSuppressFunc: suppress.CaseDifferenceV2Only,
 					ValidateFunc: validation.StringInSlice([]string{
 						string(network.IPVersionIPv4),
 						string(network.IPVersionIPv6),
-					}, true),
+					}, !features.ThreePointOh()),
 				},
 
 				"ip_prefix": {
