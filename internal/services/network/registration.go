package network

import (
	"github.com/hashicorp/terraform-provider-azurerm/internal/sdk"
	"github.com/hashicorp/terraform-provider-azurerm/internal/tf/pluginsdk"
)

type Registration struct{}

var (
	_ sdk.TypedServiceRegistrationWithAGitHubLabel   = Registration{}
	_ sdk.UntypedServiceRegistrationWithAGitHubLabel = Registration{}
)

// Name is the name of this Service
func (r Registration) Name() string {
	return "Network"
}

func (r Registration) AssociatedGitHubLabel() string {
	return "service/network"
}

// WebsiteCategories returns a list of categories which can be used for the sidebar
func (r Registration) WebsiteCategories() []string {
	return []string{
		"Network",
	}
}

func (r Registration) DataSources() []sdk.DataSource {
	return []sdk.DataSource{}
}

func (r Registration) Resources() []sdk.Resource {
	return []sdk.Resource{
		ManagerResource{},
<<<<<<< HEAD
		ManagerScopeConnectionResource{},
=======
		RouteMapResource{},
>>>>>>> 6585d9be
	}
}

// SupportedDataSources returns the supported Data Sources supported by this Service
func (r Registration) SupportedDataSources() map[string]*pluginsdk.Resource {
	return map[string]*pluginsdk.Resource{
		"azurerm_application_gateway":                       dataSourceApplicationGateway(),
		"azurerm_application_security_group":                dataSourceApplicationSecurityGroup(),
		"azurerm_express_route_circuit":                     dataSourceExpressRouteCircuit(),
		"azurerm_ip_group":                                  dataSourceIpGroup(),
		"azurerm_nat_gateway":                               dataSourceNatGateway(),
		"azurerm_network_ddos_protection_plan":              dataSourceNetworkDDoSProtectionPlan(),
		"azurerm_network_interface":                         dataSourceNetworkInterface(),
		"azurerm_network_security_group":                    dataSourceNetworkSecurityGroup(),
		"azurerm_network_watcher":                           dataSourceNetworkWatcher(),
		"azurerm_private_endpoint_connection":               dataSourcePrivateEndpointConnection(),
		"azurerm_private_link_service":                      dataSourcePrivateLinkService(),
		"azurerm_private_link_service_endpoint_connections": dataSourcePrivateLinkServiceEndpointConnections(),
		"azurerm_public_ip":                                 dataSourcePublicIP(),
		"azurerm_public_ips":                                dataSourcePublicIPs(),
		"azurerm_public_ip_prefix":                          dataSourcePublicIpPrefix(),
		"azurerm_route_filter":                              dataSourceRouteFilter(),
		"azurerm_route_table":                               dataSourceRouteTable(),
		"azurerm_network_service_tags":                      dataSourceNetworkServiceTags(),
		"azurerm_subnet":                                    dataSourceSubnet(),
		"azurerm_virtual_hub":                               dataSourceVirtualHub(),
		"azurerm_virtual_network_gateway":                   dataSourceVirtualNetworkGateway(),
		"azurerm_virtual_network_gateway_connection":        dataSourceVirtualNetworkGatewayConnection(),
		"azurerm_virtual_network":                           dataSourceVirtualNetwork(),
		"azurerm_web_application_firewall_policy":           dataWebApplicationFirewallPolicy(),
		"azurerm_virtual_wan":                               dataSourceVirtualWan(),
		"azurerm_local_network_gateway":                     dataSourceLocalNetworkGateway(),
		"azurerm_vpn_gateway":                               dataSourceVPNGateway(),
	}
}

// SupportedResources returns the supported Resources supported by this Service
func (r Registration) SupportedResources() map[string]*pluginsdk.Resource {
	return map[string]*pluginsdk.Resource{
		"azurerm_application_gateway":                      resourceApplicationGateway(),
		"azurerm_application_security_group":               resourceApplicationSecurityGroup(),
		"azurerm_bastion_host":                             resourceBastionHost(),
		"azurerm_express_route_circuit_connection":         resourceExpressRouteCircuitConnection(),
		"azurerm_express_route_circuit_authorization":      resourceExpressRouteCircuitAuthorization(),
		"azurerm_express_route_circuit_peering":            resourceExpressRouteCircuitPeering(),
		"azurerm_express_route_circuit":                    resourceExpressRouteCircuit(),
		"azurerm_express_route_connection":                 resourceExpressRouteConnection(),
		"azurerm_express_route_gateway":                    resourceExpressRouteGateway(),
		"azurerm_express_route_port":                       resourceArmExpressRoutePort(),
		"azurerm_ip_group":                                 resourceIpGroup(),
		"azurerm_local_network_gateway":                    resourceLocalNetworkGateway(),
		"azurerm_nat_gateway":                              resourceNatGateway(),
		"azurerm_nat_gateway_public_ip_association":        resourceNATGatewayPublicIpAssociation(),
		"azurerm_nat_gateway_public_ip_prefix_association": resourceNATGatewayPublicIpPrefixAssociation(),
		"azurerm_network_connection_monitor":               resourceNetworkConnectionMonitor(),
		"azurerm_network_ddos_protection_plan":             resourceNetworkDDoSProtectionPlan(),
		"azurerm_network_interface":                        resourceNetworkInterface(),

		"azurerm_network_interface_application_gateway_backend_address_pool_association": resourceNetworkInterfaceApplicationGatewayBackendAddressPoolAssociation(),
		"azurerm_network_interface_application_security_group_association":               resourceNetworkInterfaceApplicationSecurityGroupAssociation(),
		"azurerm_network_interface_backend_address_pool_association":                     resourceNetworkInterfaceBackendAddressPoolAssociation(),
		"azurerm_network_interface_nat_rule_association":                                 resourceNetworkInterfaceNatRuleAssociation(),
		"azurerm_network_interface_security_group_association":                           resourceNetworkInterfaceSecurityGroupAssociation(),

		"azurerm_network_packet_capture":                    resourceNetworkPacketCapture(),
		"azurerm_network_profile":                           resourceNetworkProfile(),
		"azurerm_point_to_site_vpn_gateway":                 resourcePointToSiteVPNGateway(),
		"azurerm_private_endpoint":                          resourcePrivateEndpoint(),
		"azurerm_private_link_service":                      resourcePrivateLinkService(),
		"azurerm_public_ip":                                 resourcePublicIp(),
		"azurerm_public_ip_prefix":                          resourcePublicIpPrefix(),
		"azurerm_network_security_group":                    resourceNetworkSecurityGroup(),
		"azurerm_network_security_rule":                     resourceNetworkSecurityRule(),
		"azurerm_network_watcher_flow_log":                  resourceNetworkWatcherFlowLog(),
		"azurerm_network_watcher":                           resourceNetworkWatcher(),
		"azurerm_route_filter":                              resourceRouteFilter(),
		"azurerm_route_table":                               resourceRouteTable(),
		"azurerm_route":                                     resourceRoute(),
		"azurerm_route_server":                              resourceRouteServer(),
		"azurerm_route_server_bgp_connection":               resourceRouteServerBgpConnection(),
		"azurerm_virtual_hub_security_partner_provider":     resourceVirtualHubSecurityPartnerProvider(),
		"azurerm_subnet_service_endpoint_storage_policy":    resourceSubnetServiceEndpointStoragePolicy(),
		"azurerm_subnet_network_security_group_association": resourceSubnetNetworkSecurityGroupAssociation(),
		"azurerm_subnet_route_table_association":            resourceSubnetRouteTableAssociation(),
		"azurerm_subnet_nat_gateway_association":            resourceSubnetNatGatewayAssociation(),
		"azurerm_subnet":                                    resourceSubnet(),
		"azurerm_virtual_hub":                               resourceVirtualHub(),
		"azurerm_virtual_hub_bgp_connection":                resourceVirtualHubBgpConnection(),
		"azurerm_virtual_hub_connection":                    resourceVirtualHubConnection(),
		"azurerm_virtual_hub_ip":                            resourceVirtualHubIP(),
		"azurerm_virtual_hub_route_table":                   resourceVirtualHubRouteTable(),
		"azurerm_virtual_hub_route_table_route":             resourceVirtualHubRouteTableRoute(),
		"azurerm_virtual_network_dns_servers":               resourceVirtualNetworkDnsServers(),
		"azurerm_virtual_network_gateway_connection":        resourceVirtualNetworkGatewayConnection(),
		"azurerm_virtual_network_gateway_nat_rule":          resourceVirtualNetworkGatewayNatRule(),
		"azurerm_virtual_network_gateway":                   resourceVirtualNetworkGateway(),
		"azurerm_virtual_network_peering":                   resourceVirtualNetworkPeering(),
		"azurerm_virtual_network":                           resourceVirtualNetwork(),
		"azurerm_virtual_wan":                               resourceVirtualWan(),
		"azurerm_vpn_gateway":                               resourceVPNGateway(),
		"azurerm_vpn_gateway_connection":                    resourceVPNGatewayConnection(),
		"azurerm_vpn_gateway_nat_rule":                      resourceVPNGatewayNatRule(),
		"azurerm_vpn_server_configuration":                  resourceVPNServerConfiguration(),
		"azurerm_vpn_server_configuration_policy_group":     resourceVPNServerConfigurationPolicyGroup(),
		"azurerm_vpn_site":                                  resourceVpnSite(),
		"azurerm_web_application_firewall_policy":           resourceWebApplicationFirewallPolicy(),
	}
}<|MERGE_RESOLUTION|>--- conflicted
+++ resolved
@@ -35,11 +35,8 @@
 func (r Registration) Resources() []sdk.Resource {
 	return []sdk.Resource{
 		ManagerResource{},
-<<<<<<< HEAD
 		ManagerScopeConnectionResource{},
-=======
 		RouteMapResource{},
->>>>>>> 6585d9be
 	}
 }
 
