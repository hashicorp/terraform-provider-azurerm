--- conflicted
+++ resolved
@@ -35,12 +35,9 @@
 func (r Registration) Resources() []sdk.Resource {
 	return []sdk.Resource{
 		ManagerResource{},
-<<<<<<< HEAD
+		ManagerNetworkGroupResource{},
 		ManagerSubscriptionConnectionResource{},
-=======
-		ManagerNetworkGroupResource{},
 		RouteMapResource{},
->>>>>>> 1fc40944
 	}
 }
 
