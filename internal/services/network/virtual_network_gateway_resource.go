--- conflicted
+++ resolved
@@ -162,21 +162,14 @@
 							DiffSuppressFunc: suppress.CaseDifference,
 						},
 
-<<<<<<< HEAD
-						"public_ip_address_id": {
-							Type:         pluginsdk.TypeString,
-							Required:     true,
-							ValidateFunc: commonids.ValidatePublicIPAddressID,
-						},
-=======
 					"public_ip_address_id": {
 						Type:         pluginsdk.TypeString,
 						Optional:     true,
 						ValidateFunc: commonids.ValidatePublicIPAddressID,
->>>>>>> 08a5b923
 					},
 				},
 			},
+		},
 
 			"policy_group": {
 				Type:     pluginsdk.TypeList,
