--- conflicted
+++ resolved
@@ -454,28 +454,17 @@
 										ValidateFunc: validation.IsIPv4Address,
 									},
 
-<<<<<<< HEAD
 									"secret": {
 										Type:         pluginsdk.TypeString,
 										Required:     true,
 										ValidateFunc: validation.StringLenBetween(1, 128),
 										Sensitive:    true,
-									},
-=======
-								"secret": {
-									Type:         pluginsdk.TypeString,
-									Required:     true,
-									ValidateFunc: validation.StringLenBetween(1, 128),
-									Sensitive:    true,
-									// not returned by API - This prevents a diff, however, the state value will be nil so cannot be exported
-									// TODO - Convert this to an Write Only property?
-									DiffSuppressFunc: func(k, oldValue, newValue string, d *pluginsdk.ResourceData) bool {
-										return len(newValue) == 0
-									},
-								},
->>>>>>> b3819565
-
-									"score": {
+										// not returned by API - This prevents a diff, however, the state value will be nil so cannot be exported
+										// TODO - Convert this to an Write Only property?
+										DiffSuppressFunc: func(k, oldValue, newValue string, d *pluginsdk.ResourceData) bool {
+											return len(newValue) == 0
+										},
+									}, "score": {
 										Type:         pluginsdk.TypeInt,
 										Required:     true,
 										ValidateFunc: validation.IntBetween(1, 30),
