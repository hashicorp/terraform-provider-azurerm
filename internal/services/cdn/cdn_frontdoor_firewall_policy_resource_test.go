// Copyright (c) HashiCorp, Inc.
// SPDX-License-Identifier: MPL-2.0

package cdn_test

import (
	"context"
	"fmt"
	"regexp"
	"testing"

	"github.com/hashicorp/go-azure-helpers/lang/pointer"
	waf "github.com/hashicorp/go-azure-sdk/resource-manager/frontdoor/2024-02-01/webapplicationfirewallpolicies"
	"github.com/hashicorp/terraform-provider-azurerm/internal/acceptance"
	"github.com/hashicorp/terraform-provider-azurerm/internal/acceptance/check"
	"github.com/hashicorp/terraform-provider-azurerm/internal/clients"
	"github.com/hashicorp/terraform-provider-azurerm/internal/tf/pluginsdk"
)

type CdnFrontDoorFirewallPolicyResource struct{}

func TestAccCdnFrontDoorFirewallPolicy_basic(t *testing.T) {
	data := acceptance.BuildTestData(t, "azurerm_cdn_frontdoor_firewall_policy", "test")
	r := CdnFrontDoorFirewallPolicyResource{}
	data.ResourceTest(t, r, []acceptance.TestStep{
		{
			Config: r.basic(data),
			Check: acceptance.ComposeTestCheckFunc(
				check.That(data.ResourceName).ExistsInAzure(r),
				check.That(data.ResourceName).Key("js_challenge_cookie_expiration_in_minutes").HasValue("30"),
			),
		},
		data.ImportStep(),
	})
}

func TestAccCdnFrontDoorFirewallPolicy_jsChallengePolicyBasic(t *testing.T) {
	data := acceptance.BuildTestData(t, "azurerm_cdn_frontdoor_firewall_policy", "test")
	r := CdnFrontDoorFirewallPolicyResource{}
	data.ResourceTest(t, r, []acceptance.TestStep{
		{
			Config: r.jSChallengePolicyBasic(data),
			Check: acceptance.ComposeTestCheckFunc(
				check.That(data.ResourceName).ExistsInAzure(r),
				check.That(data.ResourceName).Key("js_challenge_cookie_expiration_in_minutes").HasValue("45"),
			),
		},
		data.ImportStep(),
	})
}

func TestAccCdnFrontDoorFirewallPolicy_jsChallengeManagedRuleBasic(t *testing.T) {
	data := acceptance.BuildTestData(t, "azurerm_cdn_frontdoor_firewall_policy", "test")
	r := CdnFrontDoorFirewallPolicyResource{}
	data.ResourceTest(t, r, []acceptance.TestStep{
		{
			Config: r.jsChallengeManagedRuleBasic(data),
			Check: acceptance.ComposeTestCheckFunc(
				check.That(data.ResourceName).ExistsInAzure(r),
			),
		},
		data.ImportStep(),
	})
}

func TestAccCdnFrontDoorFirewallPolicy_jsChallengeCustomRuleBasic(t *testing.T) {
	data := acceptance.BuildTestData(t, "azurerm_cdn_frontdoor_firewall_policy", "test")
	r := CdnFrontDoorFirewallPolicyResource{}
	data.ResourceTest(t, r, []acceptance.TestStep{
		{
			Config: r.jsChallengeCustomRuleBasic(data),
			Check: acceptance.ComposeTestCheckFunc(
				check.That(data.ResourceName).ExistsInAzure(r),
			),
		},
		data.ImportStep(),
	})
}

func TestAccCdnFrontDoorFirewallPolicy_requiresImport(t *testing.T) {
	data := acceptance.BuildTestData(t, "azurerm_cdn_frontdoor_firewall_policy", "test")
	r := CdnFrontDoorFirewallPolicyResource{}

	data.ResourceTest(t, r, []acceptance.TestStep{
		{
			Config: r.basic(data),
			Check: acceptance.ComposeTestCheckFunc(
				check.That(data.ResourceName).ExistsInAzure(r),
			),
		},
		data.RequiresImportErrorStep(r.requiresImport),
	})
}

func TestAccCdnFrontDoorFirewallPolicy_update(t *testing.T) {
	data := acceptance.BuildTestData(t, "azurerm_cdn_frontdoor_firewall_policy", "test")
	r := CdnFrontDoorFirewallPolicyResource{}
	data.ResourceTest(t, r, []acceptance.TestStep{
		{
			Config: r.update(data),
			Check: acceptance.ComposeTestCheckFunc(
				check.That(data.ResourceName).ExistsInAzure(r),
				check.That(data.ResourceName).Key("request_body_check_enabled").HasValue("false"),
			),
		},
		data.ImportStep(),
		{
			Config: r.complete(data),
			Check: acceptance.ComposeTestCheckFunc(
				check.That(data.ResourceName).ExistsInAzure(r),
			),
		},
		data.ImportStep(),
		{
			Config: r.update(data),
			Check:  acceptance.ComposeTestCheckFunc(),
		},
		data.ImportStep(),
	})
}

func TestAccCdnFrontDoorFirewallPolicy_drsOnePointOhUpdate(t *testing.T) {
	// NOTE: Regression test case for issue #19088
	data := acceptance.BuildTestData(t, "azurerm_cdn_frontdoor_firewall_policy", "test")
	r := CdnFrontDoorFirewallPolicyResource{}
	data.ResourceTest(t, r, []acceptance.TestStep{
		{
			Config: r.drsOnePointOh(data),
			Check: acceptance.ComposeTestCheckFunc(
				check.That(data.ResourceName).ExistsInAzure(r),
			),
		},
		data.ImportStep(),
		{
			Config: r.drsTwoPointOh(data),
			Check: acceptance.ComposeTestCheckFunc(
				check.That(data.ResourceName).ExistsInAzure(r),
			),
		},
		data.ImportStep(),
		{
			Config: r.drsOnePointOh(data),
			Check: acceptance.ComposeTestCheckFunc(
				check.That(data.ResourceName).ExistsInAzure(r),
			),
		},
		data.ImportStep(),
	})
}

func TestAccCdnFrontDoorFirewallPolicy_jsChallengePolicyUpdate(t *testing.T) {
	data := acceptance.BuildTestData(t, "azurerm_cdn_frontdoor_firewall_policy", "test")
	r := CdnFrontDoorFirewallPolicyResource{}
	data.ResourceTest(t, r, []acceptance.TestStep{
		{
			Config: r.basic(data),
			Check: acceptance.ComposeTestCheckFunc(
				check.That(data.ResourceName).ExistsInAzure(r),
				check.That(data.ResourceName).Key("js_challenge_cookie_expiration_in_minutes").HasValue("30"),
			),
		},
		data.ImportStep(),
		{
			Config: r.jSChallengePolicyBasic(data),
			Check: acceptance.ComposeTestCheckFunc(
				check.That(data.ResourceName).ExistsInAzure(r),
				check.That(data.ResourceName).Key("js_challenge_cookie_expiration_in_minutes").HasValue("45"),
			),
		},
		data.ImportStep(),
		{
			Config: r.jSChallengePolicyBasicUpdate(data),
			Check: acceptance.ComposeTestCheckFunc(
				check.That(data.ResourceName).ExistsInAzure(r),
				check.That(data.ResourceName).Key("js_challenge_cookie_expiration_in_minutes").HasValue("1440"),
			),
		},
		data.ImportStep(),
		{
			// NOTE: Since this is an O+C field, when the field is removed
			// from the config it will get the last value from the state
			// file so you need to verify that the last tests value is
			// passed as the value for the field...
			Config: r.basic(data),
			Check: acceptance.ComposeTestCheckFunc(
				check.That(data.ResourceName).ExistsInAzure(r),
				check.That(data.ResourceName).Key("js_challenge_cookie_expiration_in_minutes").HasValue("1440"),
			),
		},
		data.ImportStep(),
	})
}

func TestAccCdnFrontDoorFirewallPolicy_jsChallengeManagedRuleUpdate(t *testing.T) {
	data := acceptance.BuildTestData(t, "azurerm_cdn_frontdoor_firewall_policy", "test")
	r := CdnFrontDoorFirewallPolicyResource{}
	data.ResourceTest(t, r, []acceptance.TestStep{
		{
			Config: r.jsChallengeManagedRuleBasic(data),
			Check: acceptance.ComposeTestCheckFunc(
				check.That(data.ResourceName).ExistsInAzure(r),
			),
		},
		data.ImportStep(),
		{
			Config: r.jsChallengeManagedRuleUpdate(data),
			Check: acceptance.ComposeTestCheckFunc(
				check.That(data.ResourceName).ExistsInAzure(r),
			),
		},
		data.ImportStep(),
		{
			Config: r.jsChallengeManagedRuleBasic(data),
			Check: acceptance.ComposeTestCheckFunc(
				check.That(data.ResourceName).ExistsInAzure(r),
			),
		},
		data.ImportStep(),
		{
			Config: r.jsChallengeManagedRuleRemove(data),
			Check: acceptance.ComposeTestCheckFunc(
				check.That(data.ResourceName).ExistsInAzure(r),
			),
		},
		data.ImportStep(),
		{
			Config: r.jsChallengeManagedRuleBasic(data),
			Check: acceptance.ComposeTestCheckFunc(
				check.That(data.ResourceName).ExistsInAzure(r),
			),
		},
		data.ImportStep(),
	})
}

func TestAccCdnFrontDoorFirewallPolicy_jsChallengeCustomRuleUpdate(t *testing.T) {
	data := acceptance.BuildTestData(t, "azurerm_cdn_frontdoor_firewall_policy", "test")
	r := CdnFrontDoorFirewallPolicyResource{}
	data.ResourceTest(t, r, []acceptance.TestStep{
		{
			Config: r.jsChallengeCustomRuleBasic(data),
			Check: acceptance.ComposeTestCheckFunc(
				check.That(data.ResourceName).ExistsInAzure(r),
			),
		},
		data.ImportStep(),
		{
			Config: r.jsChallengeCustomRuleUpdate(data),
			Check: acceptance.ComposeTestCheckFunc(
				check.That(data.ResourceName).ExistsInAzure(r),
			),
		},
		data.ImportStep(),
		{
			Config: r.jsChallengeCustomRuleBasic(data),
			Check: acceptance.ComposeTestCheckFunc(
				check.That(data.ResourceName).ExistsInAzure(r),
			),
		},
		data.ImportStep(),
		{
			Config: r.jsChallengeCustomRuleRemove(data),
			Check: acceptance.ComposeTestCheckFunc(
				check.That(data.ResourceName).ExistsInAzure(r),
			),
		},
		data.ImportStep(),
		{
			Config: r.jsChallengeCustomRuleBasic(data),
			Check: acceptance.ComposeTestCheckFunc(
				check.That(data.ResourceName).ExistsInAzure(r),
			),
		},
		data.ImportStep(),
	})
}

func TestAccCdnFrontDoorFirewallPolicy_complete(t *testing.T) {
	// NOTE: Regression test case for issue #19088
	data := acceptance.BuildTestData(t, "azurerm_cdn_frontdoor_firewall_policy", "test")
	r := CdnFrontDoorFirewallPolicyResource{}
	data.ResourceTest(t, r, []acceptance.TestStep{
		{
			Config: r.complete(data),
			Check: acceptance.ComposeTestCheckFunc(
				check.That(data.ResourceName).ExistsInAzure(r),
			),
		},
		data.ImportStep(),
	})
}

func TestAccCdnFrontDoorFirewallPolicy_drsOnePointOh(t *testing.T) {
	// NOTE: Regression test case for issue #19088
	data := acceptance.BuildTestData(t, "azurerm_cdn_frontdoor_firewall_policy", "test")
	r := CdnFrontDoorFirewallPolicyResource{}
	data.ResourceTest(t, r, []acceptance.TestStep{
		{
			Config: r.drsOnePointOh(data),
			Check: acceptance.ComposeTestCheckFunc(
				check.That(data.ResourceName).ExistsInAzure(r),
			),
		},
		data.ImportStep(),
	})
}

func TestAccCdnFrontDoorFirewallPolicy_drsOnePointOhError(t *testing.T) {
	// NOTE: Regression test case for issue #19088
	data := acceptance.BuildTestData(t, "azurerm_cdn_frontdoor_firewall_policy", "test")
	r := CdnFrontDoorFirewallPolicyResource{}
	data.ResourceTest(t, r, []acceptance.TestStep{
		{
			Config:      r.drsOnePointOhError(data),
			ExpectError: regexp.MustCompile(`"AnomalyScoring" is only valid in managed rules where 'type' is DRS`),
		},
	})
}

func TestAccCdnFrontDoorFirewallPolicy_drsOnePointOhTypeError(t *testing.T) {
	// NOTE: Regression test case for issue #19088
	data := acceptance.BuildTestData(t, "azurerm_cdn_frontdoor_firewall_policy", "test")
	r := CdnFrontDoorFirewallPolicyResource{}
	data.ResourceTest(t, r, []acceptance.TestStep{
		{
			Config:      r.drsOnePointOhTypeError(data),
			ExpectError: regexp.MustCompile("If you wish to use the 'Microsoft_DefaultRuleSet' type please update your 'version' field to be '1.1', '2.0' or '2.1'"),
		},
	})
}

func TestAccCdnFrontDoorFirewallPolicy_drsTwoPointOh(t *testing.T) {
	// NOTE: Regression test case for issue #19088
	data := acceptance.BuildTestData(t, "azurerm_cdn_frontdoor_firewall_policy", "test")
	r := CdnFrontDoorFirewallPolicyResource{}
	data.ResourceTest(t, r, []acceptance.TestStep{
		{
			Config: r.drsTwoPointOh(data),
			Check: acceptance.ComposeTestCheckFunc(
				check.That(data.ResourceName).ExistsInAzure(r),
			),
		},
		data.ImportStep(),
	})
}

func TestAccCdnFrontDoorFirewallPolicy_drsTwoPointOhUpdate(t *testing.T) {
	// NOTE: Regression test case for issue #19088
	data := acceptance.BuildTestData(t, "azurerm_cdn_frontdoor_firewall_policy", "test")
	r := CdnFrontDoorFirewallPolicyResource{}
	data.ResourceTest(t, r, []acceptance.TestStep{
		{
			Config: r.drsTwoPointOh(data),
			Check: acceptance.ComposeTestCheckFunc(
				check.That(data.ResourceName).ExistsInAzure(r),
			),
		},
		data.ImportStep(),
		{
			Config: r.drsOnePointOh(data),
			Check: acceptance.ComposeTestCheckFunc(
				check.That(data.ResourceName).ExistsInAzure(r),
			),
		},
		data.ImportStep(),
		{
			Config: r.drsTwoPointOh(data),
			Check: acceptance.ComposeTestCheckFunc(
				check.That(data.ResourceName).ExistsInAzure(r),
			),
		},
		data.ImportStep(),
	})
}

func TestAccCdnFrontDoorFirewallPolicy_drsTwoPointOhError(t *testing.T) {
	// NOTE: Regression test case for issue #19088
	data := acceptance.BuildTestData(t, "azurerm_cdn_frontdoor_firewall_policy", "test")
	r := CdnFrontDoorFirewallPolicyResource{}
	data.ResourceTest(t, r, []acceptance.TestStep{
		{
			Config:      r.drsTwoPointOhError(data),
			ExpectError: regexp.MustCompile("the managed rules 'action' field must be set to 'AnomalyScoring' or 'Log' if the managed rule is DRS 2.0 or above"),
		},
	})
}

func TestAccCdnFrontDoorFirewallPolicy_drsTwoPointOhTypeError(t *testing.T) {
	// NOTE: Regression test case for issue #19088
	data := acceptance.BuildTestData(t, "azurerm_cdn_frontdoor_firewall_policy", "test")
	r := CdnFrontDoorFirewallPolicyResource{}
	data.ResourceTest(t, r, []acceptance.TestStep{
		{
			Config:      r.drsTwoPointOhTypeError(data),
			ExpectError: regexp.MustCompile("If you wish to use the 'DefaultRuleSet' type please update your 'version' field to be '1.0' or 'preview-0.1'"),
		},
	})
}

func TestAccCdnFrontDoorFirewallPolicy_drsTwoPointOneAction(t *testing.T) {
	// NOTE: Regression test case for issue #19561
	data := acceptance.BuildTestData(t, "azurerm_cdn_frontdoor_firewall_policy", "test")
	r := CdnFrontDoorFirewallPolicyResource{}
	data.ResourceTest(t, r, []acceptance.TestStep{
		{
			Config: r.drsTwoPointOneActionLog(data),
			Check: acceptance.ComposeTestCheckFunc(
				check.That(data.ResourceName).ExistsInAzure(r),
			),
		},
		data.ImportStep(),
	})
}

func TestAccCdnFrontDoorFirewallPolicy_drsTwoPointOneActionError(t *testing.T) {
	// NOTE: Regression test case for issue #19561
	data := acceptance.BuildTestData(t, "azurerm_cdn_frontdoor_firewall_policy", "test")
	r := CdnFrontDoorFirewallPolicyResource{}
	data.ResourceTest(t, r, []acceptance.TestStep{
		{
			Config:      r.drsTwoPointOneActionError(data),
			ExpectError: regexp.MustCompile("the managed rules 'action' field must be set to 'AnomalyScoring' or 'Log' if the managed rule is DRS 2.0 or above"),
		},
	})
}

func TestAccCdnFrontDoorFirewallPolicy_jsChallengePolicyStandardSku(t *testing.T) {
	// NOTE: Regression test case for issue #28716
	data := acceptance.BuildTestData(t, "azurerm_cdn_frontdoor_firewall_policy", "test")
	r := CdnFrontDoorFirewallPolicyResource{}
	data.ResourceTest(t, r, []acceptance.TestStep{
		{
			Config: r.jsChallengePolicyStandardSku(data),
			Check: acceptance.ComposeTestCheckFunc(
				check.That(data.ResourceName).ExistsInAzure(r),
			),
		},
		data.ImportStep(),
	})
}

func TestAccCdnFrontDoorFirewallPolicy_jsChallengeDRSError(t *testing.T) {
	data := acceptance.BuildTestData(t, "azurerm_cdn_frontdoor_firewall_policy", "test")
	r := CdnFrontDoorFirewallPolicyResource{}
	data.ResourceTest(t, r, []acceptance.TestStep{
		{
			Config:      r.jsChallengeDRSError(data),
			ExpectError: regexp.MustCompile(`"JSChallenge" is only valid if the managed rules 'type' is 'Microsoft_BotManagerRuleSet'`),
		},
	})
}

func TestAccCdnFrontDoorFirewallPolicy_jsChallengePolicyStandardSkuError(t *testing.T) {
	data := acceptance.BuildTestData(t, "azurerm_cdn_frontdoor_firewall_policy", "test")
	r := CdnFrontDoorFirewallPolicyResource{}
	data.ResourceTest(t, r, []acceptance.TestStep{
		{
			Config:      r.jsChallengePolicyStandardSkuError(data),
			ExpectError: regexp.MustCompile(`the 'js_challenge_cookie_expiration_in_minutes' field is only supported with the "Premium_AzureFrontDoor" sku`),
		},
	})
}

func TestAccCdnFrontDoorFirewallPolicy_standardSkuManagedRuleError(t *testing.T) {
	data := acceptance.BuildTestData(t, "azurerm_cdn_frontdoor_firewall_policy", "test")
	r := CdnFrontDoorFirewallPolicyResource{}
	data.ResourceTest(t, r, []acceptance.TestStep{
		{
			Config:      r.standardSkuManagedRuleError(data),
			ExpectError: regexp.MustCompile(`the 'managed_rule' code block is only supported with the "Premium_AzureFrontDoor" sku`),
		},
	})
}

func TestAccCdnFrontDoorFirewallPolicy_jsChallengeStandardSkuCustomRuleActionError(t *testing.T) {
	data := acceptance.BuildTestData(t, "azurerm_cdn_frontdoor_firewall_policy", "test")
	r := CdnFrontDoorFirewallPolicyResource{}
	data.ResourceTest(t, r, []acceptance.TestStep{
		{
			Config:      r.jsChallengeStandardSkuCustomRuleActionError(data),
			ExpectError: regexp.MustCompile(`'custom_rule' blocks with the 'action' type of 'JSChallenge' are only supported for the "Premium_AzureFrontDoor" sku`),
		},
	})
}

func TestAccCdnFrontDoorFirewallPolicy_jsChallengePolicyInvalidTimeSpanError(t *testing.T) {
	data := acceptance.BuildTestData(t, "azurerm_cdn_frontdoor_firewall_policy", "test")
	r := CdnFrontDoorFirewallPolicyResource{}
	data.ResourceTest(t, r, []acceptance.TestStep{
		{
			Config:      r.jsChallengePolicyInvalidTimeSpanError(data),
			ExpectError: regexp.MustCompile(`expected "js_challenge_cookie_expiration_in_minutes" to be in the range \(5 - 1440\), got 4`),
		},
	})
}

func TestAccCdnFrontDoorFirewallPolicy_skuDowngradeError(t *testing.T) {
	data := acceptance.BuildTestData(t, "azurerm_cdn_frontdoor_firewall_policy", "test")
	r := CdnFrontDoorFirewallPolicyResource{}
	data.ResourceTest(t, r, []acceptance.TestStep{
		{
			Config: r.basic(data),
			Check: acceptance.ComposeTestCheckFunc(
				check.That(data.ResourceName).ExistsInAzure(r),
			),
		},
		data.ImportStep(),
		{
			Config:      r.basicStandard(data),
			ExpectError: regexp.MustCompile(`downgrading from the "Premium_AzureFrontDoor" sku to the "Standard_AzureFrontDoor" sku is not supported`),
		},
	})
}

func TestAccCdnFrontDoorFirewallPolicy_jsChallengeCustomRuleUpdate(t *testing.T) {
	data := acceptance.BuildTestData(t, "azurerm_cdn_frontdoor_firewall_policy", "test")
	r := CdnFrontDoorFirewallPolicyResource{}
	data.ResourceTest(t, r, []acceptance.TestStep{
		{
			Config: r.jsChallengeCustomRuleBasic(data),
			Check: acceptance.ComposeTestCheckFunc(
				check.That(data.ResourceName).ExistsInAzure(r),
			),
		},
		data.ImportStep(),
		{
			Config: r.jsChallengeCustomRuleUpdate(data),
			Check: acceptance.ComposeTestCheckFunc(
				check.That(data.ResourceName).ExistsInAzure(r),
			),
		},
		data.ImportStep(),
		{
			Config: r.jsChallengeCustomRuleBasic(data),
			Check: acceptance.ComposeTestCheckFunc(
				check.That(data.ResourceName).ExistsInAzure(r),
			),
		},
		data.ImportStep(),
		{
			Config: r.jsChallengeCustomRuleRemove(data),
			Check: acceptance.ComposeTestCheckFunc(
				check.That(data.ResourceName).ExistsInAzure(r),
			),
		},
		data.ImportStep(),
		{
			Config: r.jsChallengeCustomRuleBasic(data),
			Check: acceptance.ComposeTestCheckFunc(
				check.That(data.ResourceName).ExistsInAzure(r),
			),
		},
		data.ImportStep(),
	})
}

func (CdnFrontDoorFirewallPolicyResource) Exists(ctx context.Context, clients *clients.Client, state *pluginsdk.InstanceState) (*bool, error) {
	id, err := waf.ParseFrontDoorWebApplicationFirewallPolicyID(state.ID)
	if err != nil {
		return nil, err
	}

	_, err = clients.Cdn.FrontDoorFirewallPoliciesClient.PoliciesGet(ctx, *id)
	if err != nil {
		return nil, fmt.Errorf("retrieving %s: %+v", id, err)
	}

	return pointer.To(true), nil
}

func (CdnFrontDoorFirewallPolicyResource) template(data acceptance.TestData) string {
	return fmt.Sprintf(`
provider "azurerm" {
  features {}
}

resource "azurerm_resource_group" "test" {
  name     = "acctestRG-cdn-afdx-%d"
  location = "%s"
}

resource "azurerm_cdn_frontdoor_profile" "test" {
  name                = "accTestProfile-%[1]d"
  resource_group_name = azurerm_resource_group.test.name
  sku_name            = "Premium_AzureFrontDoor"
}
`, data.RandomInteger, data.Locations.Primary)
}

func (CdnFrontDoorFirewallPolicyResource) templateStandard(data acceptance.TestData) string {
	return fmt.Sprintf(`
provider "azurerm" {
  features {}
}

resource "azurerm_resource_group" "test" {
  name     = "acctestRG-cdn-afdx-%d"
  location = "%s"
}

resource "azurerm_cdn_frontdoor_profile" "test" {
  name                = "accTestProfile-%[1]d"
  resource_group_name = azurerm_resource_group.test.name
  sku_name            = "Standard_AzureFrontDoor"
}
`, data.RandomInteger, data.Locations.Primary)
}

func (r CdnFrontDoorFirewallPolicyResource) basic(data acceptance.TestData) string {
	tmp := r.template(data)
	return fmt.Sprintf(`
%s

resource "azurerm_cdn_frontdoor_firewall_policy" "test" {
  name                = "accTestWAF%d"
  resource_group_name = azurerm_resource_group.test.name
  sku_name            = azurerm_cdn_frontdoor_profile.test.sku_name
  mode                = "Prevention"
}
`, tmp, data.RandomInteger)
}

func (r CdnFrontDoorFirewallPolicyResource) basicStandard(data acceptance.TestData) string {
	tmp := r.templateStandard(data)
	return fmt.Sprintf(`
%s

resource "azurerm_cdn_frontdoor_firewall_policy" "test" {
  name                = "accTestWAF%d"
  resource_group_name = azurerm_resource_group.test.name
  sku_name            = azurerm_cdn_frontdoor_profile.test.sku_name
  mode                = "Prevention"
}
`, tmp, data.RandomInteger)
}

func (r CdnFrontDoorFirewallPolicyResource) jSChallengePolicyBasic(data acceptance.TestData) string {
	tmp := r.template(data)
	return fmt.Sprintf(`
%s

resource "azurerm_cdn_frontdoor_firewall_policy" "test" {
  name                = "accTestWAF%d"
  resource_group_name = azurerm_resource_group.test.name
  sku_name            = azurerm_cdn_frontdoor_profile.test.sku_name
  mode                = "Prevention"

  js_challenge_cookie_expiration_in_minutes = 45
}
`, tmp, data.RandomInteger)
}

func (r CdnFrontDoorFirewallPolicyResource) jSChallengePolicyBasicUpdate(data acceptance.TestData) string {
	tmp := r.template(data)
	return fmt.Sprintf(`
%s

resource "azurerm_cdn_frontdoor_firewall_policy" "test" {
  name                = "accTestWAF%d"
  resource_group_name = azurerm_resource_group.test.name
  sku_name            = azurerm_cdn_frontdoor_profile.test.sku_name
  mode                = "Prevention"

  js_challenge_cookie_expiration_in_minutes = 1440
}
`, tmp, data.RandomInteger)
}

func (r CdnFrontDoorFirewallPolicyResource) requiresImport(data acceptance.TestData) string {
	return fmt.Sprintf(`
%s

resource "azurerm_cdn_frontdoor_firewall_policy" "import" {
  name                = azurerm_cdn_frontdoor_firewall_policy.test.name
  resource_group_name = azurerm_cdn_frontdoor_firewall_policy.test.resource_group_name
  sku_name            = azurerm_cdn_frontdoor_profile.test.sku_name
  mode                = "Prevention"
}
`, r.basic(data))
}

func (r CdnFrontDoorFirewallPolicyResource) update(data acceptance.TestData) string {
	tmp := r.template(data)
	return fmt.Sprintf(`
%s

resource "azurerm_cdn_frontdoor_firewall_policy" "test" {
  name                              = "accTestWAF%d"
  resource_group_name               = azurerm_resource_group.test.name
  sku_name                          = azurerm_cdn_frontdoor_profile.test.sku_name
  enabled                           = true
  mode                              = "Detection"
  redirect_url                      = "https://www.contoso.com"
  custom_block_response_status_code = 403
  custom_block_response_body        = "PGh0bWw+CjxoZWFkZXI+PHRpdGxlPkhlbGxvPC90aXRsZT48L2hlYWRlcj4KPGJvZHk+CkhlbGxvIHdvcmxkCjwvYm9keT4KPC9odG1sPg=="
  request_body_check_enabled        = false

  custom_rule {
    name                           = "Rule1"
    enabled                        = true
    priority                       = 1
    rate_limit_duration_in_minutes = 1
    rate_limit_threshold           = 10
    type                           = "MatchRule"
    action                         = "Block"

    match_condition {
      match_variable     = "RemoteAddr"
      operator           = "IPMatch"
      negation_condition = false
      match_values       = ["192.168.1.0/24", "10.0.0.0/24"]
    }
  }

  managed_rule {
    type    = "DefaultRuleSet"
    version = "preview-0.1"
    action  = "Block"

    override {
      rule_group_name = "PHP"

      rule {
        rule_id = "933111"
        enabled = false
        action  = "Block"
      }
    }
  }

  managed_rule {
    type    = "BotProtection"
    version = "preview-0.1"
    action  = "Log"
  }
}
`, tmp, data.RandomInteger)
}

func (r CdnFrontDoorFirewallPolicyResource) complete(data acceptance.TestData) string {
	tmp := r.template(data)
	return fmt.Sprintf(`
%s

resource "azurerm_cdn_frontdoor_firewall_policy" "test" {
  name                              = "accTestWAF%d"
  resource_group_name               = azurerm_resource_group.test.name
  sku_name                          = azurerm_cdn_frontdoor_profile.test.sku_name
  enabled                           = true
  mode                              = "Prevention"
  redirect_url                      = "https://www.contoso.com"
  custom_block_response_status_code = 403
  custom_block_response_body        = "PGh0bWw+CjxoZWFkZXI+PHRpdGxlPkhlbGxvPC90aXRsZT48L2hlYWRlcj4KPGJvZHk+CkhlbGxvIHdvcmxkCjwvYm9keT4KPC9odG1sPg=="

  js_challenge_cookie_expiration_in_minutes = 30

  custom_rule {
    name                           = "Rule1"
    enabled                        = true
    priority                       = 1
    rate_limit_duration_in_minutes = 1
    rate_limit_threshold           = 10
    type                           = "MatchRule"
    action                         = "Block"

    match_condition {
      match_variable     = "RemoteAddr"
      operator           = "IPMatch"
      negation_condition = false
      match_values       = ["192.168.1.0/24", "10.0.0.0/24"]
    }
  }

  custom_rule {
    name                           = "Rule2"
    enabled                        = true
    priority                       = 2
    rate_limit_duration_in_minutes = 1
    rate_limit_threshold           = 10
    type                           = "MatchRule"
    action                         = "Block"

    match_condition {
      match_variable     = "RemoteAddr"
      operator           = "IPMatch"
      negation_condition = false
      match_values       = ["192.168.1.0/24"]
    }

    match_condition {
      match_variable     = "RequestHeader"
      selector           = "UserAgent"
      operator           = "Contains"
      negation_condition = false
      match_values       = ["windows"]
      transforms         = ["Lowercase", "Trim"]
    }
  }

  custom_rule {
    name                           = "Rule3"
    enabled                        = true
    priority                       = 3
    rate_limit_duration_in_minutes = 1
    rate_limit_threshold           = 10
    type                           = "MatchRule"
    action                         = "Block"

    match_condition {
      match_variable     = "SocketAddr"
      operator           = "IPMatch"
      negation_condition = false
      match_values       = ["192.168.1.0/24"]
    }

    match_condition {
      match_variable     = "RequestHeader"
      selector           = "UserAgent"
      operator           = "Contains"
      negation_condition = false
      match_values       = ["windows"]
      transforms         = ["Lowercase", "Trim"]
    }
  }

  managed_rule {
    type    = "Microsoft_DefaultRuleSet"
    version = "2.0"
    action  = "Block"

    exclusion {
      match_variable = "RequestBodyJsonArgNames"
      operator       = "Equals"
      selector       = "not_suspicious"
    }

    override {
      rule_group_name = "PHP"

      rule {
        rule_id = "933100"
        enabled = false
        action  = "AnomalyScoring"
      }
    }

    override {
      rule_group_name = "SQLI"

      exclusion {
        match_variable = "QueryStringArgNames"
        operator       = "Equals"
        selector       = "really_not_suspicious"
      }

      rule {
        rule_id = "942200"
        action  = "AnomalyScoring"

        exclusion {
          match_variable = "QueryStringArgNames"
          operator       = "Equals"
          selector       = "innocent"
        }
      }
    }
  }

  managed_rule {
    type    = "Microsoft_BotManagerRuleSet"
    version = "1.0"
    action  = "Block"
  }
}
`, tmp, data.RandomInteger)
}

func (r CdnFrontDoorFirewallPolicyResource) drsOnePointOh(data acceptance.TestData) string {
	tmp := r.template(data)
	return fmt.Sprintf(`
%s

resource "azurerm_cdn_frontdoor_firewall_policy" "test" {
  name                              = "accTestWAF%d"
  resource_group_name               = azurerm_resource_group.test.name
  sku_name                          = azurerm_cdn_frontdoor_profile.test.sku_name
  enabled                           = true
  mode                              = "Prevention"
  redirect_url                      = "https://www.contoso.com"
  custom_block_response_status_code = 403
  custom_block_response_body        = "PGh0bWw+CjxoZWFkZXI+PHRpdGxlPkhlbGxvPC90aXRsZT48L2hlYWRlcj4KPGJvZHk+CkhlbGxvIHdvcmxkCjwvYm9keT4KPC9odG1sPg=="

  managed_rule {
    type    = "DefaultRuleSet"
    version = "1.0"
    action  = "Log"

    override {
      rule_group_name = "PHP"

      rule {
        rule_id = "933100"
        enabled = false
        action  = "Block"
      }
    }
  }
}
`, tmp, data.RandomInteger)
}

func (r CdnFrontDoorFirewallPolicyResource) drsOnePointOhError(data acceptance.TestData) string {
	tmp := r.template(data)
	return fmt.Sprintf(`
%s

resource "azurerm_cdn_frontdoor_firewall_policy" "test" {
  name                              = "accTestWAF%d"
  resource_group_name               = azurerm_resource_group.test.name
  sku_name                          = azurerm_cdn_frontdoor_profile.test.sku_name
  enabled                           = true
  mode                              = "Prevention"
  redirect_url                      = "https://www.contoso.com"
  custom_block_response_status_code = 403
  custom_block_response_body        = "PGh0bWw+CjxoZWFkZXI+PHRpdGxlPkhlbGxvPC90aXRsZT48L2hlYWRlcj4KPGJvZHk+CkhlbGxvIHdvcmxkCjwvYm9keT4KPC9odG1sPg=="

  managed_rule {
    type    = "DefaultRuleSet"
    version = "1.0"
    action  = "Log"

    override {
      rule_group_name = "PHP"

      rule {
        rule_id = "933100"
        enabled = false
        action  = "AnomalyScoring"
      }
    }
  }
}
`, tmp, data.RandomInteger)
}

func (r CdnFrontDoorFirewallPolicyResource) drsOnePointOhTypeError(data acceptance.TestData) string {
	tmp := r.template(data)
	return fmt.Sprintf(`
%s

resource "azurerm_cdn_frontdoor_firewall_policy" "test" {
  name                              = "accTestWAF%d"
  resource_group_name               = azurerm_resource_group.test.name
  sku_name                          = azurerm_cdn_frontdoor_profile.test.sku_name
  enabled                           = true
  mode                              = "Prevention"
  redirect_url                      = "https://www.contoso.com"
  custom_block_response_status_code = 403
  custom_block_response_body        = "PGh0bWw+CjxoZWFkZXI+PHRpdGxlPkhlbGxvPC90aXRsZT48L2hlYWRlcj4KPGJvZHk+CkhlbGxvIHdvcmxkCjwvYm9keT4KPC9odG1sPg=="

  managed_rule {
    type    = "Microsoft_DefaultRuleSet"
    version = "1.0"
    action  = "Log"

    override {
      rule_group_name = "PHP"

      rule {
        rule_id = "933100"
        enabled = false
        action  = "Block"
      }
    }
  }
}
`, tmp, data.RandomInteger)
}

func (r CdnFrontDoorFirewallPolicyResource) drsTwoPointOh(data acceptance.TestData) string {
	tmp := r.template(data)
	return fmt.Sprintf(`
%s

resource "azurerm_cdn_frontdoor_firewall_policy" "test" {
  name                              = "accTestWAF%d"
  resource_group_name               = azurerm_resource_group.test.name
  sku_name                          = azurerm_cdn_frontdoor_profile.test.sku_name
  enabled                           = true
  mode                              = "Prevention"
  redirect_url                      = "https://www.contoso.com"
  custom_block_response_status_code = 403
  custom_block_response_body        = "PGh0bWw+CjxoZWFkZXI+PHRpdGxlPkhlbGxvPC90aXRsZT48L2hlYWRlcj4KPGJvZHk+CkhlbGxvIHdvcmxkCjwvYm9keT4KPC9odG1sPg=="

  managed_rule {
    type    = "Microsoft_DefaultRuleSet"
    version = "2.0"
    action  = "Log"

    override {
      rule_group_name = "PHP"

      rule {
        rule_id = "933100"
        enabled = false
        action  = "AnomalyScoring"
      }
    }
  }
}
`, tmp, data.RandomInteger)
}

func (r CdnFrontDoorFirewallPolicyResource) drsTwoPointOhError(data acceptance.TestData) string {
	tmp := r.template(data)
	return fmt.Sprintf(`
%s

resource "azurerm_cdn_frontdoor_firewall_policy" "test" {
  name                              = "accTestWAF%d"
  resource_group_name               = azurerm_resource_group.test.name
  sku_name                          = azurerm_cdn_frontdoor_profile.test.sku_name
  enabled                           = true
  mode                              = "Prevention"
  redirect_url                      = "https://www.contoso.com"
  custom_block_response_status_code = 403
  custom_block_response_body        = "PGh0bWw+CjxoZWFkZXI+PHRpdGxlPkhlbGxvPC90aXRsZT48L2hlYWRlcj4KPGJvZHk+CkhlbGxvIHdvcmxkCjwvYm9keT4KPC9odG1sPg=="

  managed_rule {
    type    = "Microsoft_DefaultRuleSet"
    version = "2.0"
    action  = "Log"

    override {
      rule_group_name = "PHP"

      rule {
        rule_id = "933100"
        enabled = false
        action  = "Block"
      }
    }
  }
}
`, tmp, data.RandomInteger)
}

func (r CdnFrontDoorFirewallPolicyResource) drsTwoPointOhTypeError(data acceptance.TestData) string {
	tmp := r.template(data)
	return fmt.Sprintf(`
%s

resource "azurerm_cdn_frontdoor_firewall_policy" "test" {
  name                              = "accTestWAF%d"
  resource_group_name               = azurerm_resource_group.test.name
  sku_name                          = azurerm_cdn_frontdoor_profile.test.sku_name
  enabled                           = true
  mode                              = "Prevention"
  redirect_url                      = "https://www.contoso.com"
  custom_block_response_status_code = 403
  custom_block_response_body        = "PGh0bWw+CjxoZWFkZXI+PHRpdGxlPkhlbGxvPC90aXRsZT48L2hlYWRlcj4KPGJvZHk+CkhlbGxvIHdvcmxkCjwvYm9keT4KPC9odG1sPg=="

  managed_rule {
    type    = "DefaultRuleSet"
    version = "2.0"
    action  = "Log"

    override {
      rule_group_name = "PHP"

      rule {
        rule_id = "933100"
        enabled = false
        action  = "Block"
      }
    }
  }
}
`, tmp, data.RandomInteger)
}

func (r CdnFrontDoorFirewallPolicyResource) drsTwoPointOneActionLog(data acceptance.TestData) string {
	tmp := r.template(data)
	return fmt.Sprintf(`
%s

resource "azurerm_cdn_frontdoor_firewall_policy" "test" {
  name                              = "accTestWAF%d"
  resource_group_name               = azurerm_resource_group.test.name
  sku_name                          = azurerm_cdn_frontdoor_profile.test.sku_name
  enabled                           = true
  mode                              = "Prevention"
  redirect_url                      = "https://www.contoso.com"
  custom_block_response_status_code = 403
  custom_block_response_body        = "PGh0bWw+CjxoZWFkZXI+PHRpdGxlPkhlbGxvPC90aXRsZT48L2hlYWRlcj4KPGJvZHk+CkhlbGxvIHdvcmxkCjwvYm9keT4KPC9odG1sPg=="

  managed_rule {
    type    = "Microsoft_DefaultRuleSet"
    version = "2.1"
    action  = "Block"

    override {
      rule_group_name = "PHP"

      rule {
        rule_id = "933100"
        enabled = false
        action  = "AnomalyScoring"
      }

      rule {
        rule_id = "933110"
        enabled = false
        action  = "Log"
      }
    }
  }
}
`, tmp, data.RandomInteger)
}

func (r CdnFrontDoorFirewallPolicyResource) drsTwoPointOneActionError(data acceptance.TestData) string {
	tmp := r.template(data)
	return fmt.Sprintf(`
%s

resource "azurerm_cdn_frontdoor_firewall_policy" "test" {
  name                              = "accTestWAF%d"
  resource_group_name               = azurerm_resource_group.test.name
  sku_name                          = azurerm_cdn_frontdoor_profile.test.sku_name
  enabled                           = true
  mode                              = "Prevention"
  redirect_url                      = "https://www.contoso.com"
  custom_block_response_status_code = 403
  custom_block_response_body        = "PGh0bWw+CjxoZWFkZXI+PHRpdGxlPkhlbGxvPC90aXRsZT48L2hlYWRlcj4KPGJvZHk+CkhlbGxvIHdvcmxkCjwvYm9keT4KPC9odG1sPg=="

  managed_rule {
    type    = "Microsoft_DefaultRuleSet"
    version = "2.1"
    action  = "Block"

    override {
      rule_group_name = "PHP"

      rule {
        rule_id = "933100"
        enabled = false
        action  = "AnomalyScoring"
      }

      rule {
        rule_id = "933110"
        enabled = false
        action  = "Redirect"
      }
    }
  }
}
`, tmp, data.RandomInteger)
}

func (r CdnFrontDoorFirewallPolicyResource) jsChallengeDRSError(data acceptance.TestData) string {
	tmp := r.template(data)
	return fmt.Sprintf(`
%s

resource "azurerm_cdn_frontdoor_firewall_policy" "test" {
  name                              = "accTestWAF%d"
  resource_group_name               = azurerm_resource_group.test.name
  sku_name                          = azurerm_cdn_frontdoor_profile.test.sku_name
  enabled                           = true
  mode                              = "Prevention"
  redirect_url                      = "https://www.contoso.com"
  custom_block_response_status_code = 403
  custom_block_response_body        = "PGh0bWw+CjxoZWFkZXI+PHRpdGxlPkhlbGxvPC90aXRsZT48L2hlYWRlcj4KPGJvZHk+CkhlbGxvIHdvcmxkCjwvYm9keT4KPC9odG1sPg=="

  managed_rule {
    type    = "DefaultRuleSet"
    version = "preview-0.1"
    action  = "Block"

    override {
      rule_group_name = "PHP"

      rule {
        rule_id = "933100"
        enabled = false
        action  = "JSChallenge"
      }
    }
  }
}
`, tmp, data.RandomInteger)
}

func (r CdnFrontDoorFirewallPolicyResource) jsChallengePolicyStandardSku(data acceptance.TestData) string {
	tmp := r.templateStandard(data)
	return fmt.Sprintf(`
%s

resource "azurerm_cdn_frontdoor_firewall_policy" "test" {
  name                              = "accTestWAF%d"
  resource_group_name               = azurerm_resource_group.test.name
  sku_name                          = azurerm_cdn_frontdoor_profile.test.sku_name
  enabled                           = true
  mode                              = "Prevention"
  redirect_url                      = "https://www.contoso.com"
  custom_block_response_status_code = 403
  custom_block_response_body        = "PGh0bWw+CjxoZWFkZXI+PHRpdGxlPkhlbGxvPC90aXRsZT48L2hlYWRlcj4KPGJvZHk+CkhlbGxvIHdvcmxkCjwvYm9keT4KPC9odG1sPg=="

  custom_rule {
    name                           = "ShortUserAgents"
    enabled                        = true
    type                           = "MatchRule"
    priority                       = 500
    rate_limit_threshold           = 1
    rate_limit_duration_in_minutes = 5
    action                         = "Allow"

    match_condition {
      match_variable = "RequestHeader"
      selector       = "User-Agent"
      operator       = "LessThanOrEqual"
      match_values   = ["15"]
    }
  }
}
`, tmp, data.RandomInteger)
}

func (r CdnFrontDoorFirewallPolicyResource) jsChallengePolicyStandardSkuError(data acceptance.TestData) string {
	tmp := r.templateStandard(data)
	return fmt.Sprintf(`
%s

resource "azurerm_cdn_frontdoor_firewall_policy" "test" {
  name                              = "accTestWAF%d"
  resource_group_name               = azurerm_resource_group.test.name
  sku_name                          = azurerm_cdn_frontdoor_profile.test.sku_name
  enabled                           = true
  mode                              = "Prevention"
  redirect_url                      = "https://www.contoso.com"
  custom_block_response_status_code = 403
  custom_block_response_body        = "PGh0bWw+CjxoZWFkZXI+PHRpdGxlPkhlbGxvPC90aXRsZT48L2hlYWRlcj4KPGJvZHk+CkhlbGxvIHdvcmxkCjwvYm9keT4KPC9odG1sPg=="

  js_challenge_cookie_expiration_in_minutes = 45
}
`, tmp, data.RandomInteger)
}

func (r CdnFrontDoorFirewallPolicyResource) standardSkuManagedRuleError(data acceptance.TestData) string {
	tmp := r.templateStandard(data)
	return fmt.Sprintf(`
%s

resource "azurerm_cdn_frontdoor_firewall_policy" "test" {
  name                              = "accTestWAF%d"
  resource_group_name               = azurerm_resource_group.test.name
  sku_name                          = azurerm_cdn_frontdoor_profile.test.sku_name
  enabled                           = true
  mode                              = "Prevention"
  redirect_url                      = "https://www.contoso.com"
  custom_block_response_status_code = 403
  custom_block_response_body        = "PGh0bWw+CjxoZWFkZXI+PHRpdGxlPkhlbGxvPC90aXRsZT48L2hlYWRlcj4KPGJvZHk+CkhlbGxvIHdvcmxkCjwvYm9keT4KPC9odG1sPg=="

  managed_rule {
    type    = "DefaultRuleSet"
    version = "preview-0.1"
    action  = "Block"

    override {
      rule_group_name = "PHP"

      rule {
        rule_id = "933100"
        enabled = false
        action  = "Allow"
      }
    }
  }
}
`, tmp, data.RandomInteger)
}

func (r CdnFrontDoorFirewallPolicyResource) jsChallengeStandardSkuCustomRuleActionError(data acceptance.TestData) string {
	tmp := r.templateStandard(data)
	return fmt.Sprintf(`
%s

resource "azurerm_cdn_frontdoor_firewall_policy" "test" {
  name                              = "accTestWAF%d"
  resource_group_name               = azurerm_resource_group.test.name
  sku_name                          = azurerm_cdn_frontdoor_profile.test.sku_name
  enabled                           = true
  mode                              = "Prevention"
  redirect_url                      = "https://www.contoso.com"
  custom_block_response_status_code = 403
  custom_block_response_body        = "PGh0bWw+CjxoZWFkZXI+PHRpdGxlPkhlbGxvPC90aXRsZT48L2hlYWRlcj4KPGJvZHk+CkhlbGxvIHdvcmxkCjwvYm9keT4KPC9odG1sPg=="

  custom_rule {
    name                           = "ShortUserAgents"
    enabled                        = true
    type                           = "MatchRule"
    priority                       = 500
    rate_limit_threshold           = 1
    rate_limit_duration_in_minutes = 5
    action                         = "JSChallenge"

    match_condition {
      match_variable = "RequestHeader"
      selector       = "User-Agent"
      operator       = "LessThanOrEqual"
      match_values   = ["15"]
    }
  }
}
`, tmp, data.RandomInteger)
}

func (r CdnFrontDoorFirewallPolicyResource) jsChallengeManagedRuleBasic(data acceptance.TestData) string {
	tmp := r.template(data)
	return fmt.Sprintf(`
%s

resource "azurerm_cdn_frontdoor_firewall_policy" "test" {
  name                              = "accTestWAF%d"
  resource_group_name               = azurerm_resource_group.test.name
  sku_name                          = azurerm_cdn_frontdoor_profile.test.sku_name
  enabled                           = true
  mode                              = "Prevention"
  redirect_url                      = "https://www.contoso.com"
  custom_block_response_status_code = 403
  custom_block_response_body        = "PGh0bWw+CjxoZWFkZXI+PHRpdGxlPkhlbGxvPC90aXRsZT48L2hlYWRlcj4KPGJvZHk+CkhlbGxvIHdvcmxkCjwvYm9keT4KPC9odG1sPg=="

  managed_rule {
    type    = "Microsoft_BotManagerRuleSet"
    version = "1.0"
    action  = "Log"

    override {
      rule_group_name = "BadBots"

      rule {
        rule_id = "Bot100200"
        enabled = true
        action  = "JSChallenge"
      }
    }
  }
}
`, tmp, data.RandomInteger)
}

func (r CdnFrontDoorFirewallPolicyResource) jsChallengeCustomRuleBasic(data acceptance.TestData) string {
	tmp := r.template(data)
	return fmt.Sprintf(`
%s
<<<<<<< HEAD

=======
>>>>>>> 639b4d01
resource "azurerm_cdn_frontdoor_firewall_policy" "test" {
  name                              = "accTestWAF%d"
  resource_group_name               = azurerm_resource_group.test.name
  sku_name                          = azurerm_cdn_frontdoor_profile.test.sku_name
  enabled                           = true
  mode                              = "Prevention"
  redirect_url                      = "https://www.contoso.com"
  custom_block_response_status_code = 403
  custom_block_response_body        = "PGh0bWw+CjxoZWFkZXI+PHRpdGxlPkhlbGxvPC90aXRsZT48L2hlYWRlcj4KPGJvZHk+CkhlbGxvIHdvcmxkCjwvYm9keT4KPC9odG1sPg=="

  custom_rule {
    name                           = "CustomJSChallenge"
    enabled                        = true
    priority                       = 2
    rate_limit_duration_in_minutes = 1
    rate_limit_threshold           = 10
    type                           = "MatchRule"
    action                         = "JSChallenge"

    match_condition {
      match_variable     = "RemoteAddr"
      operator           = "IPMatch"
      negation_condition = false
      match_values       = ["192.168.1.0/24"]
    }

    match_condition {
      match_variable     = "RequestHeader"
      selector           = "UserAgent"
      operator           = "Contains"
      negation_condition = false
      match_values       = ["windows"]
      transforms         = ["Lowercase", "Trim"]
    }
  }
}
`, tmp, data.RandomInteger)
}

<<<<<<< HEAD
func (r CdnFrontDoorFirewallPolicyResource) jsChallengeManagedRuleUpdate(data acceptance.TestData) string {
	tmp := r.template(data)
	return fmt.Sprintf(`
%s

resource "azurerm_cdn_frontdoor_firewall_policy" "test" {
  name                              = "accTestWAF%d"
  resource_group_name               = azurerm_resource_group.test.name
  sku_name                          = azurerm_cdn_frontdoor_profile.test.sku_name
  enabled                           = true
  mode                              = "Prevention"
  redirect_url                      = "https://www.contoso.com"
  custom_block_response_status_code = 403
  custom_block_response_body        = "PGh0bWw+CjxoZWFkZXI+PHRpdGxlPkhlbGxvPC90aXRsZT48L2hlYWRlcj4KPGJvZHk+CkhlbGxvIHdvcmxkCjwvYm9keT4KPC9odG1sPg=="

  managed_rule {
    type    = "Microsoft_BotManagerRuleSet"
    version = "1.0"
    action  = "Log"

    override {
      rule_group_name = "BadBots"

      rule {
        rule_id = "Bot100200"
        enabled = true
        action  = "Allow"
      }
    }
  }
}
`, tmp, data.RandomInteger)
}

=======
>>>>>>> 639b4d01
func (r CdnFrontDoorFirewallPolicyResource) jsChallengeCustomRuleUpdate(data acceptance.TestData) string {
	tmp := r.template(data)
	return fmt.Sprintf(`
%s
<<<<<<< HEAD

=======
>>>>>>> 639b4d01
resource "azurerm_cdn_frontdoor_firewall_policy" "test" {
  name                              = "accTestWAF%d"
  resource_group_name               = azurerm_resource_group.test.name
  sku_name                          = azurerm_cdn_frontdoor_profile.test.sku_name
  enabled                           = true
  mode                              = "Prevention"
  redirect_url                      = "https://www.contoso.com"
  custom_block_response_status_code = 403
  custom_block_response_body        = "PGh0bWw+CjxoZWFkZXI+PHRpdGxlPkhlbGxvPC90aXRsZT48L2hlYWRlcj4KPGJvZHk+CkhlbGxvIHdvcmxkCjwvYm9keT4KPC9odG1sPg=="

  custom_rule {
    name                           = "CustomJSChallenge"
    enabled                        = true
    priority                       = 2
    rate_limit_duration_in_minutes = 1
    rate_limit_threshold           = 10
    type                           = "MatchRule"
    action                         = "Allow"

    match_condition {
      match_variable     = "RemoteAddr"
      operator           = "IPMatch"
      negation_condition = false
      match_values       = ["192.168.1.0/24"]
    }

    match_condition {
      match_variable     = "RequestHeader"
      selector           = "UserAgent"
      operator           = "Contains"
      negation_condition = false
      match_values       = ["windows"]
      transforms         = ["Lowercase", "Trim"]
    }
  }
}
`, tmp, data.RandomInteger)
}

<<<<<<< HEAD
func (r CdnFrontDoorFirewallPolicyResource) jsChallengePolicyInvalidTimeSpanError(data acceptance.TestData) string {
	tmp := r.template(data)
	return fmt.Sprintf(`
%s

=======
func (r CdnFrontDoorFirewallPolicyResource) jsChallengeCustomRuleRemove(data acceptance.TestData) string {
	tmp := r.template(data)
	return fmt.Sprintf(`
%s
>>>>>>> 639b4d01
resource "azurerm_cdn_frontdoor_firewall_policy" "test" {
  name                              = "accTestWAF%d"
  resource_group_name               = azurerm_resource_group.test.name
  sku_name                          = azurerm_cdn_frontdoor_profile.test.sku_name
  enabled                           = true
  mode                              = "Prevention"
  redirect_url                      = "https://www.contoso.com"
  custom_block_response_status_code = 403
  custom_block_response_body        = "PGh0bWw+CjxoZWFkZXI+PHRpdGxlPkhlbGxvPC90aXRsZT48L2hlYWRlcj4KPGJvZHk+CkhlbGxvIHdvcmxkCjwvYm9keT4KPC9odG1sPg=="
<<<<<<< HEAD

  js_challenge_cookie_expiration_in_minutes = 4
=======
>>>>>>> 639b4d01
}
`, tmp, data.RandomInteger)
}

<<<<<<< HEAD
func (r CdnFrontDoorFirewallPolicyResource) jsChallengeManagedRuleRemove(data acceptance.TestData) string {
=======
func (r CdnFrontDoorFirewallPolicyResource) JSChallengeRemove(data acceptance.TestData) string {
>>>>>>> 639b4d01
	tmp := r.template(data)
	return fmt.Sprintf(`
%s

resource "azurerm_cdn_frontdoor_firewall_policy" "test" {
  name                              = "accTestWAF%d"
  resource_group_name               = azurerm_resource_group.test.name
  sku_name                          = azurerm_cdn_frontdoor_profile.test.sku_name
  enabled                           = true
  mode                              = "Prevention"
  redirect_url                      = "https://www.contoso.com"
  custom_block_response_status_code = 403
  custom_block_response_body        = "PGh0bWw+CjxoZWFkZXI+PHRpdGxlPkhlbGxvPC90aXRsZT48L2hlYWRlcj4KPGJvZHk+CkhlbGxvIHdvcmxkCjwvYm9keT4KPC9odG1sPg=="

  managed_rule {
    type    = "Microsoft_BotManagerRuleSet"
    version = "1.0"
    action  = "Log"
  }
}
`, tmp, data.RandomInteger)
}

func (r CdnFrontDoorFirewallPolicyResource) jsChallengeCustomRuleRemove(data acceptance.TestData) string {
	tmp := r.template(data)
	return fmt.Sprintf(`
%s

resource "azurerm_cdn_frontdoor_firewall_policy" "test" {
  name                              = "accTestWAF%d"
  resource_group_name               = azurerm_resource_group.test.name
  sku_name                          = azurerm_cdn_frontdoor_profile.test.sku_name
  enabled                           = true
  mode                              = "Prevention"
  redirect_url                      = "https://www.contoso.com"
  custom_block_response_status_code = 403
  custom_block_response_body        = "PGh0bWw+CjxoZWFkZXI+PHRpdGxlPkhlbGxvPC90aXRsZT48L2hlYWRlcj4KPGJvZHk+CkhlbGxvIHdvcmxkCjwvYm9keT4KPC9odG1sPg=="
}
`, tmp, data.RandomInteger)
}<|MERGE_RESOLUTION|>--- conflicted
+++ resolved
@@ -1355,10 +1355,7 @@
 	tmp := r.template(data)
 	return fmt.Sprintf(`
 %s
-<<<<<<< HEAD
-
-=======
->>>>>>> 639b4d01
+
 resource "azurerm_cdn_frontdoor_firewall_policy" "test" {
   name                              = "accTestWAF%d"
   resource_group_name               = azurerm_resource_group.test.name
@@ -1398,7 +1395,6 @@
 `, tmp, data.RandomInteger)
 }
 
-<<<<<<< HEAD
 func (r CdnFrontDoorFirewallPolicyResource) jsChallengeManagedRuleUpdate(data acceptance.TestData) string {
 	tmp := r.template(data)
 	return fmt.Sprintf(`
@@ -1433,16 +1429,11 @@
 `, tmp, data.RandomInteger)
 }
 
-=======
->>>>>>> 639b4d01
 func (r CdnFrontDoorFirewallPolicyResource) jsChallengeCustomRuleUpdate(data acceptance.TestData) string {
 	tmp := r.template(data)
 	return fmt.Sprintf(`
 %s
-<<<<<<< HEAD
-
-=======
->>>>>>> 639b4d01
+
 resource "azurerm_cdn_frontdoor_firewall_policy" "test" {
   name                              = "accTestWAF%d"
   resource_group_name               = azurerm_resource_group.test.name
@@ -1482,41 +1473,27 @@
 `, tmp, data.RandomInteger)
 }
 
-<<<<<<< HEAD
 func (r CdnFrontDoorFirewallPolicyResource) jsChallengePolicyInvalidTimeSpanError(data acceptance.TestData) string {
 	tmp := r.template(data)
 	return fmt.Sprintf(`
 %s
 
-=======
-func (r CdnFrontDoorFirewallPolicyResource) jsChallengeCustomRuleRemove(data acceptance.TestData) string {
-	tmp := r.template(data)
-	return fmt.Sprintf(`
-%s
->>>>>>> 639b4d01
-resource "azurerm_cdn_frontdoor_firewall_policy" "test" {
-  name                              = "accTestWAF%d"
-  resource_group_name               = azurerm_resource_group.test.name
-  sku_name                          = azurerm_cdn_frontdoor_profile.test.sku_name
-  enabled                           = true
-  mode                              = "Prevention"
-  redirect_url                      = "https://www.contoso.com"
-  custom_block_response_status_code = 403
-  custom_block_response_body        = "PGh0bWw+CjxoZWFkZXI+PHRpdGxlPkhlbGxvPC90aXRsZT48L2hlYWRlcj4KPGJvZHk+CkhlbGxvIHdvcmxkCjwvYm9keT4KPC9odG1sPg=="
-<<<<<<< HEAD
+resource "azurerm_cdn_frontdoor_firewall_policy" "test" {
+  name                              = "accTestWAF%d"
+  resource_group_name               = azurerm_resource_group.test.name
+  sku_name                          = azurerm_cdn_frontdoor_profile.test.sku_name
+  enabled                           = true
+  mode                              = "Prevention"
+  redirect_url                      = "https://www.contoso.com"
+  custom_block_response_status_code = 403
+  custom_block_response_body        = "PGh0bWw+CjxoZWFkZXI+PHRpdGxlPkhlbGxvPC90aXRsZT48L2hlYWRlcj4KPGJvZHk+CkhlbGxvIHdvcmxkCjwvYm9keT4KPC9odG1sPg=="
 
   js_challenge_cookie_expiration_in_minutes = 4
-=======
->>>>>>> 639b4d01
-}
-`, tmp, data.RandomInteger)
-}
-
-<<<<<<< HEAD
+}
+`, tmp, data.RandomInteger)
+}
+
 func (r CdnFrontDoorFirewallPolicyResource) jsChallengeManagedRuleRemove(data acceptance.TestData) string {
-=======
-func (r CdnFrontDoorFirewallPolicyResource) JSChallengeRemove(data acceptance.TestData) string {
->>>>>>> 639b4d01
 	tmp := r.template(data)
 	return fmt.Sprintf(`
 %s
