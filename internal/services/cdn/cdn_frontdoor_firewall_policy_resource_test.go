// Copyright (c) HashiCorp, Inc.
// SPDX-License-Identifier: MPL-2.0

package cdn_test

import (
	"context"
	"fmt"
	"regexp"
	"testing"

<<<<<<< HEAD
	"github.com/hashicorp/go-azure-helpers/lang/pointer"
=======
>>>>>>> 470ef6da
	"github.com/hashicorp/go-azure-helpers/lang/response"
	waf "github.com/hashicorp/go-azure-sdk/resource-manager/frontdoor/2024-02-01/webapplicationfirewallpolicies"
	"github.com/hashicorp/terraform-provider-azurerm/internal/acceptance"
	"github.com/hashicorp/terraform-provider-azurerm/internal/acceptance/check"
	"github.com/hashicorp/terraform-provider-azurerm/internal/clients"
	"github.com/hashicorp/terraform-provider-azurerm/internal/tf/pluginsdk"
)

type CdnFrontDoorFirewallPolicyResource struct{}

func TestAccCdnFrontDoorFirewallPolicy_basic(t *testing.T) {
	data := acceptance.BuildTestData(t, "azurerm_cdn_frontdoor_firewall_policy", "test")
	r := CdnFrontDoorFirewallPolicyResource{}
	data.ResourceTest(t, r, []acceptance.TestStep{
		{
			Config: r.basic(data),
			Check: acceptance.ComposeTestCheckFunc(
				check.That(data.ResourceName).ExistsInAzure(r),
				check.That(data.ResourceName).Key("js_challenge_cookie_expiration_in_minutes").HasValue("30"),
			),
		},
		data.ImportStep(),
	})
}

func TestAccCdnFrontDoorFirewallPolicyJsChallenge_basic(t *testing.T) {
	data := acceptance.BuildTestData(t, "azurerm_cdn_frontdoor_firewall_policy", "test")
	r := CdnFrontDoorFirewallPolicyResource{}
	data.ResourceTest(t, r, []acceptance.TestStep{
		{
			Config: r.basicJsChallenge(data),
			Check: acceptance.ComposeTestCheckFunc(
				check.That(data.ResourceName).ExistsInAzure(r),
				check.That(data.ResourceName).Key("js_challenge_cookie_expiration_in_minutes").HasValue("45"),
			),
		},
		data.ImportStep(),
	})
}

func TestAccCdnFrontDoorFirewallPolicy_requiresImport(t *testing.T) {
	data := acceptance.BuildTestData(t, "azurerm_cdn_frontdoor_firewall_policy", "test")
	r := CdnFrontDoorFirewallPolicyResource{}

	data.ResourceTest(t, r, []acceptance.TestStep{
		{
			Config: r.basic(data),
			Check: acceptance.ComposeTestCheckFunc(
				check.That(data.ResourceName).ExistsInAzure(r),
			),
		},
		data.RequiresImportErrorStep(r.requiresImport),
	})
}

func TestAccCdnFrontDoorFirewallPolicy_update(t *testing.T) {
	data := acceptance.BuildTestData(t, "azurerm_cdn_frontdoor_firewall_policy", "test")
	r := CdnFrontDoorFirewallPolicyResource{}
	data.ResourceTest(t, r, []acceptance.TestStep{
		{
			Config: r.update(data),
			Check: acceptance.ComposeTestCheckFunc(
				check.That(data.ResourceName).ExistsInAzure(r),
				check.That(data.ResourceName).Key("request_body_check_enabled").HasValue("false"),
			),
		},
		data.ImportStep(),
		{
			Config: r.complete(data),
			Check: acceptance.ComposeTestCheckFunc(
				check.That(data.ResourceName).ExistsInAzure(r),
			),
		},
		data.ImportStep(),
		{
			Config: r.update(data),
			Check:  acceptance.ComposeTestCheckFunc(),
		},
		data.ImportStep(),
	})
}

func TestAccCdnFrontDoorFirewallPolicyJsChallenge_update(t *testing.T) {
	data := acceptance.BuildTestData(t, "azurerm_cdn_frontdoor_firewall_policy", "test")
	r := CdnFrontDoorFirewallPolicyResource{}
	data.ResourceTest(t, r, []acceptance.TestStep{
		{
			Config: r.basic(data),
			Check: acceptance.ComposeTestCheckFunc(
				check.That(data.ResourceName).ExistsInAzure(r),
				check.That(data.ResourceName).Key("js_challenge_cookie_expiration_in_minutes").HasValue("30"),
			),
		},
		data.ImportStep(),
		{
			Config: r.basicJsChallenge(data),
			Check: acceptance.ComposeTestCheckFunc(
				check.That(data.ResourceName).ExistsInAzure(r),
				check.That(data.ResourceName).Key("js_challenge_cookie_expiration_in_minutes").HasValue("45"),
			),
		},
		data.ImportStep(),
		{
			Config: r.basicJsChallengeUpdate(data),
			Check: acceptance.ComposeTestCheckFunc(
				check.That(data.ResourceName).ExistsInAzure(r),
				check.That(data.ResourceName).Key("js_challenge_cookie_expiration_in_minutes").HasValue("1440"),
			),
		},
		data.ImportStep(),
		{
			Config: r.basic(data),
			Check: acceptance.ComposeTestCheckFunc(
				check.That(data.ResourceName).ExistsInAzure(r),
				check.That(data.ResourceName).Key("js_challenge_cookie_expiration_in_minutes").HasValue("30"),
			),
		},
		data.ImportStep(),
	})
}

func TestAccCdnFrontDoorFirewallPolicy_complete(t *testing.T) {
	// NOTE: Regression test case for issue #19088
	data := acceptance.BuildTestData(t, "azurerm_cdn_frontdoor_firewall_policy", "test")
	r := CdnFrontDoorFirewallPolicyResource{}
	data.ResourceTest(t, r, []acceptance.TestStep{
		{
			Config: r.complete(data),
			Check: acceptance.ComposeTestCheckFunc(
				check.That(data.ResourceName).ExistsInAzure(r),
			),
		},
		data.ImportStep(),
	})
}

func TestAccCdnFrontDoorFirewallPolicy_DRSOnePointOh(t *testing.T) {
	// NOTE: Regression test case for issue #19088
	data := acceptance.BuildTestData(t, "azurerm_cdn_frontdoor_firewall_policy", "test")
	r := CdnFrontDoorFirewallPolicyResource{}
	data.ResourceTest(t, r, []acceptance.TestStep{
		{
			Config: r.DRSOnePointOh(data),
			Check: acceptance.ComposeTestCheckFunc(
				check.That(data.ResourceName).ExistsInAzure(r),
			),
		},
		data.ImportStep(),
	})
}

func TestAccCdnFrontDoorFirewallPolicy_DRSOnePointOhUpdate(t *testing.T) {
	// NOTE: Regression test case for issue #19088
	data := acceptance.BuildTestData(t, "azurerm_cdn_frontdoor_firewall_policy", "test")
	r := CdnFrontDoorFirewallPolicyResource{}
	data.ResourceTest(t, r, []acceptance.TestStep{
		{
			Config: r.DRSOnePointOh(data),
			Check: acceptance.ComposeTestCheckFunc(
				check.That(data.ResourceName).ExistsInAzure(r),
			),
		},
		data.ImportStep(),
		{
			Config: r.DRSTwoPointOh(data),
			Check: acceptance.ComposeTestCheckFunc(
				check.That(data.ResourceName).ExistsInAzure(r),
			),
		},
		data.ImportStep(),
		{
			Config: r.DRSOnePointOh(data),
			Check: acceptance.ComposeTestCheckFunc(
				check.That(data.ResourceName).ExistsInAzure(r),
			),
		},
		data.ImportStep(),
	})
}

func TestAccCdnFrontDoorFirewallPolicy_DRSOnePointOhError(t *testing.T) {
	// NOTE: Regression test case for issue #19088
	data := acceptance.BuildTestData(t, "azurerm_cdn_frontdoor_firewall_policy", "test")
	r := CdnFrontDoorFirewallPolicyResource{}
	data.ResourceTest(t, r, []acceptance.TestStep{
		{
			Config:      r.DRSOnePointOhError(data),
			ExpectError: regexp.MustCompile("'AnomalyScoring' is only valid in managed rules that are DRS 2.0 and above"),
		},
	})
}

func TestAccCdnFrontDoorFirewallPolicy_DRSOnePointOhTypeError(t *testing.T) {
	// NOTE: Regression test case for issue #19088
	data := acceptance.BuildTestData(t, "azurerm_cdn_frontdoor_firewall_policy", "test")
	r := CdnFrontDoorFirewallPolicyResource{}
	data.ResourceTest(t, r, []acceptance.TestStep{
		{
			Config:      r.DRSOnePointOhTypeError(data),
			ExpectError: regexp.MustCompile("If you wish to use the 'Microsoft_DefaultRuleSet' type please update your 'version' field to be '1.1', '2.0' or '2.1'"),
		},
	})
}

func TestAccCdnFrontDoorFirewallPolicy_DRSTwoPointOh(t *testing.T) {
	// NOTE: Regression test case for issue #19088
	data := acceptance.BuildTestData(t, "azurerm_cdn_frontdoor_firewall_policy", "test")
	r := CdnFrontDoorFirewallPolicyResource{}
	data.ResourceTest(t, r, []acceptance.TestStep{
		{
			Config: r.DRSTwoPointOh(data),
			Check: acceptance.ComposeTestCheckFunc(
				check.That(data.ResourceName).ExistsInAzure(r),
			),
		},
		data.ImportStep(),
	})
}

func TestAccCdnFrontDoorFirewallPolicy_DRSTwoPointOhUpdate(t *testing.T) {
	// NOTE: Regression test case for issue #19088
	data := acceptance.BuildTestData(t, "azurerm_cdn_frontdoor_firewall_policy", "test")
	r := CdnFrontDoorFirewallPolicyResource{}
	data.ResourceTest(t, r, []acceptance.TestStep{
		{
			Config: r.DRSTwoPointOh(data),
			Check: acceptance.ComposeTestCheckFunc(
				check.That(data.ResourceName).ExistsInAzure(r),
			),
		},
		data.ImportStep(),
		{
			Config: r.DRSOnePointOh(data),
			Check: acceptance.ComposeTestCheckFunc(
				check.That(data.ResourceName).ExistsInAzure(r),
			),
		},
		data.ImportStep(),
		{
			Config: r.DRSTwoPointOh(data),
			Check: acceptance.ComposeTestCheckFunc(
				check.That(data.ResourceName).ExistsInAzure(r),
			),
		},
		data.ImportStep(),
	})
}

func TestAccCdnFrontDoorFirewallPolicy_DRSTwoPointOhError(t *testing.T) {
	// NOTE: Regression test case for issue #19088
	data := acceptance.BuildTestData(t, "azurerm_cdn_frontdoor_firewall_policy", "test")
	r := CdnFrontDoorFirewallPolicyResource{}
	data.ResourceTest(t, r, []acceptance.TestStep{
		{
			Config:      r.DRSTwoPointOhError(data),
			ExpectError: regexp.MustCompile("the managed rules 'action' field must be set to 'AnomalyScoring' or 'Log' if the managed rule is DRS 2.0 or above"),
		},
	})
}

func TestAccCdnFrontDoorFirewallPolicy_DRSTwoPointOhTypeError(t *testing.T) {
	// NOTE: Regression test case for issue #19088
	data := acceptance.BuildTestData(t, "azurerm_cdn_frontdoor_firewall_policy", "test")
	r := CdnFrontDoorFirewallPolicyResource{}
	data.ResourceTest(t, r, []acceptance.TestStep{
		{
			Config:      r.DRSTwoPointOhTypeError(data),
			ExpectError: regexp.MustCompile("If you wish to use the 'DefaultRuleSet' type please update your 'version' field to be '1.0' or 'preview-0.1'"),
		},
	})
}

func TestAccCdnFrontDoorFirewallPolicy_DRSTwoPointOneAction(t *testing.T) {
	// NOTE: Regression test case for issue #19561
	data := acceptance.BuildTestData(t, "azurerm_cdn_frontdoor_firewall_policy", "test")
	r := CdnFrontDoorFirewallPolicyResource{}
	data.ResourceTest(t, r, []acceptance.TestStep{
		{
			Config: r.DRSTwoPointOneActionLog(data),
			Check: acceptance.ComposeTestCheckFunc(
				check.That(data.ResourceName).ExistsInAzure(r),
			),
		},
		data.ImportStep(),
	})
}

func TestAccCdnFrontDoorFirewallPolicy_DRSTwoPointOneActionError(t *testing.T) {
	// NOTE: Regression test case for issue #19561
	data := acceptance.BuildTestData(t, "azurerm_cdn_frontdoor_firewall_policy", "test")
	r := CdnFrontDoorFirewallPolicyResource{}
	data.ResourceTest(t, r, []acceptance.TestStep{
		{
			Config:      r.DRSTwoPointOneActionError(data),
			ExpectError: regexp.MustCompile("the managed rules 'action' field must be set to 'AnomalyScoring' or 'Log' if the managed rule is DRS 2.0 or above"),
		},
	})
}

// TODO: run these tests to make sure they work...
func TestAccCdnFrontDoorFirewallPolicy_JSChallengeDRSError(t *testing.T) {
	data := acceptance.BuildTestData(t, "azurerm_cdn_frontdoor_firewall_policy", "test")
	r := CdnFrontDoorFirewallPolicyResource{}
	data.ResourceTest(t, r, []acceptance.TestStep{
		{
			Config:      r.JSChallengeDRSError(data),
			ExpectError: regexp.MustCompile(`"JSChallenge" is only valid if the managed rules 'type' is 'Microsoft_BotManagerRuleSet', got "DefaultRuleSet"`),
		},
	})
}

func TestAccCdnFrontDoorFirewallPolicy_JSChallengeBasic(t *testing.T) {
	data := acceptance.BuildTestData(t, "azurerm_cdn_frontdoor_firewall_policy", "test")
	r := CdnFrontDoorFirewallPolicyResource{}
	data.ResourceTest(t, r, []acceptance.TestStep{
		{
			Config: r.JSChallengeBasic(data),
			Check: acceptance.ComposeTestCheckFunc(
				check.That(data.ResourceName).ExistsInAzure(r),
			),
		},
		data.ImportStep(),
	})
}

func TestAccCdnFrontDoorFirewallPolicy_JSChallengeUpdate(t *testing.T) {
	data := acceptance.BuildTestData(t, "azurerm_cdn_frontdoor_firewall_policy", "test")
	r := CdnFrontDoorFirewallPolicyResource{}
	data.ResourceTest(t, r, []acceptance.TestStep{
		{
			Config: r.JSChallengeBasic(data),
			Check: acceptance.ComposeTestCheckFunc(
				check.That(data.ResourceName).ExistsInAzure(r),
			),
		},
		data.ImportStep(),
		{
			Config: r.JSChallengeRemove(data),
			Check: acceptance.ComposeTestCheckFunc(
				check.That(data.ResourceName).ExistsInAzure(r),
			),
		},
		data.ImportStep(),
		{
			Config: r.JSChallengeBasic(data),
			Check: acceptance.ComposeTestCheckFunc(
				check.That(data.ResourceName).ExistsInAzure(r),
			),
		},
		data.ImportStep(),
	})
}

func (CdnFrontDoorFirewallPolicyResource) Exists(ctx context.Context, clients *clients.Client, state *pluginsdk.InstanceState) (*bool, error) {
	id, err := waf.ParseFrontDoorWebApplicationFirewallPolicyID(state.ID)
	if err != nil {
		return nil, err
	}

<<<<<<< HEAD
	resp, err := clients.Cdn.FrontDoorFirewallPoliciesClient.PoliciesGet(ctx, *id)
	if err != nil {
		if response.WasNotFound(resp.HttpResponse) {
			return pointer.To(false), nil
=======
	result, err := clients.Cdn.FrontDoorFirewallPoliciesClient.PoliciesGet(ctx, *id)
	if err != nil {
		if response.WasNotFound(result.HttpResponse) {
			return utils.Bool(false), nil
>>>>>>> 470ef6da
		}
		return nil, fmt.Errorf("retrieving %s: %+v", id, err)
	}

	return pointer.To(true), nil
}

func (CdnFrontDoorFirewallPolicyResource) template(data acceptance.TestData) string {
	return fmt.Sprintf(`
provider "azurerm" {
  features {}
}

resource "azurerm_resource_group" "test" {
  name     = "acctestRG-cdn-afdx-%d"
  location = "%s"
}

resource "azurerm_cdn_frontdoor_profile" "test" {
  name                = "accTestProfile-%[1]d"
  resource_group_name = azurerm_resource_group.test.name
  sku_name            = "Premium_AzureFrontDoor"
}
`, data.RandomInteger, data.Locations.Primary)
}

func (r CdnFrontDoorFirewallPolicyResource) basic(data acceptance.TestData) string {
	tmp := r.template(data)
	return fmt.Sprintf(`
%s

resource "azurerm_cdn_frontdoor_firewall_policy" "test" {
  name                = "accTestWAF%d"
  resource_group_name = azurerm_resource_group.test.name
  sku_name            = azurerm_cdn_frontdoor_profile.test.sku_name
  mode                = "Prevention"
}
`, tmp, data.RandomInteger)
}

func (r CdnFrontDoorFirewallPolicyResource) basicJsChallenge(data acceptance.TestData) string {
	tmp := r.template(data)
	return fmt.Sprintf(`
%s

resource "azurerm_cdn_frontdoor_firewall_policy" "test" {
  name                = "accTestWAF%d"
  resource_group_name = azurerm_resource_group.test.name
  sku_name            = azurerm_cdn_frontdoor_profile.test.sku_name
  mode                = "Prevention"

  js_challenge_cookie_expiration_in_minutes = 45
}
`, tmp, data.RandomInteger)
}

func (r CdnFrontDoorFirewallPolicyResource) basicJsChallengeUpdate(data acceptance.TestData) string {
	tmp := r.template(data)
	return fmt.Sprintf(`
%s

resource "azurerm_cdn_frontdoor_firewall_policy" "test" {
  name                = "accTestWAF%d"
  resource_group_name = azurerm_resource_group.test.name
  sku_name            = azurerm_cdn_frontdoor_profile.test.sku_name
  mode                = "Prevention"

  js_challenge_cookie_expiration_in_minutes = 1440
}
`, tmp, data.RandomInteger)
}

func (r CdnFrontDoorFirewallPolicyResource) requiresImport(data acceptance.TestData) string {
	return fmt.Sprintf(`
%s

resource "azurerm_cdn_frontdoor_firewall_policy" "import" {
  name                = azurerm_cdn_frontdoor_firewall_policy.test.name
  resource_group_name = azurerm_cdn_frontdoor_firewall_policy.test.resource_group_name
  sku_name            = azurerm_cdn_frontdoor_profile.test.sku_name
  mode                = "Prevention"
}
`, r.basic(data))
}

func (r CdnFrontDoorFirewallPolicyResource) update(data acceptance.TestData) string {
	tmp := r.template(data)
	return fmt.Sprintf(`
%s

resource "azurerm_cdn_frontdoor_firewall_policy" "test" {
  name                              = "accTestWAF%d"
  resource_group_name               = azurerm_resource_group.test.name
  sku_name                          = azurerm_cdn_frontdoor_profile.test.sku_name
  enabled                           = true
  mode                              = "Detection"
  redirect_url                      = "https://www.contoso.com"
  custom_block_response_status_code = 403
  custom_block_response_body        = "PGh0bWw+CjxoZWFkZXI+PHRpdGxlPkhlbGxvPC90aXRsZT48L2hlYWRlcj4KPGJvZHk+CkhlbGxvIHdvcmxkCjwvYm9keT4KPC9odG1sPg=="
  request_body_check_enabled        = false

  custom_rule {
    name                           = "Rule1"
    enabled                        = true
    priority                       = 1
    rate_limit_duration_in_minutes = 1
    rate_limit_threshold           = 10
    type                           = "MatchRule"
    action                         = "Block"

    match_condition {
      match_variable     = "RemoteAddr"
      operator           = "IPMatch"
      negation_condition = false
      match_values       = ["192.168.1.0/24", "10.0.0.0/24"]
    }
  }

  managed_rule {
    type    = "DefaultRuleSet"
    version = "preview-0.1"
    action  = "Block"

    override {
      rule_group_name = "PHP"

      rule {
        rule_id = "933111"
        enabled = false
        action  = "Block"
      }
    }
  }

  managed_rule {
    type    = "BotProtection"
    version = "preview-0.1"
    action  = "Log"
  }
}
`, tmp, data.RandomInteger)
}

func (r CdnFrontDoorFirewallPolicyResource) complete(data acceptance.TestData) string {
	tmp := r.template(data)
	return fmt.Sprintf(`
%s

resource "azurerm_cdn_frontdoor_firewall_policy" "test" {
  name                              = "accTestWAF%d"
  resource_group_name               = azurerm_resource_group.test.name
  sku_name                          = azurerm_cdn_frontdoor_profile.test.sku_name
  enabled                           = true
  mode                              = "Prevention"
  redirect_url                      = "https://www.contoso.com"
  custom_block_response_status_code = 403
  custom_block_response_body        = "PGh0bWw+CjxoZWFkZXI+PHRpdGxlPkhlbGxvPC90aXRsZT48L2hlYWRlcj4KPGJvZHk+CkhlbGxvIHdvcmxkCjwvYm9keT4KPC9odG1sPg=="

  js_challenge_cookie_expiration_in_minutes = 30

  custom_rule {
    name                           = "Rule1"
    enabled                        = true
    priority                       = 1
    rate_limit_duration_in_minutes = 1
    rate_limit_threshold           = 10
    type                           = "MatchRule"
    action                         = "Block"

    match_condition {
      match_variable     = "RemoteAddr"
      operator           = "IPMatch"
      negation_condition = false
      match_values       = ["192.168.1.0/24", "10.0.0.0/24"]
    }
  }

  custom_rule {
    name                           = "Rule2"
    enabled                        = true
    priority                       = 2
    rate_limit_duration_in_minutes = 1
    rate_limit_threshold           = 10
    type                           = "MatchRule"
    action                         = "Block"

    match_condition {
      match_variable     = "RemoteAddr"
      operator           = "IPMatch"
      negation_condition = false
      match_values       = ["192.168.1.0/24"]
    }

    match_condition {
      match_variable     = "RequestHeader"
      selector           = "UserAgent"
      operator           = "Contains"
      negation_condition = false
      match_values       = ["windows"]
      transforms         = ["Lowercase", "Trim"]
    }
  }

  custom_rule {
    name                           = "Rule3"
    enabled                        = true
    priority                       = 3
    rate_limit_duration_in_minutes = 1
    rate_limit_threshold           = 10
    type                           = "MatchRule"
    action                         = "Block"

    match_condition {
      match_variable     = "SocketAddr"
      operator           = "IPMatch"
      negation_condition = false
      match_values       = ["192.168.1.0/24"]
    }

    match_condition {
      match_variable     = "RequestHeader"
      selector           = "UserAgent"
      operator           = "Contains"
      negation_condition = false
      match_values       = ["windows"]
      transforms         = ["Lowercase", "Trim"]
    }
  }

  managed_rule {
    type    = "Microsoft_DefaultRuleSet"
    version = "2.0"
    action  = "Block"

    exclusion {
      match_variable = "RequestBodyJsonArgNames"
      operator       = "Equals"
      selector       = "not_suspicious"
    }

    override {
      rule_group_name = "PHP"

      rule {
        rule_id = "933100"
        enabled = false
        action  = "AnomalyScoring"
      }
    }

    override {
      rule_group_name = "SQLI"

      exclusion {
        match_variable = "QueryStringArgNames"
        operator       = "Equals"
        selector       = "really_not_suspicious"
      }

      rule {
        rule_id = "942200"
        action  = "AnomalyScoring"

        exclusion {
          match_variable = "QueryStringArgNames"
          operator       = "Equals"
          selector       = "innocent"
        }
      }
    }
  }

  managed_rule {
    type    = "Microsoft_BotManagerRuleSet"
    version = "1.0"
    action  = "Block"
  }
}
`, tmp, data.RandomInteger)
}

func (r CdnFrontDoorFirewallPolicyResource) DRSOnePointOh(data acceptance.TestData) string {
	tmp := r.template(data)
	return fmt.Sprintf(`
%s

resource "azurerm_cdn_frontdoor_firewall_policy" "test" {
  name                              = "accTestWAF%d"
  resource_group_name               = azurerm_resource_group.test.name
  sku_name                          = azurerm_cdn_frontdoor_profile.test.sku_name
  enabled                           = true
  mode                              = "Prevention"
  redirect_url                      = "https://www.contoso.com"
  custom_block_response_status_code = 403
  custom_block_response_body        = "PGh0bWw+CjxoZWFkZXI+PHRpdGxlPkhlbGxvPC90aXRsZT48L2hlYWRlcj4KPGJvZHk+CkhlbGxvIHdvcmxkCjwvYm9keT4KPC9odG1sPg=="

  managed_rule {
    type    = "DefaultRuleSet"
    version = "1.0"
    action  = "Log"

    override {
      rule_group_name = "PHP"

      rule {
        rule_id = "933100"
        enabled = false
        action  = "Block"
      }
    }
  }
}
`, tmp, data.RandomInteger)
}

func (r CdnFrontDoorFirewallPolicyResource) DRSOnePointOhError(data acceptance.TestData) string {
	tmp := r.template(data)
	return fmt.Sprintf(`
%s

resource "azurerm_cdn_frontdoor_firewall_policy" "test" {
  name                              = "accTestWAF%d"
  resource_group_name               = azurerm_resource_group.test.name
  sku_name                          = azurerm_cdn_frontdoor_profile.test.sku_name
  enabled                           = true
  mode                              = "Prevention"
  redirect_url                      = "https://www.contoso.com"
  custom_block_response_status_code = 403
  custom_block_response_body        = "PGh0bWw+CjxoZWFkZXI+PHRpdGxlPkhlbGxvPC90aXRsZT48L2hlYWRlcj4KPGJvZHk+CkhlbGxvIHdvcmxkCjwvYm9keT4KPC9odG1sPg=="

  managed_rule {
    type    = "DefaultRuleSet"
    version = "1.0"
    action  = "Log"

    override {
      rule_group_name = "PHP"

      rule {
        rule_id = "933100"
        enabled = false
        action  = "AnomalyScoring"
      }
    }
  }
}
`, tmp, data.RandomInteger)
}

func (r CdnFrontDoorFirewallPolicyResource) DRSOnePointOhTypeError(data acceptance.TestData) string {
	tmp := r.template(data)
	return fmt.Sprintf(`
%s

resource "azurerm_cdn_frontdoor_firewall_policy" "test" {
  name                              = "accTestWAF%d"
  resource_group_name               = azurerm_resource_group.test.name
  sku_name                          = azurerm_cdn_frontdoor_profile.test.sku_name
  enabled                           = true
  mode                              = "Prevention"
  redirect_url                      = "https://www.contoso.com"
  custom_block_response_status_code = 403
  custom_block_response_body        = "PGh0bWw+CjxoZWFkZXI+PHRpdGxlPkhlbGxvPC90aXRsZT48L2hlYWRlcj4KPGJvZHk+CkhlbGxvIHdvcmxkCjwvYm9keT4KPC9odG1sPg=="

  managed_rule {
    type    = "Microsoft_DefaultRuleSet"
    version = "1.0"
    action  = "Log"

    override {
      rule_group_name = "PHP"

      rule {
        rule_id = "933100"
        enabled = false
        action  = "Block"
      }
    }
  }
}
`, tmp, data.RandomInteger)
}

func (r CdnFrontDoorFirewallPolicyResource) DRSTwoPointOh(data acceptance.TestData) string {
	tmp := r.template(data)
	return fmt.Sprintf(`
%s

resource "azurerm_cdn_frontdoor_firewall_policy" "test" {
  name                              = "accTestWAF%d"
  resource_group_name               = azurerm_resource_group.test.name
  sku_name                          = azurerm_cdn_frontdoor_profile.test.sku_name
  enabled                           = true
  mode                              = "Prevention"
  redirect_url                      = "https://www.contoso.com"
  custom_block_response_status_code = 403
  custom_block_response_body        = "PGh0bWw+CjxoZWFkZXI+PHRpdGxlPkhlbGxvPC90aXRsZT48L2hlYWRlcj4KPGJvZHk+CkhlbGxvIHdvcmxkCjwvYm9keT4KPC9odG1sPg=="

  managed_rule {
    type    = "Microsoft_DefaultRuleSet"
    version = "2.0"
    action  = "Log"

    override {
      rule_group_name = "PHP"

      rule {
        rule_id = "933100"
        enabled = false
        action  = "AnomalyScoring"
      }
    }
  }
}
`, tmp, data.RandomInteger)
}

func (r CdnFrontDoorFirewallPolicyResource) DRSTwoPointOhError(data acceptance.TestData) string {
	tmp := r.template(data)
	return fmt.Sprintf(`
%s

resource "azurerm_cdn_frontdoor_firewall_policy" "test" {
  name                              = "accTestWAF%d"
  resource_group_name               = azurerm_resource_group.test.name
  sku_name                          = azurerm_cdn_frontdoor_profile.test.sku_name
  enabled                           = true
  mode                              = "Prevention"
  redirect_url                      = "https://www.contoso.com"
  custom_block_response_status_code = 403
  custom_block_response_body        = "PGh0bWw+CjxoZWFkZXI+PHRpdGxlPkhlbGxvPC90aXRsZT48L2hlYWRlcj4KPGJvZHk+CkhlbGxvIHdvcmxkCjwvYm9keT4KPC9odG1sPg=="

  managed_rule {
    type    = "Microsoft_DefaultRuleSet"
    version = "2.0"
    action  = "Log"

    override {
      rule_group_name = "PHP"

      rule {
        rule_id = "933100"
        enabled = false
        action  = "Block"
      }
    }
  }
}
`, tmp, data.RandomInteger)
}

func (r CdnFrontDoorFirewallPolicyResource) DRSTwoPointOhTypeError(data acceptance.TestData) string {
	tmp := r.template(data)
	return fmt.Sprintf(`
%s

resource "azurerm_cdn_frontdoor_firewall_policy" "test" {
  name                              = "accTestWAF%d"
  resource_group_name               = azurerm_resource_group.test.name
  sku_name                          = azurerm_cdn_frontdoor_profile.test.sku_name
  enabled                           = true
  mode                              = "Prevention"
  redirect_url                      = "https://www.contoso.com"
  custom_block_response_status_code = 403
  custom_block_response_body        = "PGh0bWw+CjxoZWFkZXI+PHRpdGxlPkhlbGxvPC90aXRsZT48L2hlYWRlcj4KPGJvZHk+CkhlbGxvIHdvcmxkCjwvYm9keT4KPC9odG1sPg=="

  managed_rule {
    type    = "DefaultRuleSet"
    version = "2.0"
    action  = "Log"

    override {
      rule_group_name = "PHP"

      rule {
        rule_id = "933100"
        enabled = false
        action  = "Block"
      }
    }
  }
}
`, tmp, data.RandomInteger)
}

func (r CdnFrontDoorFirewallPolicyResource) DRSTwoPointOneActionLog(data acceptance.TestData) string {
	tmp := r.template(data)
	return fmt.Sprintf(`
%s

resource "azurerm_cdn_frontdoor_firewall_policy" "test" {
  name                              = "accTestWAF%d"
  resource_group_name               = azurerm_resource_group.test.name
  sku_name                          = azurerm_cdn_frontdoor_profile.test.sku_name
  enabled                           = true
  mode                              = "Prevention"
  redirect_url                      = "https://www.contoso.com"
  custom_block_response_status_code = 403
  custom_block_response_body        = "PGh0bWw+CjxoZWFkZXI+PHRpdGxlPkhlbGxvPC90aXRsZT48L2hlYWRlcj4KPGJvZHk+CkhlbGxvIHdvcmxkCjwvYm9keT4KPC9odG1sPg=="

  managed_rule {
    type    = "Microsoft_DefaultRuleSet"
    version = "2.1"
    action  = "Block"

    override {
      rule_group_name = "PHP"

      rule {
        rule_id = "933100"
        enabled = false
        action  = "AnomalyScoring"
      }

      rule {
        rule_id = "933110"
        enabled = false
        action  = "Log"
      }
    }
  }
}
`, tmp, data.RandomInteger)
}

func (r CdnFrontDoorFirewallPolicyResource) DRSTwoPointOneActionError(data acceptance.TestData) string {
	tmp := r.template(data)
	return fmt.Sprintf(`
%s

resource "azurerm_cdn_frontdoor_firewall_policy" "test" {
  name                              = "accTestWAF%d"
  resource_group_name               = azurerm_resource_group.test.name
  sku_name                          = azurerm_cdn_frontdoor_profile.test.sku_name
  enabled                           = true
  mode                              = "Prevention"
  redirect_url                      = "https://www.contoso.com"
  custom_block_response_status_code = 403
  custom_block_response_body        = "PGh0bWw+CjxoZWFkZXI+PHRpdGxlPkhlbGxvPC90aXRsZT48L2hlYWRlcj4KPGJvZHk+CkhlbGxvIHdvcmxkCjwvYm9keT4KPC9odG1sPg=="

  managed_rule {
    type    = "Microsoft_DefaultRuleSet"
    version = "2.1"
    action  = "Block"

    override {
      rule_group_name = "PHP"

      rule {
        rule_id = "933100"
        enabled = false
        action  = "AnomalyScoring"
      }

      rule {
        rule_id = "933110"
        enabled = false
        action  = "Redirect"
      }
    }
  }
}
`, tmp, data.RandomInteger)
}

func (r CdnFrontDoorFirewallPolicyResource) JSChallengeDRSError(data acceptance.TestData) string {
	tmp := r.template(data)
	return fmt.Sprintf(`
%s

resource "azurerm_cdn_frontdoor_firewall_policy" "test" {
  name                              = "accTestWAF%d"
  resource_group_name               = azurerm_resource_group.test.name
  sku_name                          = azurerm_cdn_frontdoor_profile.test.sku_name
  enabled                           = true
  mode                              = "Prevention"
  redirect_url                      = "https://www.contoso.com"
  custom_block_response_status_code = 403
  custom_block_response_body        = "PGh0bWw+CjxoZWFkZXI+PHRpdGxlPkhlbGxvPC90aXRsZT48L2hlYWRlcj4KPGJvZHk+CkhlbGxvIHdvcmxkCjwvYm9keT4KPC9odG1sPg=="

  managed_rule {
    type    = "DefaultRuleSet"
    version = "preview-0.1"
    action  = "Block"

    override {
      rule_group_name = "PHP"

      rule {
        rule_id = "933100"
        enabled = false
        action  = "JSChallenge"
      }
    }
  }
}
`, tmp, data.RandomInteger)
}

func (r CdnFrontDoorFirewallPolicyResource) JSChallengeBasic(data acceptance.TestData) string {
	tmp := r.template(data)
	return fmt.Sprintf(`
%s

resource "azurerm_cdn_frontdoor_firewall_policy" "test" {
  name                              = "accTestWAF%d"
  resource_group_name               = azurerm_resource_group.test.name
  sku_name                          = azurerm_cdn_frontdoor_profile.test.sku_name
  enabled                           = true
  mode                              = "Prevention"
  redirect_url                      = "https://www.contoso.com"
  custom_block_response_status_code = 403
  custom_block_response_body        = "PGh0bWw+CjxoZWFkZXI+PHRpdGxlPkhlbGxvPC90aXRsZT48L2hlYWRlcj4KPGJvZHk+CkhlbGxvIHdvcmxkCjwvYm9keT4KPC9odG1sPg=="

  managed_rule {
    type    = "Microsoft_BotManagerRuleSet"
    version = "1.0"
    action  = "Log"

    override {
      rule_group_name = "BadBots"

      rule {
        rule_id = "Bot100200"
        enabled = true
        action  = "JSChallenge"
      }
    }
  }
}
`, tmp, data.RandomInteger)
}

func (r CdnFrontDoorFirewallPolicyResource) JSChallengeRemove(data acceptance.TestData) string {
	tmp := r.template(data)
	return fmt.Sprintf(`
%s

resource "azurerm_cdn_frontdoor_firewall_policy" "test" {
  name                              = "accTestWAF%d"
  resource_group_name               = azurerm_resource_group.test.name
  sku_name                          = azurerm_cdn_frontdoor_profile.test.sku_name
  enabled                           = true
  mode                              = "Prevention"
  redirect_url                      = "https://www.contoso.com"
  custom_block_response_status_code = 403
  custom_block_response_body        = "PGh0bWw+CjxoZWFkZXI+PHRpdGxlPkhlbGxvPC90aXRsZT48L2hlYWRlcj4KPGJvZHk+CkhlbGxvIHdvcmxkCjwvYm9keT4KPC9odG1sPg=="

  managed_rule {
    type    = "Microsoft_BotManagerRuleSet"
    version = "1.0"
    action  = "Log"
  }
}
`, tmp, data.RandomInteger)
}<|MERGE_RESOLUTION|>--- conflicted
+++ resolved
@@ -9,10 +9,7 @@
 	"regexp"
 	"testing"
 
-<<<<<<< HEAD
 	"github.com/hashicorp/go-azure-helpers/lang/pointer"
-=======
->>>>>>> 470ef6da
 	"github.com/hashicorp/go-azure-helpers/lang/response"
 	waf "github.com/hashicorp/go-azure-sdk/resource-manager/frontdoor/2024-02-01/webapplicationfirewallpolicies"
 	"github.com/hashicorp/terraform-provider-azurerm/internal/acceptance"
@@ -372,17 +369,10 @@
 		return nil, err
 	}
 
-<<<<<<< HEAD
 	resp, err := clients.Cdn.FrontDoorFirewallPoliciesClient.PoliciesGet(ctx, *id)
 	if err != nil {
 		if response.WasNotFound(resp.HttpResponse) {
 			return pointer.To(false), nil
-=======
-	result, err := clients.Cdn.FrontDoorFirewallPoliciesClient.PoliciesGet(ctx, *id)
-	if err != nil {
-		if response.WasNotFound(result.HttpResponse) {
-			return utils.Bool(false), nil
->>>>>>> 470ef6da
 		}
 		return nil, fmt.Errorf("retrieving %s: %+v", id, err)
 	}
