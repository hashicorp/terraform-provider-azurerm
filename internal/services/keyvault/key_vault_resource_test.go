// Copyright (c) HashiCorp, Inc.
// SPDX-License-Identifier: MPL-2.0

package keyvault_test

import (
	"context"
	"fmt"
	"regexp"
	"testing"

	"github.com/hashicorp/go-azure-helpers/lang/pointer"
	"github.com/hashicorp/go-azure-helpers/resourcemanager/commonids"
	"github.com/hashicorp/terraform-provider-azurerm/internal/acceptance"
	"github.com/hashicorp/terraform-provider-azurerm/internal/acceptance/check"
	"github.com/hashicorp/terraform-provider-azurerm/internal/clients"
	"github.com/hashicorp/terraform-provider-azurerm/internal/features"
	"github.com/hashicorp/terraform-provider-azurerm/internal/tf/pluginsdk"
)

type KeyVaultResource struct{}

func TestAccKeyVault_basic(t *testing.T) {
	data := acceptance.BuildTestData(t, "azurerm_key_vault", "test")
	r := KeyVaultResource{}

	data.ResourceTest(t, r, []acceptance.TestStep{
		{
			Config: r.basic(data),
			Check: acceptance.ComposeTestCheckFunc(
				check.That(data.ResourceName).ExistsInAzure(r),
				check.That(data.ResourceName).Key("sku_name").HasValue("standard"),
			),
		},
		data.ImportStep(),
	})
}

func TestAccKeyVault_requiresImport(t *testing.T) {
	data := acceptance.BuildTestData(t, "azurerm_key_vault", "test")
	r := KeyVaultResource{}

	data.ResourceTest(t, r, []acceptance.TestStep{
		{
			Config: r.basic(data),
			Check: acceptance.ComposeTestCheckFunc(
				check.That(data.ResourceName).ExistsInAzure(r),
			),
		},
		{
			Config:      r.requiresImport(data),
			ExpectError: acceptance.RequiresImportError("azurerm_key_vault"),
		},
	})
}

func TestAccKeyVault_networkAcls(t *testing.T) {
	data := acceptance.BuildTestData(t, "azurerm_key_vault", "test")
	r := KeyVaultResource{}

	data.ResourceTest(t, r, []acceptance.TestStep{
		{
			Config: r.networkAcls(data),
			Check: acceptance.ComposeTestCheckFunc(
				check.That(data.ResourceName).ExistsInAzure(r),
			),
		},
		data.ImportStep(),
		{
			Config: r.networkAclsUpdated(data),
			Check: acceptance.ComposeTestCheckFunc(
				check.That(data.ResourceName).ExistsInAzure(r),
			),
		},
		data.ImportStep(),
	})
}

func TestAccKeyVault_networkAclsAllowed(t *testing.T) {
	data := acceptance.BuildTestData(t, "azurerm_key_vault", "test")
	r := KeyVaultResource{}

	data.ResourceTest(t, r, []acceptance.TestStep{
		{
			Config: r.networkAclsAllowed(data),
			Check: acceptance.ComposeTestCheckFunc(
				check.That(data.ResourceName).ExistsInAzure(r),
			),
		},
		data.ImportStep(),
	})
}

func TestAccKeyVault_accessPolicyUpperLimit(t *testing.T) {
	data := acceptance.BuildTestData(t, "azurerm_key_vault", "test")
	r := KeyVaultResource{}

	data.ResourceTest(t, r, []acceptance.TestStep{
		{
			Config: r.accessPolicyUpperLimit(data),
			Check: acceptance.ComposeTestCheckFunc(
				check.That(data.ResourceName).ExistsInAzure(r),
			),
		},
	})
}

func TestAccKeyVault_disappears(t *testing.T) {
	data := acceptance.BuildTestData(t, "azurerm_key_vault", "test")
	r := KeyVaultResource{}

	data.ResourceTest(t, r, []acceptance.TestStep{
		data.DisappearsStep(acceptance.DisappearsStepData{
			Config:       r.basic,
			TestResource: r,
		}),
	})
}

func TestAccKeyVault_complete(t *testing.T) {
	data := acceptance.BuildTestData(t, "azurerm_key_vault", "test")
	r := KeyVaultResource{}

	data.ResourceTest(t, r, []acceptance.TestStep{
		{
			Config: r.complete(data),
			Check: acceptance.ComposeTestCheckFunc(
				check.That(data.ResourceName).ExistsInAzure(r),
				check.That(data.ResourceName).Key("access_policy.0.application_id").Exists(),
			),
		},
		data.ImportStep(),
	})
}

func TestAccKeyVault_update(t *testing.T) {
	data := acceptance.BuildTestData(t, "azurerm_key_vault", "test")
	r := KeyVaultResource{}

	data.ResourceTest(t, r, []acceptance.TestStep{
		{
			Config: r.basic(data),
			Check: acceptance.ComposeTestCheckFunc(
				check.That(data.ResourceName).ExistsInAzure(r),
				check.That(data.ResourceName).Key("access_policy.0.key_permissions.0").HasValue("Create"),
				check.That(data.ResourceName).Key("access_policy.0.secret_permissions.0").HasValue("Set"),
				check.That(data.ResourceName).Key("tags.%").HasValue("0"),
			),
		},
		{
			Config: r.update(data),
			Check: acceptance.ComposeTestCheckFunc(
				check.That(data.ResourceName).Key("access_policy.0.key_permissions.0").HasValue("Get"),
				check.That(data.ResourceName).Key("access_policy.0.secret_permissions.0").HasValue("Get"),
				check.That(data.ResourceName).Key("enabled_for_deployment").HasValue("true"),
				check.That(data.ResourceName).Key("enabled_for_disk_encryption").HasValue("true"),
				check.That(data.ResourceName).Key("enabled_for_template_deployment").HasValue("true"),
				check.That(data.ResourceName).Key("rbac_authorization_enabled").HasValue("true"),
				check.That(data.ResourceName).Key("tags.environment").HasValue("Staging"),
			),
		},
		{
			Config: r.noAccessPolicyBlocks(data),
			Check: acceptance.ComposeTestCheckFunc(
				// There are no access_policy blocks in this configuration
				// at all, which means to ignore any existing policies and
				// so the one created in previous steps is still present.
				check.That(data.ResourceName).Key("access_policy.#").HasValue("1"),
			),
		},
		{
			Config: r.accessPolicyExplicitZero(data),
			Check: acceptance.ComposeTestCheckFunc(
				// This config explicitly sets access_policy = [], which
				// means to delete any existing policies.
				check.That(data.ResourceName).Key("access_policy.#").HasValue("0"),
			),
		},
	})
}

func TestAccKeyVault_upgradeSKU(t *testing.T) {
	data := acceptance.BuildTestData(t, "azurerm_key_vault", "test")
	r := KeyVaultResource{}

	data.ResourceTest(t, r, []acceptance.TestStep{
		{
			Config: r.basic(data),
			Check: acceptance.ComposeTestCheckFunc(
				check.That(data.ResourceName).ExistsInAzure(r),
				check.That(data.ResourceName).Key("sku_name").HasValue("standard"),
			),
		},
		data.ImportStep(),
		{
			Config: r.basicPremiumSKU(data),
			Check: acceptance.ComposeTestCheckFunc(
				check.That(data.ResourceName).ExistsInAzure(r),
				check.That(data.ResourceName).Key("sku_name").HasValue("premium"),
			),
		},
		data.ImportStep(),
	})
}

func TestAccKeyVault_publicNetworkAccessDisabled(t *testing.T) {
	data := acceptance.BuildTestData(t, "azurerm_key_vault", "test")
	r := KeyVaultResource{}

	data.ResourceTest(t, r, []acceptance.TestStep{
		{
			Config: r.publicNetworkAccessDisabled(data),
			Check: acceptance.ComposeTestCheckFunc(
				check.That(data.ResourceName).ExistsInAzure(r),
			),
		},
		data.ImportStep(),
		{
			// then enable it
			Config: r.basic(data),
			Check: acceptance.ComposeTestCheckFunc(
				check.That(data.ResourceName).ExistsInAzure(r),
			),
		},
		data.ImportStep(),
		{
			Config: r.publicNetworkAccessDisabled(data),
			Check: acceptance.ComposeTestCheckFunc(
				check.That(data.ResourceName).ExistsInAzure(r),
			),
		},
		data.ImportStep(),
	})
}

func TestAccKeyVault_justCert(t *testing.T) {
	data := acceptance.BuildTestData(t, "azurerm_key_vault", "test")
	r := KeyVaultResource{}

	data.ResourceTest(t, r, []acceptance.TestStep{
		{
			Config: r.justCert(data),
			Check: acceptance.ComposeTestCheckFunc(
				check.That(data.ResourceName).ExistsInAzure(r),
				check.That(data.ResourceName).Key("access_policy.0.certificate_permissions.0").HasValue("Get"),
			),
		},
		data.ImportStep(),
	})
}

func TestAccKeyVault_softDelete(t *testing.T) {
	data := acceptance.BuildTestData(t, "azurerm_key_vault", "test")
	r := KeyVaultResource{}

	data.ResourceTest(t, r, []acceptance.TestStep{
		{
			Config: r.softDelete(data),
			Check: acceptance.ComposeTestCheckFunc(
				check.That(data.ResourceName).ExistsInAzure(r),
				check.That(data.ResourceName).Key("purge_protection_enabled").HasValue("false"),
			),
		},
		data.ImportStep(),
	})
}

func TestAccKeyVault_softDeleteRecovery(t *testing.T) {
	data := acceptance.BuildTestData(t, "azurerm_key_vault", "test")
	r := KeyVaultResource{}

	data.ResourceTest(t, r, []acceptance.TestStep{
		{
			// create it regularly
			Config: r.softDelete(data),
			Check: acceptance.ComposeTestCheckFunc(
				check.That(data.ResourceName).ExistsInAzure(r),
				check.That(data.ResourceName).Key("purge_protection_enabled").HasValue("false"),
			),
		},
		data.ImportStep(),
		{
			// delete the key vault
			Config: r.softDeleteAbsent(data),
		},
		{
			// attempting to re-create it requires recovery, which is enabled by default
			Config: r.softDelete(data),
			Check: acceptance.ComposeTestCheckFunc(
				check.That(data.ResourceName).ExistsInAzure(r),
				check.That(data.ResourceName).Key("purge_protection_enabled").HasValue("false"),
			),
		},
		data.ImportStep(),
	})
}

func TestAccKeyVault_softDeleteRecoveryDisabled(t *testing.T) {
	data := acceptance.BuildTestData(t, "azurerm_key_vault", "test")
	r := KeyVaultResource{}

	data.ResourceTest(t, r, []acceptance.TestStep{
		{
			// create it regularly
			Config: r.softDeleteRecoveryDisabled(data),
			Check: acceptance.ComposeTestCheckFunc(
				check.That(data.ResourceName).ExistsInAzure(r),
				check.That(data.ResourceName).Key("purge_protection_enabled").HasValue("false"),
			),
		},
		data.ImportStep(),
		{
			// delete the key vault
			Config: r.softDeleteAbsent(data),
		},
		{
			// attempting to re-create it requires recovery, which is enabled by default
			Config:      r.softDeleteRecoveryDisabled(data),
			ExpectError: regexp.MustCompile("An existing soft-deleted Key Vault exists with the Name"),
		},
	})
}

func TestAccKeyVault_purgeProtectionEnabled(t *testing.T) {
	data := acceptance.BuildTestData(t, "azurerm_key_vault", "test")
	r := KeyVaultResource{}

	data.ResourceTest(t, r, []acceptance.TestStep{
		{
			Config: r.purgeProtection(data, true),
			Check: acceptance.ComposeTestCheckFunc(
				check.That(data.ResourceName).ExistsInAzure(r),
				check.That(data.ResourceName).Key("purge_protection_enabled").HasValue("true"),
			),
		},
		data.ImportStep(),
	})
}

func TestAccKeyVault_purgeProtectionAndSoftDeleteEnabled(t *testing.T) {
	data := acceptance.BuildTestData(t, "azurerm_key_vault", "test")
	r := KeyVaultResource{}

	data.ResourceTest(t, r, []acceptance.TestStep{
		{
			Config: r.purgeProtectionAndSoftDelete(data),
			Check: acceptance.ComposeTestCheckFunc(
				check.That(data.ResourceName).ExistsInAzure(r),
				check.That(data.ResourceName).Key("purge_protection_enabled").HasValue("true"),
			),
		},
		data.ImportStep(),
	})
}

func TestAccKeyVault_purgeProtectionViaUpdate(t *testing.T) {
	data := acceptance.BuildTestData(t, "azurerm_key_vault", "test")
	r := KeyVaultResource{}

	data.ResourceTest(t, r, []acceptance.TestStep{
		{
			Config: r.purgeProtection(data, false),
			Check: acceptance.ComposeTestCheckFunc(
				check.That(data.ResourceName).ExistsInAzure(r),
				check.That(data.ResourceName).Key("purge_protection_enabled").HasValue("false"),
			),
		},
		data.ImportStep(),
		{
			Config: r.purgeProtection(data, true),
			Check: acceptance.ComposeTestCheckFunc(
				check.That(data.ResourceName).ExistsInAzure(r),
				check.That(data.ResourceName).Key("purge_protection_enabled").HasValue("true"),
			),
		},
		data.ImportStep(),
	})
}

func TestAccKeyVault_purgeProtectionAttemptToDisable(t *testing.T) {
	data := acceptance.BuildTestData(t, "azurerm_key_vault", "test")
	r := KeyVaultResource{}

	data.ResourceTest(t, r, []acceptance.TestStep{
		{
			Config: r.purgeProtection(data, true),
			Check: acceptance.ComposeTestCheckFunc(
				check.That(data.ResourceName).ExistsInAzure(r),
				check.That(data.ResourceName).Key("purge_protection_enabled").HasValue("true"),
			),
		},
		data.ImportStep(),
		{
			Config:      r.purgeProtection(data, false),
			ExpectError: regexp.MustCompile("once Purge Protection has been Enabled it's not possible to disable it"),
		},
	})
}

func (KeyVaultResource) Exists(ctx context.Context, clients *clients.Client, state *pluginsdk.InstanceState) (*bool, error) {
	id, err := commonids.ParseKeyVaultID(state.ID)
	if err != nil {
		return nil, err
	}

	resp, err := clients.KeyVault.VaultsClient.Get(ctx, *id)
	if err != nil {
		return nil, fmt.Errorf("reading %s: %+v", *id, err)
	}

	return pointer.To(resp.Model != nil), nil
}

func (KeyVaultResource) Destroy(ctx context.Context, client *clients.Client, state *pluginsdk.InstanceState) (*bool, error) {
	id, err := commonids.ParseKeyVaultID(state.ID)
	if err != nil {
		return nil, err
	}

	if _, err := client.KeyVault.VaultsClient.Delete(ctx, *id); err != nil {
		return nil, fmt.Errorf("deleting %s: %+v", *id, err)
	}

	return pointer.To(true), nil
}

func (KeyVaultResource) basic(data acceptance.TestData) string {
	return fmt.Sprintf(`
provider "azurerm" {
  features {}
}

data "azurerm_client_config" "current" {
}

resource "azurerm_resource_group" "test" {
  name     = "acctestRG-%d"
  location = "%s"
}

resource "azurerm_key_vault" "test" {
  name                       = "vault%d"
  location                   = azurerm_resource_group.test.location
  resource_group_name        = azurerm_resource_group.test.name
  tenant_id                  = data.azurerm_client_config.current.tenant_id
  sku_name                   = "standard"
  soft_delete_retention_days = 7

  access_policy {
    tenant_id = data.azurerm_client_config.current.tenant_id
    object_id = data.azurerm_client_config.current.object_id

    certificate_permissions = [
      "ManageContacts",
    ]

    key_permissions = [
      "Create",
    ]

    secret_permissions = [
      "Set",
    ]
  }
}
`, data.RandomInteger, data.Locations.Primary, data.RandomInteger)
}

func (r KeyVaultResource) requiresImport(data acceptance.TestData) string {
	return fmt.Sprintf(`
%s

resource "azurerm_key_vault" "import" {
  name                       = azurerm_key_vault.test.name
  location                   = azurerm_key_vault.test.location
  resource_group_name        = azurerm_key_vault.test.resource_group_name
  tenant_id                  = azurerm_key_vault.test.tenant_id
  sku_name                   = "premium"
  soft_delete_retention_days = 7

  access_policy {
    tenant_id = data.azurerm_client_config.current.tenant_id
    object_id = data.azurerm_client_config.current.object_id

    key_permissions = [
      "Create",
    ]

    secret_permissions = [
      "Set",
    ]
  }
}
`, r.basic(data))
}

func (KeyVaultResource) publicNetworkAccessDisabled(data acceptance.TestData) string {
	return fmt.Sprintf(`
provider "azurerm" {
  features {}
}

data "azurerm_client_config" "current" {
}

resource "azurerm_resource_group" "test" {
  name     = "acctestRG-%d"
  location = "%s"
}

resource "azurerm_key_vault" "test" {
  name                          = "vault%d"
  location                      = azurerm_resource_group.test.location
  resource_group_name           = azurerm_resource_group.test.name
  tenant_id                     = data.azurerm_client_config.current.tenant_id
  sku_name                      = "standard"
  soft_delete_retention_days    = 7
  public_network_access_enabled = false

  access_policy {
    tenant_id = data.azurerm_client_config.current.tenant_id
    object_id = data.azurerm_client_config.current.object_id

    certificate_permissions = [
      "ManageContacts",
    ]

    key_permissions = [
      "Create",
    ]

    secret_permissions = [
      "Set",
    ]
  }
}
`, data.RandomInteger, data.Locations.Primary, data.RandomInteger)
}

func (KeyVaultResource) networkAclsTemplate(data acceptance.TestData) string {
	return fmt.Sprintf(`
provider "azurerm" {
  features {}
}

data "azurerm_client_config" "current" {
}

resource "azurerm_resource_group" "test" {
  name     = "acctestRG-%d"
  location = "%s"
}

resource "azurerm_virtual_network" "test" {
  name                = "acctestvirtnet%d"
  address_space       = ["10.0.0.0/16"]
  location            = azurerm_resource_group.test.location
  resource_group_name = azurerm_resource_group.test.name
}

resource "azurerm_subnet" "test_a" {
  name                 = "acctestsubneta%d"
  resource_group_name  = azurerm_resource_group.test.name
  virtual_network_name = azurerm_virtual_network.test.name
  address_prefixes     = ["10.0.2.0/24"]
  service_endpoints    = ["Microsoft.KeyVault"]
}

resource "azurerm_subnet" "test_b" {
  name                 = "acctestsubnetb%d"
  resource_group_name  = azurerm_resource_group.test.name
  virtual_network_name = azurerm_virtual_network.test.name
  address_prefixes     = ["10.0.4.0/24"]
  service_endpoints    = ["Microsoft.KeyVault"]
}
`, data.RandomInteger, data.Locations.Primary, data.RandomInteger, data.RandomInteger, data.RandomInteger)
}

func (KeyVaultResource) networkAcls(data acceptance.TestData) string {
	template := KeyVaultResource{}.networkAclsTemplate(data)
	return fmt.Sprintf(`
%s

resource "azurerm_key_vault" "test" {
  name                       = "vault%d"
  location                   = azurerm_resource_group.test.location
  resource_group_name        = azurerm_resource_group.test.name
  tenant_id                  = data.azurerm_client_config.current.tenant_id
  sku_name                   = "standard"
  soft_delete_retention_days = 7

  access_policy {
    tenant_id = data.azurerm_client_config.current.tenant_id
    object_id = data.azurerm_client_config.current.object_id

    key_permissions = [
      "Create",
    ]

    secret_permissions = [
      "Set",
    ]
  }

  network_acls {
    default_action             = "Deny"
    bypass                     = "None"
    virtual_network_subnet_ids = [azurerm_subnet.test_a.id, azurerm_subnet.test_b.id]
  }
}
`, template, data.RandomInteger)
}

func (r KeyVaultResource) networkAclsUpdated(data acceptance.TestData) string {
	return fmt.Sprintf(`
%s

resource "azurerm_key_vault" "test" {
  name                       = "vault%d"
  location                   = azurerm_resource_group.test.location
  resource_group_name        = azurerm_resource_group.test.name
  tenant_id                  = data.azurerm_client_config.current.tenant_id
  sku_name                   = "standard"
  soft_delete_retention_days = 7

  access_policy {
    tenant_id = data.azurerm_client_config.current.tenant_id
    object_id = data.azurerm_client_config.current.object_id

    key_permissions = [
      "Create",
    ]

    secret_permissions = [
      "Set",
    ]
  }

  network_acls {
    default_action             = "Allow"
    bypass                     = "AzureServices"
    ip_rules                   = ["123.0.0.102/32", "123.0.0.101"]
    virtual_network_subnet_ids = [azurerm_subnet.test_a.id]
  }
}
`, r.networkAclsTemplate(data), data.RandomInteger)
}

func (r KeyVaultResource) networkAclsAllowed(data acceptance.TestData) string {
	return fmt.Sprintf(`
%s

resource "azurerm_key_vault" "test" {
  name                       = "vault%d"
  location                   = azurerm_resource_group.test.location
  resource_group_name        = azurerm_resource_group.test.name
  tenant_id                  = data.azurerm_client_config.current.tenant_id
  sku_name                   = "standard"
  soft_delete_retention_days = 7

  access_policy {
    tenant_id = data.azurerm_client_config.current.tenant_id
    object_id = data.azurerm_client_config.current.object_id

    key_permissions = [
      "Create",
    ]

    secret_permissions = [
      "Set",
    ]
  }

  network_acls {
    default_action = "Allow"
    bypass         = "AzureServices"
  }
}
`, r.networkAclsTemplate(data), data.RandomInteger)
}

func (KeyVaultResource) update(data acceptance.TestData) string {
	return fmt.Sprintf(`
provider "azurerm" {
  features {}
}

data "azurerm_client_config" "current" {
}

resource "azurerm_resource_group" "test" {
  name     = "acctestRG-%d"
  location = "%s"
}

resource "azurerm_key_vault" "test" {
  name                       = "vault%d"
  location                   = azurerm_resource_group.test.location
  resource_group_name        = azurerm_resource_group.test.name
  tenant_id                  = data.azurerm_client_config.current.tenant_id
  sku_name                   = "standard"
  soft_delete_retention_days = 7

  access_policy {
    tenant_id = data.azurerm_client_config.current.tenant_id
    object_id = data.azurerm_client_config.current.object_id

    key_permissions = [
      "Get",
    ]

    secret_permissions = [
      "Get",
    ]
  }

  public_network_access_enabled   = false
  enabled_for_deployment          = true
  enabled_for_disk_encryption     = true
  enabled_for_template_deployment = true
  rbac_authorization_enabled      = true

  tags = {
    environment = "Staging"
  }
}
`, data.RandomInteger, data.Locations.Primary, data.RandomInteger)
}

func (KeyVaultResource) noAccessPolicyBlocks(data acceptance.TestData) string {
	if !features.FivePointOh() {
		return fmt.Sprintf(`
provider "azurerm" {
  features {}
}

data "azurerm_client_config" "current" {
}

resource "azurerm_resource_group" "test" {
  name     = "acctestRG-%d"
  location = "%s"
}

resource "azurerm_key_vault" "test" {
  name                       = "vault%d"
  location                   = azurerm_resource_group.test.location
  resource_group_name        = azurerm_resource_group.test.name
  tenant_id                  = data.azurerm_client_config.current.tenant_id
  sku_name                   = "standard"
  soft_delete_retention_days = 7

  public_network_access_enabled   = true
  enabled_for_deployment          = true
  enabled_for_disk_encryption     = true
  enabled_for_template_deployment = true
  enable_rbac_authorization       = true

  tags = {
    environment = "Staging"
  }
}
`, data.RandomInteger, data.Locations.Primary, data.RandomInteger)
	}

	return fmt.Sprintf(`
provider "azurerm" {
  features {}
}

data "azurerm_client_config" "current" {
}

resource "azurerm_resource_group" "test" {
  name     = "acctestRG-%d"
  location = "%s"
}

resource "azurerm_key_vault" "test" {
<<<<<<< HEAD
  name                       = "vault%d"
=======
  name                       = "acctestvault%d"
>>>>>>> 6b8ede2d
  location                   = azurerm_resource_group.test.location
  resource_group_name        = azurerm_resource_group.test.name
  tenant_id                  = data.azurerm_client_config.current.tenant_id
  sku_name                   = "standard"
  soft_delete_retention_days = 7

  public_network_access_enabled   = true
  enabled_for_deployment          = true
  enabled_for_disk_encryption     = true
  enabled_for_template_deployment = true
  rbac_authorization_enabled      = true

  tags = {
    environment = "Staging"
  }
}
`, data.RandomInteger, data.Locations.Primary, data.RandomInteger)
}

func (KeyVaultResource) accessPolicyExplicitZero(data acceptance.TestData) string {
	return fmt.Sprintf(`
provider "azurerm" {
  features {}
}

data "azurerm_client_config" "current" {
}

resource "azurerm_resource_group" "test" {
  name     = "acctestRG-%d"
  location = "%s"
}

resource "azurerm_key_vault" "test" {
  name                       = "vault%d"
  location                   = azurerm_resource_group.test.location
  resource_group_name        = azurerm_resource_group.test.name
  tenant_id                  = data.azurerm_client_config.current.tenant_id
  sku_name                   = "standard"
  soft_delete_retention_days = 7

  access_policy = []

  enabled_for_deployment          = true
  enabled_for_disk_encryption     = true
  enabled_for_template_deployment = true
  rbac_authorization_enabled      = true

  tags = {
    environment = "Staging"
  }
}
`, data.RandomInteger, data.Locations.Primary, data.RandomInteger)
}

func (KeyVaultResource) complete(data acceptance.TestData) string {
	return fmt.Sprintf(`
provider "azurerm" {
  features {}
}

data "azurerm_client_config" "current" {
}

resource "azurerm_resource_group" "test" {
  name     = "acctestRG-%d"
  location = "%s"
}

resource "azurerm_key_vault" "test" {
  name                       = "vault%d"
  location                   = azurerm_resource_group.test.location
  resource_group_name        = azurerm_resource_group.test.name
  tenant_id                  = data.azurerm_client_config.current.tenant_id
  sku_name                   = "standard"
  soft_delete_retention_days = 7

  public_network_access_enabled = false

  access_policy {
    tenant_id      = data.azurerm_client_config.current.tenant_id
    object_id      = data.azurerm_client_config.current.object_id
    application_id = data.azurerm_client_config.current.client_id

    certificate_permissions = [
      "Get",
    ]

    key_permissions = [
      "Get",
    ]

    secret_permissions = [
      "Get",
    ]
  }

  tags = {
    environment = "Production"
  }
}
`, data.RandomInteger, data.Locations.Primary, data.RandomInteger)
}

func (KeyVaultResource) justCert(data acceptance.TestData) string {
	return fmt.Sprintf(`
provider "azurerm" {
  features {}
}

data "azurerm_client_config" "current" {
}

resource "azurerm_resource_group" "test" {
  name     = "acctestRG-%d"
  location = "%s"
}

resource "azurerm_key_vault" "test" {
  name                       = "vault%d"
  location                   = azurerm_resource_group.test.location
  resource_group_name        = azurerm_resource_group.test.name
  tenant_id                  = data.azurerm_client_config.current.tenant_id
  sku_name                   = "standard"
  soft_delete_retention_days = 7

  access_policy {
    tenant_id = data.azurerm_client_config.current.tenant_id
    object_id = data.azurerm_client_config.current.object_id

    certificate_permissions = [
      "Get",
    ]
  }
}
`, data.RandomInteger, data.Locations.Primary, data.RandomInteger)
}

func (KeyVaultResource) accessPolicyUpperLimit(data acceptance.TestData) string {
	var storageAccountConfigs string
	var accessPoliciesConfigs string

	for i := 1; i <= 20; i++ {
		storageAccountConfigs += testAccKeyVault_generateStorageAccountConfigs(i, data.RandomString)
		accessPoliciesConfigs += testAccKeyVault_generateAccessPolicyConfigs(i)
	}

	return fmt.Sprintf(`
provider "azurerm" {
  features {}
}

data "azurerm_client_config" "current" {
}

resource "azurerm_resource_group" "test" {
  name     = "acctestRG-%d"
  location = "%s"
}

resource "azurerm_key_vault" "test" {
  name                       = "vault%d"
  location                   = azurerm_resource_group.test.location
  resource_group_name        = azurerm_resource_group.test.name
  tenant_id                  = data.azurerm_client_config.current.tenant_id
  sku_name                   = "standard"
  soft_delete_retention_days = 7

  %s
}

%s
`, data.RandomInteger, data.Locations.Primary, data.RandomInteger, accessPoliciesConfigs, storageAccountConfigs)
}

func testAccKeyVault_generateStorageAccountConfigs(accountNum int, rs string) string {
	return fmt.Sprintf(`
resource "azurerm_storage_account" "test%d" {
  name                     = "testsa%s%d"
  resource_group_name      = azurerm_resource_group.test.name
  location                 = azurerm_resource_group.test.location
  account_tier             = "Standard"
  account_replication_type = "GRS"

  identity {
    type = "SystemAssigned"
  }

  tags = {
    environment = "testing"
  }
}
`, accountNum, rs, accountNum)
}

func testAccKeyVault_generateAccessPolicyConfigs(accountNum int) string {
	// due to a weird terraform fmt issue where:
	//   "${azurerm_storage_account.test%d.identity.0.principal_id}"
	// becomes
	//   "${azurerm_storage_account.test % d.identity.0.principal_id}"
	//
	// lets inject this separately so we can run terrafmt on this file

	oid := fmt.Sprintf("${azurerm_storage_account.test%d.identity.0.principal_id}", accountNum)

	return fmt.Sprintf(`
access_policy {
  tenant_id = data.azurerm_client_config.current.tenant_id
  object_id = "%s"

  key_permissions    = ["Get", "Create", "Delete", "List", "Restore", "Recover", "UnwrapKey", "WrapKey", "Purge", "Encrypt", "Decrypt", "Sign", "Verify", "Release", "Rotate", "GetRotationPolicy", "SetRotationPolicy"]
  secret_permissions = ["Get"]
}
`, oid)
}

func (KeyVaultResource) purgeProtection(data acceptance.TestData, enabled bool) string {
	return fmt.Sprintf(`
provider "azurerm" {
  features {}
}

data "azurerm_client_config" "current" {}

resource "azurerm_resource_group" "test" {
  name     = "acctestRG-%d"
  location = "%s"
}

resource "azurerm_key_vault" "test" {
  name                     = "vault%d"
  location                 = azurerm_resource_group.test.location
  resource_group_name      = azurerm_resource_group.test.name
  tenant_id                = data.azurerm_client_config.current.tenant_id
  sku_name                 = "standard"
  purge_protection_enabled = "%t"
}
`, data.RandomInteger, data.Locations.Primary, data.RandomInteger, enabled)
}

func (KeyVaultResource) softDelete(data acceptance.TestData) string {
	return fmt.Sprintf(`
provider "azurerm" {
  features {}
}

data "azurerm_client_config" "current" {
}

resource "azurerm_resource_group" "test" {
  name     = "acctestRG-%d"
  location = "%s"
}

resource "azurerm_key_vault" "test" {
  name                = "vault%d"
  location            = azurerm_resource_group.test.location
  resource_group_name = azurerm_resource_group.test.name
  tenant_id           = data.azurerm_client_config.current.tenant_id
  sku_name            = "standard"
}
`, data.RandomInteger, data.Locations.Primary, data.RandomInteger)
}

func (KeyVaultResource) softDeleteAbsent(data acceptance.TestData) string {
	return fmt.Sprintf(`
provider "azurerm" {
  features {
    key_vault {
      purge_soft_delete_on_destroy    = false
      recover_soft_deleted_key_vaults = false
    }
  }
}

data "azurerm_client_config" "current" {
}

resource "azurerm_resource_group" "test" {
  name     = "acctestRG-%d"
  location = "%s"
}
`, data.RandomInteger, data.Locations.Primary)
}

func (KeyVaultResource) softDeleteRecoveryDisabled(data acceptance.TestData) string {
	return fmt.Sprintf(`
provider "azurerm" {
  features {
    key_vault {
      recover_soft_deleted_key_vaults = false
    }
  }
}

data "azurerm_client_config" "current" {}

resource "azurerm_resource_group" "test" {
  name     = "acctestRG-%d"
  location = "%s"
}

resource "azurerm_key_vault" "test" {
  name                       = "vault%d"
  location                   = azurerm_resource_group.test.location
  resource_group_name        = azurerm_resource_group.test.name
  tenant_id                  = data.azurerm_client_config.current.tenant_id
  sku_name                   = "standard"
  soft_delete_retention_days = 7
}
`, data.RandomInteger, data.Locations.Primary, data.RandomInteger)
}

func (KeyVaultResource) purgeProtectionAndSoftDelete(data acceptance.TestData) string {
	return fmt.Sprintf(`
provider "azurerm" {
  features {}
}

data "azurerm_client_config" "current" {}

resource "azurerm_resource_group" "test" {
  name     = "acctestRG-%d"
  location = "%s"
}

resource "azurerm_key_vault" "test" {
  name                       = "vault%d"
  location                   = azurerm_resource_group.test.location
  resource_group_name        = azurerm_resource_group.test.name
  tenant_id                  = data.azurerm_client_config.current.tenant_id
  sku_name                   = "standard"
  soft_delete_retention_days = 7
  purge_protection_enabled   = true
}
`, data.RandomInteger, data.Locations.Primary, data.RandomInteger)
}

func (KeyVaultResource) basicPremiumSKU(data acceptance.TestData) string {
	return fmt.Sprintf(`
provider "azurerm" {
  features {}
}

data "azurerm_client_config" "current" {
}

resource "azurerm_resource_group" "test" {
  name     = "acctestRG-%d"
  location = "%s"
}

resource "azurerm_key_vault" "test" {
  name                       = "vault%d"
  location                   = azurerm_resource_group.test.location
  resource_group_name        = azurerm_resource_group.test.name
  tenant_id                  = data.azurerm_client_config.current.tenant_id
  sku_name                   = "premium"
  soft_delete_retention_days = 7

  access_policy {
    tenant_id = data.azurerm_client_config.current.tenant_id
    object_id = data.azurerm_client_config.current.object_id

    certificate_permissions = [
      "ManageContacts",
    ]

    key_permissions = [
      "Create",
    ]

    secret_permissions = [
      "Set",
    ]
  }
}
`, data.RandomInteger, data.Locations.Primary, data.RandomInteger)
}<|MERGE_RESOLUTION|>--- conflicted
+++ resolved
@@ -777,11 +777,7 @@
 }
 
 resource "azurerm_key_vault" "test" {
-<<<<<<< HEAD
-  name                       = "vault%d"
-=======
   name                       = "acctestvault%d"
->>>>>>> 6b8ede2d
   location                   = azurerm_resource_group.test.location
   resource_group_name        = azurerm_resource_group.test.name
   tenant_id                  = data.azurerm_client_config.current.tenant_id
