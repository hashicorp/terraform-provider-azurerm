--- conflicted
+++ resolved
@@ -439,11 +439,7 @@
 }
 
 resource "azurerm_key_vault" "test" {
-<<<<<<< HEAD
-  name                       = "acctestkv-%d"
-=======
-  name                       = "acctest%s"
->>>>>>> 4ae5f2f4
+  name                       = "acctest%s"
   location                   = azurerm_resource_group.test.location
   resource_group_name        = azurerm_resource_group.test.name
   tenant_id                  = data.azurerm_client_config.current.tenant_id
@@ -467,11 +463,7 @@
     ]
   }
 }
-<<<<<<< HEAD
-`, data.RandomInteger, data.Locations.Primary, data.RandomIntOfLength(14))
-=======
 `, data.RandomInteger, data.Locations.Primary, data.RandomString)
->>>>>>> 4ae5f2f4
 }
 
 func (r KeyVaultResource) requiresImport(data acceptance.TestData) string {
@@ -517,11 +509,7 @@
 }
 
 resource "azurerm_key_vault" "test" {
-<<<<<<< HEAD
-  name                          = "acctestkv-%d"
-=======
   name                          = "acctest%s"
->>>>>>> 4ae5f2f4
   location                      = azurerm_resource_group.test.location
   resource_group_name           = azurerm_resource_group.test.name
   tenant_id                     = data.azurerm_client_config.current.tenant_id
@@ -546,11 +534,7 @@
     ]
   }
 }
-<<<<<<< HEAD
-`, data.RandomInteger, data.Locations.Primary, data.RandomIntOfLength(14))
-=======
 `, data.RandomInteger, data.Locations.Primary, data.RandomString)
->>>>>>> 4ae5f2f4
 }
 
 func (KeyVaultResource) networkAclsTemplate(data acceptance.TestData) string {
@@ -598,11 +582,7 @@
 %s
 
 resource "azurerm_key_vault" "test" {
-<<<<<<< HEAD
-  name                       = "acctestkv-%d"
-=======
-  name                       = "acctest%s"
->>>>>>> 4ae5f2f4
+  name                       = "acctest%s"
   location                   = azurerm_resource_group.test.location
   resource_group_name        = azurerm_resource_group.test.name
   tenant_id                  = data.azurerm_client_config.current.tenant_id
@@ -628,11 +608,7 @@
     virtual_network_subnet_ids = [azurerm_subnet.test_a.id, azurerm_subnet.test_b.id]
   }
 }
-<<<<<<< HEAD
-`, template, data.RandomIntOfLength(14))
-=======
 `, template, data.RandomString)
->>>>>>> 4ae5f2f4
 }
 
 func (r KeyVaultResource) networkAclsUpdated(data acceptance.TestData) string {
@@ -640,11 +616,7 @@
 %s
 
 resource "azurerm_key_vault" "test" {
-<<<<<<< HEAD
-  name                       = "acctestkv-%d"
-=======
-  name                       = "acctest%s"
->>>>>>> 4ae5f2f4
+  name                       = "acctest%s"
   location                   = azurerm_resource_group.test.location
   resource_group_name        = azurerm_resource_group.test.name
   tenant_id                  = data.azurerm_client_config.current.tenant_id
@@ -671,11 +643,7 @@
     virtual_network_subnet_ids = [azurerm_subnet.test_a.id]
   }
 }
-<<<<<<< HEAD
-`, r.networkAclsTemplate(data), data.RandomIntOfLength(14))
-=======
 `, r.networkAclsTemplate(data), data.RandomString)
->>>>>>> 4ae5f2f4
 }
 
 func (r KeyVaultResource) networkAclsAllowed(data acceptance.TestData) string {
@@ -683,11 +651,7 @@
 %s
 
 resource "azurerm_key_vault" "test" {
-<<<<<<< HEAD
-  name                       = "acctestkv-%d"
-=======
-  name                       = "acctest%s"
->>>>>>> 4ae5f2f4
+  name                       = "acctest%s"
   location                   = azurerm_resource_group.test.location
   resource_group_name        = azurerm_resource_group.test.name
   tenant_id                  = data.azurerm_client_config.current.tenant_id
@@ -712,11 +676,7 @@
     bypass         = "AzureServices"
   }
 }
-<<<<<<< HEAD
-`, r.networkAclsTemplate(data), data.RandomIntOfLength(14))
-=======
 `, r.networkAclsTemplate(data), data.RandomString)
->>>>>>> 4ae5f2f4
 }
 
 func (KeyVaultResource) update(data acceptance.TestData) string {
@@ -734,11 +694,7 @@
 }
 
 resource "azurerm_key_vault" "test" {
-<<<<<<< HEAD
-  name                       = "acctestkv-%d"
-=======
-  name                       = "acctest%s"
->>>>>>> 4ae5f2f4
+  name                       = "acctest%s"
   location                   = azurerm_resource_group.test.location
   resource_group_name        = azurerm_resource_group.test.name
   tenant_id                  = data.azurerm_client_config.current.tenant_id
@@ -768,11 +724,7 @@
     environment = "Staging"
   }
 }
-<<<<<<< HEAD
-`, data.RandomInteger, data.Locations.Primary, data.RandomIntOfLength(14))
-=======
 `, data.RandomInteger, data.Locations.Primary, data.RandomString)
->>>>>>> 4ae5f2f4
 }
 
 func (KeyVaultResource) noAccessPolicyBlocks(data acceptance.TestData) string {
@@ -791,11 +743,7 @@
 }
 
 resource "azurerm_key_vault" "test" {
-<<<<<<< HEAD
-  name                       = "acctestkv-%d"
-=======
-  name                       = "acctest%s"
->>>>>>> 4ae5f2f4
+  name                       = "acctest%s"
   location                   = azurerm_resource_group.test.location
   resource_group_name        = azurerm_resource_group.test.name
   tenant_id                  = data.azurerm_client_config.current.tenant_id
@@ -812,11 +760,7 @@
     environment = "Staging"
   }
 }
-<<<<<<< HEAD
-`, data.RandomInteger, data.Locations.Primary, data.RandomIntOfLength(14))
-=======
 `, data.RandomInteger, data.Locations.Primary, data.RandomString)
->>>>>>> 4ae5f2f4
 	}
 
 	return fmt.Sprintf(`
@@ -833,11 +777,7 @@
 }
 
 resource "azurerm_key_vault" "test" {
-<<<<<<< HEAD
-  name                       = "acctestkv-%d"
-=======
-  name                       = "acctest%s"
->>>>>>> 4ae5f2f4
+  name                       = "acctest%s"
   location                   = azurerm_resource_group.test.location
   resource_group_name        = azurerm_resource_group.test.name
   tenant_id                  = data.azurerm_client_config.current.tenant_id
@@ -854,11 +794,7 @@
     environment = "Staging"
   }
 }
-<<<<<<< HEAD
-`, data.RandomInteger, data.Locations.Primary, data.RandomIntOfLength(14))
-=======
 `, data.RandomInteger, data.Locations.Primary, data.RandomString)
->>>>>>> 4ae5f2f4
 }
 
 func (KeyVaultResource) accessPolicyExplicitZero(data acceptance.TestData) string {
@@ -876,11 +812,7 @@
 }
 
 resource "azurerm_key_vault" "test" {
-<<<<<<< HEAD
-  name                       = "acctestkv-%d"
-=======
-  name                       = "acctest%s"
->>>>>>> 4ae5f2f4
+  name                       = "acctest%s"
   location                   = azurerm_resource_group.test.location
   resource_group_name        = azurerm_resource_group.test.name
   tenant_id                  = data.azurerm_client_config.current.tenant_id
@@ -898,11 +830,7 @@
     environment = "Staging"
   }
 }
-<<<<<<< HEAD
-`, data.RandomInteger, data.Locations.Primary, data.RandomIntOfLength(14))
-=======
 `, data.RandomInteger, data.Locations.Primary, data.RandomString)
->>>>>>> 4ae5f2f4
 }
 
 func (KeyVaultResource) complete(data acceptance.TestData) string {
@@ -920,11 +848,7 @@
 }
 
 resource "azurerm_key_vault" "test" {
-<<<<<<< HEAD
-  name                       = "acctestkv-%d"
-=======
-  name                       = "acctest%s"
->>>>>>> 4ae5f2f4
+  name                       = "acctest%s"
   location                   = azurerm_resource_group.test.location
   resource_group_name        = azurerm_resource_group.test.name
   tenant_id                  = data.azurerm_client_config.current.tenant_id
@@ -955,11 +879,7 @@
     environment = "Production"
   }
 }
-<<<<<<< HEAD
-`, data.RandomInteger, data.Locations.Primary, data.RandomIntOfLength(14))
-=======
 `, data.RandomInteger, data.Locations.Primary, data.RandomString)
->>>>>>> 4ae5f2f4
 }
 
 func (KeyVaultResource) justCert(data acceptance.TestData) string {
@@ -977,11 +897,7 @@
 }
 
 resource "azurerm_key_vault" "test" {
-<<<<<<< HEAD
-  name                       = "acctestkv-%d"
-=======
-  name                       = "acctest%s"
->>>>>>> 4ae5f2f4
+  name                       = "acctest%s"
   location                   = azurerm_resource_group.test.location
   resource_group_name        = azurerm_resource_group.test.name
   tenant_id                  = data.azurerm_client_config.current.tenant_id
@@ -997,11 +913,7 @@
     ]
   }
 }
-<<<<<<< HEAD
-`, data.RandomInteger, data.Locations.Primary, data.RandomIntOfLength(14))
-=======
 `, data.RandomInteger, data.Locations.Primary, data.RandomString)
->>>>>>> 4ae5f2f4
 }
 
 func (KeyVaultResource) accessPolicyUpperLimit(data acceptance.TestData) string {
@@ -1027,11 +939,7 @@
 }
 
 resource "azurerm_key_vault" "test" {
-<<<<<<< HEAD
-  name                       = "acctestkv-%d"
-=======
-  name                       = "acctest%s"
->>>>>>> 4ae5f2f4
+  name                       = "acctest%s"
   location                   = azurerm_resource_group.test.location
   resource_group_name        = azurerm_resource_group.test.name
   tenant_id                  = data.azurerm_client_config.current.tenant_id
@@ -1042,11 +950,7 @@
 }
 
 %s
-<<<<<<< HEAD
-`, data.RandomInteger, data.Locations.Primary, data.RandomIntOfLength(14), accessPoliciesConfigs, storageAccountConfigs)
-=======
 `, data.RandomInteger, data.Locations.Primary, data.RandomString, accessPoliciesConfigs, storageAccountConfigs)
->>>>>>> 4ae5f2f4
 }
 
 func testAccKeyVault_generateStorageAccountConfigs(accountNum int, rs string) string {
@@ -1104,11 +1008,7 @@
 }
 
 resource "azurerm_key_vault" "test" {
-<<<<<<< HEAD
-  name                       = "acctestkv-%d"
-=======
-  name                       = "acctest%s"
->>>>>>> 4ae5f2f4
+  name                       = "acctest%s"
   location                   = azurerm_resource_group.test.location
   resource_group_name        = azurerm_resource_group.test.name
   tenant_id                  = data.azurerm_client_config.current.tenant_id
@@ -1116,11 +1016,7 @@
   purge_protection_enabled   = "%t"
   soft_delete_retention_days = 7
 }
-<<<<<<< HEAD
-`, data.RandomInteger, data.Locations.Primary, data.RandomIntOfLength(14), enabled)
-=======
 `, data.RandomInteger, data.Locations.Primary, data.RandomString, enabled)
->>>>>>> 4ae5f2f4
 }
 
 func (KeyVaultResource) softDelete(data acceptance.TestData) string {
@@ -1138,21 +1034,13 @@
 }
 
 resource "azurerm_key_vault" "test" {
-<<<<<<< HEAD
-  name                = "acctestkv-%d"
-=======
   name                = "acctest%s"
->>>>>>> 4ae5f2f4
   location            = azurerm_resource_group.test.location
   resource_group_name = azurerm_resource_group.test.name
   tenant_id           = data.azurerm_client_config.current.tenant_id
   sku_name            = "standard"
 }
-<<<<<<< HEAD
-`, data.RandomInteger, data.Locations.Primary, data.RandomIntOfLength(14))
-=======
 `, data.RandomInteger, data.Locations.Primary, data.RandomString)
->>>>>>> 4ae5f2f4
 }
 
 func (KeyVaultResource) softDeleteAbsent(data acceptance.TestData) string {
@@ -1194,22 +1082,14 @@
 }
 
 resource "azurerm_key_vault" "test" {
-<<<<<<< HEAD
-  name                       = "acctestkv-%d"
-=======
-  name                       = "acctest%s"
->>>>>>> 4ae5f2f4
-  location                   = azurerm_resource_group.test.location
-  resource_group_name        = azurerm_resource_group.test.name
-  tenant_id                  = data.azurerm_client_config.current.tenant_id
-  sku_name                   = "standard"
-  soft_delete_retention_days = 7
-}
-<<<<<<< HEAD
-`, data.RandomInteger, data.Locations.Primary, data.RandomIntOfLength(14))
-=======
+  name                       = "acctest%s"
+  location                   = azurerm_resource_group.test.location
+  resource_group_name        = azurerm_resource_group.test.name
+  tenant_id                  = data.azurerm_client_config.current.tenant_id
+  sku_name                   = "standard"
+  soft_delete_retention_days = 7
+}
 `, data.RandomInteger, data.Locations.Primary, data.RandomString)
->>>>>>> 4ae5f2f4
 }
 
 func (KeyVaultResource) purgeProtectionAndSoftDelete(data acceptance.TestData) string {
@@ -1226,11 +1106,7 @@
 }
 
 resource "azurerm_key_vault" "test" {
-<<<<<<< HEAD
-  name                       = "acctestkv-%d"
-=======
-  name                       = "acctest%s"
->>>>>>> 4ae5f2f4
+  name                       = "acctest%s"
   location                   = azurerm_resource_group.test.location
   resource_group_name        = azurerm_resource_group.test.name
   tenant_id                  = data.azurerm_client_config.current.tenant_id
@@ -1238,11 +1114,7 @@
   soft_delete_retention_days = 7
   purge_protection_enabled   = true
 }
-<<<<<<< HEAD
-`, data.RandomInteger, data.Locations.Primary, data.RandomIntOfLength(14))
-=======
 `, data.RandomInteger, data.Locations.Primary, data.RandomString)
->>>>>>> 4ae5f2f4
 }
 
 func (KeyVaultResource) basicPremiumSKU(data acceptance.TestData) string {
@@ -1260,11 +1132,7 @@
 }
 
 resource "azurerm_key_vault" "test" {
-<<<<<<< HEAD
-  name                       = "acctestkv-%d"
-=======
-  name                       = "acctest%s"
->>>>>>> 4ae5f2f4
+  name                       = "acctest%s"
   location                   = azurerm_resource_group.test.location
   resource_group_name        = azurerm_resource_group.test.name
   tenant_id                  = data.azurerm_client_config.current.tenant_id
@@ -1288,9 +1156,5 @@
     ]
   }
 }
-<<<<<<< HEAD
-`, data.RandomInteger, data.Locations.Primary, data.RandomIntOfLength(14))
-=======
 `, data.RandomInteger, data.Locations.Primary, data.RandomString)
->>>>>>> 4ae5f2f4
 }