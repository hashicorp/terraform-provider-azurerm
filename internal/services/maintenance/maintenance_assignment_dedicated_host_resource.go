package maintenance

import (
	"context"
	"fmt"
	"strings"
	"time"

	"github.com/hashicorp/go-azure-helpers/lang/response"
	"github.com/hashicorp/go-azure-helpers/resourcemanager/location"
<<<<<<< HEAD
	"github.com/hashicorp/go-azure-sdk/resource-manager/maintenance/2021-05-01/configurationassignments"
	"github.com/hashicorp/go-azure-sdk/resource-manager/maintenance/2021-05-01/maintenanceconfigurations"
=======
	"github.com/hashicorp/go-azure-sdk/resource-manager/compute/2021-11-01/dedicatedhosts"
>>>>>>> 9073e1fc
	"github.com/hashicorp/terraform-provider-azurerm/helpers/azure"
	"github.com/hashicorp/terraform-provider-azurerm/helpers/tf"
	"github.com/hashicorp/terraform-provider-azurerm/internal/clients"
	"github.com/hashicorp/terraform-provider-azurerm/internal/services/maintenance/parse"
	"github.com/hashicorp/terraform-provider-azurerm/internal/tf/pluginsdk"
	"github.com/hashicorp/terraform-provider-azurerm/internal/tf/suppress"
	"github.com/hashicorp/terraform-provider-azurerm/internal/timeouts"
	"github.com/hashicorp/terraform-provider-azurerm/utils"
)

func resourceArmMaintenanceAssignmentDedicatedHost() *pluginsdk.Resource {
	return &pluginsdk.Resource{
		Create: resourceArmMaintenanceAssignmentDedicatedHostCreate,
		Read:   resourceArmMaintenanceAssignmentDedicatedHostRead,
		Delete: resourceArmMaintenanceAssignmentDedicatedHostDelete,

		Timeouts: &pluginsdk.ResourceTimeout{
			Create: pluginsdk.DefaultTimeout(30 * time.Minute),
			Read:   pluginsdk.DefaultTimeout(5 * time.Minute),
			Delete: pluginsdk.DefaultTimeout(30 * time.Minute),
		},

		Importer: pluginsdk.ImporterValidatingResourceId(func(id string) error {
			_, err := parse.MaintenanceAssignmentDedicatedHostID(id)
			return err
		}),

		Schema: map[string]*pluginsdk.Schema{
			"location": azure.SchemaLocation(),

			"maintenance_configuration_id": {
				Type:             pluginsdk.TypeString,
				Required:         true,
				ForceNew:         true,
				ValidateFunc:     maintenanceconfigurations.ValidateMaintenanceConfigurationID,
				DiffSuppressFunc: suppress.CaseDifference, // TODO remove in 4.0
			},

			"dedicated_host_id": {
				Type:             pluginsdk.TypeString,
				Required:         true,
				ForceNew:         true,
<<<<<<< HEAD
				ValidateFunc:     validateCompute.DedicatedHostID,
				DiffSuppressFunc: suppress.CaseDifference, // TODO remove in 4.0
=======
				ValidateFunc:     dedicatedhosts.ValidateHostID,
				DiffSuppressFunc: suppress.CaseDifference,
>>>>>>> 9073e1fc
			},
		},
	}
}

func resourceArmMaintenanceAssignmentDedicatedHostCreate(d *pluginsdk.ResourceData, meta interface{}) error {
	client := meta.(*clients.Client).Maintenance.ConfigurationAssignmentsClient
	ctx, cancel := timeouts.ForCreate(meta.(*clients.Client).StopContext, d)
	defer cancel()

<<<<<<< HEAD
	dedicatedHostId, err := parseCompute.DedicatedHostID(d.Get("dedicated_host_id").(string))
	if err != nil {
		return err
	}

	configurationId, err := maintenanceconfigurations.ParseMaintenanceConfigurationID(d.Get("maintenance_configuration_id").(string))
	if err != nil {
		return err
	}

	existingList, err := getMaintenanceAssignmentDedicatedHost(ctx, client, dedicatedHostId, dedicatedHostId.ID())
=======
	dedicatedHostIdRaw := d.Get("dedicated_host_id").(string)
	dedicatedHostId, _ := dedicatedhosts.ParseHostID(dedicatedHostIdRaw)

	existingList, err := getMaintenanceAssignmentDedicatedHost(ctx, client, *dedicatedHostId, dedicatedHostIdRaw)
>>>>>>> 9073e1fc
	if err != nil {
		return err
	}
	if existingList != nil && len(*existingList) > 0 {
		existing := (*existingList)[0]
		if existing.Id != nil && *existing.Id != "" {
			return tf.ImportAsExistsError("azurerm_maintenance_assignment_dedicated_host", configurationId.ID())
		}
	}

	// set assignment name to configuration name
	assignmentName := configurationId.ResourceName
	configurationAssignment := configurationassignments.ConfigurationAssignment{
		Name:     utils.String(assignmentName),
		Location: utils.String(location.Normalize(d.Get("location").(string))),
		Properties: &configurationassignments.ConfigurationAssignmentProperties{
			MaintenanceConfigurationId: utils.String(configurationId.ID()),
			ResourceId:                 utils.String(dedicatedHostId.ID()),
		},
	}

	// It may take a few minutes after starting a VM for it to become available to assign to a configuration

	id := configurationassignments.NewProviders2ConfigurationAssignmentID(dedicatedHostId.SubscriptionId, dedicatedHostId.ResourceGroup, "Microsoft.Compute", "hostGroups", dedicatedHostId.HostGroupName, "hosts", dedicatedHostId.HostName, assignmentName)
	err = pluginsdk.Retry(d.Timeout(pluginsdk.TimeoutCreate), func() *pluginsdk.RetryError {
<<<<<<< HEAD
		if _, err := client.CreateOrUpdateParent(ctx, id, configurationAssignment); err != nil {
=======
		if _, err := client.CreateOrUpdateParent(ctx, dedicatedHostId.ResourceGroupName, "Microsoft.Compute", "hostGroups", dedicatedHostId.HostGroupName, "hosts", dedicatedHostId.HostName, assignmentName, configurationAssignment); err != nil {
>>>>>>> 9073e1fc
			if strings.Contains(err.Error(), "It may take a few minutes after starting a VM for it to become available to assign to a configuration") {
				return pluginsdk.RetryableError(fmt.Errorf("expected VM is available to assign to a configuration but was in pending state, retrying"))
			}
			return pluginsdk.NonRetryableError(fmt.Errorf("issuing creating request for Maintenance Assignment (Dedicated Host ID %q): %+v", dedicatedHostId.ID(), err))
		}

		return nil
	})
	if err != nil {
		return err
	}

<<<<<<< HEAD
	d.SetId(id.ID())
=======
	resp, err := getMaintenanceAssignmentDedicatedHost(ctx, client, *dedicatedHostId, dedicatedHostIdRaw)
	if err != nil {
		return err
	}
	if resp == nil || len(*resp) == 0 {
		return fmt.Errorf("could not find Maintenance assignment (virtual machine scale set ID: %q)", dedicatedHostIdRaw)
	}
	assignment := (*resp)[0]
	if assignment.ID == nil || *assignment.ID == "" {
		return fmt.Errorf("empty or nil ID of Maintenance Assignment (Dedicated Host ID %q)", dedicatedHostIdRaw)
	}

	d.SetId(*assignment.ID)
>>>>>>> 9073e1fc
	return resourceArmMaintenanceAssignmentDedicatedHostRead(d, meta)
}

func resourceArmMaintenanceAssignmentDedicatedHostRead(d *pluginsdk.ResourceData, meta interface{}) error {
	client := meta.(*clients.Client).Maintenance.ConfigurationAssignmentsClient
	ctx, cancel := timeouts.ForRead(meta.(*clients.Client).StopContext, d)
	defer cancel()

	id, err := parse.MaintenanceAssignmentDedicatedHostID(d.Id())
	if err != nil {
		return err
	}

	resp, err := getMaintenanceAssignmentDedicatedHost(ctx, client, id.DedicatedHostId, id.DedicatedHostIdRaw)
	if err != nil {
		return err
	}
	if resp == nil || len(*resp) == 0 {
		d.SetId("")
		return nil
	}
	assignment := (*resp)[0]
	if assignment.Id == nil || *assignment.Id == "" {
		return fmt.Errorf("empty or nil ID of Maintenance Assignment (Dedicated Host ID: %q", id.DedicatedHostIdRaw)
	}

	d.Set("dedicated_host_id", id.DedicatedHostId.ID())

	if props := assignment.Properties; props != nil {
		maintenanceConfigurationId := ""
		if props.MaintenanceConfigurationId != nil {
			parsedId, err := maintenanceconfigurations.ParseMaintenanceConfigurationIDInsensitively(*props.MaintenanceConfigurationId)
			if err != nil {
				return fmt.Errorf("parsing %q: %+v", *props.MaintenanceConfigurationId, err)
			}
			maintenanceConfigurationId = parsedId.ID()
		}
		d.Set("maintenance_configuration_id", maintenanceConfigurationId)
	}
	return nil
}

func resourceArmMaintenanceAssignmentDedicatedHostDelete(d *pluginsdk.ResourceData, meta interface{}) error {
	client := meta.(*clients.Client).Maintenance.ConfigurationAssignmentsClient
	ctx, cancel := timeouts.ForDelete(meta.(*clients.Client).StopContext, d)
	defer cancel()

	maintenanceAssignmentDedicatedHostId, err := parse.MaintenanceAssignmentDedicatedHostID(d.Id())
	if err != nil {
		return err
	}

<<<<<<< HEAD
	id := configurationassignments.NewProviders2ConfigurationAssignmentID(maintenanceAssignmentDedicatedHostId.DedicatedHostId.SubscriptionId, maintenanceAssignmentDedicatedHostId.DedicatedHostId.ResourceGroup, "Microsoft.Compute", "hostGroups", maintenanceAssignmentDedicatedHostId.DedicatedHostId.HostGroupName, "hosts", maintenanceAssignmentDedicatedHostId.DedicatedHostId.HostName, maintenanceAssignmentDedicatedHostId.Name)

	if _, err := client.DeleteParent(ctx, id); err != nil {
		return fmt.Errorf("deleting Maintenance Assignment to resource %q: %+v", maintenanceAssignmentDedicatedHostId.DedicatedHostIdRaw, err)
=======
	if _, err := client.DeleteParent(ctx, id.DedicatedHostId.ResourceGroupName, "Microsoft.Compute", "hostGroups", id.DedicatedHostId.HostGroupName, "hosts", id.DedicatedHostId.HostName, id.Name); err != nil {
		return fmt.Errorf("deleting Maintenance Assignment to resource %q: %+v", id.DedicatedHostIdRaw, err)
>>>>>>> 9073e1fc
	}

	return nil
}

<<<<<<< HEAD
func getMaintenanceAssignmentDedicatedHost(ctx context.Context, client *configurationassignments.ConfigurationAssignmentsClient, hostId *parseCompute.DedicatedHostId, dedicatedHostId string) (result *[]configurationassignments.ConfigurationAssignment, err error) {

	id := configurationassignments.NewResourceGroupProviderID(hostId.SubscriptionId, hostId.ResourceGroup, "Microsoft.Compute", "hostGroups", hostId.HostGroupName, "hosts", hostId.HostName)

	resp, err := client.ListParent(ctx, id)
=======
func getMaintenanceAssignmentDedicatedHost(ctx context.Context, client *maintenance.ConfigurationAssignmentsClient, id dedicatedhosts.HostId, dedicatedHostId string) (result *[]maintenance.ConfigurationAssignment, err error) {
	resp, err := client.ListParent(ctx, id.ResourceGroupName, "Microsoft.Compute", "hostGroups", id.HostGroupName, "hosts", id.HostName)
>>>>>>> 9073e1fc
	if err != nil {
		if !response.WasNotFound(resp.HttpResponse) {
			err = fmt.Errorf("checking for presence of existing Maintenance assignment (Dedicated Host ID %q): %+v", dedicatedHostId, err)
			return nil, err
		}
	}
	return resp.Model.Value, nil
}<|MERGE_RESOLUTION|>--- conflicted
+++ resolved
@@ -7,13 +7,9 @@
 	"time"
 
 	"github.com/hashicorp/go-azure-helpers/lang/response"
-	"github.com/hashicorp/go-azure-helpers/resourcemanager/location"
-<<<<<<< HEAD
 	"github.com/hashicorp/go-azure-sdk/resource-manager/maintenance/2021-05-01/configurationassignments"
 	"github.com/hashicorp/go-azure-sdk/resource-manager/maintenance/2021-05-01/maintenanceconfigurations"
-=======
 	"github.com/hashicorp/go-azure-sdk/resource-manager/compute/2021-11-01/dedicatedhosts"
->>>>>>> 9073e1fc
 	"github.com/hashicorp/terraform-provider-azurerm/helpers/azure"
 	"github.com/hashicorp/terraform-provider-azurerm/helpers/tf"
 	"github.com/hashicorp/terraform-provider-azurerm/internal/clients"
@@ -56,13 +52,8 @@
 				Type:             pluginsdk.TypeString,
 				Required:         true,
 				ForceNew:         true,
-<<<<<<< HEAD
-				ValidateFunc:     validateCompute.DedicatedHostID,
-				DiffSuppressFunc: suppress.CaseDifference, // TODO remove in 4.0
-=======
 				ValidateFunc:     dedicatedhosts.ValidateHostID,
 				DiffSuppressFunc: suppress.CaseDifference,
->>>>>>> 9073e1fc
 			},
 		},
 	}
@@ -73,24 +64,16 @@
 	ctx, cancel := timeouts.ForCreate(meta.(*clients.Client).StopContext, d)
 	defer cancel()
 
-<<<<<<< HEAD
-	dedicatedHostId, err := parseCompute.DedicatedHostID(d.Get("dedicated_host_id").(string))
-	if err != nil {
-		return err
-	}
-
 	configurationId, err := maintenanceconfigurations.ParseMaintenanceConfigurationID(d.Get("maintenance_configuration_id").(string))
 	if err != nil {
 		return err
 	}
 
-	existingList, err := getMaintenanceAssignmentDedicatedHost(ctx, client, dedicatedHostId, dedicatedHostId.ID())
-=======
 	dedicatedHostIdRaw := d.Get("dedicated_host_id").(string)
 	dedicatedHostId, _ := dedicatedhosts.ParseHostID(dedicatedHostIdRaw)
 
 	existingList, err := getMaintenanceAssignmentDedicatedHost(ctx, client, *dedicatedHostId, dedicatedHostIdRaw)
->>>>>>> 9073e1fc
+
 	if err != nil {
 		return err
 	}
@@ -114,13 +97,11 @@
 
 	// It may take a few minutes after starting a VM for it to become available to assign to a configuration
 
-	id := configurationassignments.NewProviders2ConfigurationAssignmentID(dedicatedHostId.SubscriptionId, dedicatedHostId.ResourceGroup, "Microsoft.Compute", "hostGroups", dedicatedHostId.HostGroupName, "hosts", dedicatedHostId.HostName, assignmentName)
+	id := configurationassignments.NewProviders2ConfigurationAssignmentID(dedicatedHostId.SubscriptionId, dedicatedHostId.ResourceGroupName, "Microsoft.Compute", "hostGroups", dedicatedHostId.HostGroupName, "hosts", dedicatedHostId.HostName, assignmentName)
 	err = pluginsdk.Retry(d.Timeout(pluginsdk.TimeoutCreate), func() *pluginsdk.RetryError {
-<<<<<<< HEAD
+
 		if _, err := client.CreateOrUpdateParent(ctx, id, configurationAssignment); err != nil {
-=======
-		if _, err := client.CreateOrUpdateParent(ctx, dedicatedHostId.ResourceGroupName, "Microsoft.Compute", "hostGroups", dedicatedHostId.HostGroupName, "hosts", dedicatedHostId.HostName, assignmentName, configurationAssignment); err != nil {
->>>>>>> 9073e1fc
+
 			if strings.Contains(err.Error(), "It may take a few minutes after starting a VM for it to become available to assign to a configuration") {
 				return pluginsdk.RetryableError(fmt.Errorf("expected VM is available to assign to a configuration but was in pending state, retrying"))
 			}
@@ -133,23 +114,8 @@
 		return err
 	}
 
-<<<<<<< HEAD
 	d.SetId(id.ID())
-=======
-	resp, err := getMaintenanceAssignmentDedicatedHost(ctx, client, *dedicatedHostId, dedicatedHostIdRaw)
-	if err != nil {
-		return err
-	}
-	if resp == nil || len(*resp) == 0 {
-		return fmt.Errorf("could not find Maintenance assignment (virtual machine scale set ID: %q)", dedicatedHostIdRaw)
-	}
-	assignment := (*resp)[0]
-	if assignment.ID == nil || *assignment.ID == "" {
-		return fmt.Errorf("empty or nil ID of Maintenance Assignment (Dedicated Host ID %q)", dedicatedHostIdRaw)
-	}
 
-	d.SetId(*assignment.ID)
->>>>>>> 9073e1fc
 	return resourceArmMaintenanceAssignmentDedicatedHostRead(d, meta)
 }
 
@@ -197,35 +163,26 @@
 	ctx, cancel := timeouts.ForDelete(meta.(*clients.Client).StopContext, d)
 	defer cancel()
 
-	maintenanceAssignmentDedicatedHostId, err := parse.MaintenanceAssignmentDedicatedHostID(d.Id())
+	id, err := parse.MaintenanceAssignmentDedicatedHostID(d.Id())
 	if err != nil {
 		return err
 	}
 
-<<<<<<< HEAD
-	id := configurationassignments.NewProviders2ConfigurationAssignmentID(maintenanceAssignmentDedicatedHostId.DedicatedHostId.SubscriptionId, maintenanceAssignmentDedicatedHostId.DedicatedHostId.ResourceGroup, "Microsoft.Compute", "hostGroups", maintenanceAssignmentDedicatedHostId.DedicatedHostId.HostGroupName, "hosts", maintenanceAssignmentDedicatedHostId.DedicatedHostId.HostName, maintenanceAssignmentDedicatedHostId.Name)
+	providerConfigAssignmentId := configurationassignments.NewProviders2ConfigurationAssignmentID(id.DedicatedHostId.SubscriptionId, id.DedicatedHostId.ResourceGroupName, "Microsoft.Compute", "hostGroups", id.DedicatedHostId.HostGroupName, "hosts", id.DedicatedHostId.HostName, id.Name)
 
-	if _, err := client.DeleteParent(ctx, id); err != nil {
-		return fmt.Errorf("deleting Maintenance Assignment to resource %q: %+v", maintenanceAssignmentDedicatedHostId.DedicatedHostIdRaw, err)
-=======
-	if _, err := client.DeleteParent(ctx, id.DedicatedHostId.ResourceGroupName, "Microsoft.Compute", "hostGroups", id.DedicatedHostId.HostGroupName, "hosts", id.DedicatedHostId.HostName, id.Name); err != nil {
+	if _, err := client.DeleteParent(ctx, providerConfigAssignmentId); err != nil {
 		return fmt.Errorf("deleting Maintenance Assignment to resource %q: %+v", id.DedicatedHostIdRaw, err)
->>>>>>> 9073e1fc
 	}
 
 	return nil
 }
 
-<<<<<<< HEAD
-func getMaintenanceAssignmentDedicatedHost(ctx context.Context, client *configurationassignments.ConfigurationAssignmentsClient, hostId *parseCompute.DedicatedHostId, dedicatedHostId string) (result *[]configurationassignments.ConfigurationAssignment, err error) {
+func getMaintenanceAssignmentDedicatedHost(ctx context.Context, client *configurationassignments.ConfigurationAssignmentsClient, hostId dedicatedhosts.HostId, dedicatedHostId string) (result *[]configurationassignments.ConfigurationAssignment, err error) {
 
 	id := configurationassignments.NewResourceGroupProviderID(hostId.SubscriptionId, hostId.ResourceGroup, "Microsoft.Compute", "hostGroups", hostId.HostGroupName, "hosts", hostId.HostName)
 
 	resp, err := client.ListParent(ctx, id)
-=======
-func getMaintenanceAssignmentDedicatedHost(ctx context.Context, client *maintenance.ConfigurationAssignmentsClient, id dedicatedhosts.HostId, dedicatedHostId string) (result *[]maintenance.ConfigurationAssignment, err error) {
-	resp, err := client.ListParent(ctx, id.ResourceGroupName, "Microsoft.Compute", "hostGroups", id.HostGroupName, "hosts", id.HostName)
->>>>>>> 9073e1fc
+
 	if err != nil {
 		if !response.WasNotFound(resp.HttpResponse) {
 			err = fmt.Errorf("checking for presence of existing Maintenance assignment (Dedicated Host ID %q): %+v", dedicatedHostId, err)
