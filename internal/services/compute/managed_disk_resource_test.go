package compute_test

import (
	"context"
	"fmt"
	"testing"

	"github.com/hashicorp/terraform-provider-azurerm/internal/features"

	"github.com/Azure/azure-sdk-for-go/services/compute/mgmt/2021-07-01/compute"
	"github.com/hashicorp/terraform-plugin-sdk/v2/helper/resource"
	"github.com/hashicorp/terraform-provider-azurerm/internal/acceptance"
	"github.com/hashicorp/terraform-provider-azurerm/internal/acceptance/check"
	"github.com/hashicorp/terraform-provider-azurerm/internal/clients"
	"github.com/hashicorp/terraform-provider-azurerm/internal/services/compute/parse"
	"github.com/hashicorp/terraform-provider-azurerm/internal/tf/pluginsdk"
	"github.com/hashicorp/terraform-provider-azurerm/utils"
)

type ManagedDiskResource struct{}

func TestAccManagedDisk_empty(t *testing.T) {
	data := acceptance.BuildTestData(t, "azurerm_managed_disk", "test")
	r := ManagedDiskResource{}

	data.ResourceTest(t, r, []acceptance.TestStep{
		{
			Config: r.empty(data),
			Check: acceptance.ComposeTestCheckFunc(
				check.That(data.ResourceName).ExistsInAzure(r),
			),
		},
		data.ImportStep(),
	})
}

func TestAccManagedDisk_requiresImport(t *testing.T) {
	data := acceptance.BuildTestData(t, "azurerm_managed_disk", "test")
	r := ManagedDiskResource{}

	data.ResourceTest(t, r, []acceptance.TestStep{
		{
			Config: r.empty(data),
			Check: acceptance.ComposeTestCheckFunc(
				check.That(data.ResourceName).ExistsInAzure(r),
			),
		},
		{
			Config:      r.requiresImport(data),
			ExpectError: acceptance.RequiresImportError("azurerm_managed_disk"),
		},
	})
}

func TestAccManagedDisk_zeroGbFromPlatformImage(t *testing.T) {
	data := acceptance.BuildTestData(t, "azurerm_managed_disk", "test")
	r := ManagedDiskResource{}

	data.ResourceTest(t, r, []acceptance.TestStep{
		{
			Config: r.zeroGbFromPlatformImage(data),
			Check: acceptance.ComposeTestCheckFunc(
				check.That(data.ResourceName).ExistsInAzure(r),
			),
			ExpectNonEmptyPlan: true, // since the `disk_size_gb` will have changed
		},
	})
}

func TestAccManagedDisk_import(t *testing.T) {
	data := acceptance.BuildTestData(t, "azurerm_managed_disk", "test")
	r := ManagedDiskResource{}
	vm := VirtualMachineResource{}

	data.ResourceTest(t, r, []acceptance.TestStep{
		{
			// need to create a vm and then delete it so we can use the vhd to test import
			Config:             vm.basicLinuxMachine(data),
			Destroy:            false,
			ExpectNonEmptyPlan: true,
			Check: acceptance.ComposeTestCheckFunc(
				// TODO: switch to using `azurerm_linux_virtual_machine` once Binary Testing is enabled
				check.That("azurerm_virtual_machine.test").ExistsInAzure(vm),
				data.CheckWithClientForResource(r.destroyVirtualMachine, "azurerm_virtual_machine.test"),
			),
		},
		{
			Config: r.importConfig(data),
			Check: acceptance.ComposeTestCheckFunc(
				check.That(data.ResourceName).ExistsInAzure(r),
			),
		},
	})
}

func TestAccManagedDisk_copy(t *testing.T) {
	data := acceptance.BuildTestData(t, "azurerm_managed_disk", "test")
	r := ManagedDiskResource{}

	data.ResourceTest(t, r, []acceptance.TestStep{
		{
			Config: r.copy(data),
			Check: acceptance.ComposeTestCheckFunc(
				check.That(data.ResourceName).ExistsInAzure(r),
			),
		},
	})
}

func TestAccManagedDisk_fromPlatformImage(t *testing.T) {
	data := acceptance.BuildTestData(t, "azurerm_managed_disk", "test")
	r := ManagedDiskResource{}

	data.ResourceTest(t, r, []acceptance.TestStep{
		{
			Config: r.platformImage(data),
			Check: acceptance.ComposeTestCheckFunc(
				check.That(data.ResourceName).ExistsInAzure(r),
			),
		},
	})
}

func TestAccManagedDisk_fromGalleryImage(t *testing.T) {
	data := acceptance.BuildTestData(t, "azurerm_managed_disk", "test")
	r := ManagedDiskResource{}

	data.ResourceTest(t, r, []acceptance.TestStep{
		{
			Config: r.galleryImage(data),
			Check: acceptance.ComposeTestCheckFunc(
				check.That(data.ResourceName).ExistsInAzure(r),
			),
		},
		data.ImportStep(),
	})
}

func TestAccManagedDisk_update(t *testing.T) {
	data := acceptance.BuildTestData(t, "azurerm_managed_disk", "test")
	r := ManagedDiskResource{}

	data.ResourceTest(t, r, []acceptance.TestStep{
		{
			Config: r.empty(data),
			Check: acceptance.ComposeTestCheckFunc(
				check.That(data.ResourceName).ExistsInAzure(r),
				check.That(data.ResourceName).Key("tags.%").HasValue("2"),
				check.That(data.ResourceName).Key("tags.environment").HasValue("acctest"),
				check.That(data.ResourceName).Key("tags.cost-center").HasValue("ops"),
				check.That(data.ResourceName).Key("disk_size_gb").HasValue("1"),
				check.That(data.ResourceName).Key("storage_account_type").HasValue(string(compute.StorageAccountTypesStandardLRS)),
			),
		},
		{
			Config: r.empty_updated(data),
			Check: acceptance.ComposeTestCheckFunc(
				check.That(data.ResourceName).ExistsInAzure(r),
				check.That(data.ResourceName).Key("tags.%").HasValue("1"),
				check.That(data.ResourceName).Key("tags.environment").HasValue("acctest"),
				check.That(data.ResourceName).Key("disk_size_gb").HasValue("2"),
				check.That(data.ResourceName).Key("storage_account_type").HasValue(string(compute.StorageAccountTypesPremiumLRS)),
			),
		},
	})
}

func TestAccManagedDisk_encryption(t *testing.T) {
	data := acceptance.BuildTestData(t, "azurerm_managed_disk", "test")
	r := ManagedDiskResource{}

	data.ResourceTest(t, r, []acceptance.TestStep{
		{
			Config: r.encryption(data),
			Check: acceptance.ComposeTestCheckFunc(
				check.That(data.ResourceName).ExistsInAzure(r),
				check.That(data.ResourceName).Key("encryption_settings.#").HasValue("1"),
				check.That(data.ResourceName).Key("encryption_settings.0.enabled").HasValue("true"),
				check.That(data.ResourceName).Key("encryption_settings.0.disk_encryption_key.#").HasValue("1"),
				check.That(data.ResourceName).Key("encryption_settings.0.disk_encryption_key.0.secret_url").Exists(),
				check.That(data.ResourceName).Key("encryption_settings.0.disk_encryption_key.0.source_vault_id").Exists(),
				check.That(data.ResourceName).Key("encryption_settings.0.key_encryption_key.#").HasValue("1"),
				check.That(data.ResourceName).Key("encryption_settings.0.key_encryption_key.0.key_url").Exists(),
				check.That(data.ResourceName).Key("encryption_settings.0.key_encryption_key.0.source_vault_id").Exists(),
			),
		},
	})
}

func TestAccManagedDisk_importEmpty_withZone(t *testing.T) {
	data := acceptance.BuildTestData(t, "azurerm_managed_disk", "test")
	r := ManagedDiskResource{}

	data.ResourceTest(t, r, []acceptance.TestStep{
		{
			Config: r.empty_withZone(data),
			Check: acceptance.ComposeTestCheckFunc(
				check.That(data.ResourceName).ExistsInAzure(r),
			),
		},
		data.ImportStep(),
	})
}

func TestAccManagedDisk_create_withUltraSSD(t *testing.T) {
	data := acceptance.BuildTestData(t, "azurerm_managed_disk", "test")
	r := ManagedDiskResource{}

	data.ResourceTest(t, r, []acceptance.TestStep{
		{
			Config: r.create_withUltraSSD(data),
			Check: acceptance.ComposeTestCheckFunc(
				check.That(data.ResourceName).ExistsInAzure(r),
			),
		},
		data.ImportStep(),
	})
}

func TestAccManagedDisk_update_withUltraSSD(t *testing.T) {
	data := acceptance.BuildTestData(t, "azurerm_managed_disk", "test")
	r := ManagedDiskResource{}

	data.ResourceTest(t, r, []acceptance.TestStep{
		{
			Config: r.create_withUltraSSD(data),
			Check: acceptance.ComposeTestCheckFunc(
				check.That(data.ResourceName).ExistsInAzure(r),
				check.That(data.ResourceName).Key("disk_iops_read_write").HasValue("101"),
				check.That(data.ResourceName).Key("disk_mbps_read_write").HasValue("10"),
			),
		},
		{
			Config: r.update_withUltraSSD(data),
			Check: acceptance.ComposeTestCheckFunc(
				check.That(data.ResourceName).ExistsInAzure(r),
				check.That(data.ResourceName).Key("disk_iops_read_write").HasValue("102"),
				check.That(data.ResourceName).Key("disk_mbps_read_write").HasValue("11"),
			),
		},
	})
}

func TestAccManagedDisk_import_withUltraSSD(t *testing.T) {
	data := acceptance.BuildTestData(t, "azurerm_managed_disk", "test")
	r := ManagedDiskResource{}

	data.ResourceTest(t, r, []acceptance.TestStep{
		{
			Config: r.create_withUltraSSD(data),
			Check: acceptance.ComposeTestCheckFunc(
				check.That(data.ResourceName).ExistsInAzure(r),
			),
		},
		data.RequiresImportErrorStep(r.import_withUltraSSD),
	})
}

func TestAccManagedDisk_diskEncryptionSet(t *testing.T) {
	data := acceptance.BuildTestData(t, "azurerm_managed_disk", "test")
	r := ManagedDiskResource{}

	data.ResourceTest(t, r, []acceptance.TestStep{
		{
			Config: r.diskEncryptionSetEncrypted(data),
			Check: acceptance.ComposeTestCheckFunc(
				check.That(data.ResourceName).ExistsInAzure(r),
			),
		},
		data.ImportStep(),
	})
}

func TestAccManagedDisk_diskEncryptionSet_update(t *testing.T) {
	data := acceptance.BuildTestData(t, "azurerm_managed_disk", "test")
	r := ManagedDiskResource{}

	data.ResourceTest(t, r, []acceptance.TestStep{
		{
			Config: r.diskEncryptionSetUnencrypted(data),
			Check: acceptance.ComposeTestCheckFunc(
				check.That(data.ResourceName).ExistsInAzure(r),
			),
		},
		data.ImportStep(),
		{
			Config: r.diskEncryptionSetEncrypted(data),
			Check: acceptance.ComposeTestCheckFunc(
				check.That(data.ResourceName).ExistsInAzure(r),
			),
		},
		data.ImportStep(),
	})
}

func TestAccManagedDisk_attachedDiskUpdate(t *testing.T) {
	data := acceptance.BuildTestData(t, "azurerm_managed_disk", "test")
	r := ManagedDiskResource{}

	data.ResourceTest(t, r, []acceptance.TestStep{
		{
			Config: r.managedDiskAttached(data, 10),
			Check: acceptance.ComposeTestCheckFunc(
				check.That(data.ResourceName).ExistsInAzure(r),
			),
		},
		data.ImportStep(),
		{
			Config: r.managedDiskAttached(data, 20),
			Check: acceptance.ComposeTestCheckFunc(
				check.That(data.ResourceName).ExistsInAzure(r),
				check.That(data.ResourceName).Key("disk_size_gb").HasValue("20"),
			),
		},
		data.ImportStep(),
	})
}

func TestAccManagedDisk_attachedStorageTypeUpdate(t *testing.T) {
	data := acceptance.BuildTestData(t, "azurerm_managed_disk", "test")
	r := ManagedDiskResource{}

	data.ResourceTest(t, r, []acceptance.TestStep{
		{
			Config: r.storageTypeUpdateWhilstAttached(data, "Standard_LRS"),
			Check: acceptance.ComposeTestCheckFunc(
				check.That(data.ResourceName).ExistsInAzure(r),
			),
		},
		data.ImportStep(),
		{
			Config: r.storageTypeUpdateWhilstAttached(data, "Premium_LRS"),
			Check: acceptance.ComposeTestCheckFunc(
				check.That(data.ResourceName).ExistsInAzure(r),
			),
		},
		data.ImportStep(),
	})
}

func TestAccManagedDisk_attachedTierUpdate(t *testing.T) {
	data := acceptance.BuildTestData(t, "azurerm_managed_disk", "test")
	r := ManagedDiskResource{}

	data.ResourceTest(t, r, []acceptance.TestStep{
		{
			Config: r.tierUpdateWhileAttached(data, "P10"),
			Check: acceptance.ComposeTestCheckFunc(
				check.That(data.ResourceName).ExistsInAzure(r),
				check.That(data.ResourceName).Key("tier").HasValue("P10"),
			),
		},
		data.ImportStep(),
		{
			Config: r.tierUpdateWhileAttached(data, "P20"),
			Check: acceptance.ComposeTestCheckFunc(
				check.That(data.ResourceName).ExistsInAzure(r),
				check.That(data.ResourceName).Key("tier").HasValue("P20"),
			),
		},
		data.ImportStep(),
	})
}

func TestAccManagedDisk_networkPolicy(t *testing.T) {
	data := acceptance.BuildTestData(t, "azurerm_managed_disk", "test")
	r := ManagedDiskResource{}

	data.ResourceTest(t, r, []acceptance.TestStep{
		{
			Config: r.networkPolicy_create(data),
			Check: acceptance.ComposeTestCheckFunc(
				check.That(data.ResourceName).ExistsInAzure(r),
			),
		},
		data.ImportStep(),
	})
}

func TestAccManagedDisk_networkPolicy_update(t *testing.T) {
	data := acceptance.BuildTestData(t, "azurerm_managed_disk", "test")
	r := ManagedDiskResource{}

	data.ResourceTest(t, r, []acceptance.TestStep{
		{
			Config: r.networkPolicy_create(data),
			Check: acceptance.ComposeTestCheckFunc(
				check.That(data.ResourceName).ExistsInAzure(r),
				acceptance.TestCheckResourceAttr(data.ResourceName, "network_access_policy", "DenyAll"),
			),
		},
		data.ImportStep(),
		{
			Config: r.networkPolicy_update(data),
			Check: acceptance.ComposeTestCheckFunc(
				check.That(data.ResourceName).ExistsInAzure(r),
				acceptance.TestCheckResourceAttr(data.ResourceName, "network_access_policy", "DenyAll"),
			),
		},
		data.ImportStep(),
	})
}

func TestAccManagedDisk_networkPolicy_create_withAllowPrivate(t *testing.T) {
	data := acceptance.BuildTestData(t, "azurerm_managed_disk", "test")
	r := ManagedDiskResource{}

	data.ResourceTest(t, r, []acceptance.TestStep{
		{
			Config: r.networkPolicy_create_withAllowPrivate(data),
			Check: acceptance.ComposeTestCheckFunc(
				check.That(data.ResourceName).ExistsInAzure(r),
			),
		},
		data.ImportStep(),
	})
}

func TestAccManagedDisk_networkPolicy_update_withAllowPrivate(t *testing.T) {
	data := acceptance.BuildTestData(t, "azurerm_managed_disk", "test")
	r := ManagedDiskResource{}

	data.ResourceTest(t, r, []acceptance.TestStep{
		{
			Config: r.networkPolicy_create_withAllowPrivate(data),
			Check: acceptance.ComposeTestCheckFunc(
				check.That(data.ResourceName).ExistsInAzure(r),
				acceptance.TestCheckResourceAttr(data.ResourceName, "network_access_policy", "AllowPrivate"),
			),
		},
		data.ImportStep(),
		{
			Config: r.networkPolicy_update_withAllowPrivate(data),
			Check: acceptance.ComposeTestCheckFunc(
				check.That(data.ResourceName).ExistsInAzure(r),
				acceptance.TestCheckResourceAttr(data.ResourceName, "network_access_policy", "AllowPrivate"),
			),
		},
		data.ImportStep(),
	})
}

func TestAccManagedDisk_publicNetworkAccessDefault(t *testing.T) {
	data := acceptance.BuildTestData(t, "azurerm_managed_disk", "test")
	r := ManagedDiskResource{}

	data.ResourceTest(t, r, []acceptance.TestStep{
		{
			Config: r.publicNetworkAccessDefault(data),
			Check: acceptance.ComposeTestCheckFunc(
				check.That(data.ResourceName).ExistsInAzure(r),
				check.That(data.ResourceName).Key("public_network_access_enabled").HasValue("true"),
			),
		},
		data.ImportStep(),
	})
}

func TestAccManagedDisk_publicNetworkAccessDisabled(t *testing.T) {
	data := acceptance.BuildTestData(t, "azurerm_managed_disk", "test")
	r := ManagedDiskResource{}

	data.ResourceTest(t, r, []acceptance.TestStep{
		{
			Config: r.publicNetworkAccessDisabled(data),
			Check: acceptance.ComposeTestCheckFunc(
				check.That(data.ResourceName).ExistsInAzure(r),
				check.That(data.ResourceName).Key("public_network_access_enabled").HasValue("false"),
			),
		},
		data.ImportStep(),
	})
}

func TestAccManagedDisk_publicNetworkAccessUpdated(t *testing.T) {
	data := acceptance.BuildTestData(t, "azurerm_managed_disk", "test")
	r := ManagedDiskResource{}

	data.ResourceTest(t, r, []acceptance.TestStep{
		{
			Config: r.publicNetworkAccessDefault(data),
			Check: acceptance.ComposeTestCheckFunc(
				check.That(data.ResourceName).ExistsInAzure(r),
				check.That(data.ResourceName).Key("public_network_access_enabled").HasValue("true"),
			),
		},
		data.ImportStep(),
		{
			Config: r.publicNetworkAccessDisabled(data),
			Check: acceptance.ComposeTestCheckFunc(
				check.That(data.ResourceName).ExistsInAzure(r),
				check.That(data.ResourceName).Key("public_network_access_enabled").HasValue("false"),
			),
		},
		data.ImportStep(),
	})
}

func TestAccManagedDisk_update_withMaxShares(t *testing.T) {
	data := acceptance.BuildTestData(t, "azurerm_managed_disk", "test")
	r := ManagedDiskResource{}

	data.ResourceTest(t, r, []acceptance.TestStep{
		{
			Config: r.create_withMaxShares(data),
			Check: resource.ComposeTestCheckFunc(
				check.That(data.ResourceName).ExistsInAzure(r),
			),
		},
		data.ImportStep(),
		{
			Config: r.update_withMaxShares(data),
			Check: resource.ComposeTestCheckFunc(
				check.That(data.ResourceName).ExistsInAzure(r),
			),
		},
	})
}

func TestAccManagedDisk_create_withLogicalSectorSize(t *testing.T) {
	data := acceptance.BuildTestData(t, "azurerm_managed_disk", "test")
	r := ManagedDiskResource{}

	data.ResourceTest(t, r, []acceptance.TestStep{
		{
			Config: r.create_withLogicalSectorSize(data),
			Check: resource.ComposeTestCheckFunc(
				check.That(data.ResourceName).ExistsInAzure(r),
			),
		},
		data.ImportStep(),
	})
}

func TestAccManagedDisk_create_withTrustedLaunchEnabled(t *testing.T) {
	data := acceptance.BuildTestData(t, "azurerm_managed_disk", "test")
	r := ManagedDiskResource{}

	data.ResourceTest(t, r, []acceptance.TestStep{
		{
			Config: r.create_withTrustedLaunchEnabled(data),
			Check: resource.ComposeTestCheckFunc(
				check.That(data.ResourceName).ExistsInAzure(r),
			),
		},
		data.ImportStep(),
	})
}

func TestAccManagedDisk_update_withIOpsReadOnlyAndMBpsReadOnly(t *testing.T) {
	data := acceptance.BuildTestData(t, "azurerm_managed_disk", "test")
	r := ManagedDiskResource{}

	data.ResourceTest(t, r, []acceptance.TestStep{
		{
			Config: r.create_withIOpsReadOnlyAndMBpsReadOnly(data),
			Check: resource.ComposeTestCheckFunc(
				check.That(data.ResourceName).ExistsInAzure(r),
			),
		},
		data.ImportStep(),
		{
			Config: r.update_withIOpsReadOnlyAndMBpsReadOnly(data),
			Check: resource.ComposeTestCheckFunc(
				check.That(data.ResourceName).ExistsInAzure(r),
			),
		},
	})
}

func TestAccManagedDisk_create_withOnDemandBurstingEnabled(t *testing.T) {
	data := acceptance.BuildTestData(t, "azurerm_managed_disk", "test")
	r := ManagedDiskResource{}

	data.ResourceTest(t, r, []acceptance.TestStep{
		{
			Config: r.create_withOnDemandBurstingEnabled(data),
			Check: resource.ComposeTestCheckFunc(
				check.That(data.ResourceName).ExistsInAzure(r),
			),
		},
		data.ImportStep(),
	})
}

func TestAccManagedDisk_update_withOnDemandBurstingEnabled(t *testing.T) {
	data := acceptance.BuildTestData(t, "azurerm_managed_disk", "test")
	r := ManagedDiskResource{}

	data.ResourceTest(t, r, []acceptance.TestStep{
		{
			Config: r.empty(data),
			Check: resource.ComposeTestCheckFunc(
				check.That(data.ResourceName).ExistsInAzure(r),
			),
		},
		data.ImportStep(),
		{
			Config: r.update_withOnDemandBurstingEnabled(data),
			Check: resource.ComposeTestCheckFunc(
				check.That(data.ResourceName).ExistsInAzure(r),
			),
		},
		data.ImportStep(),
	})
}

func TestAccManagedDisk_create_withHyperVGeneration(t *testing.T) {
	data := acceptance.BuildTestData(t, "azurerm_managed_disk", "test")
	r := ManagedDiskResource{}

	data.ResourceTest(t, r, []acceptance.TestStep{
		{
			Config: r.create_withHyperVGeneration(data),
			Check: resource.ComposeTestCheckFunc(
				check.That(data.ResourceName).ExistsInAzure(r),
			),
		},
		data.ImportStep(),
	})
}

func TestAccManagedDisk_extendedLocation(t *testing.T) {
	data := acceptance.BuildTestData(t, "azurerm_managed_disk", "test")
	r := ManagedDiskResource{}

	data.ResourceTest(t, r, []acceptance.TestStep{
		{
			Config: r.extendedLocation(data, "Test1"),
			Check: acceptance.ComposeTestCheckFunc(
				check.That(data.ResourceName).ExistsInAzure(r),
			),
		},
		data.ImportStep(),
		{
			Config: r.extendedLocation(data, "Test2"),
			Check: acceptance.ComposeTestCheckFunc(
				check.That(data.ResourceName).ExistsInAzure(r),
			),
		},
		data.ImportStep(),
	})
}

func (ManagedDiskResource) Exists(ctx context.Context, clients *clients.Client, state *pluginsdk.InstanceState) (*bool, error) {
	id, err := parse.ManagedDiskID(state.ID)
	if err != nil {
		return nil, err
	}

	resp, err := clients.Compute.DisksClient.Get(ctx, id.ResourceGroup, id.DiskName)
	if err != nil {
		return nil, fmt.Errorf("retrieving Compute Managed Disk %q", id.String())
	}

	return utils.Bool(resp.ID != nil), nil
}

func (ManagedDiskResource) destroyVirtualMachine(ctx context.Context, client *clients.Client, state *pluginsdk.InstanceState) error {
	vmName := state.Attributes["name"]
	resourceGroup := state.Attributes["resource_group_name"]

	// this is a preview feature we don't want to use right now
	var forceDelete *bool = nil
	future, err := client.Compute.VMClient.Delete(ctx, resourceGroup, vmName, forceDelete)
	if err != nil {
		return fmt.Errorf("Bad: Delete on vmClient: %+v", err)
	}

	if err = future.WaitForCompletionRef(ctx, client.Compute.VMClient.Client); err != nil {
		return fmt.Errorf("Bad: Delete on vmClient: %+v", err)
	}

	return nil
}

func (ManagedDiskResource) empty(data acceptance.TestData) string {
	return fmt.Sprintf(`
provider "azurerm" {
  features {}
}

resource "azurerm_resource_group" "test" {
  name     = "acctestRG-%d"
  location = "%s"
}

resource "azurerm_managed_disk" "test" {
  name                 = "acctestd-%d"
  location             = azurerm_resource_group.test.location
  resource_group_name  = azurerm_resource_group.test.name
  storage_account_type = "Standard_LRS"
  create_option        = "Empty"
  disk_size_gb         = "1"

  tags = {
    environment = "acctest"
    cost-center = "ops"
  }
}
`, data.RandomInteger, data.Locations.Primary, data.RandomInteger)
}

func (ManagedDiskResource) requiresImport(data acceptance.TestData) string {
	template := ManagedDiskResource{}.empty(data)
	return fmt.Sprintf(`
%s

resource "azurerm_managed_disk" "import" {
  name                 = azurerm_managed_disk.test.name
  location             = azurerm_managed_disk.test.location
  resource_group_name  = azurerm_managed_disk.test.resource_group_name
  storage_account_type = "Standard_LRS"
  create_option        = "Empty"
  disk_size_gb         = "1"

  tags = {
    environment = "acctest"
    cost-center = "ops"
  }
}
`, template)
}

func (ManagedDiskResource) empty_withZone(data acceptance.TestData) string {
	if !features.ThreePointOhBeta() {
		return fmt.Sprintf(`
provider "azurerm" {
  features {}
}

resource "azurerm_resource_group" "test" {
  name     = "acctestRG-%d"
  location = "%s"
}

resource "azurerm_managed_disk" "test" {
  name                 = "acctestd-%d"
  location             = azurerm_resource_group.test.location
  resource_group_name  = azurerm_resource_group.test.name
  storage_account_type = "Standard_LRS"
  create_option        = "Empty"
  disk_size_gb         = "1"
  zones                = ["1"]

  tags = {
    environment = "acctest"
    cost-center = "ops"
  }
}
`, data.RandomInteger, data.Locations.Primary, data.RandomInteger)
	}

	return fmt.Sprintf(`
provider "azurerm" {
  features {}
}

resource "azurerm_resource_group" "test" {
  name     = "acctestRG-%d"
  location = "%s"
}

resource "azurerm_managed_disk" "test" {
  name                 = "acctestd-%d"
  location             = azurerm_resource_group.test.location
  resource_group_name  = azurerm_resource_group.test.name
  storage_account_type = "Standard_LRS"
  create_option        = "Empty"
  disk_size_gb         = "1"
  zone                 = "1"

  tags = {
    environment = "acctest"
    cost-center = "ops"
  }
}
`, data.RandomInteger, data.Locations.Primary, data.RandomInteger)
}

func (ManagedDiskResource) importConfig(data acceptance.TestData) string {
	return fmt.Sprintf(`
provider "azurerm" {
  features {}
}

resource "azurerm_resource_group" "test" {
  name     = "acctestRG-%d"
  location = "%s"
}

resource "azurerm_storage_account" "test" {
  name                     = "accsa%d"
  resource_group_name      = "${azurerm_resource_group.test.name}"
  location                 = "${azurerm_resource_group.test.location}"
  account_tier             = "Standard"
  account_replication_type = "LRS"

  tags = {
    environment = "staging"
  }
}

resource "azurerm_storage_container" "test" {
  name                  = "vhds"
  storage_account_name  = "${azurerm_storage_account.test.name}"
  container_access_type = "private"
}

resource "azurerm_managed_disk" "test" {
  name                 = "acctestd-%d"
  location             = "${azurerm_resource_group.test.location}"
  resource_group_name  = "${azurerm_resource_group.test.name}"
  storage_account_type = "Standard_LRS"
  create_option        = "Import"
  source_uri           = "${azurerm_storage_account.test.primary_blob_endpoint}${azurerm_storage_container.test.name}/myosdisk1.vhd"
  storage_account_id   = azurerm_storage_account.test.id
  disk_size_gb         = "45"

  tags = {
    environment = "acctest"
  }
}
`, data.RandomInteger, data.Locations.Primary, data.RandomInteger, data.RandomInteger)
}

func (ManagedDiskResource) copy(data acceptance.TestData) string {
	return fmt.Sprintf(`
provider "azurerm" {
  features {}
}

resource "azurerm_resource_group" "test" {
  name     = "acctestRG-%d"
  location = "%s"
}

resource "azurerm_managed_disk" "source" {
  name                 = "acctestd1-%d"
  location             = azurerm_resource_group.test.location
  resource_group_name  = azurerm_resource_group.test.name
  storage_account_type = "Standard_LRS"
  create_option        = "Empty"
  disk_size_gb         = "1"

  tags = {
    environment = "acctest"
    cost-center = "ops"
  }
}

resource "azurerm_managed_disk" "test" {
  name                 = "acctestd2-%d"
  location             = azurerm_resource_group.test.location
  resource_group_name  = azurerm_resource_group.test.name
  storage_account_type = "Standard_LRS"
  create_option        = "Copy"
  source_resource_id   = azurerm_managed_disk.source.id
  disk_size_gb         = "1"

  tags = {
    environment = "acctest"
    cost-center = "ops"
  }
}
`, data.RandomInteger, data.Locations.Primary, data.RandomInteger, data.RandomInteger)
}

func (ManagedDiskResource) empty_updated(data acceptance.TestData) string {
	return fmt.Sprintf(`
provider "azurerm" {
  features {}
}

resource "azurerm_resource_group" "test" {
  name     = "acctestRG-%d"
  location = "%s"
}

resource "azurerm_managed_disk" "test" {
  name                 = "acctestd-%d"
  location             = azurerm_resource_group.test.location
  resource_group_name  = azurerm_resource_group.test.name
  storage_account_type = "Premium_LRS"
  create_option        = "Empty"
  disk_size_gb         = "2"

  tags = {
    environment = "acctest"
  }
}
`, data.RandomInteger, data.Locations.Primary, data.RandomInteger)
}

func (ManagedDiskResource) platformImage(data acceptance.TestData) string {
	return fmt.Sprintf(`
provider "azurerm" {
  features {}
}

data "azurerm_platform_image" "test" {
  location  = "%s"
  publisher = "Canonical"
  offer     = "UbuntuServer"
  sku       = "16.04-LTS"
}

resource "azurerm_resource_group" "test" {
  name     = "acctestRG-%d"
  location = "%s"
}

resource "azurerm_managed_disk" "test" {
  name                 = "acctestd-%d"
  location             = azurerm_resource_group.test.location
  resource_group_name  = azurerm_resource_group.test.name
  os_type              = "Linux"
  hyper_v_generation   = "V1"
  create_option        = "FromImage"
  image_reference_id   = data.azurerm_platform_image.test.id
  storage_account_type = "Standard_LRS"
}
`, data.Locations.Primary, data.RandomInteger, data.Locations.Primary, data.RandomInteger)
}

func (ManagedDiskResource) zeroGbFromPlatformImage(data acceptance.TestData) string {
	return fmt.Sprintf(`
provider "azurerm" {
  features {}
}

data "azurerm_platform_image" "test" {
  location  = "%s"
  publisher = "Canonical"
  offer     = "UbuntuServer"
  sku       = "16.04-LTS"
}

resource "azurerm_resource_group" "test" {
  name     = "acctestRG-%d"
  location = "%s"
}

resource "azurerm_managed_disk" "test" {
  name                 = "acctestd-%d"
  location             = azurerm_resource_group.test.location
  resource_group_name  = azurerm_resource_group.test.name
  os_type              = "Linux"
  create_option        = "FromImage"
  disk_size_gb         = 0
  image_reference_id   = data.azurerm_platform_image.test.id
  storage_account_type = "Standard_LRS"
}
`, data.Locations.Primary, data.RandomInteger, data.Locations.Primary, data.RandomInteger)
}

func (r ManagedDiskResource) galleryImage(data acceptance.TestData) string {
	return fmt.Sprintf(`
%s

resource "azurerm_linux_virtual_machine" "test" {
  name                = "acctestVM-%d"
  resource_group_name = azurerm_resource_group.test.name
  location            = azurerm_resource_group.test.location
  size                = "Standard_F2"
  admin_username      = "adminuser"
  network_interface_ids = [
    azurerm_network_interface.test.id,
  ]

  admin_ssh_key {
    username   = "adminuser"
    public_key = local.first_public_key
  }

  os_disk {
    caching              = "ReadWrite"
    storage_account_type = "Standard_LRS"
  }

  source_image_reference {
    publisher = "Canonical"
    offer     = "UbuntuServer"
    sku       = "16.04-LTS"
    version   = "latest"
  }
}

resource "azurerm_shared_image_gallery" "test" {
  name                = "acctestsig%d"
  resource_group_name = azurerm_resource_group.test.name
  location            = azurerm_resource_group.test.location
}

resource "azurerm_shared_image" "test" {
  name                = "acctestimg%d"
  gallery_name        = azurerm_shared_image_gallery.test.name
  resource_group_name = azurerm_resource_group.test.name
  location            = azurerm_resource_group.test.location
  os_type             = "Linux"
  specialized         = true

  identifier {
    publisher = "AccTesPublisher%d"
    offer     = "AccTesOffer%d"
    sku       = "AccTesSku%d"
  }
}

resource "azurerm_shared_image_version" "test" {
  name                = "0.0.1"
  gallery_name        = azurerm_shared_image_gallery.test.name
  image_name          = azurerm_shared_image.test.name
  resource_group_name = azurerm_resource_group.test.name
  location            = azurerm_resource_group.test.location
  managed_image_id    = azurerm_linux_virtual_machine.test.id

  target_region {
    name                   = azurerm_resource_group.test.location
    regional_replica_count = 1
  }

  tags = {
    "foo" = "bar"
  }
}

resource "azurerm_managed_disk" "test" {
  name                       = "acctestd-%d"
  location                   = azurerm_resource_group.test.location
  resource_group_name        = azurerm_resource_group.test.name
  os_type                    = "Linux"
  hyper_v_generation         = "V1"
  create_option              = "FromImage"
  gallery_image_reference_id = azurerm_shared_image_version.test.id
  storage_account_type       = "Standard_LRS"
}
`, LinuxVirtualMachineResource{}.template(data), data.RandomInteger, data.RandomInteger, data.RandomInteger, data.RandomInteger, data.RandomInteger, data.RandomInteger, data.RandomInteger)
}

func (ManagedDiskResource) encryption(data acceptance.TestData) string {
	return fmt.Sprintf(`
provider "azurerm" {
  features {
    key_vault {
      recover_soft_deleted_key_vaults = false
      purge_soft_delete_on_destroy    = false
    }
  }
}

data "azurerm_client_config" "current" {}

resource "azurerm_resource_group" "test" {
  name     = "acctestRG-%d"
  location = "%s"
}

resource "azurerm_key_vault" "test" {
  name                = "acctestkv-%s"
  location            = "${azurerm_resource_group.test.location}"
  resource_group_name = "${azurerm_resource_group.test.name}"
  tenant_id           = "${data.azurerm_client_config.current.tenant_id}"
  sku_name            = "standard"

  access_policy {
    tenant_id = "${data.azurerm_client_config.current.tenant_id}"
    object_id = "${data.azurerm_client_config.current.object_id}"

    key_permissions = [
      "create",
      "delete",
      "get",
      "purge",
    ]

    secret_permissions = [
      "delete",
      "get",
      "set",
    ]
  }

  enabled_for_disk_encryption = true

  tags = {
    environment = "Production"
  }
}

resource "azurerm_key_vault_secret" "test" {
  name         = "secret-%s"
  value        = "szechuan"
  key_vault_id = azurerm_key_vault.test.id
}

resource "azurerm_key_vault_key" "test" {
  name         = "key-%s"
  key_vault_id = azurerm_key_vault.test.id
  key_type     = "EC"
  key_size     = 2048

  key_opts = [
    "sign",
    "verify",
  ]
}

resource "azurerm_managed_disk" "test" {
  name                 = "acctestd-%d"
  location             = "${azurerm_resource_group.test.location}"
  resource_group_name  = "${azurerm_resource_group.test.name}"
  storage_account_type = "Standard_LRS"
  create_option        = "Empty"
  disk_size_gb         = "1"

  encryption_settings {
    enabled = true

    disk_encryption_key {
      secret_url      = "${azurerm_key_vault_secret.test.id}"
      source_vault_id = "${azurerm_key_vault.test.id}"
    }

    key_encryption_key {
      key_url         = "${azurerm_key_vault_key.test.id}"
      source_vault_id = "${azurerm_key_vault.test.id}"
    }
  }

  tags = {
    environment = "acctest"
    cost-center = "ops"
  }
}
`, data.RandomInteger, data.Locations.Primary, data.RandomString, data.RandomString, data.RandomString, data.RandomInteger)
}

func (ManagedDiskResource) create_withUltraSSD(data acceptance.TestData) string {
	if !features.ThreePointOhBeta() {
		return fmt.Sprintf(`
provider "azurerm" {
  features {}
}

resource "azurerm_resource_group" "test" {
  name     = "acctestRG-%d"
  location = "%s"
}

resource "azurerm_managed_disk" "test" {
  name                 = "acctestd-%d"
  location             = azurerm_resource_group.test.location
  resource_group_name  = azurerm_resource_group.test.name
  storage_account_type = "UltraSSD_LRS"
  create_option        = "Empty"
  disk_size_gb         = "4"
  disk_iops_read_write = "101"
  disk_mbps_read_write = "10"
  zones                = ["1"]

  tags = {
    environment = "acctest"
    cost-center = "ops"
  }
}
`, data.RandomInteger, data.Locations.Primary, data.RandomInteger)
	}

	return fmt.Sprintf(`
provider "azurerm" {
  features {}
}

resource "azurerm_resource_group" "test" {
  name     = "acctestRG-%d"
  location = "%s"
}

resource "azurerm_managed_disk" "test" {
  name                 = "acctestd-%d"
  location             = azurerm_resource_group.test.location
  resource_group_name  = azurerm_resource_group.test.name
  storage_account_type = "UltraSSD_LRS"
  create_option        = "Empty"
  disk_size_gb         = "4"
  disk_iops_read_write = "101"
  disk_mbps_read_write = "10"
  zone                 = "1"

  tags = {
    environment = "acctest"
    cost-center = "ops"
  }
}
`, data.RandomInteger, data.Locations.Primary, data.RandomInteger)
}

func (ManagedDiskResource) update_withUltraSSD(data acceptance.TestData) string {
	if !features.ThreePointOhBeta() {
		return fmt.Sprintf(`
provider "azurerm" {
  features {}
}

resource "azurerm_resource_group" "test" {
  name     = "acctestRG-%d"
  location = "%s"
}

resource "azurerm_managed_disk" "test" {
  name                 = "acctestd-%d"
  location             = azurerm_resource_group.test.location
  resource_group_name  = azurerm_resource_group.test.name
  storage_account_type = "UltraSSD_LRS"
  create_option        = "Empty"
  disk_size_gb         = "4"
  disk_iops_read_write = "102"
  disk_mbps_read_write = "11"
  zones                = ["1"]

  tags = {
    environment = "acctest"
    cost-center = "ops"
  }
}
`, data.RandomInteger, data.Locations.Primary, data.RandomInteger)
	}

	return fmt.Sprintf(`
provider "azurerm" {
  features {}
}

resource "azurerm_resource_group" "test" {
  name     = "acctestRG-%d"
  location = "%s"
}

resource "azurerm_managed_disk" "test" {
  name                 = "acctestd-%d"
  location             = azurerm_resource_group.test.location
  resource_group_name  = azurerm_resource_group.test.name
  storage_account_type = "UltraSSD_LRS"
  create_option        = "Empty"
  disk_size_gb         = "4"
  disk_iops_read_write = "102"
  disk_mbps_read_write = "11"
  zone                 = "1"

  tags = {
    environment = "acctest"
    cost-center = "ops"
  }
}
`, data.RandomInteger, data.Locations.Primary, data.RandomInteger)
}

func (r ManagedDiskResource) import_withUltraSSD(data acceptance.TestData) string {
	return fmt.Sprintf(`
%s

resource "azurerm_managed_disk" "import" {
  name                 = azurerm_managed_disk.test.name
  location             = azurerm_managed_disk.test.location
  resource_group_name  = azurerm_managed_disk.test.resource_group_name
  storage_account_type = "UltraSSD_LRS"
  create_option        = "Empty"
  disk_size_gb         = "4"
  disk_iops_read_write = "101"
  disk_mbps_read_write = "10"

  tags = {
    environment = "acctest"
    cost-center = "ops"
  }
}
`, r.create_withUltraSSD(data))
}

func (ManagedDiskResource) diskEncryptionSetDependencies(data acceptance.TestData) string {
	// whilst this is in Preview it's only supported in: West Central US, Canada Central, North Europe
	// TODO: switch back to default location
	location := "westus2"

	return fmt.Sprintf(`
provider "azurerm" {
  features {
    key_vault {
      recover_soft_deleted_key_vaults = false
      purge_soft_delete_on_destroy    = false
    }
  }
}

data "azurerm_client_config" "current" {}

resource "azurerm_resource_group" "test" {
  name     = "acctestRG-%d"
  location = "%s"
}

resource "azurerm_key_vault" "test" {
  name                        = "acctestkv%s"
  location                    = azurerm_resource_group.test.location
  resource_group_name         = azurerm_resource_group.test.name
  tenant_id                   = data.azurerm_client_config.current.tenant_id
  sku_name                    = "standard"
  enabled_for_disk_encryption = true
  soft_delete_enabled         = true
  purge_protection_enabled    = true
}

resource "azurerm_key_vault_access_policy" "service-principal" {
  key_vault_id = azurerm_key_vault.test.id
  tenant_id    = data.azurerm_client_config.current.tenant_id
  object_id    = data.azurerm_client_config.current.object_id

  key_permissions = [
    "create",
    "delete",
    "get",
    "purge",
    "update",
  ]

  secret_permissions = [
    "get",
    "delete",
    "set",
  ]
}

resource "azurerm_key_vault_key" "test" {
  name         = "examplekey"
  key_vault_id = azurerm_key_vault.test.id
  key_type     = "RSA"
  key_size     = 2048

  key_opts = [
    "decrypt",
    "encrypt",
    "sign",
    "unwrapKey",
    "verify",
    "wrapKey",
  ]

  depends_on = ["azurerm_key_vault_access_policy.service-principal"]
}

resource "azurerm_disk_encryption_set" "test" {
  name                = "acctestdes-%d"
  resource_group_name = azurerm_resource_group.test.name
  location            = azurerm_resource_group.test.location
  key_vault_key_id    = azurerm_key_vault_key.test.id

  identity {
    type = "SystemAssigned"
  }
}

resource "azurerm_key_vault_access_policy" "disk-encryption" {
  key_vault_id = azurerm_key_vault.test.id

  key_permissions = [
    "get",
    "wrapkey",
    "unwrapkey",
  ]

  tenant_id = azurerm_disk_encryption_set.test.identity.0.tenant_id
  object_id = azurerm_disk_encryption_set.test.identity.0.principal_id
}

resource "azurerm_role_assignment" "disk-encryption-read-keyvault" {
  scope                = azurerm_key_vault.test.id
  role_definition_name = "Reader"
  principal_id         = azurerm_disk_encryption_set.test.identity.0.principal_id
}
`, data.RandomInteger, location, data.RandomString, data.RandomInteger)
}

func (r ManagedDiskResource) diskEncryptionSetEncrypted(data acceptance.TestData) string {
	return fmt.Sprintf(`
%s

resource "azurerm_managed_disk" "test" {
  name                   = "acctestd-%d"
  location               = azurerm_resource_group.test.location
  resource_group_name    = azurerm_resource_group.test.name
  storage_account_type   = "Standard_LRS"
  create_option          = "Empty"
  disk_size_gb           = 1
  disk_encryption_set_id = azurerm_disk_encryption_set.test.id

  depends_on = [
    "azurerm_role_assignment.disk-encryption-read-keyvault",
    "azurerm_key_vault_access_policy.disk-encryption",
  ]
}
`, r.diskEncryptionSetDependencies(data), data.RandomInteger)
}

func (r ManagedDiskResource) diskEncryptionSetUnencrypted(data acceptance.TestData) string {
	return fmt.Sprintf(`
%s

resource "azurerm_managed_disk" "test" {
  name                 = "acctestd-%d"
  location             = azurerm_resource_group.test.location
  resource_group_name  = azurerm_resource_group.test.name
  storage_account_type = "Standard_LRS"
  create_option        = "Empty"
  disk_size_gb         = 1

  depends_on = [
    "azurerm_role_assignment.disk-encryption-read-keyvault",
    "azurerm_key_vault_access_policy.disk-encryption",
  ]
}
`, r.diskEncryptionSetDependencies(data), data.RandomInteger)
}

func (r ManagedDiskResource) managedDiskAttached(data acceptance.TestData, diskSize int) string {
	return fmt.Sprintf(`
provider "azurerm" {
  features {}
}

%s

resource "azurerm_managed_disk" "test" {
  name                 = "%d-disk1"
  location             = azurerm_resource_group.test.location
  resource_group_name  = azurerm_resource_group.test.name
  storage_account_type = "Standard_LRS"
  create_option        = "Empty"
  disk_size_gb         = %d
}

resource "azurerm_virtual_machine_data_disk_attachment" "test" {
  managed_disk_id    = azurerm_managed_disk.test.id
  virtual_machine_id = azurerm_linux_virtual_machine.test.id
  lun                = "0"
  caching            = "None"
}
`, r.templateAttached(data), data.RandomInteger, diskSize)
}

func (r ManagedDiskResource) tierUpdateWhileAttached(data acceptance.TestData, tier string) string {
	return fmt.Sprintf(`
provider "azurerm" {
  features {}
}

%s

resource "azurerm_managed_disk" "test" {
  name                 = "%d-disk1"
  location             = azurerm_resource_group.test.location
  resource_group_name  = azurerm_resource_group.test.name
  storage_account_type = "Premium_LRS"
  create_option        = "Empty"
  disk_size_gb         = 10
  tier                 = "%s"
}

resource "azurerm_virtual_machine_data_disk_attachment" "test" {
  managed_disk_id    = azurerm_managed_disk.test.id
  virtual_machine_id = azurerm_linux_virtual_machine.test.id
  lun                = "0"
  caching            = "None"
}
`, r.templateAttached(data), data.RandomInteger, tier)
}

func (r ManagedDiskResource) storageTypeUpdateWhilstAttached(data acceptance.TestData, storageAccountType string) string {
	return fmt.Sprintf(`
provider "azurerm" {
  features {}
}

%s

resource "azurerm_managed_disk" "test" {
  name                 = "acctestdisk-%d"
  location             = azurerm_resource_group.test.location
  resource_group_name  = azurerm_resource_group.test.name
  storage_account_type = "%s"
  create_option        = "Empty"
  disk_size_gb         = 10
}

resource "azurerm_virtual_machine_data_disk_attachment" "test" {
  managed_disk_id    = azurerm_managed_disk.test.id
  virtual_machine_id = azurerm_linux_virtual_machine.test.id
  lun                = "0"
  caching            = "None"
}
`, r.templateAttached(data), data.RandomInteger, storageAccountType)
}

func (ManagedDiskResource) templateAttached(data acceptance.TestData) string {
	return fmt.Sprintf(`
resource "azurerm_resource_group" "test" {
  name     = "acctestRG-%d"
  location = "%s"
}

resource "azurerm_virtual_network" "test" {
  name                = "acctvn-%d"
  address_space       = ["10.0.0.0/16"]
  location            = azurerm_resource_group.test.location
  resource_group_name = azurerm_resource_group.test.name
}

resource "azurerm_subnet" "test" {
  name                 = "internal"
  resource_group_name  = azurerm_resource_group.test.name
  virtual_network_name = azurerm_virtual_network.test.name
  address_prefix       = "10.0.2.0/24"
}

resource "azurerm_network_interface" "test" {
  name                = "acctni-%d"
  location            = azurerm_resource_group.test.location
  resource_group_name = azurerm_resource_group.test.name

  ip_configuration {
    name                          = "testconfiguration1"
    subnet_id                     = azurerm_subnet.test.id
    private_ip_address_allocation = "Dynamic"
  }
}

resource "azurerm_linux_virtual_machine" "test" {
  name                            = "acctestvm-%d"
  resource_group_name             = azurerm_resource_group.test.name
  location                        = azurerm_resource_group.test.location
  size                            = "Standard_D2s_v3"
  admin_username                  = "adminuser"
  admin_password                  = "Password1234!"
  disable_password_authentication = false

  network_interface_ids = [
    azurerm_network_interface.test.id,
  ]

  os_disk {
    caching              = "ReadWrite"
    storage_account_type = "Standard_LRS"
  }

  source_image_reference {
    publisher = "Canonical"
    offer     = "UbuntuServer"
    sku       = "16.04-LTS"
    version   = "latest"
  }
}
`, data.RandomInteger, data.Locations.Primary, data.RandomInteger, data.RandomInteger, data.RandomInteger)
}

func (ManagedDiskResource) networkPolicy_create(data acceptance.TestData) string {
	if !features.ThreePointOhBeta() {
		return fmt.Sprintf(`
provider "azurerm" {
  features {}
}

resource "azurerm_resource_group" "test" {
  name     = "acctestRG-%d"
  location = "%s"
}

resource "azurerm_managed_disk" "test" {
  name                  = "acctestd-%d"
  location              = azurerm_resource_group.test.location
  resource_group_name   = azurerm_resource_group.test.name
  storage_account_type  = "Standard_LRS"
  create_option         = "Empty"
  disk_size_gb          = "4"
  zones                 = ["1"]
  network_access_policy = "DenyAll"

  tags = {
    environment = "acctest"
    cost-center = "ops"
  }
}
`, data.RandomInteger, data.Locations.Primary, data.RandomInteger)
	}

	return fmt.Sprintf(`
provider "azurerm" {
  features {}
}

resource "azurerm_resource_group" "test" {
  name     = "acctestRG-%d"
  location = "%s"
}

resource "azurerm_managed_disk" "test" {
  name                  = "acctestd-%d"
  location              = azurerm_resource_group.test.location
  resource_group_name   = azurerm_resource_group.test.name
  storage_account_type  = "Standard_LRS"
  create_option         = "Empty"
  disk_size_gb          = "4"
  zone                  = "1"
  network_access_policy = "DenyAll"

  tags = {
    environment = "acctest"
    cost-center = "ops"
  }
}
`, data.RandomInteger, data.Locations.Primary, data.RandomInteger)
}

func (ManagedDiskResource) networkPolicy_update(data acceptance.TestData) string {
	if !features.ThreePointOhBeta() {
		return fmt.Sprintf(`
provider "azurerm" {
  features {}
}

resource "azurerm_resource_group" "test" {
  name     = "acctestRG-%d"
  location = "%s"
}

resource "azurerm_managed_disk" "test" {
  name                  = "acctestd-%d"
  location              = azurerm_resource_group.test.location
  resource_group_name   = azurerm_resource_group.test.name
  storage_account_type  = "Standard_LRS"
  create_option         = "Empty"
  disk_size_gb          = "4"
  zones                 = ["1"]
  network_access_policy = "DenyAll"

  tags = {
    environment = "acctest"
    cost-center = "ops"
  }
}
`, data.RandomInteger, data.Locations.Primary, data.RandomInteger)
	}

	return fmt.Sprintf(`
provider "azurerm" {
  features {}
}

resource "azurerm_resource_group" "test" {
  name     = "acctestRG-%d"
  location = "%s"
}

resource "azurerm_managed_disk" "test" {
  name                  = "acctestd-%d"
  location              = azurerm_resource_group.test.location
  resource_group_name   = azurerm_resource_group.test.name
  storage_account_type  = "Standard_LRS"
  create_option         = "Empty"
  disk_size_gb          = "4"
  zone                  = "1"
  network_access_policy = "DenyAll"

  tags = {
    environment = "acctest"
    cost-center = "ops"
  }
}
`, data.RandomInteger, data.Locations.Primary, data.RandomInteger)
}

func (ManagedDiskResource) networkPolicy_create_withAllowPrivate(data acceptance.TestData) string {
	if !features.ThreePointOhBeta() {
		return fmt.Sprintf(`
provider "azurerm" {
  features {}
}

resource "azurerm_resource_group" "test" {
  name     = "acctestRG-%d"
  location = "%s"
}

resource "azurerm_disk_access" "test" {
  name                = "accda%d"
  resource_group_name = azurerm_resource_group.test.name
  location            = azurerm_resource_group.test.location

  tags = {
    environment = "staging"
  }
}

resource "azurerm_managed_disk" "test" {
  name                  = "acctestd-%d"
  location              = azurerm_resource_group.test.location
  resource_group_name   = azurerm_resource_group.test.name
  storage_account_type  = "Standard_LRS"
  create_option         = "Empty"
  disk_size_gb          = "4"
  zones                 = ["1"]
  network_access_policy = "AllowPrivate"
  disk_access_id        = azurerm_disk_access.test.id

  tags = {
    environment = "acctest"
    cost-center = "ops"
  }
}
`, data.RandomInteger, data.Locations.Primary, data.RandomInteger, data.RandomInteger)
	}

	return fmt.Sprintf(`
provider "azurerm" {
  features {}
}

resource "azurerm_resource_group" "test" {
  name     = "acctestRG-%d"
  location = "%s"
}

resource "azurerm_disk_access" "test" {
  name                = "accda%d"
  resource_group_name = azurerm_resource_group.test.name
  location            = azurerm_resource_group.test.location

  tags = {
    environment = "staging"
  }
}

resource "azurerm_managed_disk" "test" {
  name                  = "acctestd-%d"
  location              = azurerm_resource_group.test.location
  resource_group_name   = azurerm_resource_group.test.name
  storage_account_type  = "Standard_LRS"
  create_option         = "Empty"
  disk_size_gb          = "4"
  zone                  = "1"
  network_access_policy = "AllowPrivate"
  disk_access_id        = azurerm_disk_access.test.id

  tags = {
    environment = "acctest"
    cost-center = "ops"
  }
}
`, data.RandomInteger, data.Locations.Primary, data.RandomInteger, data.RandomInteger)
}

func (ManagedDiskResource) networkPolicy_update_withAllowPrivate(data acceptance.TestData) string {
	if !features.ThreePointOhBeta() {
		return fmt.Sprintf(`
provider "azurerm" {
  features {}
}

resource "azurerm_resource_group" "test" {
  name     = "acctestRG-%d"
  location = "%s"
}

resource "azurerm_disk_access" "test" {
  name                = "accda%d"
  resource_group_name = azurerm_resource_group.test.name
  location            = azurerm_resource_group.test.location

  tags = {
    environment = "staging"
  }
}

resource "azurerm_managed_disk" "test" {
  name                  = "acctestd-%d"
  location              = azurerm_resource_group.test.location
  resource_group_name   = azurerm_resource_group.test.name
  storage_account_type  = "Standard_LRS"
  create_option         = "Empty"
  disk_size_gb          = "4"
  zones                 = ["1"]
  network_access_policy = "AllowPrivate"
  disk_access_id        = azurerm_disk_access.test.id

  tags = {
    environment = "acctest"
    cost-center = "ops"
  }
}
`, data.RandomInteger, data.Locations.Primary, data.RandomInteger, data.RandomInteger)
	}

	return fmt.Sprintf(`
provider "azurerm" {
  features {}
}

resource "azurerm_resource_group" "test" {
  name     = "acctestRG-%d"
  location = "%s"
}

resource "azurerm_disk_access" "test" {
  name                = "accda%d"
  resource_group_name = azurerm_resource_group.test.name
  location            = azurerm_resource_group.test.location

  tags = {
    environment = "staging"
  }
}

resource "azurerm_managed_disk" "test" {
  name                  = "acctestd-%d"
  location              = azurerm_resource_group.test.location
  resource_group_name   = azurerm_resource_group.test.name
  storage_account_type  = "Standard_LRS"
  create_option         = "Empty"
  disk_size_gb          = "4"
  zone                  = "1"
  network_access_policy = "AllowPrivate"
  disk_access_id        = azurerm_disk_access.test.id

  tags = {
    environment = "acctest"
    cost-center = "ops"
  }
}
`, data.RandomInteger, data.Locations.Primary, data.RandomInteger, data.RandomInteger)
}

func (ManagedDiskResource) publicNetworkAccessDefault(data acceptance.TestData) string {
	return fmt.Sprintf(`
provider "azurerm" {
  features {}
}

resource "azurerm_resource_group" "test" {
  name     = "acctestRG-%d"
  location = "%s"
}

resource "azurerm_managed_disk" "test" {
  name                 = "acctestd-%d"
  location             = azurerm_resource_group.test.location
  resource_group_name  = azurerm_resource_group.test.name
  storage_account_type = "Standard_LRS"
  create_option        = "Empty"
  disk_size_gb         = "4"
}
`, data.RandomInteger, data.Locations.Primary, data.RandomInteger)
}

func (ManagedDiskResource) publicNetworkAccessDisabled(data acceptance.TestData) string {
	return fmt.Sprintf(`
provider "azurerm" {
  features {}
}

resource "azurerm_resource_group" "test" {
  name     = "acctestRG-%d"
  location = "%s"
}

resource "azurerm_managed_disk" "test" {
  name                          = "acctestd-%d"
  location                      = azurerm_resource_group.test.location
  resource_group_name           = azurerm_resource_group.test.name
  storage_account_type          = "Standard_LRS"
  create_option                 = "Empty"
  disk_size_gb                  = "4"
  public_network_access_enabled = false
}
`, data.RandomInteger, data.Locations.Primary, data.RandomInteger)
}

func (ManagedDiskResource) create_withMaxShares(data acceptance.TestData) string {
	if !features.ThreePointOhBeta() {
		return fmt.Sprintf(`
provider "azurerm" {
  features {}
}
resource "azurerm_resource_group" "test" {
  name     = "acctestRG-%d"
  location = "%s"
}
resource "azurerm_managed_disk" "test" {
  name                 = "acctestd-%d"
  location             = azurerm_resource_group.test.location
  resource_group_name  = azurerm_resource_group.test.name
  storage_account_type = "Premium_LRS"
  create_option        = "Empty"
  disk_size_gb         = "256"
  max_shares           = 2
  zones                = ["1"]
  tags = {
    environment = "acctest"
    cost-center = "ops"
  }
}
`, data.RandomInteger, data.Locations.Primary, data.RandomInteger)
	}

	return fmt.Sprintf(`
provider "azurerm" {
  features {}
}
resource "azurerm_resource_group" "test" {
  name     = "acctestRG-%d"
  location = "%s"
}
resource "azurerm_managed_disk" "test" {
  name                 = "acctestd-%d"
  location             = azurerm_resource_group.test.location
  resource_group_name  = azurerm_resource_group.test.name
  storage_account_type = "Premium_LRS"
  create_option        = "Empty"
  disk_size_gb         = "256"
  max_shares           = 2
  zone                 = "1"
  tags = {
    environment = "acctest"
    cost-center = "ops"
  }
}
`, data.RandomInteger, data.Locations.Primary, data.RandomInteger)
}

func (ManagedDiskResource) create_withLogicalSectorSize(data acceptance.TestData) string {
	if !features.ThreePointOhBeta() {
		return fmt.Sprintf(`
provider "azurerm" {
  features {}
}
resource "azurerm_resource_group" "test" {
  name     = "acctestRG-%d"
  location = "%s"
}
resource "azurerm_managed_disk" "test" {
  name                 = "acctestd-%d"
  location             = azurerm_resource_group.test.location
  resource_group_name  = azurerm_resource_group.test.name
  storage_account_type = "UltraSSD_LRS"
  create_option        = "Empty"
  disk_size_gb         = "256"
  logical_sector_size  = 512
  zones                = ["1"]
  tags = {
    environment = "acctest"
    cost-center = "ops"
  }
}
`, data.RandomInteger, data.Locations.Primary, data.RandomInteger)
	}

	return fmt.Sprintf(`
provider "azurerm" {
  features {}
}
resource "azurerm_resource_group" "test" {
  name     = "acctestRG-%d"
  location = "%s"
}
resource "azurerm_managed_disk" "test" {
  name                 = "acctestd-%d"
  location             = azurerm_resource_group.test.location
  resource_group_name  = azurerm_resource_group.test.name
  storage_account_type = "UltraSSD_LRS"
  create_option        = "Empty"
  disk_size_gb         = "256"
  logical_sector_size  = 512
  zone                 = "1"
  tags = {
    environment = "acctest"
    cost-center = "ops"
  }
}
`, data.RandomInteger, data.Locations.Primary, data.RandomInteger)
}

func (ManagedDiskResource) update_withMaxShares(data acceptance.TestData) string {
	if !features.ThreePointOhBeta() {
		return fmt.Sprintf(`
provider "azurerm" {
  features {}
}
resource "azurerm_resource_group" "test" {
  name     = "acctestRG-%d"
  location = "%s"
}
resource "azurerm_managed_disk" "test" {
  name                 = "acctestd-%d"
  location             = azurerm_resource_group.test.location
  resource_group_name  = azurerm_resource_group.test.name
  storage_account_type = "Premium_LRS"
  create_option        = "Empty"
  disk_size_gb         = "1024"
  max_shares           = 5
  zones                = ["1"]
  tags = {
    environment = "acctest"
    cost-center = "ops"
  }
}
`, data.RandomInteger, data.Locations.Primary, data.RandomInteger)
	}

	return fmt.Sprintf(`
provider "azurerm" {
  features {}
}
resource "azurerm_resource_group" "test" {
  name     = "acctestRG-%d"
  location = "%s"
}
resource "azurerm_managed_disk" "test" {
  name                 = "acctestd-%d"
  location             = azurerm_resource_group.test.location
  resource_group_name  = azurerm_resource_group.test.name
  storage_account_type = "Premium_LRS"
  create_option        = "Empty"
  disk_size_gb         = "1024"
  max_shares           = 5
  zone                 = "1"
  tags = {
    environment = "acctest"
    cost-center = "ops"
  }
}
`, data.RandomInteger, data.Locations.Primary, data.RandomInteger)
}

func (ManagedDiskResource) create_withTrustedLaunchEnabled(data acceptance.TestData) string {
	return fmt.Sprintf(`
provider "azurerm" {
  features {}
}

data "azurerm_platform_image" "test" {
  location  = "%s"
  publisher = "Canonical"
  offer     = "UbuntuServer"
  sku       = "18_04-LTS-gen2"
}

resource "azurerm_resource_group" "test" {
  name     = "acctestRG-%d"
  location = "%s"
}


resource "azurerm_managed_disk" "test" {
  name                   = "acctestd-%d"
  location               = azurerm_resource_group.test.location
  resource_group_name    = azurerm_resource_group.test.name
  os_type                = "Linux"
  hyper_v_generation     = "V2"
  create_option          = "FromImage"
  image_reference_id     = data.azurerm_platform_image.test.id
  storage_account_type   = "Standard_LRS"
  trusted_launch_enabled = true
}
`, data.Locations.Primary, data.RandomInteger, data.Locations.Primary, data.RandomInteger)
}

func (ManagedDiskResource) create_withIOpsReadOnlyAndMBpsReadOnly(data acceptance.TestData) string {
	if !features.ThreePointOhBeta() {
		return fmt.Sprintf(`
provider "azurerm" {
  features {}
}

resource "azurerm_resource_group" "test" {
  name     = "acctestRG-%d"
  location = "%s"
}

resource "azurerm_managed_disk" "test" {
  name                 = "acctestd-%d"
  location             = azurerm_resource_group.test.location
  resource_group_name  = azurerm_resource_group.test.name
  storage_account_type = "UltraSSD_LRS"
  create_option        = "Empty"
  disk_size_gb         = "4"
  disk_iops_read_only  = "101"
  disk_mbps_read_only  = "10"
  max_shares           = "2"
  zones                = ["1"]

  tags = {
    environment = "acctest"
    cost-center = "ops"
  }
}
`, data.RandomInteger, data.Locations.Primary, data.RandomInteger)
	}

	return fmt.Sprintf(`
provider "azurerm" {
  features {}
}

resource "azurerm_resource_group" "test" {
  name     = "acctestRG-%d"
  location = "%s"
}

resource "azurerm_managed_disk" "test" {
  name                 = "acctestd-%d"
  location             = azurerm_resource_group.test.location
  resource_group_name  = azurerm_resource_group.test.name
  storage_account_type = "UltraSSD_LRS"
  create_option        = "Empty"
  disk_size_gb         = "4"
  disk_iops_read_only  = "101"
  disk_mbps_read_only  = "10"
  max_shares           = "2"
  zone                 = "1"

  tags = {
    environment = "acctest"
    cost-center = "ops"
  }
}
`, data.RandomInteger, data.Locations.Primary, data.RandomInteger)
}

func (ManagedDiskResource) update_withIOpsReadOnlyAndMBpsReadOnly(data acceptance.TestData) string {
	if !features.ThreePointOhBeta() {
		return fmt.Sprintf(`
provider "azurerm" {
  features {}
}

resource "azurerm_resource_group" "test" {
  name     = "acctestRG-%d"
  location = "%s"
}

resource "azurerm_managed_disk" "test" {
  name                 = "acctestd-%d"
  location             = azurerm_resource_group.test.location
  resource_group_name  = azurerm_resource_group.test.name
  storage_account_type = "UltraSSD_LRS"
  create_option        = "Empty"
  disk_size_gb         = "4"
  disk_iops_read_only  = "102"
  disk_mbps_read_only  = "11"
  max_shares           = "2"
  zones                = ["1"]

  tags = {
    environment = "acctest"
    cost-center = "ops"
  }
}
`, data.RandomInteger, data.Locations.Primary, data.RandomInteger)
	}

	return fmt.Sprintf(`
provider "azurerm" {
  features {}
}

resource "azurerm_resource_group" "test" {
  name     = "acctestRG-%d"
  location = "%s"
}

resource "azurerm_managed_disk" "test" {
  name                 = "acctestd-%d"
  location             = azurerm_resource_group.test.location
  resource_group_name  = azurerm_resource_group.test.name
  storage_account_type = "UltraSSD_LRS"
  create_option        = "Empty"
  disk_size_gb         = "4"
  disk_iops_read_only  = "102"
  disk_mbps_read_only  = "11"
  max_shares           = "2"
  zone                 = "1"

  tags = {
    environment = "acctest"
    cost-center = "ops"
  }
}
`, data.RandomInteger, data.Locations.Primary, data.RandomInteger)
}

func (ManagedDiskResource) create_withOnDemandBurstingEnabled(data acceptance.TestData) string {
	return fmt.Sprintf(`
provider "azurerm" {
  features {}
}
resource "azurerm_resource_group" "test" {
  name     = "acctestRG-%d"
  location = "%s"
}
resource "azurerm_managed_disk" "test" {
  name                       = "acctestd-%d"
  location                   = azurerm_resource_group.test.location
  resource_group_name        = azurerm_resource_group.test.name
  storage_account_type       = "Premium_LRS"
  create_option              = "Empty"
  disk_size_gb               = "1024"
  on_demand_bursting_enabled = true
  tags = {
    environment = "acctest"
    cost-center = "ops"
  }
}
`, data.RandomInteger, data.Locations.Primary, data.RandomInteger)
}

func (ManagedDiskResource) update_withOnDemandBurstingEnabled(data acceptance.TestData) string {
	return fmt.Sprintf(`
provider "azurerm" {
  features {}
}
resource "azurerm_resource_group" "test" {
  name     = "acctestRG-%d"
  location = "%s"
}
resource "azurerm_managed_disk" "test" {
  name                       = "acctestd-%d"
  location                   = azurerm_resource_group.test.location
  resource_group_name        = azurerm_resource_group.test.name
  storage_account_type       = "Premium_LRS"
  create_option              = "Empty"
  disk_size_gb               = "1024"
  on_demand_bursting_enabled = true
  tags = {
    environment = "acctest"
    cost-center = "ops"
  }
}
`, data.RandomInteger, data.Locations.Primary, data.RandomInteger)
}

func (ManagedDiskResource) create_withHyperVGeneration(data acceptance.TestData) string {
	if !features.ThreePointOhBeta() {
		return fmt.Sprintf(`
provider "azurerm" {
  features {}
}
resource "azurerm_resource_group" "test" {
  name     = "acctestRG-%d"
  location = "%s"
}
resource "azurerm_managed_disk" "test" {
  name                 = "acctestd-%d"
  location             = azurerm_resource_group.test.location
  resource_group_name  = azurerm_resource_group.test.name
  storage_account_type = "Premium_LRS"
  create_option        = "Empty"
  disk_size_gb         = "1024"
  zones                = ["1"]
  hyper_v_generation   = "V2"
  tags = {
    environment = "acctest"
    cost-center = "ops"
  }
}
`, data.RandomInteger, data.Locations.Primary, data.RandomInteger)
<<<<<<< HEAD
}

func (ManagedDiskResource) extendedLocation(data acceptance.TestData, tag string) string {
=======
	}

>>>>>>> 1c0033de
	return fmt.Sprintf(`
provider "azurerm" {
  features {}
}
<<<<<<< HEAD

resource "azurerm_resource_group" "test" {
  name = "acctestRG-%d"

  // There is no supported extended location in "West Europe"
  location = "westus"
}

=======
resource "azurerm_resource_group" "test" {
  name     = "acctestRG-%d"
  location = "%s"
}
>>>>>>> 1c0033de
resource "azurerm_managed_disk" "test" {
  name                 = "acctestd-%d"
  location             = azurerm_resource_group.test.location
  resource_group_name  = azurerm_resource_group.test.name
  storage_account_type = "Premium_LRS"
  create_option        = "Empty"
<<<<<<< HEAD
  disk_size_gb         = "1"
  extended_location    = "microsoftlosangeles1"

  tags = {
    ENV = "%s"
  }
}
`, data.RandomInteger, data.RandomInteger, tag)
=======
  disk_size_gb         = "1024"
  zone                 = "1"
  hyper_v_generation   = "V2"
  tags = {
    environment = "acctest"
    cost-center = "ops"
  }
}
`, data.RandomInteger, data.Locations.Primary, data.RandomInteger)
>>>>>>> 1c0033de
}<|MERGE_RESOLUTION|>--- conflicted
+++ resolved
@@ -2271,49 +2271,22 @@
   }
 }
 `, data.RandomInteger, data.Locations.Primary, data.RandomInteger)
-<<<<<<< HEAD
-}
-
-func (ManagedDiskResource) extendedLocation(data acceptance.TestData, tag string) string {
-=======
 	}
 
->>>>>>> 1c0033de
-	return fmt.Sprintf(`
-provider "azurerm" {
-  features {}
-}
-<<<<<<< HEAD
-
-resource "azurerm_resource_group" "test" {
-  name = "acctestRG-%d"
-
-  // There is no supported extended location in "West Europe"
-  location = "westus"
-}
-
-=======
-resource "azurerm_resource_group" "test" {
-  name     = "acctestRG-%d"
-  location = "%s"
-}
->>>>>>> 1c0033de
+	return fmt.Sprintf(`
+provider "azurerm" {
+  features {}
+}
+resource "azurerm_resource_group" "test" {
+  name     = "acctestRG-%d"
+  location = "%s"
+}
 resource "azurerm_managed_disk" "test" {
   name                 = "acctestd-%d"
   location             = azurerm_resource_group.test.location
   resource_group_name  = azurerm_resource_group.test.name
   storage_account_type = "Premium_LRS"
   create_option        = "Empty"
-<<<<<<< HEAD
-  disk_size_gb         = "1"
-  extended_location    = "microsoftlosangeles1"
-
-  tags = {
-    ENV = "%s"
-  }
-}
-`, data.RandomInteger, data.RandomInteger, tag)
-=======
   disk_size_gb         = "1024"
   zone                 = "1"
   hyper_v_generation   = "V2"
@@ -2323,5 +2296,37 @@
   }
 }
 `, data.RandomInteger, data.Locations.Primary, data.RandomInteger)
->>>>>>> 1c0033de
+}
+
+func (ManagedDiskResource) extendedLocation(data acceptance.TestData, tag string) string {
+	return fmt.Sprintf(`
+provider "azurerm" {
+  features {}
+}
+
+resource "azurerm_resource_group" "test" {
+  name = "acctestRG-%d"
+
+  // There is no supported extended location in "West Europe"
+  location = "westus"
+}
+
+data "azurerm_extended_locations" "test" {
+  location = azurerm_resource_group.test.location
+}
+
+resource "azurerm_managed_disk" "test" {
+  name                 = "acctestd-%d"
+  location             = azurerm_resource_group.test.location
+  resource_group_name  = azurerm_resource_group.test.name
+  storage_account_type = "Premium_LRS"
+  create_option        = "Empty"
+  disk_size_gb         = "1"
+  extended_location    = data.azurerm_extended_locations.test.extended_locations.0
+
+  tags = {
+    ENV = "%s"
+  }
+}
+`, data.RandomInteger, data.RandomInteger, tag)
 }