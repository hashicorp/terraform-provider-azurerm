package compute

import (
	"fmt"
	"log"
	"time"

	"github.com/Azure/azure-sdk-for-go/services/compute/mgmt/2021-07-01/compute"
	"github.com/hashicorp/terraform-provider-azurerm/helpers/azure"
	"github.com/hashicorp/terraform-provider-azurerm/helpers/tf"
	"github.com/hashicorp/terraform-provider-azurerm/helpers/validate"
	"github.com/hashicorp/terraform-provider-azurerm/internal/clients"
	"github.com/hashicorp/terraform-provider-azurerm/internal/services/compute/parse"
	computeValidate "github.com/hashicorp/terraform-provider-azurerm/internal/services/compute/validate"
	"github.com/hashicorp/terraform-provider-azurerm/internal/tags"
	"github.com/hashicorp/terraform-provider-azurerm/internal/tf/base64"
	"github.com/hashicorp/terraform-provider-azurerm/internal/tf/pluginsdk"
	"github.com/hashicorp/terraform-provider-azurerm/internal/tf/suppress"
	"github.com/hashicorp/terraform-provider-azurerm/internal/tf/validation"
	"github.com/hashicorp/terraform-provider-azurerm/internal/timeouts"
	"github.com/hashicorp/terraform-provider-azurerm/utils"
)

func resourceWindowsVirtualMachineScaleSet() *pluginsdk.Resource {
	return &pluginsdk.Resource{
		Create: resourceWindowsVirtualMachineScaleSetCreate,
		Read:   resourceWindowsVirtualMachineScaleSetRead,
		Update: resourceWindowsVirtualMachineScaleSetUpdate,
		Delete: resourceWindowsVirtualMachineScaleSetDelete,

		Importer: pluginsdk.ImporterValidatingResourceIdThen(func(id string) error {
			_, err := parse.VirtualMachineScaleSetID(id)
			return err
		}, importVirtualMachineScaleSet(compute.OperatingSystemTypesWindows, "azurerm_windows_virtual_machine_scale_set")),

		Timeouts: &pluginsdk.ResourceTimeout{
			Create: pluginsdk.DefaultTimeout(60 * time.Minute),
			Read:   pluginsdk.DefaultTimeout(5 * time.Minute),
			Update: pluginsdk.DefaultTimeout(60 * time.Minute),
			Delete: pluginsdk.DefaultTimeout(60 * time.Minute),
		},

		// TODO: exposing requireGuestProvisionSignal once it's available
		// https://github.com/Azure/azure-rest-api-specs/pull/7246

		Schema: map[string]*pluginsdk.Schema{
			"name": {
				Type:         pluginsdk.TypeString,
				Required:     true,
				ForceNew:     true,
				ValidateFunc: computeValidate.VirtualMachineName,
			},

			"resource_group_name": azure.SchemaResourceGroupName(),

			"location": azure.SchemaLocation(),

			// Required
			"admin_username": {
				Type:         pluginsdk.TypeString,
				Required:     true,
				ForceNew:     true,
				ValidateFunc: validation.StringIsNotEmpty,
			},

			"admin_password": {
				Type:             pluginsdk.TypeString,
				Required:         true,
				ForceNew:         true,
				Sensitive:        true,
				DiffSuppressFunc: adminPasswordDiffSuppressFunc,
				ValidateFunc:     validation.StringIsNotEmpty,
			},

			"network_interface": VirtualMachineScaleSetNetworkInterfaceSchema(),

			"os_disk": VirtualMachineScaleSetOSDiskSchema(),

			"instances": {
				Type:         pluginsdk.TypeInt,
				Required:     true,
				ValidateFunc: validation.IntAtLeast(0),
			},

			"sku": {
				Type:         pluginsdk.TypeString,
				Required:     true,
				ValidateFunc: validation.StringIsNotEmpty,
			},

			// Optional
			"additional_capabilities": VirtualMachineScaleSetAdditionalCapabilitiesSchema(),

			"additional_unattend_content": additionalUnattendContentSchema(),

			"automatic_os_upgrade_policy": VirtualMachineScaleSetAutomatedOSUpgradePolicySchema(),

			"automatic_instance_repair": VirtualMachineScaleSetAutomaticRepairsPolicySchema(),

			"boot_diagnostics": bootDiagnosticsSchema(),

			"computer_name_prefix": {
				Type:     pluginsdk.TypeString,
				Optional: true,

				// Computed since we reuse the VM name if one's not specified
				Computed: true,
				ForceNew: true,

				ValidateFunc: computeValidate.WindowsComputerNamePrefix,
			},

			"custom_data": base64.OptionalSchema(false),

			"data_disk": VirtualMachineScaleSetDataDiskSchema(),

			"do_not_run_extensions_on_overprovisioned_machines": {
				Type:     pluginsdk.TypeBool,
				Optional: true,
				Default:  false,
			},

			"enable_automatic_updates": {
				Type:     pluginsdk.TypeBool,
				Optional: true,
				Default:  true,
			},

			"encryption_at_host_enabled": {
				Type:     pluginsdk.TypeBool,
				Optional: true,
			},

			"eviction_policy": {
				// only applicable when `priority` is set to `Spot`
				Type:     pluginsdk.TypeString,
				Optional: true,
				ForceNew: true,
				ValidateFunc: validation.StringInSlice([]string{
					string(compute.VirtualMachineEvictionPolicyTypesDeallocate),
					string(compute.VirtualMachineEvictionPolicyTypesDelete),
				}, false),
			},

			"extension": VirtualMachineScaleSetExtensionsSchema(),

			"extensions_time_budget": {
				Type:         pluginsdk.TypeString,
				Optional:     true,
				Default:      "PT1H30M",
				ValidateFunc: validate.ISO8601DurationBetween("PT15M", "PT2H"),
			},

			"health_probe_id": {
				Type:         pluginsdk.TypeString,
				Optional:     true,
				ValidateFunc: azure.ValidateResourceID,
			},

			"identity": VirtualMachineScaleSetIdentitySchema(),

			"license_type": {
				Type:     pluginsdk.TypeString,
				Optional: true,
				ValidateFunc: validation.StringInSlice([]string{
					"None",
					"Windows_Client",
					"Windows_Server",
				}, false),
				DiffSuppressFunc: func(_, old, new string, _ *pluginsdk.ResourceData) bool {
					if old == "None" && new == "" || old == "" && new == "None" {
						return true
					}

					return false
				},
			},

			"max_bid_price": {
				Type:         pluginsdk.TypeFloat,
				Optional:     true,
				Default:      -1,
				ValidateFunc: computeValidate.SpotMaxPrice,
			},

			"overprovision": {
				Type:     pluginsdk.TypeBool,
				Optional: true,
				Default:  true,
			},

			"plan": planSchema(),

			"platform_fault_domain_count": {
				Type:     pluginsdk.TypeInt,
				Optional: true,
				ForceNew: true,
				Computed: true,
			},

			"priority": {
				Type:     pluginsdk.TypeString,
				Optional: true,
				ForceNew: true,
				Default:  string(compute.VirtualMachinePriorityTypesRegular),
				ValidateFunc: validation.StringInSlice([]string{
					string(compute.VirtualMachinePriorityTypesRegular),
					string(compute.VirtualMachinePriorityTypesSpot),
				}, false),
			},

			"provision_vm_agent": {
				Type:     pluginsdk.TypeBool,
				Optional: true,
				Default:  true,
				ForceNew: true,
			},

			"proximity_placement_group_id": {
				Type:         pluginsdk.TypeString,
				Optional:     true,
				ForceNew:     true,
				ValidateFunc: azure.ValidateResourceID,
				// the Compute API is broken and returns the Resource Group name in UPPERCASE :shrug:, github issue: https://github.com/Azure/azure-rest-api-specs/issues/10016
				DiffSuppressFunc: suppress.CaseDifference,
			},

			"rolling_upgrade_policy": VirtualMachineScaleSetRollingUpgradePolicySchema(),

			"secret": windowsSecretSchema(),

			"single_placement_group": {
				Type:     pluginsdk.TypeBool,
				Optional: true,
				Default:  true,
			},

			"source_image_id": {
				Type:         pluginsdk.TypeString,
				Optional:     true,
				ValidateFunc: azure.ValidateResourceID,
			},

			"source_image_reference": sourceImageReferenceSchema(false),

			"tags": tags.Schema(),

			"timezone": {
				Type:         pluginsdk.TypeString,
				Optional:     true,
				ValidateFunc: computeValidate.VirtualMachineTimeZone(),
			},

			"upgrade_mode": {
				Type:     pluginsdk.TypeString,
				Optional: true,
				ForceNew: true,
				Default:  string(compute.UpgradeModeManual),
				ValidateFunc: validation.StringInSlice([]string{
					string(compute.UpgradeModeAutomatic),
					string(compute.UpgradeModeManual),
					string(compute.UpgradeModeRolling),
				}, false),
			},

			"winrm_listener": winRmListenerSchema(),

			"zone_balance": {
				Type:     pluginsdk.TypeBool,
				Optional: true,
				ForceNew: true,
				Default:  false,
			},

			"scale_in_policy": {
				Type:     pluginsdk.TypeString,
				Optional: true,
				Default:  string(compute.VirtualMachineScaleSetScaleInRulesDefault),
				ValidateFunc: validation.StringInSlice([]string{
					string(compute.VirtualMachineScaleSetScaleInRulesDefault),
					string(compute.VirtualMachineScaleSetScaleInRulesNewestVM),
					string(compute.VirtualMachineScaleSetScaleInRulesOldestVM),
				}, false),
			},

			"terminate_notification": VirtualMachineScaleSetTerminateNotificationSchema(),

			"zones": azure.SchemaZones(),

			// Computed
			"unique_id": {
				Type:     pluginsdk.TypeString,
				Computed: true,
			},
		},
	}
}

func resourceWindowsVirtualMachineScaleSetCreate(d *pluginsdk.ResourceData, meta interface{}) error {
	client := meta.(*clients.Client).Compute.VMScaleSetClient
	ctx, cancel := timeouts.ForCreate(meta.(*clients.Client).StopContext, d)
	defer cancel()

	resourceGroup := d.Get("resource_group_name").(string)
	name := d.Get("name").(string)

	// Upgrading to the 2021-07-01 exposed a new expand parameter in the GET method
<<<<<<< HEAD
	exists, err := client.Get(ctx, resourceGroup, name, "")
=======
	exists, err := client.Get(ctx, resourceGroup, name, compute.ExpandTypesForGetVMScaleSetsUserData)
>>>>>>> d8452c2a
	if err != nil {
		if !utils.ResponseWasNotFound(exists.Response) {
			return fmt.Errorf("checking for existing Windows Virtual Machine Scale Set %q (Resource Group %q): %+v", name, resourceGroup, err)
		}
	}

	if !utils.ResponseWasNotFound(exists.Response) {
		return tf.ImportAsExistsError("azurerm_windows_virtual_machine_scale_set", *exists.ID)
	}

	location := azure.NormalizeLocation(d.Get("location").(string))
	t := d.Get("tags").(map[string]interface{})

	additionalCapabilitiesRaw := d.Get("additional_capabilities").([]interface{})
	additionalCapabilities := ExpandVirtualMachineScaleSetAdditionalCapabilities(additionalCapabilitiesRaw)

	additionalUnattendContentRaw := d.Get("additional_unattend_content").([]interface{})
	additionalUnattendContent := expandAdditionalUnattendContent(additionalUnattendContentRaw)

	bootDiagnosticsRaw := d.Get("boot_diagnostics").([]interface{})
	bootDiagnostics := expandBootDiagnostics(bootDiagnosticsRaw)

	dataDisksRaw := d.Get("data_disk").([]interface{})
	ultraSSDEnabled := d.Get("additional_capabilities.0.ultra_ssd_enabled").(bool)
	dataDisks, err := ExpandVirtualMachineScaleSetDataDisk(dataDisksRaw, ultraSSDEnabled)
	if err != nil {
		return fmt.Errorf("expanding `data_disk`: %+v", err)
	}

	identityRaw := d.Get("identity").([]interface{})
	identity, err := ExpandVirtualMachineScaleSetIdentity(identityRaw)
	if err != nil {
		return fmt.Errorf("expanding `identity`: %+v", err)
	}

	networkInterfacesRaw := d.Get("network_interface").([]interface{})
	networkInterfaces, err := ExpandVirtualMachineScaleSetNetworkInterface(networkInterfacesRaw)
	if err != nil {
		return fmt.Errorf("expanding `network_interface`: %+v", err)
	}

	osDiskRaw := d.Get("os_disk").([]interface{})
	osDisk := ExpandVirtualMachineScaleSetOSDisk(osDiskRaw, compute.OperatingSystemTypesWindows)

	planRaw := d.Get("plan").([]interface{})
	plan := expandPlan(planRaw)

	sourceImageReferenceRaw := d.Get("source_image_reference").([]interface{})
	sourceImageId := d.Get("source_image_id").(string)
	sourceImageReference, err := expandSourceImageReference(sourceImageReferenceRaw, sourceImageId)
	if err != nil {
		return err
	}

	healthProbeId := d.Get("health_probe_id").(string)
	upgradeMode := compute.UpgradeMode(d.Get("upgrade_mode").(string))
	automaticOSUpgradePolicyRaw := d.Get("automatic_os_upgrade_policy").([]interface{})
	automaticOSUpgradePolicy := ExpandVirtualMachineScaleSetAutomaticUpgradePolicy(automaticOSUpgradePolicyRaw)
	rollingUpgradePolicyRaw := d.Get("rolling_upgrade_policy").([]interface{})
	rollingUpgradePolicy := ExpandVirtualMachineScaleSetRollingUpgradePolicy(rollingUpgradePolicyRaw)

	if upgradeMode != compute.UpgradeModeAutomatic && len(automaticOSUpgradePolicyRaw) > 0 {
		return fmt.Errorf("an `automatic_os_upgrade_policy` block cannot be specified when `upgrade_mode` is not set to `Automatic`")
	}

	shouldHaveRollingUpgradePolicy := upgradeMode == compute.UpgradeModeAutomatic || upgradeMode == compute.UpgradeModeRolling
	if !shouldHaveRollingUpgradePolicy && len(rollingUpgradePolicyRaw) > 0 {
		return fmt.Errorf("a `rolling_upgrade_policy` block cannot be specified when `upgrade_mode` is set to %q", string(upgradeMode))
	}
	shouldHaveRollingUpgradePolicy = upgradeMode == compute.UpgradeModeRolling
	if shouldHaveRollingUpgradePolicy && len(rollingUpgradePolicyRaw) == 0 {
		return fmt.Errorf("a `rolling_upgrade_policy` block must be specified when `upgrade_mode` is set to %q", string(upgradeMode))
	}

	winRmListenersRaw := d.Get("winrm_listener").(*pluginsdk.Set).List()
	winRmListeners := expandWinRMListener(winRmListenersRaw)

	secretsRaw := d.Get("secret").([]interface{})
	secrets := expandWindowsSecrets(secretsRaw)

	zonesRaw := d.Get("zones").([]interface{})
	zones := azure.ExpandZones(zonesRaw)

	var computerNamePrefix string
	if v, ok := d.GetOk("computer_name_prefix"); ok && len(v.(string)) > 0 {
		computerNamePrefix = v.(string)
	} else {
		_, errs := computeValidate.WindowsComputerNamePrefix(d.Get("name"), "computer_name_prefix")
		if len(errs) > 0 {
			return fmt.Errorf("unable to assume default computer name prefix %s. Please adjust the %q, or specify an explicit %q", errs[0], "name", "computer_name_prefix")
		}
		computerNamePrefix = name
	}

	networkProfile := &compute.VirtualMachineScaleSetNetworkProfile{
		NetworkInterfaceConfigurations: networkInterfaces,
	}
	if healthProbeId != "" {
		networkProfile.HealthProbe = &compute.APIEntityReference{
			ID: utils.String(healthProbeId),
		}
	}

	priority := compute.VirtualMachinePriorityTypes(d.Get("priority").(string))
	upgradePolicy := compute.UpgradePolicy{
		Mode:                     upgradeMode,
		AutomaticOSUpgradePolicy: automaticOSUpgradePolicy,
		RollingUpgradePolicy:     rollingUpgradePolicy,
	}

	virtualMachineProfile := compute.VirtualMachineScaleSetVMProfile{
		Priority: priority,
		OsProfile: &compute.VirtualMachineScaleSetOSProfile{
			AdminPassword:      utils.String(d.Get("admin_password").(string)),
			AdminUsername:      utils.String(d.Get("admin_username").(string)),
			ComputerNamePrefix: utils.String(computerNamePrefix),
			WindowsConfiguration: &compute.WindowsConfiguration{
				ProvisionVMAgent: utils.Bool(d.Get("provision_vm_agent").(bool)),
				WinRM:            winRmListeners,
			},
			Secrets: secrets,
		},
		DiagnosticsProfile: bootDiagnostics,
		NetworkProfile:     networkProfile,
		StorageProfile: &compute.VirtualMachineScaleSetStorageProfile{
			ImageReference: sourceImageReference,
			OsDisk:         osDisk,
			DataDisks:      dataDisks,
		},
	}

	hasHealthExtension := false
	if vmExtensionsRaw, ok := d.GetOk("extension"); ok {
		virtualMachineProfile.ExtensionProfile, hasHealthExtension, err = expandVirtualMachineScaleSetExtensions(vmExtensionsRaw.(*pluginsdk.Set).List())
		if err != nil {
			return err
		}
	}

	if v, ok := d.GetOk("extensions_time_budget"); ok {
		if virtualMachineProfile.ExtensionProfile == nil {
			virtualMachineProfile.ExtensionProfile = &compute.VirtualMachineScaleSetExtensionProfile{}
		}
		virtualMachineProfile.ExtensionProfile.ExtensionsTimeBudget = utils.String(v.(string))
	}

	// otherwise the service return the error:
	// Rolling Upgrade mode is not supported for this Virtual Machine Scale Set because a health probe or health extension was not provided.
	if upgradeMode == compute.UpgradeModeRolling && (healthProbeId == "" && !hasHealthExtension) {
		return fmt.Errorf("`health_probe_id` must be set or a health extension must be specified when `upgrade_mode` is set to %q", string(upgradeMode))
	}

	enableAutomaticUpdates := d.Get("enable_automatic_updates").(bool)
	virtualMachineProfile.OsProfile.WindowsConfiguration.EnableAutomaticUpdates = utils.Bool(enableAutomaticUpdates)

	if v, ok := d.Get("max_bid_price").(float64); ok && v > 0 {
		if priority != compute.VirtualMachinePriorityTypesSpot {
			return fmt.Errorf("`max_bid_price` can only be configured when `priority` is set to `Spot`")
		}

		virtualMachineProfile.BillingProfile = &compute.BillingProfile{
			MaxPrice: utils.Float(v),
		}
	}

	if v, ok := d.GetOk("custom_data"); ok {
		virtualMachineProfile.OsProfile.CustomData = utils.String(v.(string))
	}

	if encryptionAtHostEnabled, ok := d.GetOk("encryption_at_host_enabled"); ok {
		virtualMachineProfile.SecurityProfile = &compute.SecurityProfile{
			EncryptionAtHost: utils.Bool(encryptionAtHostEnabled.(bool)),
		}
	}

	if evictionPolicyRaw, ok := d.GetOk("eviction_policy"); ok {
		if virtualMachineProfile.Priority != compute.VirtualMachinePriorityTypesSpot {
			return fmt.Errorf("an `eviction_policy` can only be specified when `priority` is set to `Spot`")
		}
		virtualMachineProfile.EvictionPolicy = compute.VirtualMachineEvictionPolicyTypes(evictionPolicyRaw.(string))
	} else if priority == compute.VirtualMachinePriorityTypesSpot {
		return fmt.Errorf("an `eviction_policy` must be specified when `priority` is set to `Spot`")
	}

	if len(additionalUnattendContentRaw) > 0 {
		virtualMachineProfile.OsProfile.WindowsConfiguration.AdditionalUnattendContent = additionalUnattendContent
	}

	if v, ok := d.GetOk("license_type"); ok {
		virtualMachineProfile.LicenseType = utils.String(v.(string))
	}

	if v, ok := d.GetOk("timezone"); ok {
		virtualMachineProfile.OsProfile.WindowsConfiguration.TimeZone = utils.String(v.(string))
	}

	if v, ok := d.GetOk("terminate_notification"); ok {
		virtualMachineProfile.ScheduledEventsProfile = ExpandVirtualMachineScaleSetScheduledEventsProfile(v.([]interface{}))
	}

	scaleInPolicy := d.Get("scale_in_policy").(string)
	automaticRepairsPolicyRaw := d.Get("automatic_instance_repair").([]interface{})
	automaticRepairsPolicy := ExpandVirtualMachineScaleSetAutomaticRepairsPolicy(automaticRepairsPolicyRaw)

	props := compute.VirtualMachineScaleSet{
		Location: utils.String(location),
		Sku: &compute.Sku{
			Name:     utils.String(d.Get("sku").(string)),
			Capacity: utils.Int64(int64(d.Get("instances").(int))),

			// doesn't appear this can be set to anything else, even Promo machines are Standard
			Tier: utils.String("Standard"),
		},
		Identity: identity,
		Plan:     plan,
		Tags:     tags.Expand(t),
		VirtualMachineScaleSetProperties: &compute.VirtualMachineScaleSetProperties{
			AdditionalCapabilities:                 additionalCapabilities,
			AutomaticRepairsPolicy:                 automaticRepairsPolicy,
			DoNotRunExtensionsOnOverprovisionedVMs: utils.Bool(d.Get("do_not_run_extensions_on_overprovisioned_machines").(bool)),
			Overprovision:                          utils.Bool(d.Get("overprovision").(bool)),
			SinglePlacementGroup:                   utils.Bool(d.Get("single_placement_group").(bool)),
			VirtualMachineProfile:                  &virtualMachineProfile,
			UpgradePolicy:                          &upgradePolicy,
			// OrchestrationMode needs to be hardcoded to Uniform, for the
			// standard VMSS resource, since virtualMachineProfile is now supported
			// in both VMSS and Orchestrated VMSS...
			OrchestrationMode: compute.OrchestrationModeUniform,
			ScaleInPolicy: &compute.ScaleInPolicy{
				Rules: &[]compute.VirtualMachineScaleSetScaleInRules{compute.VirtualMachineScaleSetScaleInRules(scaleInPolicy)},
			},
		},
		Zones: zones,
	}

	if v, ok := d.GetOk("platform_fault_domain_count"); ok {
		props.VirtualMachineScaleSetProperties.PlatformFaultDomainCount = utils.Int32(int32(v.(int)))
	}

	if v, ok := d.GetOk("proximity_placement_group_id"); ok {
		props.VirtualMachineScaleSetProperties.ProximityPlacementGroup = &compute.SubResource{
			ID: utils.String(v.(string)),
		}
	}

	if v, ok := d.GetOk("zone_balance"); ok && v.(bool) {
		if len(zonesRaw) == 0 {
			return fmt.Errorf("`zone_balance` can only be set to `true` when zones are specified")
		}

		props.VirtualMachineScaleSetProperties.ZoneBalance = utils.Bool(v.(bool))
	}

	log.Printf("[DEBUG] Creating Windows Virtual Machine Scale Set %q (Resource Group %q)..", name, resourceGroup)
	future, err := client.CreateOrUpdate(ctx, resourceGroup, name, props)
	if err != nil {
		return fmt.Errorf("creating Windows Virtual Machine Scale Set %q (Resource Group %q): %+v", name, resourceGroup, err)
	}

	log.Printf("[DEBUG] Waiting for Windows Virtual Machine Scale Set %q (Resource Group %q) to be created..", name, resourceGroup)
	if err := future.WaitForCompletionRef(ctx, client.Client); err != nil {
		return fmt.Errorf("waiting for creation of Windows Virtual Machine Scale Set %q (Resource Group %q): %+v", name, resourceGroup, err)
	}
	log.Printf("[DEBUG] Virtual Machine Scale Set %q (Resource Group %q) was created", name, resourceGroup)

	log.Printf("[DEBUG] Retrieving Virtual Machine Scale Set %q (Resource Group %q)..", name, resourceGroup)
	// Upgrading to the 2021-07-01 exposed a new expand parameter in the GET method
<<<<<<< HEAD
	resp, err := client.Get(ctx, resourceGroup, name, "")
=======
	resp, err := client.Get(ctx, resourceGroup, name, compute.ExpandTypesForGetVMScaleSetsUserData)
>>>>>>> d8452c2a
	if err != nil {
		return fmt.Errorf("retrieving Windows Virtual Machine Scale Set %q (Resource Group %q): %+v", name, resourceGroup, err)
	}

	if resp.ID == nil {
		return fmt.Errorf("retrieving Windows Virtual Machine Scale Set %q (Resource Group %q): ID was nil", name, resourceGroup)
	}
	d.SetId(*resp.ID)

	return resourceWindowsVirtualMachineScaleSetRead(d, meta)
}

func resourceWindowsVirtualMachineScaleSetUpdate(d *pluginsdk.ResourceData, meta interface{}) error {
	client := meta.(*clients.Client).Compute.VMScaleSetClient
	ctx, cancel := timeouts.ForUpdate(meta.(*clients.Client).StopContext, d)
	defer cancel()

	id, err := parse.VirtualMachineScaleSetID(d.Id())
	if err != nil {
		return err
	}

	updateInstances := false

	// retrieve
	// Upgrading to the 2021-07-01 exposed a new expand parameter in the GET method
<<<<<<< HEAD
	existing, err := client.Get(ctx, id.ResourceGroup, id.Name, "")
=======
	existing, err := client.Get(ctx, id.ResourceGroup, id.Name, compute.ExpandTypesForGetVMScaleSetsUserData)
>>>>>>> d8452c2a
	if err != nil {
		return fmt.Errorf("retrieving Windows Virtual Machine Scale Set %q (Resource Group %q): %+v", id.Name, id.ResourceGroup, err)
	}
	if existing.VirtualMachineScaleSetProperties == nil {
		return fmt.Errorf("retrieving Windows Virtual Machine Scale Set %q (Resource Group %q): `properties` was nil", id.Name, id.ResourceGroup)
	}
	if existing.VirtualMachineScaleSetProperties.VirtualMachineProfile == nil {
		return fmt.Errorf("retrieving Windows Virtual Machine Scale Set %q (Resource Group %q): `properties.virtualMachineProfile` was nil", id.Name, id.ResourceGroup)
	}
	if existing.VirtualMachineScaleSetProperties.VirtualMachineProfile.StorageProfile == nil {
		return fmt.Errorf("retrieving Windows Virtual Machine Scale Set %q (Resource Group %q): `properties.virtualMachineProfile,storageProfile` was nil", id.Name, id.ResourceGroup)
	}

	updateProps := compute.VirtualMachineScaleSetUpdateProperties{
		VirtualMachineProfile: &compute.VirtualMachineScaleSetUpdateVMProfile{
			// if an image reference has been configured previously (it has to be), we would better to include that in this
			// update request to avoid some circumstances that the API will complain ImageReference is null
			// issue tracking: https://github.com/Azure/azure-rest-api-specs/issues/10322
			StorageProfile: &compute.VirtualMachineScaleSetUpdateStorageProfile{
				ImageReference: existing.VirtualMachineScaleSetProperties.VirtualMachineProfile.StorageProfile.ImageReference,
			},
		},
		// if an upgrade policy's been configured previously (which it will have) it must be threaded through
		// this doesn't matter for Manual - but breaks when updating anything on a Automatic and Rolling Mode Scale Set
		UpgradePolicy: existing.VirtualMachineScaleSetProperties.UpgradePolicy,
	}
	update := compute.VirtualMachineScaleSetUpdate{}

	upgradeMode := compute.UpgradeMode(d.Get("upgrade_mode").(string))
	// first try and pull this from existing vm, which covers no changes being made to this block
	automaticOSUpgradeIsEnabled := false
	if policy := existing.VirtualMachineScaleSetProperties.UpgradePolicy; policy != nil {
		if policy.AutomaticOSUpgradePolicy != nil && policy.AutomaticOSUpgradePolicy.EnableAutomaticOSUpgrade != nil {
			automaticOSUpgradeIsEnabled = *policy.AutomaticOSUpgradePolicy.EnableAutomaticOSUpgrade
		}
	}
	if d.HasChange("automatic_os_upgrade_policy") || d.HasChange("rolling_upgrade_policy") {
		upgradePolicy := compute.UpgradePolicy{}
		if existing.VirtualMachineScaleSetProperties.UpgradePolicy == nil {
			upgradePolicy = compute.UpgradePolicy{
				Mode: compute.UpgradeMode(d.Get("upgrade_mode").(string)),
			}
		} else {
			upgradePolicy = *existing.VirtualMachineScaleSetProperties.UpgradePolicy
			upgradePolicy.Mode = compute.UpgradeMode(d.Get("upgrade_mode").(string))
		}

		if d.HasChange("automatic_os_upgrade_policy") {
			automaticRaw := d.Get("automatic_os_upgrade_policy").([]interface{})
			upgradePolicy.AutomaticOSUpgradePolicy = ExpandVirtualMachineScaleSetAutomaticUpgradePolicy(automaticRaw)

			// however if this block has been changed then we need to pull it
			// we can guarantee this always has a value since it'll have been expanded and thus is safe to de-ref
			automaticOSUpgradeIsEnabled = *upgradePolicy.AutomaticOSUpgradePolicy.EnableAutomaticOSUpgrade
		}

		if d.HasChange("rolling_upgrade_policy") {
			rollingRaw := d.Get("rolling_upgrade_policy").([]interface{})
			upgradePolicy.RollingUpgradePolicy = ExpandVirtualMachineScaleSetRollingUpgradePolicy(rollingRaw)
		}

		updateProps.UpgradePolicy = &upgradePolicy
	}

	priority := compute.VirtualMachinePriorityTypes(d.Get("priority").(string))
	if d.HasChange("max_bid_price") {
		if priority != compute.VirtualMachinePriorityTypesSpot {
			return fmt.Errorf("`max_bid_price` can only be configured when `priority` is set to `Spot`")
		}

		updateProps.VirtualMachineProfile.BillingProfile = &compute.BillingProfile{
			MaxPrice: utils.Float(d.Get("max_bid_price").(float64)),
		}
	}

	if d.HasChange("single_placement_group") {
		updateProps.SinglePlacementGroup = utils.Bool(d.Get("single_placement_group").(bool))
	}

	if d.HasChange("enable_automatic_updates") ||
		d.HasChange("custom_data") ||
		d.HasChange("provision_vm_agent") ||
		d.HasChange("secret") ||
		d.HasChange("timezone") {
		osProfile := compute.VirtualMachineScaleSetUpdateOSProfile{}

		if d.HasChange("enable_automatic_updates") || d.HasChange("provision_vm_agent") || d.HasChange("timezone") {
			windowsConfig := compute.WindowsConfiguration{}

			if d.HasChange("enable_automatic_updates") {
				if upgradeMode == compute.UpgradeModeAutomatic {
					return fmt.Errorf("`enable_automatic_updates` cannot be changed for when `upgrade_mode` is `Automatic`")
				}

				windowsConfig.EnableAutomaticUpdates = utils.Bool(d.Get("enable_automatic_updates").(bool))
			}

			if d.HasChange("provision_vm_agent") {
				windowsConfig.ProvisionVMAgent = utils.Bool(d.Get("provision_vm_agent").(bool))
			}

			if d.HasChange("timezone") {
				windowsConfig.TimeZone = utils.String(d.Get("timezone").(string))
			}

			osProfile.WindowsConfiguration = &windowsConfig
		}

		if d.HasChange("custom_data") {
			updateInstances = true

			// customData can only be sent if it's a base64 encoded string,
			// so it's not possible to remove this without tainting the resource
			if v, ok := d.GetOk("custom_data"); ok {
				osProfile.CustomData = utils.String(v.(string))
			}
		}

		if d.HasChange("secret") {
			secretsRaw := d.Get("secret").([]interface{})
			osProfile.Secrets = expandWindowsSecrets(secretsRaw)
		}

		updateProps.VirtualMachineProfile.OsProfile = &osProfile
	}

	if d.HasChange("data_disk") || d.HasChange("os_disk") || d.HasChange("source_image_id") || d.HasChange("source_image_reference") {
		updateInstances = true

		if updateProps.VirtualMachineProfile.StorageProfile == nil {
			updateProps.VirtualMachineProfile.StorageProfile = &compute.VirtualMachineScaleSetUpdateStorageProfile{}
		}

		if d.HasChange("data_disk") {
			ultraSSDEnabled := d.Get("additional_capabilities.0.ultra_ssd_enabled").(bool)
			dataDisks, err := ExpandVirtualMachineScaleSetDataDisk(d.Get("data_disk").([]interface{}), ultraSSDEnabled)
			if err != nil {
				return fmt.Errorf("expanding `data_disk`: %+v", err)
			}
			updateProps.VirtualMachineProfile.StorageProfile.DataDisks = dataDisks
		}

		if d.HasChange("os_disk") {
			osDiskRaw := d.Get("os_disk").([]interface{})
			updateProps.VirtualMachineProfile.StorageProfile.OsDisk = ExpandVirtualMachineScaleSetOSDiskUpdate(osDiskRaw)
		}

		if d.HasChange("source_image_id") || d.HasChange("source_image_reference") {
			sourceImageReferenceRaw := d.Get("source_image_reference").([]interface{})
			sourceImageId := d.Get("source_image_id").(string)
			sourceImageReference, err := expandSourceImageReference(sourceImageReferenceRaw, sourceImageId)
			if err != nil {
				return err
			}

			// Must include all storage profile properties when updating disk image.  See: https://github.com/hashicorp/terraform-provider-azurerm/issues/8273
			updateProps.VirtualMachineProfile.StorageProfile.DataDisks = existing.VirtualMachineScaleSetProperties.VirtualMachineProfile.StorageProfile.DataDisks
			updateProps.VirtualMachineProfile.StorageProfile.ImageReference = sourceImageReference
			updateProps.VirtualMachineProfile.StorageProfile.OsDisk = &compute.VirtualMachineScaleSetUpdateOSDisk{
				Caching:                 existing.VirtualMachineScaleSetProperties.VirtualMachineProfile.StorageProfile.OsDisk.Caching,
				WriteAcceleratorEnabled: existing.VirtualMachineScaleSetProperties.VirtualMachineProfile.StorageProfile.OsDisk.WriteAcceleratorEnabled,
				DiskSizeGB:              existing.VirtualMachineScaleSetProperties.VirtualMachineProfile.StorageProfile.OsDisk.DiskSizeGB,
				Image:                   existing.VirtualMachineScaleSetProperties.VirtualMachineProfile.StorageProfile.OsDisk.Image,
				VhdContainers:           existing.VirtualMachineScaleSetProperties.VirtualMachineProfile.StorageProfile.OsDisk.VhdContainers,
				ManagedDisk:             existing.VirtualMachineScaleSetProperties.VirtualMachineProfile.StorageProfile.OsDisk.ManagedDisk,
			}
		}
	}

	if d.HasChange("network_interface") {
		networkInterfacesRaw := d.Get("network_interface").([]interface{})
		networkInterfaces, err := ExpandVirtualMachineScaleSetNetworkInterfaceUpdate(networkInterfacesRaw)
		if err != nil {
			return fmt.Errorf("expanding `network_interface`: %+v", err)
		}

		updateProps.VirtualMachineProfile.NetworkProfile = &compute.VirtualMachineScaleSetUpdateNetworkProfile{
			NetworkInterfaceConfigurations: networkInterfaces,
		}

		healthProbeId := d.Get("health_probe_id").(string)
		if healthProbeId != "" {
			updateProps.VirtualMachineProfile.NetworkProfile.HealthProbe = &compute.APIEntityReference{
				ID: utils.String(healthProbeId),
			}
		}
	}

	if d.HasChange("boot_diagnostics") {
		updateInstances = true

		bootDiagnosticsRaw := d.Get("boot_diagnostics").([]interface{})
		updateProps.VirtualMachineProfile.DiagnosticsProfile = expandBootDiagnostics(bootDiagnosticsRaw)
	}

	if d.HasChange("do_not_run_extensions_on_overprovisioned_machines") {
		v := d.Get("do_not_run_extensions_on_overprovisioned_machines").(bool)
		updateProps.DoNotRunExtensionsOnOverprovisionedVMs = utils.Bool(v)
	}

	if d.HasChange("scale_in_policy") {
		scaleInPolicy := d.Get("scale_in_policy").(string)
		updateProps.ScaleInPolicy = &compute.ScaleInPolicy{
			Rules: &[]compute.VirtualMachineScaleSetScaleInRules{compute.VirtualMachineScaleSetScaleInRules(scaleInPolicy)},
		}
	}

	if d.HasChange("terminate_notification") {
		notificationRaw := d.Get("terminate_notification").([]interface{})
		updateProps.VirtualMachineProfile.ScheduledEventsProfile = ExpandVirtualMachineScaleSetScheduledEventsProfile(notificationRaw)
	}

	if d.HasChange("encryption_at_host_enabled") {
		updateProps.VirtualMachineProfile.SecurityProfile = &compute.SecurityProfile{
			EncryptionAtHost: utils.Bool(d.Get("encryption_at_host_enabled").(bool)),
		}
	}

	if d.HasChange("license_type") {
		license := d.Get("license_type").(string)
		if license == "" {
			// Only for create no specification is possible in the API. API does not allow empty string in update.
			// So removing attribute license_type from Terraform configuration if it was set to value other than 'None' would lead to an endless loop in apply.
			// To allow updating in this case set value explicitly to 'None'.
			license = "None"
		}
		updateProps.VirtualMachineProfile.LicenseType = &license
	}

	if d.HasChange("automatic_instance_repair") {
		automaticRepairsPolicyRaw := d.Get("automatic_instance_repair").([]interface{})
		automaticRepairsPolicy := ExpandVirtualMachineScaleSetAutomaticRepairsPolicy(automaticRepairsPolicyRaw)
		updateProps.AutomaticRepairsPolicy = automaticRepairsPolicy
	}

	if d.HasChange("identity") {
		identityRaw := d.Get("identity").([]interface{})
		identity, err := ExpandVirtualMachineScaleSetIdentity(identityRaw)
		if err != nil {
			return fmt.Errorf("expanding `identity`: %+v", err)
		}

		update.Identity = identity
	}

	if d.HasChange("plan") {
		planRaw := d.Get("plan").([]interface{})
		update.Plan = expandPlan(planRaw)
	}

	if d.HasChange("sku") || d.HasChange("instances") {
		// in-case ignore_changes is being used, since both fields are required
		// look up the current values and override them as needed
		sku := existing.Sku

		if d.HasChange("sku") {
			updateInstances = true

			sku.Name = utils.String(d.Get("sku").(string))
		}

		if d.HasChange("instances") {
			sku.Capacity = utils.Int64(int64(d.Get("instances").(int)))
		}

		update.Sku = sku
	}

	if d.HasChanges("extension", "extensions_time_budget") {
		updateInstances = true

		extensionProfile, _, err := expandVirtualMachineScaleSetExtensions(d.Get("extension").(*pluginsdk.Set).List())
		if err != nil {
			return err
		}
		updateProps.VirtualMachineProfile.ExtensionProfile = extensionProfile
		updateProps.VirtualMachineProfile.ExtensionProfile.ExtensionsTimeBudget = utils.String(d.Get("extensions_time_budget").(string))
	}

	if d.HasChange("tags") {
		update.Tags = tags.Expand(d.Get("tags").(map[string]interface{}))
	}

	update.VirtualMachineScaleSetUpdateProperties = &updateProps

	metaData := virtualMachineScaleSetUpdateMetaData{
		AutomaticOSUpgradeIsEnabled:  automaticOSUpgradeIsEnabled,
		CanRollInstancesWhenRequired: meta.(*clients.Client).Features.VirtualMachineScaleSet.RollInstancesWhenRequired,
		UpdateInstances:              updateInstances,
		Client:                       meta.(*clients.Client).Compute,
		Existing:                     existing,
		ID:                           id,
		OSType:                       compute.OperatingSystemTypesWindows,
	}

	if err := metaData.performUpdate(ctx, update); err != nil {
		return err
	}

	return resourceWindowsVirtualMachineScaleSetRead(d, meta)
}

func resourceWindowsVirtualMachineScaleSetRead(d *pluginsdk.ResourceData, meta interface{}) error {
	client := meta.(*clients.Client).Compute.VMScaleSetClient
	ctx, cancel := timeouts.ForRead(meta.(*clients.Client).StopContext, d)
	defer cancel()

	id, err := parse.VirtualMachineScaleSetID(d.Id())
	if err != nil {
		return err
	}

	// Upgrading to the 2021-07-01 exposed a new expand parameter in the GET method
<<<<<<< HEAD
	resp, err := client.Get(ctx, id.ResourceGroup, id.Name, "")
=======
	resp, err := client.Get(ctx, id.ResourceGroup, id.Name, compute.ExpandTypesForGetVMScaleSetsUserData)
>>>>>>> d8452c2a
	if err != nil {
		if utils.ResponseWasNotFound(resp.Response) {
			log.Printf("[DEBUG] Windows Virtual Machine Scale Set %q was not found in Resource Group %q - removing from state!", id.Name, id.ResourceGroup)
			d.SetId("")
			return nil
		}

		return fmt.Errorf("retrieving Windows Virtual Machine Scale Set %q (Resource Group %q): %+v", id.Name, id.ResourceGroup, err)
	}

	d.Set("name", id.Name)
	d.Set("resource_group_name", id.ResourceGroup)
	if location := resp.Location; location != nil {
		d.Set("location", azure.NormalizeLocation(*location))
	}

	var skuName *string
	var instances int
	if resp.Sku != nil {
		skuName = resp.Sku.Name
		if resp.Sku.Capacity != nil {
			instances = int(*resp.Sku.Capacity)
		}
	}
	d.Set("instances", instances)
	d.Set("sku", skuName)

	identity, err := FlattenVirtualMachineScaleSetIdentity(resp.Identity)
	if err != nil {
		return err
	}
	if err := d.Set("identity", identity); err != nil {
		return fmt.Errorf("setting `identity`: %+v", err)
	}

	if err := d.Set("plan", flattenPlan(resp.Plan)); err != nil {
		return fmt.Errorf("setting `plan`: %+v", err)
	}

	if resp.VirtualMachineScaleSetProperties == nil {
		return fmt.Errorf("retrieving Windows Virtual Machine Scale Set %q (Resource Group %q): `properties` was nil", id.Name, id.ResourceGroup)
	}
	props := *resp.VirtualMachineScaleSetProperties

	if err := d.Set("additional_capabilities", FlattenVirtualMachineScaleSetAdditionalCapabilities(props.AdditionalCapabilities)); err != nil {
		return fmt.Errorf("setting `additional_capabilities`: %+v", props.AdditionalCapabilities)
	}

	if err := d.Set("automatic_instance_repair", FlattenVirtualMachineScaleSetAutomaticRepairsPolicy(props.AutomaticRepairsPolicy)); err != nil {
		return fmt.Errorf("setting `automatic_instance_repair`: %+v", err)
	}

	d.Set("do_not_run_extensions_on_overprovisioned_machines", props.DoNotRunExtensionsOnOverprovisionedVMs)
	d.Set("overprovision", props.Overprovision)
	d.Set("platform_fault_domain_count", props.PlatformFaultDomainCount)
	proximityPlacementGroupId := ""
	if props.ProximityPlacementGroup != nil && props.ProximityPlacementGroup.ID != nil {
		proximityPlacementGroupId = *props.ProximityPlacementGroup.ID
	}
	d.Set("proximity_placement_group_id", proximityPlacementGroupId)
	d.Set("single_placement_group", props.SinglePlacementGroup)
	d.Set("unique_id", props.UniqueID)
	d.Set("zone_balance", props.ZoneBalance)

	var upgradeMode compute.UpgradeMode
	if policy := props.UpgradePolicy; policy != nil {
		upgradeMode = policy.Mode
		d.Set("upgrade_mode", string(policy.Mode))

		flattenedAutomatic := FlattenVirtualMachineScaleSetAutomaticOSUpgradePolicy(policy.AutomaticOSUpgradePolicy)
		if err := d.Set("automatic_os_upgrade_policy", flattenedAutomatic); err != nil {
			return fmt.Errorf("setting `automatic_os_upgrade_policy`: %+v", err)
		}

		flattenedRolling := FlattenVirtualMachineScaleSetRollingUpgradePolicy(policy.RollingUpgradePolicy)
		if err := d.Set("rolling_upgrade_policy", flattenedRolling); err != nil {
			return fmt.Errorf("setting `rolling_upgrade_policy`: %+v", err)
		}
	}

	rule := string(compute.VirtualMachineScaleSetScaleInRulesDefault)
	if props.ScaleInPolicy != nil {
		if rules := props.ScaleInPolicy.Rules; rules != nil && len(*rules) > 0 {
			rule = string((*rules)[0])
		}
	}
	d.Set("scale_in_policy", rule)

	if profile := props.VirtualMachineProfile; profile != nil {
		if err := d.Set("boot_diagnostics", flattenBootDiagnostics(profile.DiagnosticsProfile)); err != nil {
			return fmt.Errorf("setting `boot_diagnostics`: %+v", err)
		}

		// defaulted since BillingProfile isn't returned if it's unset
		maxBidPrice := float64(-1.0)
		if profile.BillingProfile != nil && profile.BillingProfile.MaxPrice != nil {
			maxBidPrice = *profile.BillingProfile.MaxPrice
		}
		d.Set("max_bid_price", maxBidPrice)

		d.Set("eviction_policy", string(profile.EvictionPolicy))
		d.Set("license_type", profile.LicenseType)

		// the service just return empty when this is not assigned when provisioned
		// See discussion on https://github.com/Azure/azure-rest-api-specs/issues/10971
		priority := compute.VirtualMachinePriorityTypesRegular
		if profile.Priority != "" {
			priority = profile.Priority
		}
		d.Set("priority", priority)

		if storageProfile := profile.StorageProfile; storageProfile != nil {
			if err := d.Set("os_disk", FlattenVirtualMachineScaleSetOSDisk(storageProfile.OsDisk)); err != nil {
				return fmt.Errorf("setting `os_disk`: %+v", err)
			}

			if err := d.Set("data_disk", FlattenVirtualMachineScaleSetDataDisk(storageProfile.DataDisks)); err != nil {
				return fmt.Errorf("setting `data_disk`: %+v", err)
			}

			if err := d.Set("source_image_reference", flattenSourceImageReference(storageProfile.ImageReference)); err != nil {
				return fmt.Errorf("setting `source_image_reference`: %+v", err)
			}

			var storageImageId string
			if storageProfile.ImageReference != nil && storageProfile.ImageReference.ID != nil {
				storageImageId = *storageProfile.ImageReference.ID
			}
			d.Set("source_image_id", storageImageId)
		}

		if osProfile := profile.OsProfile; osProfile != nil {
			// admin_password isn't returned, but it's a top level field so we can ignore it without consequence
			d.Set("admin_username", osProfile.AdminUsername)
			d.Set("computer_name_prefix", osProfile.ComputerNamePrefix)

			if err := d.Set("secret", flattenWindowsSecrets(osProfile.Secrets)); err != nil {
				return fmt.Errorf("setting `secret`: %+v", err)
			}

			if windows := osProfile.WindowsConfiguration; windows != nil {
				if err := d.Set("additional_unattend_content", flattenAdditionalUnattendContent(windows.AdditionalUnattendContent, d)); err != nil {
					return fmt.Errorf("setting `additional_unattend_content`: %+v", err)
				}

				enableAutomaticUpdates := false
				if windows.EnableAutomaticUpdates != nil {
					enableAutomaticUpdates = *windows.EnableAutomaticUpdates
				}

				// the API requires this is set to 'true' on submission (since it's now required for Windows VMSS's with
				// an Automatic Upgrade Mode configured) however it actually returns false from the API..
				// after a bunch of testing the least bad option appears to be not to set this if it's an Automatic Upgrade Mode
				if upgradeMode != compute.UpgradeModeAutomatic {
					d.Set("enable_automatic_updates", enableAutomaticUpdates)
				}

				d.Set("provision_vm_agent", windows.ProvisionVMAgent)
				d.Set("timezone", windows.TimeZone)

				if err := d.Set("winrm_listener", flattenWinRMListener(windows.WinRM)); err != nil {
					return fmt.Errorf("setting `winrm_listener`: %+v", err)
				}
			}
		}

		if nwProfile := profile.NetworkProfile; nwProfile != nil {
			flattenedNics := FlattenVirtualMachineScaleSetNetworkInterface(nwProfile.NetworkInterfaceConfigurations)
			if err := d.Set("network_interface", flattenedNics); err != nil {
				return fmt.Errorf("setting `network_interface`: %+v", err)
			}

			healthProbeId := ""
			if nwProfile.HealthProbe != nil && nwProfile.HealthProbe.ID != nil {
				healthProbeId = *nwProfile.HealthProbe.ID
			}
			d.Set("health_probe_id", healthProbeId)
		}

		if scheduleProfile := profile.ScheduledEventsProfile; scheduleProfile != nil {
			if err := d.Set("terminate_notification", FlattenVirtualMachineScaleSetScheduledEventsProfile(scheduleProfile)); err != nil {
				return fmt.Errorf("setting `terminate_notification`: %+v", err)
			}
		}

		extensionProfile, err := flattenVirtualMachineScaleSetExtensions(profile.ExtensionProfile, d)
		if err != nil {
			return fmt.Errorf("failed flattening `extension`: %+v", err)
		}
		d.Set("extension", extensionProfile)

		extensionsTimeBudget := "PT1H30M"
		if profile.ExtensionProfile != nil && profile.ExtensionProfile.ExtensionsTimeBudget != nil {
			extensionsTimeBudget = *profile.ExtensionProfile.ExtensionsTimeBudget
		}
		d.Set("extensions_time_budget", extensionsTimeBudget)

		encryptionAtHostEnabled := false
		if profile.SecurityProfile != nil && profile.SecurityProfile.EncryptionAtHost != nil {
			encryptionAtHostEnabled = *profile.SecurityProfile.EncryptionAtHost
		}
		d.Set("encryption_at_host_enabled", encryptionAtHostEnabled)
	}

	if err := d.Set("zones", resp.Zones); err != nil {
		return fmt.Errorf("setting `zones`: %+v", err)
	}

	return tags.FlattenAndSet(d, resp.Tags)
}

func resourceWindowsVirtualMachineScaleSetDelete(d *pluginsdk.ResourceData, meta interface{}) error {
	client := meta.(*clients.Client).Compute.VMScaleSetClient
	ctx, cancel := timeouts.ForDelete(meta.(*clients.Client).StopContext, d)
	defer cancel()

	id, err := parse.VirtualMachineScaleSetID(d.Id())
	if err != nil {
		return err
	}

	// Upgrading to the 2021-07-01 exposed a new expand parameter in the GET method
<<<<<<< HEAD
	resp, err := client.Get(ctx, id.ResourceGroup, id.Name, "")
=======
	resp, err := client.Get(ctx, id.ResourceGroup, id.Name, compute.ExpandTypesForGetVMScaleSetsUserData)
>>>>>>> d8452c2a
	if err != nil {
		if utils.ResponseWasNotFound(resp.Response) {
			return nil
		}

		return fmt.Errorf("retrieving Windows Virtual Machine Scale Set %q (Resource Group %q): %+v", id.Name, id.ResourceGroup, err)
	}

	// Sometimes VMSS's aren't fully deleted when the `Delete` call returns - as such we'll try to scale the cluster
	// to 0 nodes first, then delete the cluster - which should ensure there's no Network Interfaces kicking around
	// and work around this Azure API bug:
	// Original Error: Code="InUseSubnetCannotBeDeleted" Message="Subnet internal is in use by
	// /{nicResourceID}/|providers|Microsoft.Compute|virtualMachineScaleSets|acctestvmss-190923101253410278|virtualMachines|0|networkInterfaces|example/ipConfigurations/internal and cannot be deleted.
	// In order to delete the subnet, delete all the resources within the subnet. See aka.ms/deletesubnet.
	scaleToZeroOnDelete := meta.(*clients.Client).Features.VirtualMachineScaleSet.ScaleToZeroOnDelete
	if scaleToZeroOnDelete && resp.Sku != nil {
		resp.Sku.Capacity = utils.Int64(int64(0))

		log.Printf("[DEBUG] Scaling instances to 0 prior to deletion - this helps avoids networking issues within Azure")
		update := compute.VirtualMachineScaleSetUpdate{
			Sku: resp.Sku,
		}
		future, err := client.Update(ctx, id.ResourceGroup, id.Name, update)
		if err != nil {
			return fmt.Errorf("updating number of instances in Windows Virtual Machine Scale Set %q (Resource Group %q) to scale to 0: %+v", id.Name, id.ResourceGroup, err)
		}

		log.Printf("[DEBUG] Waiting for scaling of instances to 0 prior to deletion - this helps avoids networking issues within Azure")
		err = future.WaitForCompletionRef(ctx, client.Client)
		if err != nil {
			return fmt.Errorf("waiting for number of instances in Windows Virtual Machine Scale Set %q (Resource Group %q) to scale to 0: %+v", id.Name, id.ResourceGroup, err)
		}
		log.Printf("[DEBUG] Scaled instances to 0 prior to deletion - this helps avoids networking issues within Azure")
	} else {
		log.Printf("[DEBUG] Unable to scale instances to `0` since the `sku` block is nil - trying to delete anyway")
	}

	log.Printf("[DEBUG] Deleting Windows Virtual Machine Scale Set %q (Resource Group %q)..", id.Name, id.ResourceGroup)
	// @ArcturusZhang (mimicking from windows_virtual_machine_pluginsdk.go): sending `nil` here omits this value from being sent
	// which matches the previous behaviour - we're only splitting this out so it's clear why
	// TODO: support force deletion once it's out of Preview, if applicable
	var forceDeletion *bool = nil
	future, err := client.Delete(ctx, id.ResourceGroup, id.Name, forceDeletion)
	if err != nil {
		return fmt.Errorf("deleting Windows Virtual Machine Scale Set %q (Resource Group %q): %+v", id.Name, id.ResourceGroup, err)
	}

	log.Printf("[DEBUG] Waiting for deletion of Windows Virtual Machine Scale Set %q (Resource Group %q)..", id.Name, id.ResourceGroup)
	if err := future.WaitForCompletionRef(ctx, client.Client); err != nil {
		return fmt.Errorf("waiting for deletion of Windows Virtual Machine Scale Set %q (Resource Group %q): %+v", id.Name, id.ResourceGroup, err)
	}
	log.Printf("[DEBUG] Deleted Windows Virtual Machine Scale Set %q (Resource Group %q).", id.Name, id.ResourceGroup)

	return nil
}<|MERGE_RESOLUTION|>--- conflicted
+++ resolved
@@ -305,11 +305,7 @@
 	name := d.Get("name").(string)
 
 	// Upgrading to the 2021-07-01 exposed a new expand parameter in the GET method
-<<<<<<< HEAD
-	exists, err := client.Get(ctx, resourceGroup, name, "")
-=======
 	exists, err := client.Get(ctx, resourceGroup, name, compute.ExpandTypesForGetVMScaleSetsUserData)
->>>>>>> d8452c2a
 	if err != nil {
 		if !utils.ResponseWasNotFound(exists.Response) {
 			return fmt.Errorf("checking for existing Windows Virtual Machine Scale Set %q (Resource Group %q): %+v", name, resourceGroup, err)
@@ -577,11 +573,7 @@
 
 	log.Printf("[DEBUG] Retrieving Virtual Machine Scale Set %q (Resource Group %q)..", name, resourceGroup)
 	// Upgrading to the 2021-07-01 exposed a new expand parameter in the GET method
-<<<<<<< HEAD
-	resp, err := client.Get(ctx, resourceGroup, name, "")
-=======
 	resp, err := client.Get(ctx, resourceGroup, name, compute.ExpandTypesForGetVMScaleSetsUserData)
->>>>>>> d8452c2a
 	if err != nil {
 		return fmt.Errorf("retrieving Windows Virtual Machine Scale Set %q (Resource Group %q): %+v", name, resourceGroup, err)
 	}
@@ -608,11 +600,7 @@
 
 	// retrieve
 	// Upgrading to the 2021-07-01 exposed a new expand parameter in the GET method
-<<<<<<< HEAD
-	existing, err := client.Get(ctx, id.ResourceGroup, id.Name, "")
-=======
 	existing, err := client.Get(ctx, id.ResourceGroup, id.Name, compute.ExpandTypesForGetVMScaleSetsUserData)
->>>>>>> d8452c2a
 	if err != nil {
 		return fmt.Errorf("retrieving Windows Virtual Machine Scale Set %q (Resource Group %q): %+v", id.Name, id.ResourceGroup, err)
 	}
@@ -926,11 +914,7 @@
 	}
 
 	// Upgrading to the 2021-07-01 exposed a new expand parameter in the GET method
-<<<<<<< HEAD
-	resp, err := client.Get(ctx, id.ResourceGroup, id.Name, "")
-=======
 	resp, err := client.Get(ctx, id.ResourceGroup, id.Name, compute.ExpandTypesForGetVMScaleSetsUserData)
->>>>>>> d8452c2a
 	if err != nil {
 		if utils.ResponseWasNotFound(resp.Response) {
 			log.Printf("[DEBUG] Windows Virtual Machine Scale Set %q was not found in Resource Group %q - removing from state!", id.Name, id.ResourceGroup)
@@ -1153,11 +1137,7 @@
 	}
 
 	// Upgrading to the 2021-07-01 exposed a new expand parameter in the GET method
-<<<<<<< HEAD
-	resp, err := client.Get(ctx, id.ResourceGroup, id.Name, "")
-=======
 	resp, err := client.Get(ctx, id.ResourceGroup, id.Name, compute.ExpandTypesForGetVMScaleSetsUserData)
->>>>>>> d8452c2a
 	if err != nil {
 		if utils.ResponseWasNotFound(resp.Response) {
 			return nil
