--- conflicted
+++ resolved
@@ -749,18 +749,17 @@
 			},
 		}
 
-<<<<<<< HEAD
 		if !features.FivePointOh() {
 			config.Properties.EnableAcceleratedNetworking = pointer.To(raw["enable_accelerated_networking"].(bool))
 			config.Properties.EnableIPForwarding = pointer.To(raw["enable_ip_forwarding"].(bool))
-=======
+		}
+
 		if auxiliaryMode := raw["auxiliary_mode"].(string); auxiliaryMode != "" {
 			config.Properties.AuxiliaryMode = pointer.To(virtualmachinescalesets.NetworkInterfaceAuxiliaryMode(auxiliaryMode))
 		}
 
 		if auxiliarySku := raw["auxiliary_sku"].(string); auxiliarySku != "" {
 			config.Properties.AuxiliarySku = pointer.To(virtualmachinescalesets.NetworkInterfaceAuxiliarySku(auxiliarySku))
->>>>>>> 2240e6ee
 		}
 
 		if nsgId := raw["network_security_group_id"].(string); nsgId != "" {
@@ -894,18 +893,17 @@
 			},
 		}
 
-<<<<<<< HEAD
 		if !features.FivePointOh() {
 			config.Properties.EnableAcceleratedNetworking = pointer.To(raw["enable_accelerated_networking"].(bool))
 			config.Properties.EnableIPForwarding = pointer.To(raw["enable_ip_forwarding"].(bool))
-=======
+		}
+
 		if auxiliaryMode := raw["auxiliary_mode"].(string); auxiliaryMode != "" {
 			config.Properties.AuxiliaryMode = pointer.To(virtualmachinescalesets.NetworkInterfaceAuxiliaryMode(auxiliaryMode))
 		}
 
 		if auxiliarySku := raw["auxiliary_sku"].(string); auxiliarySku != "" {
 			config.Properties.AuxiliarySku = pointer.To(virtualmachinescalesets.NetworkInterfaceAuxiliarySku(auxiliarySku))
->>>>>>> 2240e6ee
 		}
 
 		if nsgId := raw["network_security_group_id"].(string); nsgId != "" {
@@ -1034,25 +1032,15 @@
 			}
 
 			results = append(results, map[string]interface{}{
-<<<<<<< HEAD
 				"name":                           v.Name,
+				"auxiliary_mode":                 auxiliaryMode,
+				"auxiliary_sku":                  auxiliarySku,
 				"dns_servers":                    dnsServers,
 				"accelerated_networking_enabled": enableAcceleratedNetworking,
 				"ip_forwarding_enabled":          enableIPForwarding,
 				"ip_configuration":               ipConfigurations,
 				"network_security_group_id":      networkSecurityGroupId,
 				"primary":                        primary,
-=======
-				"name":                          v.Name,
-				"auxiliary_mode":                auxiliaryMode,
-				"auxiliary_sku":                 auxiliarySku,
-				"dns_servers":                   dnsServers,
-				"enable_accelerated_networking": enableAcceleratedNetworking,
-				"enable_ip_forwarding":          enableIPForwarding,
-				"ip_configuration":              ipConfigurations,
-				"network_security_group_id":     networkSecurityGroupId,
-				"primary":                       primary,
->>>>>>> 2240e6ee
 			})
 
 			if !features.FivePointOh() {
