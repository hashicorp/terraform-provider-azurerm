--- conflicted
+++ resolved
@@ -359,13 +359,8 @@
 	}
 }
 
-<<<<<<< HEAD
 func expandSharedImageVersionTargetRegions(d *pluginsdk.ResourceData) (*[]compute.TargetRegion, error) {
-	vs := d.Get("target_region").(*pluginsdk.Set)
-=======
-func expandSharedImageVersionTargetRegions(d *pluginsdk.ResourceData) *[]compute.TargetRegion {
 	vs := d.Get("target_region").([]interface{})
->>>>>>> 87818c1a
 	results := make([]compute.TargetRegion, 0)
 
 	for _, v := range vs {
