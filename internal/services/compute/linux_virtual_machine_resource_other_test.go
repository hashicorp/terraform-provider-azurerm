--- conflicted
+++ resolved
@@ -625,30 +625,40 @@
 	})
 }
 
-<<<<<<< HEAD
 func TestAccLinuxVirtualMachine_otherExtendedLocation(t *testing.T) {
-=======
+	data := acceptance.BuildTestData(t, "azurerm_linux_virtual_machine", "test")
+	r := LinuxVirtualMachineResource{}
+
+	data.ResourceTest(t, r, []acceptance.TestStep{
+		{
+			Config: r.otherExtendedLocation(data, "Test1"),
+			Check: acceptance.ComposeTestCheckFunc(
+				check.That(data.ResourceName).ExistsInAzure(r),
+			),
+		},
+		data.ImportStep(),
+		{
+			Config: r.otherExtendedLocation(data, "Test2"),
+			Check: acceptance.ComposeTestCheckFunc(
+				check.That(data.ResourceName).ExistsInAzure(r),
+			),
+		},
+		data.ImportStep(),
+	})
+}
+
 func TestAccLinuxVirtualMachine_otherPatchModeAutomaticByPlatform(t *testing.T) {
->>>>>>> 1c0033de
-	data := acceptance.BuildTestData(t, "azurerm_linux_virtual_machine", "test")
-	r := LinuxVirtualMachineResource{}
-
-	data.ResourceTest(t, r, []acceptance.TestStep{
-		{
-<<<<<<< HEAD
-			Config: r.otherExtendedLocation(data, "Test1"),
-=======
+	data := acceptance.BuildTestData(t, "azurerm_linux_virtual_machine", "test")
+	r := LinuxVirtualMachineResource{}
+
+	data.ResourceTest(t, r, []acceptance.TestStep{
+		{
 			Config: r.otherPatchMode(data, string(compute.LinuxVMGuestPatchModeAutomaticByPlatform)),
->>>>>>> 1c0033de
-			Check: acceptance.ComposeTestCheckFunc(
-				check.That(data.ResourceName).ExistsInAzure(r),
-			),
-		},
-		data.ImportStep(),
-<<<<<<< HEAD
-		{
-			Config: r.otherExtendedLocation(data, "Test2"),
-=======
+			Check: acceptance.ComposeTestCheckFunc(
+				check.That(data.ResourceName).ExistsInAzure(r),
+			),
+		},
+		data.ImportStep(),
 	})
 }
 
@@ -673,17 +683,14 @@
 		data.ImportStep(),
 		{
 			Config: r.otherPatchMode(data, string(compute.LinuxVMGuestPatchModeImageDefault)),
->>>>>>> 1c0033de
-			Check: acceptance.ComposeTestCheckFunc(
-				check.That(data.ResourceName).ExistsInAzure(r),
-			),
-		},
-		data.ImportStep(),
-	})
-}
-
-<<<<<<< HEAD
-=======
+			Check: acceptance.ComposeTestCheckFunc(
+				check.That(data.ResourceName).ExistsInAzure(r),
+			),
+		},
+		data.ImportStep(),
+	})
+}
+
 func (r LinuxVirtualMachineResource) otherPatchMode(data acceptance.TestData, patchMode string) string {
 	return fmt.Sprintf(`
 %s
@@ -720,7 +727,6 @@
 `, r.template(data), data.RandomInteger, patchMode)
 }
 
->>>>>>> 1c0033de
 func (r LinuxVirtualMachineResource) otherAllowExtensionOperationsDefault(data acceptance.TestData) string {
 	return fmt.Sprintf(`
 %s
@@ -2070,6 +2076,10 @@
   location = "westus"
 }
 
+data "azurerm_extended_locations" "test" {
+  location = azurerm_resource_group.test.location
+}
+
 resource "azurerm_virtual_network" "test" {
   name                = "acctestnw-%d"
   address_space       = ["10.0.0.0/16"]
@@ -2102,7 +2112,7 @@
   location            = azurerm_resource_group.test.location
   size                = "Standard_D2s_v3"
   admin_username      = "adminuser"
-  extended_location   = "microsoftlosangeles1"
+  extended_location   = data.azurerm_extended_locations.test.extended_locations.0
 
   network_interface_ids = [
     azurerm_network_interface.test.id,
