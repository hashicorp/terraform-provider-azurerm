--- conflicted
+++ resolved
@@ -1607,11 +1607,7 @@
   name                = local.vm_name
   resource_group_name = azurerm_resource_group.test.name
   location            = azurerm_resource_group.test.location
-<<<<<<< HEAD
-  size                = "Standard_D2s_v3"
-=======
   size                = "Standard_D2s_v3" # intentional for premium/edgezones
->>>>>>> c7e7b2b1
   admin_username      = "adminuser"
   admin_password      = "P@$$w0rd1234!"
   edge_zone           = data.azurerm_extended_locations.test.extended_locations[0]
