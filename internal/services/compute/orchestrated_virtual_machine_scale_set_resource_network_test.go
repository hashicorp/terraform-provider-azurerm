// Copyright (c) HashiCorp, Inc.
// SPDX-License-Identifier: MPL-2.0

package compute_test

import (
	"context"
	"fmt"
	"regexp"
	"testing"
	"time"

	"github.com/hashicorp/go-azure-sdk/resource-manager/compute/2024-11-01/virtualmachinescalesets"
	"github.com/hashicorp/terraform-provider-azurerm/internal/acceptance"
	"github.com/hashicorp/terraform-provider-azurerm/internal/acceptance/check"
	"github.com/hashicorp/terraform-provider-azurerm/internal/clients"
	"github.com/hashicorp/terraform-provider-azurerm/internal/features"
	"github.com/hashicorp/terraform-provider-azurerm/internal/tf/pluginsdk"
)

func TestAccOrchestratedVirtualMachineScaleSet_multipleNetworkProfiles(t *testing.T) {
	data := acceptance.BuildTestData(t, "azurerm_orchestrated_virtual_machine_scale_set", "test")
	r := OrchestratedVirtualMachineScaleSetResource{}

	data.ResourceTest(t, r, []acceptance.TestStep{
		{
			Config: r.multipleNetworkProfiles(data),
			Check: acceptance.ComposeTestCheckFunc(
				check.That(data.ResourceName).ExistsInAzure(r),
			),
		},
	})
}

func TestAccOrchestratedVirtualMachineScaleSet_networkSecurityGroup(t *testing.T) {
	data := acceptance.BuildTestData(t, "azurerm_orchestrated_virtual_machine_scale_set", "test")
	r := OrchestratedVirtualMachineScaleSetResource{}

	data.ResourceTest(t, r, []acceptance.TestStep{
		{
			Config: r.networkSecurityGroup(data),
			Check: acceptance.ComposeTestCheckFunc(
				check.That(data.ResourceName).ExistsInAzure(r),
			),
		},
	})
}

func TestAccOrchestratedVirtualMachineScaleSet_basicAcceleratedNetworking(t *testing.T) {
	data := acceptance.BuildTestData(t, "azurerm_orchestrated_virtual_machine_scale_set", "test")
	r := OrchestratedVirtualMachineScaleSetResource{}

	data.ResourceTest(t, r, []acceptance.TestStep{
		{
			Config: r.basicAcceleratedNetworking(data, true),
			Check: acceptance.ComposeTestCheckFunc(
				check.That(data.ResourceName).ExistsInAzure(r),
			),
		},
		data.ImportStep("os_profile.0.linux_configuration.0.admin_password"),
	})
}

func TestAccOrchestratedVirtualMachineScaleSet_basicAcceleratedNetworkingUpdated(t *testing.T) {
	data := acceptance.BuildTestData(t, "azurerm_orchestrated_virtual_machine_scale_set", "test")
	r := OrchestratedVirtualMachineScaleSetResource{}

	data.ResourceTest(t, r, []acceptance.TestStep{
		{
			Config: r.basicAcceleratedNetworking(data, false),
			Check: acceptance.ComposeTestCheckFunc(
				check.That(data.ResourceName).ExistsInAzure(r),
			),
		},
		data.ImportStep("os_profile.0.linux_configuration.0.admin_password"),
		{
			Config: r.basicAcceleratedNetworking(data, true),
			Check: acceptance.ComposeTestCheckFunc(
				check.That(data.ResourceName).ExistsInAzure(r),
			),
		},
		data.ImportStep("os_profile.0.linux_configuration.0.admin_password"),
		{
			Config: r.basicAcceleratedNetworking(data, false),
			Check: acceptance.ComposeTestCheckFunc(
				check.That(data.ResourceName).ExistsInAzure(r),
			),
		},
		data.ImportStep("os_profile.0.linux_configuration.0.admin_password"),
	})
}

func TestAccOrchestratedVirtualMachineScaleSet_networkAuxiliaryModeWithoutSku(t *testing.T) {
	data := acceptance.BuildTestData(t, "azurerm_orchestrated_virtual_machine_scale_set", "test")
	r := OrchestratedVirtualMachineScaleSetResource{}

	data.ResourceTest(t, r, []acceptance.TestStep{
		{
			Config:      r.networkAuxiliaryModeWithoutSku(data),
			ExpectError: regexp.MustCompile("when `auxiliary_mode` is set, `auxiliary_sku` must also be set"),
		},
	})
}

func TestAccOrchestratedVirtualMachineScaleSet_networkAuxiliarySkuWithoutMode(t *testing.T) {
	data := acceptance.BuildTestData(t, "azurerm_orchestrated_virtual_machine_scale_set", "test")
	r := OrchestratedVirtualMachineScaleSetResource{}

	data.ResourceTest(t, r, []acceptance.TestStep{
		{
			Config:      r.networkAuxiliarySkuWithoutMode(data),
			ExpectError: regexp.MustCompile("when `auxiliary_sku` is set, `auxiliary_mode` must also be set"),
		},
	})
}

func TestAccOrchestratedVirtualMachineScaleSet_networkAuxiliaryWithLowApiVersion(t *testing.T) {
	data := acceptance.BuildTestData(t, "azurerm_orchestrated_virtual_machine_scale_set", "test")
	r := OrchestratedVirtualMachineScaleSetResource{}

	data.ResourceTest(t, r, []acceptance.TestStep{
		{
			Config:      r.networkAuxiliaryAcceleratedConnections(data, "2020-11-01"),
			ExpectError: regexp.MustCompile("`auxiliary_mode` and `auxiliary_sku` can be set only when `network_api_version` is later than `2020-11-01`"),
		},
	})
}

func TestAccOrchestratedVirtualMachineScaleSet_networkAuxiliary(t *testing.T) {
	data := acceptance.BuildTestData(t, "azurerm_orchestrated_virtual_machine_scale_set", "test")
	r := OrchestratedVirtualMachineScaleSetResource{}

	data.ResourceTest(t, r, []acceptance.TestStep{
		{
			Config: r.networkAuxiliaryAcceleratedConnections(data, "2022-11-01"),
			Check: acceptance.ComposeTestCheckFunc(
				check.That(data.ResourceName).ExistsInAzure(r),
			),
		},
		data.ImportStep("os_profile.0.linux_configuration.0.admin_password"),
		{
			Config: r.networkAuxiliaryNone(data),
			Check: acceptance.ComposeTestCheckFunc(
				check.That(data.ResourceName).ExistsInAzure(r),
			),
		},
		data.ImportStep("os_profile.0.linux_configuration.0.admin_password"),
		{
			Config: r.networkAuxiliaryAcceleratedConnections(data, "2022-11-01"),
			Check: acceptance.ComposeTestCheckFunc(
				check.That(data.ResourceName).ExistsInAzure(r),
			),
		},
		data.ImportStep("os_profile.0.linux_configuration.0.admin_password"),
	})
}

func TestAccOrchestratedVirtualMachineScaleSet_updateNetworkProfile_ipconfiguration_dns_name_label(t *testing.T) {
	data := acceptance.BuildTestData(t, "azurerm_orchestrated_virtual_machine_scale_set", "test")
	r := OrchestratedVirtualMachineScaleSetResource{}

	data.ResourceTest(t, r, []acceptance.TestStep{
		{
			Config: r.basicEmptyPublicIP(data),
			Check: acceptance.ComposeTestCheckFunc(
				check.That(data.ResourceName).ExistsInAzure(r),
			),
		},
		data.ImportStep("os_profile.0.linux_configuration.0.admin_password"),
		{
			Config: r.basicEmptyPublicIP_updatedDNS_label(data),
			Check: acceptance.ComposeTestCheckFunc(
				check.That(data.ResourceName).ExistsInAzure(r),
			),
		},
		data.ImportStep("os_profile.0.linux_configuration.0.admin_password"),
	})
}

func TestAccOrchestratedVirtualMachineScaleSet_updateNetworkApiVersion(t *testing.T) {
	data := acceptance.BuildTestData(t, "azurerm_orchestrated_virtual_machine_scale_set", "test")
	r := OrchestratedVirtualMachineScaleSetResource{}

	data.ResourceTest(t, r, []acceptance.TestStep{
		{
			Config: r.basicEmptyPublicIP(data),
			Check: acceptance.ComposeTestCheckFunc(
				check.That(data.ResourceName).ExistsInAzure(r),
			),
		},
		data.ImportStep("os_profile.0.linux_configuration.0.admin_password"),
		{
			Config: r.updateNetworkApiVersion(data),
			Check: acceptance.ComposeTestCheckFunc(
				check.That(data.ResourceName).ExistsInAzure(r),
			),
		},
		data.ImportStep("os_profile.0.linux_configuration.0.admin_password"),
	})
}

func TestAccOrchestratedVirtualMachineScaleSet_updateNetworkProfile(t *testing.T) {
	data := acceptance.BuildTestData(t, "azurerm_orchestrated_virtual_machine_scale_set", "test")
	r := OrchestratedVirtualMachineScaleSetResource{}

	data.ResourceTest(t, r, []acceptance.TestStep{
		{
			Config: r.basicEmptyPublicIP(data),
			Check: acceptance.ComposeTestCheckFunc(
				check.That(data.ResourceName).ExistsInAzure(r),
			),
		},
		data.ImportStep("os_profile.0.linux_configuration.0.admin_password"),
		{
			Config: r.basicEmptyNetworkProfile_true_ipforwarding(data),
			Check: acceptance.ComposeTestCheckFunc(
				check.That(data.ResourceName).ExistsInAzure(r),
			),
		},
		data.ImportStep("os_profile.0.linux_configuration.0.admin_password"),
	})
}

func TestAccOrchestratedVirtualMachineScaleSet_basicPublicIP_simpleUpdate(t *testing.T) {
	data := acceptance.BuildTestData(t, "azurerm_orchestrated_virtual_machine_scale_set", "test")
	r := OrchestratedVirtualMachineScaleSetResource{}

	data.ResourceTest(t, r, []acceptance.TestStep{
		{
			Config: r.basicEmptyPublicIP(data),
			Check: acceptance.ComposeTestCheckFunc(
				check.That(data.ResourceName).ExistsInAzure(r),
			),
		},
		data.ImportStep("os_profile.0.linux_configuration.0.admin_password"),
		{
			Config: r.basicEmptyPublicIP_updated_tags(data),
			Check: acceptance.ComposeTestCheckFunc(
				check.That(data.ResourceName).ExistsInAzure(r),
			),
		},
		data.ImportStep("os_profile.0.linux_configuration.0.admin_password"),
	})
}

func TestAccOrchestratedVirtualMachineScaleSet_basicPublicIP(t *testing.T) {
	data := acceptance.BuildTestData(t, "azurerm_orchestrated_virtual_machine_scale_set", "test")
	r := OrchestratedVirtualMachineScaleSetResource{}

	data.ResourceTest(t, r, []acceptance.TestStep{
		{
			Config: r.basicPublicIP(data),
			Check: acceptance.ComposeTestCheckFunc(
				check.That(data.ResourceName).ExistsInAzure(r),
			),
		},
		data.ImportStep("os_profile.0.linux_configuration.0.admin_password"),
	})
}

func TestAccOrchestratedVirtualMachineScaleSet_basicIPForwarding(t *testing.T) {
	data := acceptance.BuildTestData(t, "azurerm_orchestrated_virtual_machine_scale_set", "test")
	r := OrchestratedVirtualMachineScaleSetResource{}

	data.ResourceTest(t, r, []acceptance.TestStep{
		{
			Config: r.basicIPForwarding(data),
			Check: acceptance.ComposeTestCheckFunc(
				check.That(data.ResourceName).ExistsInAzure(r),
			),
		},
		data.ImportStep("os_profile.0.linux_configuration.0.admin_password"),
	})
}

func TestAccOrchestratedVirtualMachineScaleSet_basicDNSSettings(t *testing.T) {
	data := acceptance.BuildTestData(t, "azurerm_orchestrated_virtual_machine_scale_set", "test")
	r := OrchestratedVirtualMachineScaleSetResource{}

	data.ResourceTest(t, r, []acceptance.TestStep{
		{
			Config: r.basicDNSSettings(data),
			Check: acceptance.ComposeTestCheckFunc(
				check.That(data.ResourceName).ExistsInAzure(r),
			),
		},
		data.ImportStep("os_profile.0.linux_configuration.0.admin_password"),
	})
}

func TestAccOrchestratedVirtualMachineScaleSet_loadBalancer(t *testing.T) {
	data := acceptance.BuildTestData(t, "azurerm_orchestrated_virtual_machine_scale_set", "test")
	r := OrchestratedVirtualMachineScaleSetResource{}

	data.ResourceTest(t, r, []acceptance.TestStep{
		{
			Config: r.loadBalancerTemplate(data),
			Check: acceptance.ComposeTestCheckFunc(
				check.That(data.ResourceName).ExistsInAzure(r),
				data.CheckWithClient(r.hasLoadBalancer),
			),
		},
		data.ImportStep("os_profile.0.linux_configuration.0.admin_password"),
	})
}

func TestAccOrchestratedVirtualMachineScaleSet_publicIPSkuName(t *testing.T) {
	data := acceptance.BuildTestData(t, "azurerm_orchestrated_virtual_machine_scale_set", "test")
	r := OrchestratedVirtualMachineScaleSetResource{}

	data.ResourceTest(t, r, []acceptance.TestStep{
		{
			Config: r.basicEmptyPublicIPSkuName(data),
			Check: acceptance.ComposeTestCheckFunc(
				check.That(data.ResourceName).ExistsInAzure(r),
			),
		},
		data.ImportStep("os_profile.0.linux_configuration.0.admin_password"),
	})
}

func TestAccOrchestratedVirtualMachineScaleSet_networkPublicIPVersion(t *testing.T) {
	data := acceptance.BuildTestData(t, "azurerm_orchestrated_virtual_machine_scale_set", "test")
	r := OrchestratedVirtualMachineScaleSetResource{}

	data.ResourceTest(t, r, []acceptance.TestStep{
		{
			Config: r.networkPublicIPVersion(data),
			Check: acceptance.ComposeTestCheckFunc(
				check.That(data.ResourceName).ExistsInAzure(r),
			),
		},
		data.ImportStep("os_profile.0.linux_configuration.0.admin_password"),
	})
}

func (r OrchestratedVirtualMachineScaleSetResource) hasLoadBalancer(ctx context.Context, client *clients.Client, state *pluginsdk.InstanceState) error {
	id, err := virtualmachinescalesets.ParseVirtualMachineScaleSetID(state.ID)
	if err != nil {
		return err
	}

	ctx2, cancel := context.WithTimeout(ctx, 5*time.Minute)
	defer cancel()
	resp, err := client.Compute.VirtualMachineScaleSetsClient.Get(ctx2, *id, virtualmachinescalesets.DefaultGetOperationOptions())
	if err != nil {
		return err
	}

	if model := resp.Model; model != nil {
		if props := model.Properties; props != nil {
			if vmProfile := props.VirtualMachineProfile; vmProfile != nil {
				if nwProfile := vmProfile.NetworkProfile; nwProfile != nil {
					if nics := nwProfile.NetworkInterfaceConfigurations; nics != nil {
						for _, nic := range *nics {
							if nic.Properties == nil || nic.Properties.IPConfigurations == nil {
								continue
							}

							for _, config := range nic.Properties.IPConfigurations {
								if config.Properties == nil || config.Properties.LoadBalancerBackendAddressPools == nil {
									continue
								}

								if len(*config.Properties.LoadBalancerBackendAddressPools) > 0 {
									return nil
								}
							}
						}
					}
				}
			}
		}
	}

	return fmt.Errorf("load balancer configuration was missing")
}

func (r OrchestratedVirtualMachineScaleSetResource) multipleNetworkProfiles(data acceptance.TestData) string {
	return fmt.Sprintf(`
provider "azurerm" {
  features {}
}

resource "azurerm_resource_group" "test" {
  name     = "acctestRG-OVMSS-%[1]d"
  location = "%[2]s"
}

%[3]s

resource "azurerm_orchestrated_virtual_machine_scale_set" "test" {
  name                = "acctestOVMSS-%[1]d"
  location            = azurerm_resource_group.test.location
  resource_group_name = azurerm_resource_group.test.name

  sku_name  = "Standard_D1_v2"
  instances = 2

  platform_fault_domain_count = 2

  os_profile {
    linux_configuration {
      computer_name_prefix = "testvm-%[1]d"
      admin_username       = "myadmin"
      admin_password       = "Passwword1234"

      disable_password_authentication = false
    }
  }

  network_interface {
    name    = "primary-%[1]d"
    primary = true

    ip_configuration {
      name      = "primary"
      primary   = true
      subnet_id = azurerm_subnet.test.id

      public_ip_address {
        name                    = "TestPublicIPConfiguration"
        domain_name_label       = "test-domain-label"
        idle_timeout_in_minutes = 4
      }
    }
  }

  network_interface {
    name    = "secondary-%[1]d"
    primary = false

    ip_configuration {
      name      = "secondary"
      primary   = true
      subnet_id = azurerm_subnet.test.id
    }
  }

  os_disk {
    storage_account_type = "Standard_LRS"
    caching              = "ReadWrite"
  }

  source_image_reference {
    publisher = "Canonical"
    offer     = "0001-com-ubuntu-server-jammy"
    sku       = "22_04-lts"
    version   = "latest"
  }
}
`, data.RandomInteger, data.Locations.Primary, r.natgateway_template(data))
}

func (r OrchestratedVirtualMachineScaleSetResource) networkSecurityGroup(data acceptance.TestData) string {
	return fmt.Sprintf(`
provider "azurerm" {
  features {}
}

resource "azurerm_resource_group" "test" {
  name     = "acctestRG-OVMSS-%[1]d"
  location = "%[2]s"
}

%[3]s

resource "azurerm_network_security_group" "test" {
  name                = "acceptanceTestSecurityGroup-%[1]d"
  location            = azurerm_resource_group.test.location
  resource_group_name = azurerm_resource_group.test.name
}

resource "azurerm_orchestrated_virtual_machine_scale_set" "test" {
  name                = "acctestOVMSS-%[1]d"
  location            = azurerm_resource_group.test.location
  resource_group_name = azurerm_resource_group.test.name

  sku_name  = "Standard_D1_v2"
  instances = 2

  platform_fault_domain_count = 2

  os_profile {
    linux_configuration {
      computer_name_prefix = "testvm-%[1]d"
      admin_username       = "myadmin"
      admin_password       = "Passwword1234"

      disable_password_authentication = false
    }
  }

  network_interface {
    name                      = "TestNetworkProfile-%[1]d"
    primary                   = true
    network_security_group_id = azurerm_network_security_group.test.id

    ip_configuration {
      name      = "TestIPConfiguration"
      subnet_id = azurerm_subnet.test.id
      primary   = true

      public_ip_address {
        name                    = "TestPublicIPConfiguration"
        domain_name_label       = "test-domain-label"
        idle_timeout_in_minutes = 4
      }
    }
  }

  os_disk {
    storage_account_type = "Standard_LRS"
    caching              = "ReadWrite"
  }

  source_image_reference {
    publisher = "Canonical"
    offer     = "0001-com-ubuntu-server-jammy"
    sku       = "22_04-lts"
    version   = "latest"
  }
}
`, data.RandomInteger, data.Locations.Primary, r.natgateway_template(data))
}

func (r OrchestratedVirtualMachineScaleSetResource) basicAcceleratedNetworking(data acceptance.TestData, enabled bool) string {
	if !features.FivePointOh() {
		return fmt.Sprintf(`
provider "azurerm" {
  features {}
}

resource "azurerm_resource_group" "test" {
  name     = "acctestRG-OVMSS-%[1]d"
  location = "%[2]s"
}

%[3]s

resource "azurerm_orchestrated_virtual_machine_scale_set" "test" {
  name                = "acctestOVMSS-%[1]d"
  location            = azurerm_resource_group.test.location
  resource_group_name = azurerm_resource_group.test.name

  sku_name  = "Standard_D2s_v3" # intentional for accelerated networking
  instances = 2

  platform_fault_domain_count = 2

  os_profile {
    linux_configuration {
      computer_name_prefix = "testvm-%[1]d"
      admin_username       = "myadmin"
      admin_password       = "Passwword1234"

      disable_password_authentication = false
    }
  }

  network_interface {
    name                          = "TestNetworkProfile-%[1]d"
    primary                       = true
    enable_accelerated_networking = %[4]t

    ip_configuration {
      name      = "TestIPConfiguration"
      primary   = true
      subnet_id = azurerm_subnet.test.id

      public_ip_address {
        name                    = "TestPublicIPConfiguration"
        domain_name_label       = "test-domain-label"
        idle_timeout_in_minutes = 4
      }
    }
  }

  os_disk {
    storage_account_type = "Standard_LRS"
    caching              = "ReadWrite"
  }

  source_image_reference {
    publisher = "Canonical"
    offer     = "0001-com-ubuntu-server-jammy"
    sku       = "22_04-lts"
    version   = "latest"
  }
}
`, data.RandomInteger, data.Locations.Primary, r.natgateway_template(data), enabled)
	}
	return fmt.Sprintf(`
provider "azurerm" {
  features {}
}

<<<<<<< HEAD
=======
func (OrchestratedVirtualMachineScaleSetResource) networkAuxiliaryNone(data acceptance.TestData) string {
	r := OrchestratedVirtualMachineScaleSetResource{}
	return fmt.Sprintf(`
provider "azurerm" {
  features {}
}

resource "azurerm_resource_group" "test" {
  name     = "acctestRG-OVMSS-%[1]d"
  location = "%[2]s"
}

%[3]s

resource "azurerm_orchestrated_virtual_machine_scale_set" "test" {
  name                = "acctestOVMSS-%[1]d"
  location            = azurerm_resource_group.test.location
  resource_group_name = azurerm_resource_group.test.name

  sku_name  = "Standard_D3_v2"
  instances = 2

  platform_fault_domain_count = 2

  os_profile {
    linux_configuration {
      computer_name_prefix = "testvm-%[1]d"
      admin_username       = "myadmin"
      admin_password       = "Passwword1234"

      disable_password_authentication = false
    }
  }

  network_interface {
    name                          = "TestNetworkProfile-%[1]d"
    primary                       = true
    enable_accelerated_networking = true

    ip_configuration {
      name      = "TestIPConfiguration"
      primary   = true
      subnet_id = azurerm_subnet.test.id

      public_ip_address {
        name                    = "TestPublicIPConfiguration"
        domain_name_label       = "test-domain-label"
        idle_timeout_in_minutes = 4
      }
    }
  }

  os_disk {
    storage_account_type = "Standard_LRS"
    caching              = "ReadWrite"
  }

  source_image_reference {
    publisher = "Canonical"
    offer     = "0001-com-ubuntu-server-jammy"
    sku       = "22_04-lts"
    version   = "latest"
  }
}
`, data.RandomInteger, data.Locations.Primary, r.natgateway_template(data))
}

func (OrchestratedVirtualMachineScaleSetResource) networkAuxiliarySkuWithoutMode(data acceptance.TestData) string {
	r := OrchestratedVirtualMachineScaleSetResource{}
	return fmt.Sprintf(`
provider "azurerm" {
  features {}
}

resource "azurerm_resource_group" "test" {
  name     = "acctestRG-OVMSS-%[1]d"
  location = "%[2]s"
}

%[3]s

resource "azurerm_orchestrated_virtual_machine_scale_set" "test" {
  name                = "acctestOVMSS-%[1]d"
  location            = azurerm_resource_group.test.location
  resource_group_name = azurerm_resource_group.test.name

  sku_name  = "Standard_D3_v2"
  instances = 2

  platform_fault_domain_count = 2

  network_api_version = "2022-11-01"

  os_profile {
    linux_configuration {
      computer_name_prefix = "testvm-%[1]d"
      admin_username       = "myadmin"
      admin_password       = "Passwword1234"

      disable_password_authentication = false
    }
  }

  network_interface {
    name                          = "TestNetworkProfile-%[1]d"
    primary                       = true
    enable_accelerated_networking = true
    auxiliary_sku                 = "A1"

    ip_configuration {
      name      = "TestIPConfiguration"
      primary   = true
      subnet_id = azurerm_subnet.test.id

      public_ip_address {
        name                    = "TestPublicIPConfiguration"
        domain_name_label       = "test-domain-label"
        idle_timeout_in_minutes = 4
      }
    }
  }

  os_disk {
    storage_account_type = "Standard_LRS"
    caching              = "ReadWrite"
  }

  source_image_reference {
    publisher = "Canonical"
    offer     = "0001-com-ubuntu-server-jammy"
    sku       = "22_04-lts"
    version   = "latest"
  }
}
`, data.RandomInteger, data.Locations.Primary, r.natgateway_template(data))
}

func (OrchestratedVirtualMachineScaleSetResource) networkAuxiliaryModeWithoutSku(data acceptance.TestData) string {
	r := OrchestratedVirtualMachineScaleSetResource{}
	return fmt.Sprintf(`
provider "azurerm" {
  features {}
}

>>>>>>> a603894d
resource "azurerm_resource_group" "test" {
  name     = "acctestRG-OVMSS-%[1]d"
  location = "%[2]s"
}

%[3]s

resource "azurerm_orchestrated_virtual_machine_scale_set" "test" {
  name                = "acctestOVMSS-%[1]d"
  location            = azurerm_resource_group.test.location
  resource_group_name = azurerm_resource_group.test.name

<<<<<<< HEAD
  sku_name  = "Standard_D2s_v3" # intentional for accelerated networking
=======
  sku_name  = "Standard_D3_v2"
>>>>>>> a603894d
  instances = 2

  platform_fault_domain_count = 2

<<<<<<< HEAD
=======
  network_api_version = "2022-11-01"

  os_profile {
    linux_configuration {
      computer_name_prefix = "testvm-%[1]d"
      admin_username       = "myadmin"
      admin_password       = "Passwword1234"

      disable_password_authentication = false
    }
  }

  network_interface {
    name                          = "TestNetworkProfile-%[1]d"
    primary                       = true
    enable_accelerated_networking = true
    auxiliary_mode                = "AcceleratedConnections"

    ip_configuration {
      name      = "TestIPConfiguration"
      primary   = true
      subnet_id = azurerm_subnet.test.id

      public_ip_address {
        name                    = "TestPublicIPConfiguration"
        domain_name_label       = "test-domain-label"
        idle_timeout_in_minutes = 4
      }
    }
  }

  os_disk {
    storage_account_type = "Standard_LRS"
    caching              = "ReadWrite"
  }

  source_image_reference {
    publisher = "Canonical"
    offer     = "0001-com-ubuntu-server-jammy"
    sku       = "22_04-lts"
    version   = "latest"
  }
}
`, data.RandomInteger, data.Locations.Primary, r.natgateway_template(data))
}

func (OrchestratedVirtualMachineScaleSetResource) networkAuxiliaryAcceleratedConnections(data acceptance.TestData, networkApiVersion string) string {
	r := OrchestratedVirtualMachineScaleSetResource{}
	return fmt.Sprintf(`
provider "azurerm" {
  features {}
}

resource "azurerm_resource_group" "test" {
  name     = "acctestRG-OVMSS-%[1]d"
  location = "%[2]s"
}

%[3]s

resource "azurerm_orchestrated_virtual_machine_scale_set" "test" {
  name                = "acctestOVMSS-%[1]d"
  location            = azurerm_resource_group.test.location
  resource_group_name = azurerm_resource_group.test.name

  sku_name  = "Standard_D3_v2"
  instances = 2

  platform_fault_domain_count = 2

  network_api_version = "%[4]s"

>>>>>>> a603894d
  os_profile {
    linux_configuration {
      computer_name_prefix = "testvm-%[1]d"
      admin_username       = "myadmin"
      admin_password       = "Passwword1234"

      disable_password_authentication = false
    }
  }

  network_interface {
<<<<<<< HEAD
    name                           = "TestNetworkProfile-%[1]d"
    primary                        = true
    accelerated_networking_enabled = %[4]t
=======
    name                          = "TestNetworkProfile-%[1]d"
    primary                       = true
    enable_accelerated_networking = true
    auxiliary_mode                = "AcceleratedConnections"
    auxiliary_sku                 = "A1"
>>>>>>> a603894d

    ip_configuration {
      name      = "TestIPConfiguration"
      primary   = true
      subnet_id = azurerm_subnet.test.id

      public_ip_address {
        name                    = "TestPublicIPConfiguration"
        domain_name_label       = "test-domain-label"
        idle_timeout_in_minutes = 4
      }
    }
  }

  os_disk {
    storage_account_type = "Standard_LRS"
    caching              = "ReadWrite"
  }

  source_image_reference {
    publisher = "Canonical"
    offer     = "0001-com-ubuntu-server-jammy"
    sku       = "22_04-lts"
    version   = "latest"
  }
}
<<<<<<< HEAD
`, data.RandomInteger, data.Locations.Primary, r.natgateway_template(data), enabled)
}

func (r OrchestratedVirtualMachineScaleSetResource) basicEmptyPublicIP(data acceptance.TestData) string {
=======
`, data.RandomInteger, data.Locations.Primary, r.natgateway_template(data), networkApiVersion)
}

func (OrchestratedVirtualMachineScaleSetResource) updateNetworkApiVersion(data acceptance.TestData) string {
	r := OrchestratedVirtualMachineScaleSetResource{}
	return fmt.Sprintf(`
provider "azurerm" {
  features {}
}

resource "azurerm_resource_group" "test" {
  name     = "acctestRG-OVMSS-%[1]d"
  location = "%[2]s"
}

%[3]s

resource "azurerm_orchestrated_virtual_machine_scale_set" "test" {
  name                = "acctestOVMSS-%[1]d"
  location            = azurerm_resource_group.test.location
  resource_group_name = azurerm_resource_group.test.name

  tags = {
    state = "create"
  }

  sku_name  = "Standard_D1_v2"
  instances = 0

  platform_fault_domain_count = 2
  network_api_version         = "2022-11-01"

  os_profile {
    linux_configuration {
      computer_name_prefix = "testvm-%[1]d"
      admin_username       = "myadmin"
      admin_password       = "Passwword1234"

      disable_password_authentication = false
    }
  }

  network_interface {
    name    = "TestNetworkProfile-%[1]d"
    primary = true

    ip_configuration {
      name      = "TestIPConfiguration"
      subnet_id = azurerm_subnet.test.id
      primary   = true

      public_ip_address {
        name                    = "TestPublicIPConfiguration"
        domain_name_label       = "test-domain-label"
        idle_timeout_in_minutes = 4
      }
    }
  }

  os_disk {
    storage_account_type = "Standard_LRS"
    caching              = "ReadWrite"
  }

  source_image_reference {
    publisher = "Canonical"
    offer     = "0001-com-ubuntu-server-jammy"
    sku       = "22_04-lts"
    version   = "latest"
  }
}
`, data.RandomInteger, data.Locations.Primary, r.natgateway_template(data))
}

func (OrchestratedVirtualMachineScaleSetResource) basicEmptyPublicIP(data acceptance.TestData) string {
	r := OrchestratedVirtualMachineScaleSetResource{}
>>>>>>> a603894d
	return fmt.Sprintf(`
provider "azurerm" {
  features {}
}

resource "azurerm_resource_group" "test" {
  name     = "acctestRG-OVMSS-%[1]d"
  location = "%[2]s"
}

%[3]s

resource "azurerm_orchestrated_virtual_machine_scale_set" "test" {
  name                = "acctestOVMSS-%[1]d"
  location            = azurerm_resource_group.test.location
  resource_group_name = azurerm_resource_group.test.name

  tags = {
    state = "create"
  }

  sku_name  = "Standard_D1_v2"
  instances = 0

  platform_fault_domain_count = 2

  os_profile {
    linux_configuration {
      computer_name_prefix = "testvm-%[1]d"
      admin_username       = "myadmin"
      admin_password       = "Passwword1234"

      disable_password_authentication = false
    }
  }

  network_interface {
    name    = "TestNetworkProfile-%[1]d"
    primary = true

    ip_configuration {
      name      = "TestIPConfiguration"
      subnet_id = azurerm_subnet.test.id
      primary   = true

      public_ip_address {
        name                    = "TestPublicIPConfiguration"
        domain_name_label       = "test-domain-label"
        idle_timeout_in_minutes = 4
      }
    }
  }

  os_disk {
    storage_account_type = "Standard_LRS"
    caching              = "ReadWrite"
  }

  source_image_reference {
    publisher = "Canonical"
    offer     = "0001-com-ubuntu-server-jammy"
    sku       = "22_04-lts"
    version   = "latest"
  }
}
`, data.RandomInteger, data.Locations.Primary, r.natgateway_template(data))
}

func (r OrchestratedVirtualMachineScaleSetResource) basicEmptyPublicIP_updated_tags(data acceptance.TestData) string {
	return fmt.Sprintf(`
provider "azurerm" {
  features {}
}

resource "azurerm_resource_group" "test" {
  name     = "acctestRG-OVMSS-%[1]d"
  location = "%[2]s"
}

%[3]s

resource "azurerm_orchestrated_virtual_machine_scale_set" "test" {
  name                = "acctestOVMSS-%[1]d"
  location            = azurerm_resource_group.test.location
  resource_group_name = azurerm_resource_group.test.name

  tags = {
    state = "update"
  }

  sku_name  = "Standard_D1_v2"
  instances = 0

  platform_fault_domain_count = 2

  os_profile {
    linux_configuration {
      computer_name_prefix = "testvm-%[1]d"
      admin_username       = "myadmin"
      admin_password       = "Passwword1234"

      disable_password_authentication = false
    }
  }

  network_interface {
    name    = "TestNetworkProfile-%[1]d"
    primary = true

    ip_configuration {
      name      = "TestIPConfiguration"
      subnet_id = azurerm_subnet.test.id
      primary   = true

      public_ip_address {
        name                    = "TestPublicIPConfiguration"
        domain_name_label       = "test-domain-label"
        idle_timeout_in_minutes = 4
      }
    }
  }

  os_disk {
    storage_account_type = "Standard_LRS"
    caching              = "ReadWrite"
  }

  source_image_reference {
    publisher = "Canonical"
    offer     = "0001-com-ubuntu-server-jammy"
    sku       = "22_04-lts"
    version   = "latest"
  }
}
`, data.RandomInteger, data.Locations.Primary, r.natgateway_template(data))
}

func (r OrchestratedVirtualMachineScaleSetResource) basicEmptyNetworkProfile_true_ipforwarding(data acceptance.TestData) string {
	if !features.FivePointOh() {
		return fmt.Sprintf(`
provider "azurerm" {
  features {}
}

resource "azurerm_resource_group" "test" {
  name     = "acctestRG-OVMSS-%[1]d"
  location = "%[2]s"
}

%[3]s

resource "azurerm_orchestrated_virtual_machine_scale_set" "test" {
  name                = "acctestOVMSS-%[1]d"
  location            = azurerm_resource_group.test.location
  resource_group_name = azurerm_resource_group.test.name

  tags = {
    state = "update"
  }

  sku_name  = "Standard_D1_v2"
  instances = 0

  platform_fault_domain_count = 2

  os_profile {
    linux_configuration {
      computer_name_prefix = "testvm-%[1]d"
      admin_username       = "myadmin"
      admin_password       = "Passwword1234"

      disable_password_authentication = false
    }
  }

  network_interface {
    name                 = "TestNetworkProfile-%[1]d"
    primary              = true
    enable_ip_forwarding = true

    ip_configuration {
      name      = "TestIPConfiguration"
      subnet_id = azurerm_subnet.test.id
      primary   = true

      public_ip_address {
        name                    = "TestPublicIPConfiguration"
        domain_name_label       = "test-domain-label"
        idle_timeout_in_minutes = 4
      }
    }
  }

  os_disk {
    storage_account_type = "Standard_LRS"
    caching              = "ReadWrite"
  }

  source_image_reference {
    publisher = "Canonical"
    offer     = "0001-com-ubuntu-server-jammy"
    sku       = "22_04-lts"
    version   = "latest"
  }
}
`, data.RandomInteger, data.Locations.Primary, r.natgateway_template(data))
	}
	return fmt.Sprintf(`
provider "azurerm" {
  features {}
}

resource "azurerm_resource_group" "test" {
  name     = "acctestRG-OVMSS-%[1]d"
  location = "%[2]s"
}

%[3]s

resource "azurerm_orchestrated_virtual_machine_scale_set" "test" {
  name                = "acctestOVMSS-%[1]d"
  location            = azurerm_resource_group.test.location
  resource_group_name = azurerm_resource_group.test.name

  tags = {
    state = "update"
  }

  sku_name  = "Standard_D1_v2"
  instances = 0

  platform_fault_domain_count = 2

  os_profile {
    linux_configuration {
      computer_name_prefix = "testvm-%[1]d"
      admin_username       = "myadmin"
      admin_password       = "Passwword1234"

      disable_password_authentication = false
    }
  }

  network_interface {
    name                  = "TestNetworkProfile-%[1]d"
    primary               = true
    ip_forwarding_enabled = true

    ip_configuration {
      name      = "TestIPConfiguration"
      subnet_id = azurerm_subnet.test.id
      primary   = true

      public_ip_address {
        name                    = "TestPublicIPConfiguration"
        domain_name_label       = "test-domain-label"
        idle_timeout_in_minutes = 4
      }
    }
  }

  os_disk {
    storage_account_type = "Standard_LRS"
    caching              = "ReadWrite"
  }

  source_image_reference {
    publisher = "Canonical"
    offer     = "0001-com-ubuntu-server-jammy"
    sku       = "22_04-lts"
    version   = "latest"
  }
}
`, data.RandomInteger, data.Locations.Primary, r.natgateway_template(data))
}

func (r OrchestratedVirtualMachineScaleSetResource) basicEmptyPublicIP_updatedDNS_label(data acceptance.TestData) string {
	return fmt.Sprintf(`
provider "azurerm" {
  features {}
}

resource "azurerm_resource_group" "test" {
  name     = "acctestRG-OVMSS-%[1]d"
  location = "%[2]s"
}

%[3]s

resource "azurerm_orchestrated_virtual_machine_scale_set" "test" {
  name                = "acctestOVMSS-%[1]d"
  location            = azurerm_resource_group.test.location
  resource_group_name = azurerm_resource_group.test.name

  tags = {
    state = "create"
  }

  sku_name  = "Standard_D1_v2"
  instances = 0

  platform_fault_domain_count = 2

  os_profile {
    linux_configuration {
      computer_name_prefix = "testvm-%[1]d"
      admin_username       = "myadmin"
      admin_password       = "Passwword1234"

      disable_password_authentication = false
    }
  }

  network_interface {
    name    = "TestNetworkProfile-%[1]d"
    primary = true

    ip_configuration {
      name      = "TestIPConfiguration"
      subnet_id = azurerm_subnet.test.id
      primary   = true

      public_ip_address {
        name                    = "TestPublicIPConfiguration"
        domain_name_label       = "updated-domain-label"
        idle_timeout_in_minutes = 4
      }
    }
  }

  os_disk {
    storage_account_type = "Standard_LRS"
    caching              = "ReadWrite"
  }

  source_image_reference {
    publisher = "Canonical"
    offer     = "0001-com-ubuntu-server-jammy"
    sku       = "22_04-lts"
    version   = "latest"
  }
}
`, data.RandomInteger, data.Locations.Primary, r.natgateway_template(data))
}

func (r OrchestratedVirtualMachineScaleSetResource) basicPublicIP(data acceptance.TestData) string {
	return fmt.Sprintf(`
provider "azurerm" {
  features {}
}

resource "azurerm_resource_group" "test" {
  name     = "acctestRG-OVMSS-%[1]d"
  location = "%[2]s"
}

%[3]s

resource "azurerm_orchestrated_virtual_machine_scale_set" "test" {
  name                = "acctestOVMSS-%[1]d"
  location            = azurerm_resource_group.test.location
  resource_group_name = azurerm_resource_group.test.name

  sku_name  = "Standard_D1_v2"
  instances = 2

  platform_fault_domain_count = 2

  os_profile {
    linux_configuration {
      computer_name_prefix = "testvm-%[1]d"
      admin_username       = "myadmin"
      admin_password       = "Passwword1234"

      disable_password_authentication = false
    }
  }

  network_interface {
    name    = "TestNetworkProfile-%[1]d"
    primary = true

    ip_configuration {
      name      = "TestIPConfiguration"
      subnet_id = azurerm_subnet.test.id
      primary   = true

      public_ip_address {
        name                    = "TestPublicIPConfiguration"
        domain_name_label       = "test-domain-label"
        idle_timeout_in_minutes = 4
      }
    }
  }

  os_disk {
    storage_account_type = "Standard_LRS"
    caching              = "ReadWrite"
  }

  source_image_reference {
    publisher = "Canonical"
    offer     = "0001-com-ubuntu-server-jammy"
    sku       = "22_04-lts"
    version   = "latest"
  }
}
`, data.RandomInteger, data.Locations.Primary, r.natgateway_template(data))
}

func (r OrchestratedVirtualMachineScaleSetResource) basicIPForwarding(data acceptance.TestData) string {
	if !features.FivePointOh() {
		return fmt.Sprintf(`
provider "azurerm" {
  features {}
}

resource "azurerm_resource_group" "test" {
  name     = "acctestRG-OVMSS-%[1]d"
  location = "%[2]s"
}

%[3]s

resource "azurerm_orchestrated_virtual_machine_scale_set" "test" {
  name                = "acctestOVMSS-%[1]d"
  location            = azurerm_resource_group.test.location
  resource_group_name = azurerm_resource_group.test.name

  sku_name  = "Standard_D4_v2"
  instances = 2

  platform_fault_domain_count = 2

  os_profile {
    linux_configuration {
      computer_name_prefix = "testvm-%[1]d"
      admin_username       = "myadmin"
      admin_password       = "Passwword1234"

      disable_password_authentication = false
    }
  }

  network_interface {
    name                 = "TestNetworkProfile-%[1]d"
    primary              = true
    enable_ip_forwarding = true

    ip_configuration {
      name      = "TestIPConfiguration"
      primary   = true
      subnet_id = azurerm_subnet.test.id

      public_ip_address {
        name                    = "TestPublicIPConfiguration"
        domain_name_label       = "test-domain-label"
        idle_timeout_in_minutes = 4
      }
    }
  }

  os_disk {
    storage_account_type = "Standard_LRS"
    caching              = "ReadWrite"
  }

  source_image_reference {
    publisher = "Canonical"
    offer     = "0001-com-ubuntu-server-jammy"
    sku       = "22_04-lts"
    version   = "latest"
  }
}
`, data.RandomInteger, data.Locations.Primary, r.natgateway_template(data))
	}
	return fmt.Sprintf(`
provider "azurerm" {
  features {}
}

resource "azurerm_resource_group" "test" {
  name     = "acctestRG-OVMSS-%[1]d"
  location = "%[2]s"
}

%[3]s

resource "azurerm_orchestrated_virtual_machine_scale_set" "test" {
  name                = "acctestOVMSS-%[1]d"
  location            = azurerm_resource_group.test.location
  resource_group_name = azurerm_resource_group.test.name

  sku_name  = "Standard_D4_v2"
  instances = 2

  platform_fault_domain_count = 2

  os_profile {
    linux_configuration {
      computer_name_prefix = "testvm-%[1]d"
      admin_username       = "myadmin"
      admin_password       = "Passwword1234"

      disable_password_authentication = false
    }
  }

  network_interface {
    name                  = "TestNetworkProfile-%[1]d"
    primary               = true
    ip_forwarding_enabled = true

    ip_configuration {
      name      = "TestIPConfiguration"
      primary   = true
      subnet_id = azurerm_subnet.test.id

      public_ip_address {
        name                    = "TestPublicIPConfiguration"
        domain_name_label       = "test-domain-label"
        idle_timeout_in_minutes = 4
      }
    }
  }

  os_disk {
    storage_account_type = "Standard_LRS"
    caching              = "ReadWrite"
  }

  source_image_reference {
    publisher = "Canonical"
    offer     = "0001-com-ubuntu-server-jammy"
    sku       = "22_04-lts"
    version   = "latest"
  }
}
`, data.RandomInteger, data.Locations.Primary, r.natgateway_template(data))
}

func (r OrchestratedVirtualMachineScaleSetResource) basicDNSSettings(data acceptance.TestData) string {
	return fmt.Sprintf(`
provider "azurerm" {
  features {}
}

resource "azurerm_resource_group" "test" {
  name     = "acctestRG-OVMSS-%[1]d"
  location = "%[2]s"
}

%[3]s

resource "azurerm_orchestrated_virtual_machine_scale_set" "test" {
  name                = "acctestOVMSS-%[1]d"
  location            = azurerm_resource_group.test.location
  resource_group_name = azurerm_resource_group.test.name

  sku_name  = "Standard_D4_v2"
  instances = 2

  platform_fault_domain_count = 2

  os_profile {
    linux_configuration {
      computer_name_prefix = "testvm-%[1]d"
      admin_username       = "myadmin"
      admin_password       = "Passwword1234"

      disable_password_authentication = false
    }
  }

  network_interface {
    name    = "TestNetworkProfile-%[1]d"
    primary = true

    dns_servers = ["8.8.8.8", "8.8.4.4"]

    ip_configuration {
      name      = "TestIPConfiguration"
      primary   = true
      subnet_id = azurerm_subnet.test.id

      public_ip_address {
        name                    = "TestPublicIPConfiguration"
        domain_name_label       = "test-domain-label"
        idle_timeout_in_minutes = 4
      }
    }
  }

  os_disk {
    storage_account_type = "Standard_LRS"
    caching              = "ReadWrite"
  }

  source_image_reference {
    publisher = "Canonical"
    offer     = "0001-com-ubuntu-server-jammy"
    sku       = "22_04-lts"
    version   = "latest"
  }
}
`, data.RandomInteger, data.Locations.Primary, r.natgateway_template(data))
}

func (r OrchestratedVirtualMachineScaleSetResource) loadBalancerTemplate(data acceptance.TestData) string {
	return fmt.Sprintf(`
provider "azurerm" {
  features {}
}

resource "azurerm_resource_group" "test" {
  name     = "acctestRG-OVMSS-%[1]d"
  location = "%[2]s"
}

resource "azurerm_virtual_network" "test" {
  name                = "acctvn-%[1]d"
  address_space       = ["10.0.0.0/16"]
  location            = azurerm_resource_group.test.location
  resource_group_name = azurerm_resource_group.test.name
}

resource "azurerm_subnet" "test" {
  name                 = "acctsub-%[1]d"
  resource_group_name  = azurerm_resource_group.test.name
  virtual_network_name = azurerm_virtual_network.test.name
  address_prefixes     = ["10.0.2.0/24"]
}

resource "azurerm_lb" "test" {
  name                = "acctestlb-%[1]d"
  location            = azurerm_resource_group.test.location
  resource_group_name = azurerm_resource_group.test.name

  sku = "Standard"

  frontend_ip_configuration {
    name                          = "default"
    subnet_id                     = azurerm_subnet.test.id
    private_ip_address_allocation = "Dynamic"
  }
}

resource "azurerm_lb_backend_address_pool" "test" {
  name            = "test"
  loadbalancer_id = azurerm_lb.test.id
}

resource "azurerm_orchestrated_virtual_machine_scale_set" "test" {
  name                = "acctestOVMSS-%[1]d"
  location            = azurerm_resource_group.test.location
  resource_group_name = azurerm_resource_group.test.name

  sku_name  = "Standard_D1_v2"
  instances = 1

  platform_fault_domain_count = 2

  os_profile {
    linux_configuration {
      computer_name_prefix = "testvm-%[1]d"
      admin_username       = "myadmin"
      admin_password       = "Passwword1234"

      disable_password_authentication = false
    }
  }

  network_interface {
    name    = "TestNetworkProfile"
    primary = true

    ip_configuration {
      name      = "TestIPConfiguration"
      primary   = true
      subnet_id = azurerm_subnet.test.id

      load_balancer_backend_address_pool_ids = [azurerm_lb_backend_address_pool.test.id]
    }
  }

  os_disk {
    storage_account_type = "Standard_LRS"
    caching              = "ReadWrite"
  }

  source_image_reference {
    publisher = "Canonical"
    offer     = "0001-com-ubuntu-server-jammy"
    sku       = "22_04-lts"
    version   = "latest"
  }
}
`, data.RandomInteger, data.Locations.Primary)
}

func (r OrchestratedVirtualMachineScaleSetResource) basicEmptyPublicIPSkuName(data acceptance.TestData) string {
	return fmt.Sprintf(`
provider "azurerm" {
  features {}
}

resource "azurerm_resource_group" "test" {
  name     = "acctestRG-OVMSS-%[1]d"
  location = "%[2]s"
}

%[3]s

resource "azurerm_orchestrated_virtual_machine_scale_set" "test" {
  name                = "acctestOVMSS-%[1]d"
  location            = azurerm_resource_group.test.location
  resource_group_name = azurerm_resource_group.test.name

  tags = {
    state = "create"
  }

  sku_name  = "Standard_D1_v2"
  instances = 0

  platform_fault_domain_count = 2

  os_profile {
    linux_configuration {
      computer_name_prefix = "testvm-%[1]d"
      admin_username       = "myadmin"
      admin_password       = "Passwword1234"

      disable_password_authentication = false
    }
  }

  network_interface {
    name    = "TestNetworkProfile-%[1]d"
    primary = true

    ip_configuration {
      name      = "TestIPConfiguration"
      subnet_id = azurerm_subnet.test.id
      primary   = true

      public_ip_address {
        name                    = "TestPublicIPConfiguration"
        domain_name_label       = "test-domain-label"
        idle_timeout_in_minutes = 4
        sku_name                = "Standard_Regional"
      }
    }
  }

  os_disk {
    storage_account_type = "Standard_LRS"
    caching              = "ReadWrite"
  }

  source_image_reference {
    publisher = "Canonical"
    offer     = "0001-com-ubuntu-server-jammy"
    sku       = "22_04-lts"
    version   = "latest"
  }
}
`, data.RandomInteger, data.Locations.Primary, r.natgateway_template(data))
}

func (r OrchestratedVirtualMachineScaleSetResource) networkPublicIPVersion(data acceptance.TestData) string {
	return fmt.Sprintf(`
provider "azurerm" {
  features {}
}

resource "azurerm_resource_group" "test" {
  name     = "acctestRG-OVMSS-%[1]d"
  location = "%[2]s"
}

%[3]s

resource "azurerm_orchestrated_virtual_machine_scale_set" "test" {
  name                = "acctestOVMSS-%[1]d"
  location            = azurerm_resource_group.test.location
  resource_group_name = azurerm_resource_group.test.name

  tags = {
    state = "create"
  }

  sku_name  = "Standard_D1_v2"
  instances = 0

  platform_fault_domain_count = 2

  os_profile {
    linux_configuration {
      computer_name_prefix = "testvm-%[1]d"
      admin_username       = "myadmin"
      admin_password       = "Passwword1234"

      disable_password_authentication = false
    }
  }

  network_interface {
    name    = "TestNetworkProfile-%[1]d"
    primary = true

    ip_configuration {
      name      = "TestIPConfiguration"
      subnet_id = azurerm_subnet.test.id
      primary   = true

      public_ip_address {
        name                    = "TestPublicIPConfiguration"
        domain_name_label       = "test-domain-label"
        idle_timeout_in_minutes = 4
      }
    }

    ip_configuration {
      name    = "second"
      version = "IPv6"

      public_ip_address {
        name                    = "second"
        idle_timeout_in_minutes = 4
        version                 = "IPv6"
      }
    }
  }

  os_disk {
    storage_account_type = "Standard_LRS"
    caching              = "ReadWrite"
  }

  source_image_reference {
    publisher = "Canonical"
    offer     = "0001-com-ubuntu-server-jammy"
    sku       = "22_04-lts"
    version   = "latest"
  }
}
`, data.RandomInteger, data.Locations.Primary, r.natgateway_template(data))
}<|MERGE_RESOLUTION|>--- conflicted
+++ resolved
@@ -595,8 +595,66 @@
   features {}
 }
 
-<<<<<<< HEAD
-=======
+resource "azurerm_resource_group" "test" {
+  name     = "acctestRG-OVMSS-%[1]d"
+  location = "%[2]s"
+}
+
+%[3]s
+
+resource "azurerm_orchestrated_virtual_machine_scale_set" "test" {
+  name                = "acctestOVMSS-%[1]d"
+  location            = azurerm_resource_group.test.location
+  resource_group_name = azurerm_resource_group.test.name
+
+  sku_name  = "Standard_D2s_v3" # intentional for accelerated networking
+  instances = 2
+
+  platform_fault_domain_count = 2
+
+  os_profile {
+    linux_configuration {
+      computer_name_prefix = "testvm-%[1]d"
+      admin_username       = "myadmin"
+      admin_password       = "Passwword1234"
+
+      disable_password_authentication = false
+    }
+  }
+
+  network_interface {
+    name                           = "TestNetworkProfile-%[1]d"
+    primary                        = true
+    accelerated_networking_enabled = %[4]t
+
+    ip_configuration {
+      name      = "TestIPConfiguration"
+      primary   = true
+      subnet_id = azurerm_subnet.test.id
+
+      public_ip_address {
+        name                    = "TestPublicIPConfiguration"
+        domain_name_label       = "test-domain-label"
+        idle_timeout_in_minutes = 4
+      }
+    }
+  }
+
+  os_disk {
+    storage_account_type = "Standard_LRS"
+    caching              = "ReadWrite"
+  }
+
+  source_image_reference {
+    publisher = "Canonical"
+    offer     = "0001-com-ubuntu-server-jammy"
+    sku       = "22_04-lts"
+    version   = "latest"
+  }
+}
+`, data.RandomInteger, data.Locations.Primary, r.natgateway_template(data), enabled)
+}
+
 func (OrchestratedVirtualMachineScaleSetResource) networkAuxiliaryNone(data acceptance.TestData) string {
 	r := OrchestratedVirtualMachineScaleSetResource{}
 	return fmt.Sprintf(`
@@ -741,30 +799,23 @@
   features {}
 }
 
->>>>>>> a603894d
-resource "azurerm_resource_group" "test" {
-  name     = "acctestRG-OVMSS-%[1]d"
-  location = "%[2]s"
-}
-
-%[3]s
-
-resource "azurerm_orchestrated_virtual_machine_scale_set" "test" {
-  name                = "acctestOVMSS-%[1]d"
-  location            = azurerm_resource_group.test.location
-  resource_group_name = azurerm_resource_group.test.name
-
-<<<<<<< HEAD
-  sku_name  = "Standard_D2s_v3" # intentional for accelerated networking
-=======
+resource "azurerm_resource_group" "test" {
+  name     = "acctestRG-OVMSS-%[1]d"
+  location = "%[2]s"
+}
+
+%[3]s
+
+resource "azurerm_orchestrated_virtual_machine_scale_set" "test" {
+  name                = "acctestOVMSS-%[1]d"
+  location            = azurerm_resource_group.test.location
+  resource_group_name = azurerm_resource_group.test.name
+
   sku_name  = "Standard_D3_v2"
->>>>>>> a603894d
   instances = 2
 
   platform_fault_domain_count = 2
 
-<<<<<<< HEAD
-=======
   network_api_version = "2022-11-01"
 
   os_profile {
@@ -837,29 +888,22 @@
 
   network_api_version = "%[4]s"
 
->>>>>>> a603894d
-  os_profile {
-    linux_configuration {
-      computer_name_prefix = "testvm-%[1]d"
-      admin_username       = "myadmin"
-      admin_password       = "Passwword1234"
-
-      disable_password_authentication = false
-    }
-  }
-
-  network_interface {
-<<<<<<< HEAD
-    name                           = "TestNetworkProfile-%[1]d"
-    primary                        = true
-    accelerated_networking_enabled = %[4]t
-=======
+  os_profile {
+    linux_configuration {
+      computer_name_prefix = "testvm-%[1]d"
+      admin_username       = "myadmin"
+      admin_password       = "Passwword1234"
+
+      disable_password_authentication = false
+    }
+  }
+
+  network_interface {
     name                          = "TestNetworkProfile-%[1]d"
     primary                       = true
     enable_accelerated_networking = true
     auxiliary_mode                = "AcceleratedConnections"
     auxiliary_sku                 = "A1"
->>>>>>> a603894d
 
     ip_configuration {
       name      = "TestIPConfiguration"
@@ -886,12 +930,6 @@
     version   = "latest"
   }
 }
-<<<<<<< HEAD
-`, data.RandomInteger, data.Locations.Primary, r.natgateway_template(data), enabled)
-}
-
-func (r OrchestratedVirtualMachineScaleSetResource) basicEmptyPublicIP(data acceptance.TestData) string {
-=======
 `, data.RandomInteger, data.Locations.Primary, r.natgateway_template(data), networkApiVersion)
 }
 
@@ -966,9 +1004,7 @@
 `, data.RandomInteger, data.Locations.Primary, r.natgateway_template(data))
 }
 
-func (OrchestratedVirtualMachineScaleSetResource) basicEmptyPublicIP(data acceptance.TestData) string {
-	r := OrchestratedVirtualMachineScaleSetResource{}
->>>>>>> a603894d
+func (r OrchestratedVirtualMachineScaleSetResource) basicEmptyPublicIP(data acceptance.TestData) string {
 	return fmt.Sprintf(`
 provider "azurerm" {
   features {}
