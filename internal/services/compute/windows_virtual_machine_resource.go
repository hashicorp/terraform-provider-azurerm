// Copyright (c) HashiCorp, Inc.
// SPDX-License-Identifier: MPL-2.0

package compute

import (
	"fmt"
	"log"
	"strconv"
	"strings"
	"time"

	"github.com/hashicorp/go-azure-helpers/lang/pointer"
	"github.com/hashicorp/go-azure-helpers/lang/response"
	"github.com/hashicorp/go-azure-helpers/resourcemanager/commonids"
	"github.com/hashicorp/go-azure-helpers/resourcemanager/commonschema"
	"github.com/hashicorp/go-azure-helpers/resourcemanager/identity"
	"github.com/hashicorp/go-azure-helpers/resourcemanager/location"
	"github.com/hashicorp/go-azure-helpers/resourcemanager/tags"
	"github.com/hashicorp/go-azure-sdk/resource-manager/compute/2022-03-01/capacityreservationgroups"
	"github.com/hashicorp/go-azure-sdk/resource-manager/compute/2022-03-01/images"
	"github.com/hashicorp/go-azure-sdk/resource-manager/compute/2022-03-01/proximityplacementgroups"
	"github.com/hashicorp/go-azure-sdk/resource-manager/compute/2023-04-02/disks"
	"github.com/hashicorp/go-azure-sdk/resource-manager/compute/2024-03-01/virtualmachines"
	"github.com/hashicorp/terraform-plugin-sdk/v2/helper/schema"
	"github.com/hashicorp/terraform-provider-azurerm/helpers/tf"
	azValidate "github.com/hashicorp/terraform-provider-azurerm/helpers/validate"
	"github.com/hashicorp/terraform-provider-azurerm/internal/clients"
	"github.com/hashicorp/terraform-provider-azurerm/internal/features"
	"github.com/hashicorp/terraform-provider-azurerm/internal/locks"
	computeValidate "github.com/hashicorp/terraform-provider-azurerm/internal/services/compute/validate"
	"github.com/hashicorp/terraform-provider-azurerm/internal/tf/pluginsdk"
	"github.com/hashicorp/terraform-provider-azurerm/internal/tf/suppress"
	"github.com/hashicorp/terraform-provider-azurerm/internal/tf/validation"
	"github.com/hashicorp/terraform-provider-azurerm/internal/timeouts"
)

func resourceWindowsVirtualMachine() *pluginsdk.Resource {
	resource := &pluginsdk.Resource{
		Create: resourceWindowsVirtualMachineCreate,
		Read:   resourceWindowsVirtualMachineRead,
		Update: resourceWindowsVirtualMachineUpdate,
		Delete: resourceWindowsVirtualMachineDelete,

		Importer: pluginsdk.ImporterValidatingResourceIdThen(func(id string) error {
			_, err := commonids.ParseVirtualMachineID(id)
			return err
		}, importVirtualMachine(virtualmachines.OperatingSystemTypesWindows, "azurerm_windows_virtual_machine")),

		Timeouts: &pluginsdk.ResourceTimeout{
			Create: pluginsdk.DefaultTimeout(45 * time.Minute),
			Read:   pluginsdk.DefaultTimeout(5 * time.Minute),
			Update: pluginsdk.DefaultTimeout(45 * time.Minute),
			Delete: pluginsdk.DefaultTimeout(45 * time.Minute),
		},

		Schema: map[string]*pluginsdk.Schema{
			"name": {
				Type:         pluginsdk.TypeString,
				Required:     true,
				ForceNew:     true,
				ValidateFunc: computeValidate.VirtualMachineName,
			},

			"resource_group_name": commonschema.ResourceGroupName(),

			"location": commonschema.Location(),

			"admin_password": {
				Type:             pluginsdk.TypeString,
				Optional:         true,
				ForceNew:         true,
				Sensitive:        true,
				DiffSuppressFunc: adminPasswordDiffSuppressFunc,
				RequiredWith: []string{
					"admin_username",
				},
				ConflictsWith: []string{
					"os_managed_disk_id",
				},
				ValidateFunc: computeValidate.WindowsAdminPassword,
			},

			"admin_username": {
				Type:     pluginsdk.TypeString,
				Optional: true,
				ForceNew: true,
				RequiredWith: []string{
					"admin_password",
				},
				ExactlyOneOf: []string{
					"admin_username",
					"os_managed_disk_id",
				},
				ValidateFunc: computeValidate.WindowsAdminUsername,
			},

			"network_interface_ids": {
				Type:     pluginsdk.TypeList,
				Required: true,
				MinItems: 1,
				Elem: &pluginsdk.Schema{
					Type:         pluginsdk.TypeString,
					ValidateFunc: commonids.ValidateNetworkInterfaceID,
				},
			},

			"os_disk": virtualMachineOSDiskSchema(),

			"os_managed_disk_id": {
				// Note: O+C as this is the same value as `os_disk.0.id` - which gains a value from implicit
				// disk creation with a VM when an existing disk is not specified here. This is a top-level property
				// to enable schema validation to guard against any values for `OsProfile` being set, as these are
				// incompatible with specifying an existing disk. i.e. the OsProfile becomes unmanageable.
				Type:         pluginsdk.TypeString,
				Optional:     true,
				Computed:     true,
				ForceNew:     true,
				ValidateFunc: commonids.ValidateManagedDiskID,
				ExactlyOneOf: []string{
					"os_managed_disk_id",
					"source_image_id",
					"source_image_reference",
				},
			},

			"size": {
				Type:         pluginsdk.TypeString,
				Required:     true,
				ValidateFunc: validation.StringIsNotEmpty,
			},

			"additional_capabilities": virtualMachineAdditionalCapabilitiesSchema(),

			"additional_unattend_content": additionalUnattendContentSchemaVM(),

			"allow_extension_operations": {
				Type:     pluginsdk.TypeBool,
				Optional: true,
				Computed: true,
			},

			"availability_set_id": {
				Type:         pluginsdk.TypeString,
				Optional:     true,
				ForceNew:     true,
				ValidateFunc: commonids.ValidateAvailabilitySetID,
				// the Compute/VM API is broken and returns the Availability Set name in UPPERCASE :shrug:
				// tracked by https://github.com/Azure/azure-rest-api-specs/issues/19424
				DiffSuppressFunc: suppress.CaseDifference,
				ConflictsWith: []string{
					"capacity_reservation_group_id",
					"virtual_machine_scale_set_id",
					"zone",
				},
			},

			"boot_diagnostics": bootDiagnosticsSchema(),

			"bypass_platform_safety_checks_on_user_schedule_enabled": {
				Type:     pluginsdk.TypeBool,
				Optional: true,
				Default:  false,
				ConflictsWith: []string{
					"os_managed_disk_id",
				},
			},

			"capacity_reservation_group_id": {
				Type:     pluginsdk.TypeString,
				Optional: true,
				// the Compute/VM API is broken and returns the Resource Group name in UPPERCASE
				// tracked by https://github.com/Azure/azure-rest-api-specs/issues/19424
				DiffSuppressFunc: suppress.CaseDifference,
				ValidateFunc:     capacityreservationgroups.ValidateCapacityReservationGroupID,
				ConflictsWith: []string{
					"availability_set_id",
					"proximity_placement_group_id",
				},
			},

			"computer_name": {
				Type:     pluginsdk.TypeString,
				Optional: true,

				// Computed since we reuse the VM name if one's not specified
				Computed: true,
				ForceNew: true,

				ValidateFunc: computeValidate.WindowsComputerNameFull,
				ConflictsWith: []string{
					"os_managed_disk_id",
				},
			},

			"custom_data": {
				Type:         pluginsdk.TypeString,
				Optional:     true,
				ForceNew:     true,
				Sensitive:    true,
				ValidateFunc: validation.StringIsBase64,
				ConflictsWith: []string{
					"os_managed_disk_id",
				},
			},

			"dedicated_host_id": {
				Type:         pluginsdk.TypeString,
				Optional:     true,
				ValidateFunc: commonids.ValidateDedicatedHostID,
				// the Compute/VM API is broken and returns the Resource Group name in UPPERCASE :shrug:
				// tracked by https://github.com/Azure/azure-rest-api-specs/issues/19424
				DiffSuppressFunc: suppress.CaseDifference,
				ConflictsWith: []string{
					"dedicated_host_group_id",
				},
			},

			"dedicated_host_group_id": {
				Type:         pluginsdk.TypeString,
				Optional:     true,
				ValidateFunc: commonids.ValidateDedicatedHostGroupID,
				// the Compute/VM API is broken and returns the Resource Group name in UPPERCASE
				// tracked by https://github.com/Azure/azure-rest-api-specs/issues/19424
				DiffSuppressFunc: suppress.CaseDifference,
				ConflictsWith: []string{
					"dedicated_host_id",
				},
			},

			"disk_controller_type": {
				Type:     pluginsdk.TypeString,
				Optional: true,
				Computed: true,
				ValidateFunc: validation.StringInSlice([]string{
					string(virtualmachines.DiskControllerTypesNVMe),
					string(virtualmachines.DiskControllerTypesSCSI),
				}, false),
			},

			"edge_zone": commonschema.EdgeZoneOptionalForceNew(),

			"automatic_updates_enabled": {
				Type:     pluginsdk.TypeBool,
				Optional: true,
				Computed: true,
				ForceNew: true, // updating this is not allowed "Changing property 'windowsConfiguration.enableAutomaticUpdates' is not allowed." Target="windowsConfiguration.enableAutomaticUpdates"
				ConflictsWith: []string{
					"os_managed_disk_id",
				},
			},

			"encryption_at_host_enabled": {
				Type:     pluginsdk.TypeBool,
				Optional: true,
			},

			"eviction_policy": {
				// only applicable when `priority` is set to `Spot`
				Type:     pluginsdk.TypeString,
				Optional: true,
				ForceNew: true,
				ValidateFunc: validation.StringInSlice([]string{
					string(virtualmachines.VirtualMachineEvictionPolicyTypesDeallocate),
					string(virtualmachines.VirtualMachineEvictionPolicyTypesDelete),
				}, false),
			},

			"extensions_time_budget": {
				Type:         pluginsdk.TypeString,
				Optional:     true,
				Default:      "PT1H30M",
				ValidateFunc: azValidate.ISO8601DurationBetween("PT15M", "PT2H"),
			},

			"gallery_application": VirtualMachineGalleryApplicationSchema(),

			"identity": commonschema.SystemAssignedUserAssignedIdentityOptional(),

			"license_type": {
				Type:     pluginsdk.TypeString,
				Optional: true,
				ValidateFunc: validation.StringInSlice([]string{
					"None",
					"Windows_Client",
					"Windows_Server",
				}, false),
				DiffSuppressFunc: func(_, old, new string, _ *pluginsdk.ResourceData) bool {
					if old == "None" && new == "" || old == "" && new == "None" {
						return true
					}

					return false
				},
			},

			"max_bid_price": {
				Type:         pluginsdk.TypeFloat,
				Optional:     true,
				Default:      -1,
				ValidateFunc: validation.FloatAtLeast(-1.0),
			},

			"patch_mode": {
				Type:     pluginsdk.TypeString,
				Optional: true,
				Computed: true,
				ValidateFunc: validation.StringInSlice([]string{
					string(virtualmachines.WindowsVMGuestPatchModeAutomaticByOS),
					string(virtualmachines.WindowsVMGuestPatchModeAutomaticByPlatform),
					string(virtualmachines.WindowsVMGuestPatchModeManual),
				}, false),
				ConflictsWith: []string{
					"os_managed_disk_id",
				},
			},

			"patch_assessment_mode": {
				Type:     pluginsdk.TypeString,
				Optional: true,
				Computed: true,
				ValidateFunc: validation.StringInSlice([]string{
					string(virtualmachines.WindowsPatchAssessmentModeAutomaticByPlatform),
					string(virtualmachines.WindowsPatchAssessmentModeImageDefault),
				}, false),
				ConflictsWith: []string{
					"os_managed_disk_id",
				},
			},

			"hotpatching_enabled": {
				Type:     pluginsdk.TypeBool,
				Optional: true,
				Computed: true,
				ConflictsWith: []string{
					"os_managed_disk_id",
				},
			},

			"plan": planSchema(),

			"priority": {
				Type:     pluginsdk.TypeString,
				Optional: true,
				ForceNew: true,
				Default:  string(virtualmachines.VirtualMachinePriorityTypesRegular),
				ValidateFunc: validation.StringInSlice([]string{
					string(virtualmachines.VirtualMachinePriorityTypesRegular),
					string(virtualmachines.VirtualMachinePriorityTypesSpot),
				}, false),
			},

			"provision_vm_agent": {
				Type:     pluginsdk.TypeBool,
				Optional: true,
				Computed: true,
				ForceNew: true,
				ConflictsWith: []string{
					"os_managed_disk_id",
				},
			},

			"proximity_placement_group_id": {
				Type:         pluginsdk.TypeString,
				Optional:     true,
				ValidateFunc: proximityplacementgroups.ValidateProximityPlacementGroupID,
				// the Compute/VM API is broken and returns the Resource Group name in UPPERCASE :shrug:
				// tracked by https://github.com/Azure/azure-rest-api-specs/issues/19424
				DiffSuppressFunc: suppress.CaseDifference,
				ConflictsWith: []string{
					"capacity_reservation_group_id",
				},
			},

			"reboot_setting": {
				Type:     pluginsdk.TypeString,
				Optional: true,
				ValidateFunc: validation.StringInSlice([]string{
					string(virtualmachines.WindowsVMGuestPatchAutomaticByPlatformRebootSettingAlways),
					string(virtualmachines.WindowsVMGuestPatchAutomaticByPlatformRebootSettingIfRequired),
					string(virtualmachines.WindowsVMGuestPatchAutomaticByPlatformRebootSettingNever),
				}, false),
				ConflictsWith: []string{
					"os_managed_disk_id",
				},
			},

			"secret": windowsSecretSchemaVM(),

			"secure_boot_enabled": {
				Type:     pluginsdk.TypeBool,
				Optional: true,
				ForceNew: true,
			},

			"source_image_id": {
				Type:     pluginsdk.TypeString,
				Optional: true,
				ForceNew: true,
				ValidateFunc: validation.Any(
					images.ValidateImageID,
					computeValidate.SharedImageID,
					computeValidate.SharedImageVersionID,
					computeValidate.CommunityGalleryImageID,
					computeValidate.CommunityGalleryImageVersionID,
					computeValidate.SharedGalleryImageID,
					computeValidate.SharedGalleryImageVersionID,
				),
				ExactlyOneOf: []string{
					"os_managed_disk_id",
					"source_image_id",
					"source_image_reference",
				},
			},

			"source_image_reference": sourceImageReferenceSchemaVM(),

			"tags": commonschema.Tags(),

			"os_image_notification": virtualMachineOsImageNotificationSchema(),

			"termination_notification": virtualMachineTerminationNotificationSchema(),

			"timezone": {
				Type:         pluginsdk.TypeString,
				Optional:     true,
				ForceNew:     true,
				ValidateFunc: computeValidate.VirtualMachineTimeZone(),
			},

			"virtual_machine_scale_set_id": {
				Type:     pluginsdk.TypeString,
				Optional: true,
				ConflictsWith: []string{
					"availability_set_id",
				},
				ValidateFunc: commonids.ValidateVirtualMachineScaleSetID,
			},

			"platform_fault_domain": {
				Type:         pluginsdk.TypeInt,
				Optional:     true,
				Default:      -1,
				ForceNew:     true,
				RequiredWith: []string{"virtual_machine_scale_set_id"},
				ValidateFunc: validation.IntAtLeast(-1),
			},

			"user_data": {
				Type:         pluginsdk.TypeString,
				Optional:     true,
				ValidateFunc: validation.StringIsBase64,
			},

			"vtpm_enabled": {
				Type:     pluginsdk.TypeBool,
				Optional: true,
				ForceNew: true,
			},

			"winrm_listener": winRmListenerSchemaVM(),

			"zone": commonschema.ZoneSingleOptionalForceNew(),

			// Computed
			"private_ip_address": {
				Type:     pluginsdk.TypeString,
				Computed: true,
			},
			"private_ip_addresses": {
				Type:     pluginsdk.TypeList,
				Computed: true,
				Elem: &pluginsdk.Schema{
					Type: pluginsdk.TypeString,
				},
			},
			"public_ip_address": {
				Type:     pluginsdk.TypeString,
				Computed: true,
			},
			"public_ip_addresses": {
				Type:     pluginsdk.TypeList,
				Computed: true,
				Elem: &pluginsdk.Schema{
					Type: pluginsdk.TypeString,
				},
			},
			"virtual_machine_id": {
				Type:     pluginsdk.TypeString,
				Computed: true,
			},
			"vm_agent_platform_updates_enabled": {
				Type:     pluginsdk.TypeBool,
				Computed: true,
			},
		},
	}

	if !features.FivePointOh() {
		resource.Schema["vm_agent_platform_updates_enabled"] = &pluginsdk.Schema{
			Type:       pluginsdk.TypeBool,
			Optional:   true,
			Computed:   true,
			Deprecated: "this property has been deprecated due to a breaking change introduced by the Service team, which redefined it as a read-only field within the API",
		}

		resource.Schema["enable_automatic_updates"] = &pluginsdk.Schema{
<<<<<<< HEAD
			Type:       pluginsdk.TypeBool,
			Optional:   true,
			Computed:   true,
			ForceNew:   true, // updating this is not allowed "Changing property 'windowsConfiguration.enableAutomaticUpdates' is not allowed." Target="windowsConfiguration.enableAutomaticUpdates"
			Deprecated: "`enable_automatic_updates` has been deprecated in favour of `automatic_updates_enabled` and will be removed in v5.0 of the AzureRM Provider",
		}

		resource.Schema["automatic_updates_enabled"] = &pluginsdk.Schema{
=======
>>>>>>> a603894d
			Type:     pluginsdk.TypeBool,
			Optional: true,
			Computed: true,
			ForceNew: true, // updating this is not allowed "Changing property 'windowsConfiguration.enableAutomaticUpdates' is not allowed." Target="windowsConfiguration.enableAutomaticUpdates"
<<<<<<< HEAD
=======
			DiffSuppressFunc: func(k, _, _ string, d *schema.ResourceData) bool {
				// Suppress diff if replacement property is used and the values are the same
				oldVal := d.Get("enable_automatic_updates").(bool)
				newVal := d.Get("automatic_updates_enabled").(bool)

				return oldVal == newVal
			},
			DiffSuppressOnRefresh: true,
			Deprecated:            "this property has been deprecated in favour of automatic_updates_enabled and will be removed in 5.0 of the provider.",
			ConflictsWith: []string{
				"automatic_updates_enabled",
				"os_managed_disk_id",
			},
		}

		resource.Schema["automatic_updates_enabled"].ConflictsWith = []string{
			"enable_automatic_updates",
			"os_managed_disk_id",
>>>>>>> a603894d
		}
	}

	return resource
}

func resourceWindowsVirtualMachineCreate(d *pluginsdk.ResourceData, meta interface{}) error {
	client := meta.(*clients.Client).Compute.VirtualMachinesClient
	subscriptionId := meta.(*clients.Client).Account.SubscriptionId
	ctx, cancel := timeouts.ForCreate(meta.(*clients.Client).StopContext, d)
	defer cancel()

	id := virtualmachines.NewVirtualMachineID(subscriptionId, d.Get("resource_group_name").(string), d.Get("name").(string))

	locks.ByName(id.VirtualMachineName, VirtualMachineResourceName)
	defer locks.UnlockByName(id.VirtualMachineName, VirtualMachineResourceName)

	resp, err := client.Get(ctx, id, virtualmachines.DefaultGetOperationOptions())
	if err != nil {
		if !response.WasNotFound(resp.HttpResponse) {
			return fmt.Errorf("checking for existing Windows %s: %+v", id, err)
		}
	}

	if !response.WasNotFound(resp.HttpResponse) {
		return tf.ImportAsExistsError("azurerm_windows_virtual_machine", id.ID())
	}

	additionalCapabilitiesRaw := d.Get("additional_capabilities").([]interface{})
	additionalCapabilities := expandVirtualMachineAdditionalCapabilities(additionalCapabilitiesRaw)

	additionalUnattendContentRaw := d.Get("additional_unattend_content").([]interface{})
	additionalUnattendContent := expandAdditionalUnattendContent(additionalUnattendContentRaw)

	allowExtensionOperations := true
	if !d.GetRawConfig().AsValueMap()["allow_extension_operations"].IsNull() {
		allowExtensionOperations = d.Get("allow_extension_operations").(bool)
	}

	bootDiagnosticsRaw := d.Get("boot_diagnostics").([]interface{})
	bootDiagnostics := expandBootDiagnostics(bootDiagnosticsRaw)

<<<<<<< HEAD
	var computerName string
	if v, ok := d.GetOk("computer_name"); ok && len(v.(string)) > 0 {
		computerName = v.(string)
	} else {
		_, errs := computeValidate.WindowsComputerNameFull(d.Get("name"), "computer_name")
		if len(errs) > 0 {
			return fmt.Errorf("unable to assume default computer name %s. Please adjust the %q, or specify an explicit %q", errs[0], "name", "computer_name")
		}
		computerName = id.VirtualMachineName
	}

	enableAutomaticUpdates := d.Get("automatic_updates_enabled").(bool)
	if !features.FivePointOh() {
		if v, ok := d.GetOk("enable_automatic_updates"); ok {
			enableAutomaticUpdates = v.(bool)
		}
	}

=======
>>>>>>> a603894d
	identityExpanded, err := identity.ExpandSystemAndUserAssignedMap(d.Get("identity").([]interface{}))
	if err != nil {
		return fmt.Errorf("expanding `identity`: %+v", err)
	}

	planRaw := d.Get("plan").([]interface{})
	plan := expandPlan(planRaw)

	priority := virtualmachines.VirtualMachinePriorityTypes(d.Get("priority").(string))

	patchMode := d.Get("patch_mode").(string)
	assessmentMode := d.Get("patch_assessment_mode").(string)
	hotPatch := d.Get("hotpatching_enabled").(bool)
	size := d.Get("size").(string)
	t := d.Get("tags").(map[string]interface{})

	networkInterfaceIdsRaw := d.Get("network_interface_ids").([]interface{})
	networkInterfaceIds := expandVirtualMachineNetworkInterfaceIDs(networkInterfaceIdsRaw)

	managedDiskIdRaw := d.Get("os_managed_disk_id").(string)
	// Note: The API fails if OsProfile is anything but nil with CreateOption = "Attach"
	osDiskIsImported := managedDiskIdRaw != ""

	secretsRaw := d.Get("secret").([]interface{})
	secrets := expandWindowsSecrets(secretsRaw)

	params := virtualmachines.VirtualMachine{
		Name:             pointer.To(id.VirtualMachineName),
		ExtendedLocation: expandEdgeZone(d.Get("edge_zone").(string)),
		Location:         location.Normalize(d.Get("location").(string)),
		Identity:         identityExpanded,
		Plan:             plan,
		Properties: &virtualmachines.VirtualMachineProperties{
			ApplicationProfile: &virtualmachines.ApplicationProfile{
				GalleryApplications: expandVirtualMachineGalleryApplication(d.Get("gallery_application").([]interface{})),
			},
			HardwareProfile: &virtualmachines.HardwareProfile{
				VMSize: pointer.To(virtualmachines.VirtualMachineSizeTypes(size)),
			},
			NetworkProfile: &virtualmachines.NetworkProfile{
				NetworkInterfaces: &networkInterfaceIds,
			},
			Priority: pointer.To(priority),
			StorageProfile: &virtualmachines.StorageProfile{
				// Data Disks are instead handled via the Association resource - as such we can send an empty value here
				// but for Updates this'll need to be nil, else any associations will be overwritten
				DataDisks: &[]virtualmachines.DataDisk{},
			},

			// Optional
			AdditionalCapabilities: additionalCapabilities,
			DiagnosticsProfile:     bootDiagnostics,
			ExtensionsTimeBudget:   pointer.To(d.Get("extensions_time_budget").(string)),
		},
		Tags: tags.Expand(t),
	}
	osDiskRaw := d.Get("os_disk").([]interface{})
	osDisk, err := expandVirtualMachineOSDisk(osDiskRaw, virtualmachines.OperatingSystemTypesWindows)
	if err != nil {
		return fmt.Errorf("expanding `os_disk`: %+v", err)
	}
	securityEncryptionType := ""
	if !osDiskIsImported {
		securityEncryptionType = osDiskRaw[0].(map[string]interface{})["security_encryption_type"].(string)
		var computerName string
		if v, ok := d.GetOk("computer_name"); ok && len(v.(string)) > 0 {
			computerName = v.(string)
		} else {
			_, errs := computeValidate.WindowsComputerNameFull(d.Get("name"), "computer_name")
			if len(errs) > 0 {
				return fmt.Errorf("unable to assume default computer name %s. Please adjust the `name`, or specify an explicit `computer_name`", errs[0])
			}
			computerName = id.VirtualMachineName
		}

		provisionVMAgent := true
		if p, ok := d.GetRawConfig().AsValueMap()["provision_vm_agent"]; ok && !p.IsNull() {
			provisionVMAgent = d.Get("provision_vm_agent").(bool)
		}

		if !provisionVMAgent && allowExtensionOperations {
			return fmt.Errorf("`allow_extension_operations` cannot be set to `true` when `provision_vm_agent` is set to `false`")
		}

		autoUpdatesEnabled := true

		if !d.GetRawConfig().AsValueMap()["automatic_updates_enabled"].IsNull() {
			autoUpdatesEnabled = d.Get("automatic_updates_enabled").(bool)
		}

		if !features.FivePointOh() {
			// reconcile the 2 bools...
			if !d.GetRawConfig().AsValueMap()["enable_automatic_updates"].IsNull() {
				autoUpdatesEnabled = d.Get("enable_automatic_updates").(bool)
			}
		}

		params.Properties.OsProfile = &virtualmachines.OSProfile{
			AdminPassword:            pointer.To(d.Get("admin_password").(string)),
			AdminUsername:            pointer.To(d.Get("admin_username").(string)),
			ComputerName:             pointer.To(computerName),
			AllowExtensionOperations: pointer.To(allowExtensionOperations),
			WindowsConfiguration: &virtualmachines.WindowsConfiguration{
				ProvisionVMAgent:       pointer.To(provisionVMAgent),
				EnableAutomaticUpdates: pointer.To(autoUpdatesEnabled),
				WinRM:                  expandWinRMListener(d.Get("winrm_listener").(*pluginsdk.Set).List()),
			},
			Secrets: secrets,
		}

		if len(additionalUnattendContentRaw) > 0 {
			params.Properties.OsProfile.WindowsConfiguration.AdditionalUnattendContent = additionalUnattendContent
		}
		sourceImageReferenceRaw := d.Get("source_image_reference").([]interface{})
		sourceImageId := d.Get("source_image_id").(string)
		if len(sourceImageReferenceRaw) != 0 || sourceImageId != "" {
			params.Properties.StorageProfile.ImageReference = expandSourceImageReference(sourceImageReferenceRaw, sourceImageId)
		}

		isHotpatchImage := isValidHotPatchSourceImageReference(sourceImageReferenceRaw, sourceImageId)

		// Validate VM Guest Patch Mode configuration
		if patchMode == string(virtualmachines.WindowsVMGuestPatchModeAutomaticByPlatform) && !provisionVMAgent {
			return fmt.Errorf("%q cannot be set to %q when %q is set to %q", "patch_mode", "AutomaticByPlatform", "provision_vm_agent", "false")
		}

		if assessmentMode == string(virtualmachines.WindowsPatchAssessmentModeAutomaticByPlatform) && !provisionVMAgent {
			return fmt.Errorf("`provision_vm_agent` must be set to `true` when `patch_assessment_mode` is set to `AutomaticByPlatform`")
		}

		if isHotpatchImage && patchMode != string(virtualmachines.WindowsVMGuestPatchModeAutomaticByPlatform) {
			return fmt.Errorf("%q must always be set to %q when %q points to a hotpatch enabled image", "patch_mode", "AutomaticByPlatform", "source_image_reference")
		}

		// hot patching can only be enabled if the patch_mode is set to "AutomaticByPlatform"
		// and if the image reference is using one of the following skus:
		// 2022-datacenter-azure-edition-core, 2022-datacenter-azure-edition-core-smalldisk, 2022-datacenter-azure-edition-hotpatch, 2022-datacenter-azure-edition-hotpatch-smalldisk,
		// 2025-datacenter-azure-edition, 2025-datacenter-azure-edition-smalldisk, 2025-datacenter-azure-edition-core, 2025-datacenter-azure-edition-core-smalldisk
		if hotPatch {
			if patchMode != string(virtualmachines.WindowsVMGuestPatchModeAutomaticByPlatform) {
				return fmt.Errorf("%q cannot be set to %q when %q is set to %q", "hotpatching_enabled", "true", "patch_mode", patchMode)
			}

			if !provisionVMAgent {
				return fmt.Errorf("%q cannot be set to %q when %q is set to %q", "hotpatching_enabled", "true", "provisionVMAgent", "false")
			}

			if !isHotpatchImage {
				if sourceImageId != "" {
					return fmt.Errorf("the %q field is not supported if referencing the image via the %q field", "hotpatching_enabled", "source_image_id")
				}

				return fmt.Errorf("%q is currently only supported on %q, %q, %q, %q, %q, %q, %q or %q image reference skus", "hotpatching_enabled", "2022-datacenter-azure-edition-core", "2022-datacenter-azure-edition-core-smalldisk", "2022-datacenter-azure-edition-hotpatch", "2022-datacenter-azure-edition-hotpatch-smalldisk", "2025-datacenter-azure-edition", "2025-datacenter-azure-edition-smalldisk", "2025-datacenter-azure-edition-core", "2025-datacenter-azure-edition-core-smalldisk")
			}
		}

		params.Properties.OsProfile.WindowsConfiguration.PatchSettings = &virtualmachines.PatchSettings{
			PatchMode:         pointer.To(virtualmachines.WindowsVMGuestPatchMode(patchMode)),
			EnableHotpatching: pointer.To(hotPatch),
			AssessmentMode:    pointer.To(virtualmachines.WindowsPatchAssessmentMode(assessmentMode)),
		}

		if d.Get("bypass_platform_safety_checks_on_user_schedule_enabled").(bool) {
			if patchMode != string(virtualmachines.WindowsVMGuestPatchModeAutomaticByPlatform) {
				return fmt.Errorf("`patch_mode` must be set to `AutomaticByPlatform` when `bypass_platform_safety_checks_on_user_schedule_enabled` is set to `true`")
			}

			if params.Properties.OsProfile.WindowsConfiguration.PatchSettings.AutomaticByPlatformSettings == nil {
				params.Properties.OsProfile.WindowsConfiguration.PatchSettings.AutomaticByPlatformSettings = &virtualmachines.WindowsVMGuestPatchAutomaticByPlatformSettings{}
			}

			params.Properties.OsProfile.WindowsConfiguration.PatchSettings.AutomaticByPlatformSettings.BypassPlatformSafetyChecksOnUserSchedule = pointer.To(true)
		}

		if v, ok := d.GetOk("reboot_setting"); ok {
			if patchMode != string(virtualmachines.WindowsVMGuestPatchModeAutomaticByPlatform) {
				return fmt.Errorf("`patch_mode` must be set to `AutomaticByPlatform` when `reboot_setting` is specified")
			}

			if params.Properties.OsProfile.WindowsConfiguration.PatchSettings.AutomaticByPlatformSettings == nil {
				params.Properties.OsProfile.WindowsConfiguration.PatchSettings.AutomaticByPlatformSettings = &virtualmachines.WindowsVMGuestPatchAutomaticByPlatformSettings{}
			}

			params.Properties.OsProfile.WindowsConfiguration.PatchSettings.AutomaticByPlatformSettings.RebootSetting = pointer.To(virtualmachines.WindowsVMGuestPatchAutomaticByPlatformRebootSetting(v.(string)))
		}

		if v, ok := d.GetOk("custom_data"); ok {
			params.Properties.OsProfile.CustomData = pointer.To(v.(string))
		}

		if v, ok := d.GetOk("timezone"); ok {
			params.Properties.OsProfile.WindowsConfiguration.TimeZone = pointer.To(v.(string))
		}
	} else {
		diskId, err := commonids.ParseManagedDiskID(managedDiskIdRaw)
		if err != nil {
			return err
		}

		osDisk.ManagedDisk.Id = pointer.To(diskId.ID())
		osDisk.CreateOption = virtualmachines.DiskCreateOptionTypesAttach
	}

	params.Properties.StorageProfile.OsDisk = osDisk

	if diskControllerType, ok := d.GetOk("disk_controller_type"); ok {
		params.Properties.StorageProfile.DiskControllerType = pointer.To(virtualmachines.DiskControllerTypes(diskControllerType.(string)))
	}

	if v, ok := d.GetOk("availability_set_id"); ok {
		params.Properties.AvailabilitySet = &virtualmachines.SubResource{
			Id: pointer.To(v.(string)),
		}
	}

	if v, ok := d.GetOk("capacity_reservation_group_id"); ok {
		params.Properties.CapacityReservation = &virtualmachines.CapacityReservationProfile{
			CapacityReservationGroup: &virtualmachines.SubResource{
				Id: pointer.To(v.(string)),
			},
		}
	}

	if v, ok := d.GetOk("dedicated_host_id"); ok {
		params.Properties.Host = &virtualmachines.SubResource{
			Id: pointer.To(v.(string)),
		}
	}

	if v, ok := d.GetOk("dedicated_host_group_id"); ok {
		params.Properties.HostGroup = &virtualmachines.SubResource{
			Id: pointer.To(v.(string)),
		}
	}

	if encryptionAtHostEnabled, ok := d.GetOk("encryption_at_host_enabled"); ok {
		if encryptionAtHostEnabled.(bool) {
			if virtualmachines.SecurityEncryptionTypesDiskWithVMGuestState == virtualmachines.SecurityEncryptionTypes(securityEncryptionType) {
				return fmt.Errorf("`encryption_at_host_enabled` cannot be set to `true` when `os_disk.0.security_encryption_type` is set to `DiskWithVMGuestState`")
			}
		}

		if params.Properties.SecurityProfile == nil {
			params.Properties.SecurityProfile = &virtualmachines.SecurityProfile{}
		}
		params.Properties.SecurityProfile.EncryptionAtHost = pointer.To(encryptionAtHostEnabled.(bool))
	}

	secureBootEnabled := d.Get("secure_boot_enabled").(bool)
	vtpmEnabled := d.Get("vtpm_enabled").(bool)
	if securityEncryptionType != "" {
		if virtualmachines.SecurityEncryptionTypesDiskWithVMGuestState == virtualmachines.SecurityEncryptionTypes(securityEncryptionType) && !secureBootEnabled {
			return fmt.Errorf("`secure_boot_enabled` must be set to `true` when `os_disk.0.security_encryption_type` is set to `DiskWithVMGuestState`")
		}
		if !vtpmEnabled {
			return fmt.Errorf("`vtpm_enabled` must be set to `true` when `os_disk.0.security_encryption_type` is set")
		}

		if params.Properties.SecurityProfile == nil {
			params.Properties.SecurityProfile = &virtualmachines.SecurityProfile{}
		}
		params.Properties.SecurityProfile.SecurityType = pointer.To(virtualmachines.SecurityTypesConfidentialVM)

		if params.Properties.SecurityProfile.UefiSettings == nil {
			params.Properties.SecurityProfile.UefiSettings = &virtualmachines.UefiSettings{}
		}
		params.Properties.SecurityProfile.UefiSettings.SecureBootEnabled = pointer.To(secureBootEnabled)
		params.Properties.SecurityProfile.UefiSettings.VTpmEnabled = pointer.To(vtpmEnabled)
	} else {
		if secureBootEnabled {
			if params.Properties.SecurityProfile == nil {
				params.Properties.SecurityProfile = &virtualmachines.SecurityProfile{}
			}
			if params.Properties.SecurityProfile.UefiSettings == nil {
				params.Properties.SecurityProfile.UefiSettings = &virtualmachines.UefiSettings{}
			}
			params.Properties.SecurityProfile.SecurityType = pointer.To(virtualmachines.SecurityTypesTrustedLaunch)
			params.Properties.SecurityProfile.UefiSettings.SecureBootEnabled = pointer.To(secureBootEnabled)
		}

		if vtpmEnabled {
			if params.Properties.SecurityProfile == nil {
				params.Properties.SecurityProfile = &virtualmachines.SecurityProfile{}
			}
			if params.Properties.SecurityProfile.UefiSettings == nil {
				params.Properties.SecurityProfile.UefiSettings = &virtualmachines.UefiSettings{}
			}
			params.Properties.SecurityProfile.SecurityType = pointer.To(virtualmachines.SecurityTypesTrustedLaunch)
			params.Properties.SecurityProfile.UefiSettings.VTpmEnabled = pointer.To(vtpmEnabled)
		}
	}

	if evictionPolicyRaw, ok := d.GetOk("eviction_policy"); ok {
		if params.Properties.Priority != nil && *params.Properties.Priority != virtualmachines.VirtualMachinePriorityTypesSpot {
			return fmt.Errorf("an `eviction_policy` can only be specified when `priority` is set to `Spot`")
		}

		params.Properties.EvictionPolicy = pointer.To(virtualmachines.VirtualMachineEvictionPolicyTypes(evictionPolicyRaw.(string)))
	} else if priority == virtualmachines.VirtualMachinePriorityTypesSpot {
		return fmt.Errorf("an `eviction_policy` must be specified when `priority` is set to `Spot`")
	}

	if v, ok := d.GetOk("license_type"); ok {
		params.Properties.LicenseType = pointer.To(v.(string))
	}

	if v, ok := d.Get("max_bid_price").(float64); ok && v > 0 {
		if priority != virtualmachines.VirtualMachinePriorityTypesSpot {
			return fmt.Errorf("`max_bid_price` can only be configured when `priority` is set to `Spot`")
		}

		params.Properties.BillingProfile = &virtualmachines.BillingProfile{
			MaxPrice: pointer.To(v),
		}
	}

	if v, ok := d.GetOk("proximity_placement_group_id"); ok {
		params.Properties.ProximityPlacementGroup = &virtualmachines.SubResource{
			Id: pointer.To(v.(string)),
		}
	}

	if v, ok := d.GetOk("virtual_machine_scale_set_id"); ok {
		params.Properties.VirtualMachineScaleSet = &virtualmachines.SubResource{
			Id: pointer.To(v.(string)),
		}
	}

	platformFaultDomain := d.Get("platform_fault_domain").(int)
	if platformFaultDomain != -1 {
		params.Properties.PlatformFaultDomain = pointer.To(int64(platformFaultDomain))
	}

	var osImageNotificationProfile *virtualmachines.OSImageNotificationProfile
	var terminateNotificationProfile *virtualmachines.TerminateNotificationProfile

	if v, ok := d.GetOk("os_image_notification"); ok {
		osImageNotificationProfile = expandOsImageNotificationProfile(v.([]interface{}))
	}

	if v, ok := d.GetOk("termination_notification"); ok {
		terminateNotificationProfile = expandTerminateNotificationProfile(v.([]interface{}))
	}

	if terminateNotificationProfile != nil || osImageNotificationProfile != nil {
		params.Properties.ScheduledEventsProfile = &virtualmachines.ScheduledEventsProfile{
			OsImageNotificationProfile:   osImageNotificationProfile,
			TerminateNotificationProfile: terminateNotificationProfile,
		}
	}

	if v, ok := d.GetOk("user_data"); ok {
		params.Properties.UserData = pointer.To(v.(string))
	}

	if v, ok := d.GetOk("zone"); ok {
		params.Zones = &[]string{
			v.(string),
		}
	}

	if err := client.CreateOrUpdateThenPoll(ctx, id, params, virtualmachines.DefaultCreateOrUpdateOperationOptions()); err != nil {
		return fmt.Errorf("creating Windows %s: %+v", id, err)
	}

	d.SetId(id.ID())
	return resourceWindowsVirtualMachineRead(d, meta)
}

func resourceWindowsVirtualMachineRead(d *pluginsdk.ResourceData, meta interface{}) error {
	client := meta.(*clients.Client).Compute.VirtualMachinesClient
	disksClient := meta.(*clients.Client).Compute.DisksClient
	networkInterfacesClient := meta.(*clients.Client).Network.NetworkInterfacesClient
	publicIPAddressesClient := meta.(*clients.Client).Network.PublicIPAddresses
	ctx, cancel := timeouts.ForRead(meta.(*clients.Client).StopContext, d)
	defer cancel()

	id, err := virtualmachines.ParseVirtualMachineID(d.Id())
	if err != nil {
		return err
	}

	options := virtualmachines.DefaultGetOperationOptions()
	options.Expand = pointer.To(virtualmachines.InstanceViewTypesUserData)
	resp, err := client.Get(ctx, *id, options)
	if err != nil {
		if response.WasNotFound(resp.HttpResponse) {
			log.Printf("[DEBUG] Windows %s was not found - removing from state!", id)
			d.SetId("")
			return nil
		}

		return fmt.Errorf("retrieving Windows %s: %+v", id, err)
	}

	d.Set("name", id.VirtualMachineName)
	d.Set("resource_group_name", id.ResourceGroupName)

	if model := resp.Model; model != nil {
		d.Set("location", location.Normalize(model.Location))
		d.Set("edge_zone", flattenEdgeZone(model.ExtendedLocation))

		zone := ""
		if model.Zones != nil {
			if zones := *model.Zones; len(zones) > 0 {
				zone = zones[0]
			}
		}
		d.Set("zone", zone)

		identityFlattened, err := identity.FlattenSystemAndUserAssignedMap(model.Identity)
		if err != nil {
			return fmt.Errorf("flattening `identity`: %+v", err)
		}
		if err := d.Set("identity", identityFlattened); err != nil {
			return fmt.Errorf("setting `identity`: %+v", err)
		}

		if err := d.Set("plan", flattenPlan(model.Plan)); err != nil {
			return fmt.Errorf("setting `plan`: %+v", err)
		}

		if props := model.Properties; props != nil {
			d.Set("virtual_machine_id", props.VMId)
			if err := d.Set("additional_capabilities", flattenVirtualMachineAdditionalCapabilities(props.AdditionalCapabilities)); err != nil {
				return fmt.Errorf("setting `additional_capabilities`: %+v", err)
			}

			availabilitySetId := ""
			if props.AvailabilitySet != nil && props.AvailabilitySet.Id != nil {
				availabilitySetId = *props.AvailabilitySet.Id
			}
			d.Set("availability_set_id", availabilitySetId)

			capacityReservationGroupId := ""
			if props.CapacityReservation != nil && props.CapacityReservation.CapacityReservationGroup != nil && props.CapacityReservation.CapacityReservationGroup.Id != nil {
				capacityReservationGroupId = *props.CapacityReservation.CapacityReservationGroup.Id
			}
			d.Set("capacity_reservation_group_id", capacityReservationGroupId)

			if err := d.Set("boot_diagnostics", flattenBootDiagnostics(props.DiagnosticsProfile)); err != nil {
				return fmt.Errorf("setting `boot_diagnostics`: %+v", err)
			}

			d.Set("eviction_policy", pointer.From(props.EvictionPolicy))
			if profile := props.HardwareProfile; profile != nil {
				d.Set("size", pointer.From(profile.VMSize))
			}
			d.Set("license_type", props.LicenseType)

			extensionsTimeBudget := "PT1H30M"
			if props.ExtensionsTimeBudget != nil {
				extensionsTimeBudget = *props.ExtensionsTimeBudget
			}
			d.Set("extensions_time_budget", extensionsTimeBudget)

			if props.ApplicationProfile != nil && props.ApplicationProfile.GalleryApplications != nil {
				d.Set("gallery_application", flattenVirtualMachineGalleryApplication(props.ApplicationProfile.GalleryApplications))
			}

			// defaulted since BillingProfile isn't returned if it's unset
			maxBidPrice := float64(-1.0)
			if props.BillingProfile != nil && props.BillingProfile.MaxPrice != nil {
				maxBidPrice = *props.BillingProfile.MaxPrice
			}
			d.Set("max_bid_price", maxBidPrice)

			if profile := props.NetworkProfile; profile != nil {
				if err := d.Set("network_interface_ids", flattenVirtualMachineNetworkInterfaceIDs(props.NetworkProfile.NetworkInterfaces)); err != nil {
					return fmt.Errorf("setting `network_interface_ids`: %+v", err)
				}
			}

			dedicatedHostId := ""
			if props.Host != nil && props.Host.Id != nil {
				dedicatedHostId = *props.Host.Id
			}
			d.Set("dedicated_host_id", dedicatedHostId)

			dedicatedHostGroupId := ""
			if props.HostGroup != nil && props.HostGroup.Id != nil {
				dedicatedHostGroupId = *props.HostGroup.Id
			}
			d.Set("dedicated_host_group_id", dedicatedHostGroupId)

			virtualMachineScaleSetId := ""
			if props.VirtualMachineScaleSet != nil && props.VirtualMachineScaleSet.Id != nil {
				virtualMachineScaleSetId = *props.VirtualMachineScaleSet.Id
			}
			d.Set("virtual_machine_scale_set_id", virtualMachineScaleSetId)
			platformFaultDomain := -1
			if props.PlatformFaultDomain != nil {
				platformFaultDomain = int(*props.PlatformFaultDomain)
			}
			d.Set("platform_fault_domain", platformFaultDomain)

			if profile := props.OsProfile; profile != nil {
				d.Set("admin_username", profile.AdminUsername)
				d.Set("allow_extension_operations", profile.AllowExtensionOperations)
				d.Set("computer_name", profile.ComputerName)

				if config := profile.WindowsConfiguration; config != nil {
					if err := d.Set("additional_unattend_content", flattenAdditionalUnattendContent(config.AdditionalUnattendContent, d)); err != nil {
						return fmt.Errorf("setting `additional_unattend_content`: %+v", err)
					}

					d.Set("automatic_updates_enabled", config.EnableAutomaticUpdates)
					if !features.FivePointOh() {
						d.Set("enable_automatic_updates", config.EnableAutomaticUpdates)
					}
					d.Set("provision_vm_agent", config.ProvisionVMAgent)
					d.Set("vm_agent_platform_updates_enabled", config.EnableVMAgentPlatformUpdates)

					assessmentMode := string(virtualmachines.WindowsPatchAssessmentModeImageDefault)
					bypassPlatformSafetyChecksOnUserScheduleEnabled := false
					rebootSetting := ""
					if patchSettings := config.PatchSettings; patchSettings != nil {
						d.Set("patch_mode", pointer.From(patchSettings.PatchMode))
						d.Set("hotpatching_enabled", patchSettings.EnableHotpatching)

						if patchSettings.AutomaticByPlatformSettings != nil {
							bypassPlatformSafetyChecksOnUserScheduleEnabled = pointer.From(patchSettings.AutomaticByPlatformSettings.BypassPlatformSafetyChecksOnUserSchedule)
							rebootSetting = string(pointer.From(patchSettings.AutomaticByPlatformSettings.RebootSetting))
						}
						if patchSettings.AssessmentMode != nil {
							assessmentMode = string(pointer.From(patchSettings.AssessmentMode))
						}
					}

					d.Set("patch_assessment_mode", assessmentMode)
					d.Set("bypass_platform_safety_checks_on_user_schedule_enabled", bypassPlatformSafetyChecksOnUserScheduleEnabled)
					d.Set("reboot_setting", rebootSetting)

					d.Set("timezone", config.TimeZone)

					if err := d.Set("winrm_listener", flattenWinRMListener(config.WinRM)); err != nil {
						return fmt.Errorf("setting `winrm_listener`: %+v", err)
					}

					if err := d.Set("secret", flattenWindowsSecrets(profile.Secrets)); err != nil {
						return fmt.Errorf("setting `secret`: %+v", err)
					}
				}
			}

			// Resources created with azurerm_virtual_machine have priority set to ""
			// We need to treat "" as equal to "Regular" to allow migration azurerm_virtual_machine -> azurerm_linux_virtual_machine
			priority := string(virtualmachines.VirtualMachinePriorityTypesRegular)
			if props.Priority != nil && *props.Priority != "" {
				priority = string(pointer.From(props.Priority))
			}
			d.Set("priority", priority)

			proximityPlacementGroupId := ""
			if props.ProximityPlacementGroup != nil && props.ProximityPlacementGroup.Id != nil {
				proximityPlacementGroupId = *props.ProximityPlacementGroup.Id
			}
			d.Set("proximity_placement_group_id", proximityPlacementGroupId)

			if profile := props.StorageProfile; profile != nil {
				d.Set("disk_controller_type", pointer.From(props.StorageProfile.DiskControllerType))

				// the storage_account_type isn't returned so we need to look it up
				flattenedOSDisk, err := flattenVirtualMachineOSDisk(ctx, disksClient, profile.OsDisk)
				if err != nil {
					return fmt.Errorf("flattening `os_disk`: %+v", err)
				}

				if err := d.Set("os_disk", flattenedOSDisk); err != nil {
					return fmt.Errorf("settings `os_disk`: %+v", err)
				}
				osManagedDiskId := ""
				if profile.OsDisk != nil && profile.OsDisk.ManagedDisk != nil && profile.OsDisk.ManagedDisk.Id != nil {
					osDiskId, err := commonids.ParseManagedDiskID(*profile.OsDisk.ManagedDisk.Id)
					if err != nil {
						return err
					}
					osManagedDiskId = osDiskId.ID()
				}
				d.Set("os_managed_disk_id", osManagedDiskId)
				var storageImageId string
				if profile.ImageReference != nil && profile.ImageReference.Id != nil {
					storageImageId = *profile.ImageReference.Id
				}
				if profile.ImageReference != nil && profile.ImageReference.CommunityGalleryImageId != nil {
					storageImageId = *profile.ImageReference.CommunityGalleryImageId
				}
				if profile.ImageReference != nil && profile.ImageReference.SharedGalleryImageId != nil {
					storageImageId = *profile.ImageReference.SharedGalleryImageId
				}
				d.Set("source_image_id", storageImageId)

				if err := d.Set("source_image_reference", flattenSourceImageReference(profile.ImageReference, storageImageId != "")); err != nil {
					return fmt.Errorf("setting `source_image_reference`: %+v", err)
				}
			}
			if scheduleProfile := props.ScheduledEventsProfile; scheduleProfile != nil {
				if err := d.Set("os_image_notification", flattenOsImageNotificationProfile(scheduleProfile.OsImageNotificationProfile)); err != nil {
					return fmt.Errorf("setting `termination_notification`: %+v", err)
				}

				if err := d.Set("termination_notification", flattenTerminateNotificationProfile(scheduleProfile.TerminateNotificationProfile)); err != nil {
					return fmt.Errorf("setting `termination_notification`: %+v", err)
				}
			}

			encryptionAtHostEnabled := false
			vtpmEnabled := false
			secureBootEnabled := false
			if securityProfile := props.SecurityProfile; securityProfile != nil {
				if securityProfile.EncryptionAtHost != nil {
					encryptionAtHostEnabled = *securityProfile.EncryptionAtHost
				}
				if uefi := props.SecurityProfile.UefiSettings; uefi != nil {
					if uefi.VTpmEnabled != nil {
						vtpmEnabled = *uefi.VTpmEnabled
					}
					if uefi.SecureBootEnabled != nil {
						secureBootEnabled = *uefi.SecureBootEnabled
					}
				}
			}
			d.Set("encryption_at_host_enabled", encryptionAtHostEnabled)
			d.Set("vtpm_enabled", vtpmEnabled)
			d.Set("secure_boot_enabled", secureBootEnabled)
			d.Set("user_data", props.UserData)

			connectionInfo := retrieveConnectionInformation(ctx, networkInterfacesClient, publicIPAddressesClient, props)
			d.Set("private_ip_address", connectionInfo.primaryPrivateAddress)
			d.Set("private_ip_addresses", connectionInfo.privateAddresses)
			d.Set("public_ip_address", connectionInfo.primaryPublicAddress)
			d.Set("public_ip_addresses", connectionInfo.publicAddresses)
			isWindows := false
			setConnectionInformation(d, connectionInfo, isWindows)
		}
		return tags.FlattenAndSet(d, model.Tags)
	}
	return nil
}

func resourceWindowsVirtualMachineUpdate(d *pluginsdk.ResourceData, meta interface{}) error {
	client := meta.(*clients.Client).Compute.VirtualMachinesClient
	ctx, cancel := timeouts.ForUpdate(meta.(*clients.Client).StopContext, d)
	defer cancel()

	id, err := virtualmachines.ParseVirtualMachineID(d.Id())
	if err != nil {
		return err
	}

	locks.ByName(id.VirtualMachineName, VirtualMachineResourceName)
	defer locks.UnlockByName(id.VirtualMachineName, VirtualMachineResourceName)

	log.Printf("[DEBUG] Retrieving Windows %s", id)
	options := virtualmachines.DefaultGetOperationOptions()
	options.Expand = pointer.To(virtualmachines.InstanceViewTypesUserData)
	existing, err := client.Get(ctx, *id, options)
	if err != nil {
		return fmt.Errorf("retrieving Windows %s: %+v", id, err)
	}

	log.Printf("[DEBUG] Retrieving InstanceView for Windows %s", id)
	instanceView, err := client.InstanceView(ctx, *id)
	if err != nil {
		return fmt.Errorf("retrieving InstanceView for Windows %s: %+v", id, err)
	}

	shouldTurnBackOn := virtualMachineShouldBeStarted(instanceView.Model)
	hasEphemeralOSDisk := false

	if existing.Model == nil {
		return fmt.Errorf("`model` was nil for %s", id)
	}

	if existing.Model.Properties == nil {
		return fmt.Errorf("`properties` was nil for %s", id)
	}

	props := existing.Model.Properties
	if storage := props.StorageProfile; storage != nil {
		if disk := storage.OsDisk; disk != nil {
			if settings := disk.DiffDiskSettings; settings != nil && settings.Option != nil {
				hasEphemeralOSDisk = *settings.Option == virtualmachines.DiffDiskOptionsLocal
			}
		}
	}

	shouldUpdate := false
	shouldShutDown := false
	shouldDeallocate := false

	update := virtualmachines.VirtualMachineUpdate{
		Properties: &virtualmachines.VirtualMachineProperties{},
	}

	if d.HasChange("boot_diagnostics") {
		shouldUpdate = true

		bootDiagnosticsRaw := d.Get("boot_diagnostics").([]interface{})
		update.Properties.DiagnosticsProfile = expandBootDiagnostics(bootDiagnosticsRaw)
	}

	if d.HasChange("secret") {
		shouldUpdate = true

		profile := virtualmachines.OSProfile{}

		if d.HasChange("secret") {
			secretsRaw := d.Get("secret").([]interface{})
			profile.Secrets = expandWindowsSecrets(secretsRaw)
		}

		update.Properties.OsProfile = &profile
	}

	if d.HasChange("allow_extension_operations") {
		allowExtensionOperations := d.Get("allow_extension_operations").(bool)

		shouldUpdate = true

		if update.Properties.OsProfile == nil {
			update.Properties.OsProfile = &virtualmachines.OSProfile{}
		}

		update.Properties.OsProfile.AllowExtensionOperations = pointer.To(allowExtensionOperations)
	}

	if d.HasChange("patch_mode") {
		shouldUpdate = true

		if update.Properties.OsProfile == nil {
			update.Properties.OsProfile = &virtualmachines.OSProfile{}
		}

		if update.Properties.OsProfile.WindowsConfiguration == nil {
			update.Properties.OsProfile.WindowsConfiguration = &virtualmachines.WindowsConfiguration{}
		}

		if update.Properties.OsProfile.WindowsConfiguration.PatchSettings == nil {
			update.Properties.OsProfile.WindowsConfiguration.PatchSettings = &virtualmachines.PatchSettings{}
		}

		update.Properties.OsProfile.WindowsConfiguration.PatchSettings.PatchMode = pointer.To(virtualmachines.WindowsVMGuestPatchMode(d.Get("patch_mode").(string)))
	}

	if d.HasChange("patch_assessment_mode") {
		assessmentMode := d.Get("patch_assessment_mode").(string)
		if assessmentMode == string(virtualmachines.WindowsPatchAssessmentModeAutomaticByPlatform) && !d.Get("provision_vm_agent").(bool) {
			return fmt.Errorf("`provision_vm_agent` must be set to `true` when `patch_assessment_mode` is set to `AutomaticByPlatform`")
		}

		shouldUpdate = true

		if update.Properties.OsProfile == nil {
			update.Properties.OsProfile = &virtualmachines.OSProfile{}
		}

		if update.Properties.OsProfile.WindowsConfiguration == nil {
			update.Properties.OsProfile.WindowsConfiguration = &virtualmachines.WindowsConfiguration{}
		}

		if update.Properties.OsProfile.WindowsConfiguration.PatchSettings == nil {
			update.Properties.OsProfile.WindowsConfiguration.PatchSettings = &virtualmachines.PatchSettings{}
		}

		update.Properties.OsProfile.WindowsConfiguration.PatchSettings.AssessmentMode = pointer.To(virtualmachines.WindowsPatchAssessmentMode(assessmentMode))
	}

	isPatchModeAutomaticByPlatform := d.Get("patch_mode") == string(virtualmachines.WindowsVMGuestPatchModeAutomaticByPlatform)
	bypassPlatformSafetyChecksOnUserScheduleEnabled := d.Get("bypass_platform_safety_checks_on_user_schedule_enabled").(bool)
	if bypassPlatformSafetyChecksOnUserScheduleEnabled && !isPatchModeAutomaticByPlatform {
		return fmt.Errorf("`patch_mode` must be set to `AutomaticByPlatform` when `bypass_platform_safety_checks_on_user_schedule_enabled` is set to `true`")
	}
	if d.HasChange("bypass_platform_safety_checks_on_user_schedule_enabled") {
		shouldUpdate = true

		if update.Properties.OsProfile == nil {
			update.Properties.OsProfile = &virtualmachines.OSProfile{}
		}

		if update.Properties.OsProfile.WindowsConfiguration == nil {
			update.Properties.OsProfile.WindowsConfiguration = &virtualmachines.WindowsConfiguration{}
		}

		if update.Properties.OsProfile.WindowsConfiguration.PatchSettings == nil {
			update.Properties.OsProfile.WindowsConfiguration.PatchSettings = &virtualmachines.PatchSettings{}
		}

		if isPatchModeAutomaticByPlatform {
			if update.Properties.OsProfile.WindowsConfiguration.PatchSettings.AutomaticByPlatformSettings == nil {
				update.Properties.OsProfile.WindowsConfiguration.PatchSettings.AutomaticByPlatformSettings = &virtualmachines.WindowsVMGuestPatchAutomaticByPlatformSettings{}
			}

			update.Properties.OsProfile.WindowsConfiguration.PatchSettings.AutomaticByPlatformSettings.BypassPlatformSafetyChecksOnUserSchedule = pointer.To(bypassPlatformSafetyChecksOnUserScheduleEnabled)
		}
	}

	rebootSetting := d.Get("reboot_setting").(string)
	if rebootSetting != "" && !isPatchModeAutomaticByPlatform {
		return fmt.Errorf("`patch_mode` must be set to `AutomaticByPlatform` when `reboot_setting` is specified")
	}
	if d.HasChange("reboot_setting") {
		shouldUpdate = true

		if update.Properties.OsProfile == nil {
			update.Properties.OsProfile = &virtualmachines.OSProfile{}
		}

		if update.Properties.OsProfile.WindowsConfiguration == nil {
			update.Properties.OsProfile.WindowsConfiguration = &virtualmachines.WindowsConfiguration{}
		}

		if update.Properties.OsProfile.WindowsConfiguration.PatchSettings == nil {
			update.Properties.OsProfile.WindowsConfiguration.PatchSettings = &virtualmachines.PatchSettings{}
		}

		if isPatchModeAutomaticByPlatform {
			if update.Properties.OsProfile.WindowsConfiguration.PatchSettings.AutomaticByPlatformSettings == nil {
				update.Properties.OsProfile.WindowsConfiguration.PatchSettings.AutomaticByPlatformSettings = &virtualmachines.WindowsVMGuestPatchAutomaticByPlatformSettings{}
			}

			update.Properties.OsProfile.WindowsConfiguration.PatchSettings.AutomaticByPlatformSettings.RebootSetting = pointer.To(virtualmachines.WindowsVMGuestPatchAutomaticByPlatformRebootSetting(rebootSetting))
		}
	}

	if d.HasChange("hotpatching_enabled") {
		shouldUpdate = true

		if update.Properties.OsProfile == nil {
			update.Properties.OsProfile = &virtualmachines.OSProfile{}
		}

		if update.Properties.OsProfile.WindowsConfiguration == nil {
			update.Properties.OsProfile.WindowsConfiguration = &virtualmachines.WindowsConfiguration{}
		}

		if update.Properties.OsProfile.WindowsConfiguration.PatchSettings == nil {
			update.Properties.OsProfile.WindowsConfiguration.PatchSettings = &virtualmachines.PatchSettings{}
		}

		update.Properties.OsProfile.WindowsConfiguration.PatchSettings.EnableHotpatching = pointer.To(d.Get("hotpatching_enabled").(bool))
	}

	if d.HasChange("identity") {
		shouldUpdate = true

		identityExpanded, err := identity.ExpandSystemAndUserAssignedMap(d.Get("identity").([]interface{}))
		if err != nil {
			return fmt.Errorf("expanding `identity`: %+v", err)
		}
		update.Identity = identityExpanded
	}

	if d.HasChange("capacity_reservation_group_id") {
		shouldUpdate = true
		shouldDeallocate = true

		if v, ok := d.GetOk("capacity_reservation_group_id"); ok {
			update.Properties.CapacityReservation = &virtualmachines.CapacityReservationProfile{
				CapacityReservationGroup: &virtualmachines.SubResource{
					Id: pointer.To(v.(string)),
				},
			}
		} else {
			update.Properties.CapacityReservation = &virtualmachines.CapacityReservationProfile{
				CapacityReservationGroup: &virtualmachines.SubResource{},
			}
		}
	}

	if d.HasChange("dedicated_host_id") {
		shouldUpdate = true

		// Code="PropertyChangeNotAllowed" Message="Updating Host of VM 'VMNAME' is not allowed as the VM is currently allocated. Please Deallocate the VM and retry the operation."
		shouldDeallocate = true

		if v, ok := d.GetOk("dedicated_host_id"); ok {
			update.Properties.Host = &virtualmachines.SubResource{
				Id: pointer.To(v.(string)),
			}
		} else {
			update.Properties.Host = &virtualmachines.SubResource{}
		}
	}

	if d.HasChange("dedicated_host_group_id") {
		shouldUpdate = true

		// Code="PropertyChangeNotAllowed" Message="Updating Host of VM 'VMNAME' is not allowed as the VM is currently allocated. Please Deallocate the VM and retry the operation."
		shouldDeallocate = true

		if v, ok := d.GetOk("dedicated_host_group_id"); ok {
			update.Properties.HostGroup = &virtualmachines.SubResource{
				Id: pointer.To(v.(string)),
			}
		} else {
			update.Properties.HostGroup = &virtualmachines.SubResource{}
		}
	}

	if d.HasChange("extensions_time_budget") {
		shouldUpdate = true
		update.Properties.ExtensionsTimeBudget = pointer.To(d.Get("extensions_time_budget").(string))
	}

	if d.HasChange("gallery_application") {
		shouldUpdate = true
		update.Properties.ApplicationProfile = &virtualmachines.ApplicationProfile{
			GalleryApplications: expandVirtualMachineGalleryApplication(d.Get("gallery_application").([]interface{})),
		}
	}

	if d.HasChange("max_bid_price") {
		shouldUpdate = true

		// Code="OperationNotAllowed" Message="Max price change is not allowed. For more information, see http://aka.ms/AzureSpot/errormessages"
		shouldShutDown = true

		// "code":"OperationNotAllowed"
		// "message": "Max price change is not allowed when the VM [name] is currently allocated.
		//			   Please deallocate and try again. For more information, see http://aka.ms/AzureSpot/errormessages"
		shouldDeallocate = true

		maxBidPrice := d.Get("max_bid_price").(float64)
		update.Properties.BillingProfile = &virtualmachines.BillingProfile{
			MaxPrice: pointer.To(maxBidPrice),
		}
	}

	if d.HasChange("network_interface_ids") {
		shouldUpdate = true

		// Code="CannotAddOrRemoveNetworkInterfacesFromARunningVirtualMachine"
		// Message="Secondary network interfaces cannot be added or removed from a running virtual machine.
		shouldShutDown = true

		// @tombuildsstuff: after testing shutting it down isn't sufficient - we need a full deallocation
		shouldDeallocate = true

		networkInterfaceIdsRaw := d.Get("network_interface_ids").([]interface{})
		networkInterfaceIds := expandVirtualMachineNetworkInterfaceIDs(networkInterfaceIdsRaw)

		update.Properties.NetworkProfile = &virtualmachines.NetworkProfile{
			NetworkInterfaces: &networkInterfaceIds,
		}
	}

	if d.HasChange("disk_controller_type") {
		shouldUpdate = true
		shouldDeallocate = true

		if update.Properties.StorageProfile == nil {
			update.Properties.StorageProfile = &virtualmachines.StorageProfile{}
		}

		update.Properties.StorageProfile.DiskControllerType = pointer.To(virtualmachines.DiskControllerTypes(d.Get("disk_controller_type").(string)))
	}

	if d.HasChange("os_disk") {
		shouldUpdate = true

		// Code="Conflict" Message="Disk resizing is allowed only when creating a VM or when the VM is deallocated." Target="disk.diskSizeGB"
		shouldShutDown = true
		shouldDeallocate = true

		osDiskRaw := d.Get("os_disk").([]interface{})
		osDisk, err := expandVirtualMachineOSDisk(osDiskRaw, virtualmachines.OperatingSystemTypesWindows)
		if err != nil {
			return fmt.Errorf("expanding `os_disk`: %+v", err)
		}

		if v, _ := pluginsdk.GoValueFromTerraformValue[string](d.GetRawConfig().AsValueMap()["os_managed_disk_id"]); pointer.From(v) != "" {
			osDisk.CreateOption = virtualmachines.DiskCreateOptionTypesAttach
		}

		if update.Properties.StorageProfile == nil {
			update.Properties.StorageProfile = &virtualmachines.StorageProfile{}
		}

		update.Properties.StorageProfile.OsDisk = osDisk
	}

	if d.HasChange("virtual_machine_scale_set_id") {
		shouldUpdate = true

		if vmssIDRaw, ok := d.GetOk("virtual_machine_scale_set_id"); ok {
			update.Properties.VirtualMachineScaleSet = &virtualmachines.SubResource{
				Id: pointer.To(vmssIDRaw.(string)),
			}
		} else {
			update.Properties.VirtualMachineScaleSet = &virtualmachines.SubResource{}
		}
	}

	if d.HasChange("proximity_placement_group_id") {
		shouldUpdate = true

		// Code="OperationNotAllowed" Message="Updating proximity placement group of VM is not allowed while the VM is running. Please stop/deallocate the VM and retry the operation."
		shouldShutDown = true
		shouldDeallocate = true

		if ppgIDRaw, ok := d.GetOk("proximity_placement_group_id"); ok {
			update.Properties.ProximityPlacementGroup = &virtualmachines.SubResource{
				Id: pointer.To(ppgIDRaw.(string)),
			}
		} else {
			update.Properties.ProximityPlacementGroup = &virtualmachines.SubResource{}
		}
	}

	if d.HasChange("size") {
		shouldUpdate = true

		// this is kind of superflurious since Azure can do this for us, but if we do this we can subsequently
		// deallocate the VM to switch hosts if required
		shouldShutDown = true
		vmSize := d.Get("size").(string)

		// Azure will auto-reboot this for us, providing this machine will fit on this host
		// otherwise we need to shut down the VM to move it to another host to be able to use this size
		availableOnThisHost := false
		sizes, err := client.ListAvailableSizes(ctx, *id)
		if err != nil {
			return fmt.Errorf("retrieving available sizes for Windows %s: %+v", id, err)
		}

		if sizes.Model != nil && sizes.Model.Value != nil {
			for _, size := range *sizes.Model.Value {
				if size.Name == nil {
					continue
				}

				if strings.EqualFold(*size.Name, vmSize) {
					availableOnThisHost = true
					break
				}
			}
		}

		if !availableOnThisHost {
			log.Printf("[DEBUG] Requested VM Size isn't available on the Host - must switch host to resize..")
			// Code="OperationNotAllowed"
			// Message="Unable to resize the VM [name] because the requested size Standard_F4s_v2 is not available in the current hardware cluster.
			//         The available sizes in this cluster are: [list]. The requested size might be available in other clusters of this region.
			//         Read more on VM resizing strategy at https://aka.ms/azure-resizevm."
			shouldDeallocate = true
		}

		update.Properties.HardwareProfile = &virtualmachines.HardwareProfile{
			VMSize: pointer.To(virtualmachines.VirtualMachineSizeTypes(vmSize)),
		}
	}

	if d.HasChange("tags") {
		shouldUpdate = true

		tagsRaw := d.Get("tags").(map[string]interface{})
		update.Tags = tags.Expand(tagsRaw)
	}

	var osImageNotificationProfile *virtualmachines.OSImageNotificationProfile
	var terminateNotificationProfile *virtualmachines.TerminateNotificationProfile

	if d.HasChange("os_image_notification") {
		shouldUpdate = true
		osImageNotificationProfile = expandOsImageNotificationProfile(d.Get("os_image_notification").([]interface{}))
	}

	if d.HasChange("termination_notification") {
		shouldUpdate = true
		terminateNotificationProfile = expandTerminateNotificationProfile(d.Get("termination_notification").([]interface{}))
	}

	if osImageNotificationProfile != nil || terminateNotificationProfile != nil {
		update.Properties.ScheduledEventsProfile = &virtualmachines.ScheduledEventsProfile{
			OsImageNotificationProfile:   osImageNotificationProfile,
			TerminateNotificationProfile: terminateNotificationProfile,
		}
	}

	if d.HasChange("additional_capabilities") {
		shouldUpdate = true

		n, _ := d.GetChange("additional_capabilities")
		if len(n.([]interface{})) == 0 || d.HasChange("additional_capabilities.0.ultra_ssd_enabled") {
			shouldShutDown = true
			shouldDeallocate = true
		}

		additionalCapabilitiesRaw := d.Get("additional_capabilities").([]interface{})
		update.Properties.AdditionalCapabilities = expandVirtualMachineAdditionalCapabilities(additionalCapabilitiesRaw)
	}

	if d.HasChange("encryption_at_host_enabled") {
		if d.Get("encryption_at_host_enabled").(bool) {
			osDiskRaw := d.Get("os_disk").([]interface{})
			securityEncryptionType := osDiskRaw[0].(map[string]interface{})["security_encryption_type"].(string)
			if virtualmachines.SecurityEncryptionTypesDiskWithVMGuestState == virtualmachines.SecurityEncryptionTypes(securityEncryptionType) {
				return fmt.Errorf("`encryption_at_host_enabled` cannot be set to `true` when `os_disk.0.security_encryption_type` is set to `DiskWithVMGuestState`")
			}
		}

		shouldUpdate = true
		shouldDeallocate = true // API returns the following error if not deallocate: 'securityProfile.encryptionAtHost' can be updated only when VM is in deallocated state
		if update.Properties.SecurityProfile == nil {
			update.Properties.SecurityProfile = &virtualmachines.SecurityProfile{}
		}
		update.Properties.SecurityProfile.EncryptionAtHost = pointer.To(d.Get("encryption_at_host_enabled").(bool))
	}

	if d.HasChange("license_type") {
		shouldUpdate = true

		license := d.Get("license_type").(string)
		if license == "" {
			// Only for create no specification is possible in the API. API does not allow empty string in update.
			// So removing attribute license_type from Terraform configuration if it was set to value other than 'None' would lead to an endless loop in apply.
			// To allow updating in this case set value explicitly to 'None'.
			license = "None"
		}
		update.Properties.LicenseType = &license
	}

	if d.HasChange("user_data") {
		shouldUpdate = true
		update.Properties.UserData = pointer.To(d.Get("user_data").(string))
	}

	if instanceView.Model != nil && instanceView.Model.Statuses != nil {
		for _, status := range *instanceView.Model.Statuses {
			if status.Code == nil {
				continue
			}

			// could also be the provisioning state which we're not bothered with here
			state := strings.ToLower(*status.Code)
			if !strings.HasPrefix(state, "powerstate/") {
				continue
			}

			state = strings.TrimPrefix(state, "powerstate/")
			switch strings.ToLower(state) {
			case "deallocated":
				// VM already deallocated, no shutdown and deallocation needed anymore
				shouldShutDown = false
				shouldDeallocate = false
			case "deallocating":
				// VM is deallocating
				// To make sure we do not start updating before this action has finished,
				// only skip the shutdown and send another deallocation request if shouldDeallocate == true
				shouldShutDown = false
			case "stopped":
				// VM already stopped, no shutdown needed anymore
				shouldShutDown = false
			}
		}
	}

	if shouldShutDown {
		log.Printf("[DEBUG] Shutting Down Windows %s", id)
		if err := client.PowerOffThenPoll(ctx, *id, virtualmachines.DefaultPowerOffOperationOptions()); err != nil {
			return fmt.Errorf("sending Power Off to Windows %s: %+v", id, err)
		}

		log.Printf("[DEBUG] Shut Down Windows %s", id)
	}

	if shouldDeallocate {
		if !hasEphemeralOSDisk {
			log.Printf("[DEBUG] Deallocating Windows %s", id)
			// Upgrading to the 2021-07-01 exposed a new hibernate parameter in the Deallocate method
			if err := client.DeallocateThenPoll(ctx, *id, virtualmachines.DefaultDeallocateOperationOptions()); err != nil {
				return fmt.Errorf("deallocating Windows %s: %+v", id, err)
			}
			log.Printf("[DEBUG] Deallocated Windows %s", id)
		} else {
			// Code="OperationNotAllowed" Message="Operation 'deallocate' is not supported for VMs or VM Scale Set instances using an ephemeral OS disk."
			log.Printf("[DEBUG] Skipping deallocation for Windows %s since cannot deallocate a Virtual Machine with an Ephemeral OS Disk", id)
		}
	}

	// now the VM's shutdown/deallocated we can update the disk which can't be done via the VM API:
	// Code="ResizeDiskError" Message="Managed disk resize via Virtual Machine [name] is not allowed. Please resize disk resource at [id]."
	// Portal: "Disks can be resized or account type changed only when they are unattached or the owner VM is deallocated."
	if d.HasChange("os_disk.0.disk_size_gb") {
		diskName := d.Get("os_disk.0.name").(string)
		newSize := d.Get("os_disk.0.disk_size_gb").(int)
		log.Printf("[DEBUG] Resizing OS Disk %q for Windows %s to %dGB..", diskName, id, newSize)

		disksClient := meta.(*clients.Client).Compute.DisksClient
		subscriptionId := meta.(*clients.Client).Account.SubscriptionId
		id := commonids.NewManagedDiskID(subscriptionId, id.ResourceGroupName, diskName)

		update := disks.DiskUpdate{
			Properties: &disks.DiskUpdateProperties{
				DiskSizeGB: pointer.To(int64(newSize)),
			},
		}

		err := disksClient.UpdateThenPoll(ctx, id, update)
		if err != nil {
			return fmt.Errorf("resizing OS Disk %q for Windows Virtual Machine %q (Resource Group %q): %+v", diskName, id.DiskName, id.ResourceGroupName, err)
		}

		log.Printf("[DEBUG] Resized OS Disk %q for Windows Virtual Machine %q (Resource Group %q) to %dGB.", diskName, id.DiskName, id.ResourceGroupName, newSize)
	}

	if d.HasChange("os_disk.0.disk_encryption_set_id") {
		if diskEncryptionSetId := d.Get("os_disk.0.disk_encryption_set_id").(string); diskEncryptionSetId != "" {
			diskName := d.Get("os_disk.0.name").(string)
			log.Printf("[DEBUG] Updating encryption settings of OS Disk %q for Windows %s to %q..", diskName, id, diskEncryptionSetId)

			encryptionType, err := retrieveDiskEncryptionSetEncryptionType(ctx, meta.(*clients.Client).Compute.DiskEncryptionSetsClient, diskEncryptionSetId)
			if err != nil {
				return err
			}

			disksClient := meta.(*clients.Client).Compute.DisksClient
			subscriptionId := meta.(*clients.Client).Account.SubscriptionId
			id := commonids.NewManagedDiskID(subscriptionId, id.ResourceGroupName, diskName)

			update := disks.DiskUpdate{
				Properties: &disks.DiskUpdateProperties{
					Encryption: &disks.Encryption{
						Type:                encryptionType,
						DiskEncryptionSetId: pointer.To(diskEncryptionSetId),
					},
				},
			}

			err = disksClient.UpdateThenPoll(ctx, id, update)
			if err != nil {
				return fmt.Errorf("updating encryption settings of OS Disk %q for Windows Virtual Machine %q (Resource Group %q): %+v", diskName, id.DiskName, id.ResourceGroupName, err)
			}

			log.Printf("[DEBUG] Updating encryption settings of OS Disk %q for Windows Virtual Machine %q (Resource Group %q) to %q.", diskName, id.DiskName, id.ResourceGroupName, diskEncryptionSetId)
		} else {
			return fmt.Errorf("once a customer-managed key is used, you can’t change the selection back to a platform-managed key")
		}
	}

	if shouldUpdate {
		log.Printf("[DEBUG] Updating Windows %s", id)
		if err := client.UpdateThenPoll(ctx, *id, update, virtualmachines.DefaultUpdateOperationOptions()); err != nil {
			return fmt.Errorf("updating Windows %s: %+v", id, err)
		}

		log.Printf("[DEBUG] Updated Windows %s.", id)
	}

	// if we've shut it down and it was turned off, let's boot it back up
	if shouldTurnBackOn && (shouldShutDown || shouldDeallocate) {
		log.Printf("[DEBUG] Starting Windows %s", id)
		if err := client.StartThenPoll(ctx, *id); err != nil {
			return fmt.Errorf("starting Windows %s: %+v", id, err)
		}
		log.Printf("[DEBUG] Started Windows %s", id)
	}

	return resourceWindowsVirtualMachineRead(d, meta)
}

func resourceWindowsVirtualMachineDelete(d *pluginsdk.ResourceData, meta interface{}) error {
	client := meta.(*clients.Client).Compute.VirtualMachinesClient
	ctx, cancel := timeouts.ForDelete(meta.(*clients.Client).StopContext, d)
	defer cancel()

	id, err := virtualmachines.ParseVirtualMachineID(d.Id())
	if err != nil {
		return err
	}

	locks.ByName(id.VirtualMachineName, VirtualMachineResourceName)
	defer locks.UnlockByName(id.VirtualMachineName, VirtualMachineResourceName)

	log.Printf("[DEBUG] Retrieving Windows %s", id)
	existing, err := client.Get(ctx, *id, virtualmachines.DefaultGetOperationOptions())
	if err != nil {
		if response.WasNotFound(existing.HttpResponse) {
			return nil
		}

		return fmt.Errorf("retrieving Windows %s: %+v", id, err)
	}

	log.Printf("[DEBUG] Deleting Windows %s", id)

	// Force Delete is in an opt-in Preview and can only be specified (true/false) if the feature is enabled
	// as such we default this to `nil` which matches the previous behaviour (where this isn't sent) and
	// conditionally set this if required
	options := virtualmachines.DefaultDeleteOperationOptions()
	if meta.(*clients.Client).Features.VirtualMachine.SkipShutdownAndForceDelete {
		options.ForceDeletion = pointer.To(true)
	}
	if err := client.DeleteThenPoll(ctx, *id, options); err != nil {
		return fmt.Errorf("deleting Windows %s: %+v", id, err)
	}

	log.Printf("[DEBUG] Deleted Windows %s", id)

	deleteOSDisk := meta.(*clients.Client).Features.VirtualMachine.DeleteOSDiskOnDeletion
	if deleteOSDisk {
		log.Printf("[DEBUG] Deleting OS Disk from Windows %s", id)
		disksClient := meta.(*clients.Client).Compute.DisksClient
		managedDiskId := ""
		if model := existing.Model; model != nil {
			if props := model.Properties; props.StorageProfile != nil && props.StorageProfile.OsDisk != nil {
				if disk := props.StorageProfile.OsDisk.ManagedDisk; disk != nil && disk.Id != nil {
					managedDiskId = *disk.Id
				}
			}
		}

		if managedDiskId != "" {
			diskId, err := commonids.ParseManagedDiskID(managedDiskId)
			if err != nil {
				return err
			}

			diskDeleteFuture, err := disksClient.Delete(ctx, *diskId)
			if err != nil {
				if !response.WasNotFound(diskDeleteFuture.HttpResponse) {
					return fmt.Errorf("deleting OS Disk %q (Resource Group %q) for Windows %s: %+v", diskId.DiskName, diskId.ResourceGroupName, id, err)
				}
			}
			if !response.WasNotFound(diskDeleteFuture.HttpResponse) {
				if err := diskDeleteFuture.Poller.PollUntilDone(ctx); err != nil {
					return fmt.Errorf("OS Disk %s for Windows %s: %+v", diskId, id, err)
				}
			}

			log.Printf("[DEBUG] Deleted OS Disk from Windows %s.", id)
		} else {
			log.Printf("[DEBUG] Skipping Deleting OS Disk from Windows %s - cannot determine OS Disk ID.", id)
		}
	} else {
		log.Printf("[DEBUG] Skipping Deleting OS Disk from Windows %s", id)
	}

	// Need to add a get and a state wait to avoid bug in network API where the attached disk(s) are not actually deleted
	// Service team indicated that we need to do a get after VM delete call returns to verify that the VM and all attached
	// disks have actually been deleted.

	log.Printf("[INFO] verifying Windows %s has been deleted", id)
	virtualMachine, err := client.Get(ctx, *id, virtualmachines.DefaultGetOperationOptions())
	if err != nil && !response.WasNotFound(virtualMachine.HttpResponse) {
		return fmt.Errorf("verifying Windows %s has been deleted: %+v", id, err)
	}

	if !response.WasNotFound(virtualMachine.HttpResponse) {
		log.Printf("[INFO] Windows %s still exists, waiting on vm to be deleted", id)

		deleteWait := &pluginsdk.StateChangeConf{
			Pending:    []string{"200"},
			Target:     []string{"404"},
			MinTimeout: 30 * time.Second,
			Timeout:    d.Timeout(pluginsdk.TimeoutDelete),
			Refresh: func() (interface{}, string, error) {
				log.Printf("[INFO] checking on state of Windows %s", id)
				resp, err := client.Get(ctx, *id, virtualmachines.DefaultGetOperationOptions())
				if err != nil {
					if response.WasNotFound(resp.HttpResponse) {
						return resp, strconv.Itoa(resp.HttpResponse.StatusCode), nil
					}
					return nil, "nil", fmt.Errorf("polling for the status of Windows %s: %v", id, err)
				}
				return resp, strconv.Itoa(resp.HttpResponse.StatusCode), nil
			},
		}

		if _, err := deleteWait.WaitForStateContext(ctx); err != nil {
			return fmt.Errorf("waiting for the deletion of Windows %s: %v", id, err)
		}
	}

	return nil
}<|MERGE_RESOLUTION|>--- conflicted
+++ resolved
@@ -505,23 +505,10 @@
 		}
 
 		resource.Schema["enable_automatic_updates"] = &pluginsdk.Schema{
-<<<<<<< HEAD
-			Type:       pluginsdk.TypeBool,
-			Optional:   true,
-			Computed:   true,
-			ForceNew:   true, // updating this is not allowed "Changing property 'windowsConfiguration.enableAutomaticUpdates' is not allowed." Target="windowsConfiguration.enableAutomaticUpdates"
-			Deprecated: "`enable_automatic_updates` has been deprecated in favour of `automatic_updates_enabled` and will be removed in v5.0 of the AzureRM Provider",
-		}
-
-		resource.Schema["automatic_updates_enabled"] = &pluginsdk.Schema{
-=======
->>>>>>> a603894d
 			Type:     pluginsdk.TypeBool,
 			Optional: true,
 			Computed: true,
 			ForceNew: true, // updating this is not allowed "Changing property 'windowsConfiguration.enableAutomaticUpdates' is not allowed." Target="windowsConfiguration.enableAutomaticUpdates"
-<<<<<<< HEAD
-=======
 			DiffSuppressFunc: func(k, _, _ string, d *schema.ResourceData) bool {
 				// Suppress diff if replacement property is used and the values are the same
 				oldVal := d.Get("enable_automatic_updates").(bool)
@@ -540,7 +527,6 @@
 		resource.Schema["automatic_updates_enabled"].ConflictsWith = []string{
 			"enable_automatic_updates",
 			"os_managed_disk_id",
->>>>>>> a603894d
 		}
 	}
 
@@ -583,27 +569,6 @@
 	bootDiagnosticsRaw := d.Get("boot_diagnostics").([]interface{})
 	bootDiagnostics := expandBootDiagnostics(bootDiagnosticsRaw)
 
-<<<<<<< HEAD
-	var computerName string
-	if v, ok := d.GetOk("computer_name"); ok && len(v.(string)) > 0 {
-		computerName = v.(string)
-	} else {
-		_, errs := computeValidate.WindowsComputerNameFull(d.Get("name"), "computer_name")
-		if len(errs) > 0 {
-			return fmt.Errorf("unable to assume default computer name %s. Please adjust the %q, or specify an explicit %q", errs[0], "name", "computer_name")
-		}
-		computerName = id.VirtualMachineName
-	}
-
-	enableAutomaticUpdates := d.Get("automatic_updates_enabled").(bool)
-	if !features.FivePointOh() {
-		if v, ok := d.GetOk("enable_automatic_updates"); ok {
-			enableAutomaticUpdates = v.(bool)
-		}
-	}
-
-=======
->>>>>>> a603894d
 	identityExpanded, err := identity.ExpandSystemAndUserAssignedMap(d.Get("identity").([]interface{}))
 	if err != nil {
 		return fmt.Errorf("expanding `identity`: %+v", err)
