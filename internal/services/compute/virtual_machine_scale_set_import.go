--- conflicted
+++ resolved
@@ -18,11 +18,7 @@
 
 	client := meta.(*clients.Client).Compute.VMScaleSetClient
 	// Upgrading to the 2021-07-01 exposed a new expand parameter in the GET method
-<<<<<<< HEAD
 	_, err = client.Get(ctx, id.ResourceGroup, id.Name, compute.ExpandTypesForGetVMScaleSetsUserData)
-=======
-	vm, err := client.Get(ctx, id.ResourceGroup, id.Name, compute.ExpandTypesForGetVMScaleSetsUserData)
->>>>>>> d8452c2a
 	if err != nil {
 		return []*pluginsdk.ResourceData{}, fmt.Errorf("retrieving Virtual Machine Scale Set %q (Resource Group %q): %+v", id.Name, id.ResourceGroup, err)
 	}
@@ -55,11 +51,7 @@
 
 		client := meta.(*clients.Client).Compute.VMScaleSetClient
 		// Upgrading to the 2021-07-01 exposed a new expand parameter in the GET method
-<<<<<<< HEAD
-		vm, err := client.Get(ctx, id.ResourceGroup, id.Name, "")
-=======
 		vm, err := client.Get(ctx, id.ResourceGroup, id.Name, compute.ExpandTypesForGetVMScaleSetsUserData)
->>>>>>> d8452c2a
 		if err != nil {
 			return []*pluginsdk.ResourceData{}, fmt.Errorf("retrieving Virtual Machine Scale Set %q (Resource Group %q): %+v", id.Name, id.ResourceGroup, err)
 		}
