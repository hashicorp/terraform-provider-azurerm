package compute_test

import (
	"fmt"
	"testing"

	"github.com/hashicorp/terraform-provider-azurerm/internal/acceptance"
	"github.com/hashicorp/terraform-provider-azurerm/internal/acceptance/check"
)

type ManagedDiskDataSource struct{}

func TestAccDataSourceManagedDisk_basic(t *testing.T) {
	data := acceptance.BuildTestData(t, "data.azurerm_managed_disk", "test")
	r := ManagedDiskDataSource{}

	name := fmt.Sprintf("acctestmanageddisk-%d", data.RandomInteger)
	resourceGroupName := fmt.Sprintf("acctestRG-%d", data.RandomInteger)

	data.DataSourceTest(t, []acceptance.TestStep{
		{
			Config: r.basic(data, name, resourceGroupName),
			Check: acceptance.ComposeTestCheckFunc(
				check.That(data.ResourceName).Key("name").HasValue(name),
				check.That(data.ResourceName).Key("resource_group_name").HasValue(resourceGroupName),
				check.That(data.ResourceName).Key("storage_account_type").HasValue("Premium_LRS"),
				check.That(data.ResourceName).Key("disk_size_gb").HasValue("10"),
				check.That(data.ResourceName).Key("tags.%").HasValue("1"),
				check.That(data.ResourceName).Key("tags.environment").HasValue("acctest"),
				check.That(data.ResourceName).Key("zones.#").HasValue("1"),
				check.That(data.ResourceName).Key("zones.0").HasValue("2"),
			),
		},
	})
}

func TestAccDataSourceManagedDisk_basic_withUltraSSD(t *testing.T) {
	data := acceptance.BuildTestData(t, "data.azurerm_managed_disk", "test")
	r := ManagedDiskDataSource{}

	name := fmt.Sprintf("acctestmanageddisk-%d", data.RandomInteger)
	resourceGroupName := fmt.Sprintf("acctestRG-%d", data.RandomInteger)

	data.DataSourceTest(t, []acceptance.TestStep{
		{
			Config: r.basic_withUltraSSD(data, name, resourceGroupName),
			Check: acceptance.ComposeTestCheckFunc(
				check.That(data.ResourceName).Key("disk_iops_read_write").HasValue("101"),
				check.That(data.ResourceName).Key("disk_mbps_read_write").HasValue("10"),
			),
		},
	})
}

<<<<<<< HEAD
func TestAccDataSourceManagedDisk_encryptionSettings(t *testing.T) {
=======
func TestAccDataSourceManagedDisk_diskAccess(t *testing.T) {
>>>>>>> 62577396
	data := acceptance.BuildTestData(t, "data.azurerm_managed_disk", "test")
	r := ManagedDiskDataSource{}

	data.DataSourceTest(t, []acceptance.TestStep{
		{
<<<<<<< HEAD
			Config: r.encryptionSettings(data),
			Check: acceptance.ComposeTestCheckFunc(
				check.That(data.ResourceName).Key("encryption_settings.#").HasValue("1"),
				check.That(data.ResourceName).Key("encryption_settings.0.enabled").HasValue("true"),
				check.That(data.ResourceName).Key("encryption_settings.0.disk_encryption_key.#").HasValue("1"),
				check.That(data.ResourceName).Key("encryption_settings.0.disk_encryption_key.0.secret_url").Exists(),
				check.That(data.ResourceName).Key("encryption_settings.0.disk_encryption_key.0.source_vault_id").Exists(),
				check.That(data.ResourceName).Key("encryption_settings.0.key_encryption_key.#").HasValue("1"),
				check.That(data.ResourceName).Key("encryption_settings.0.key_encryption_key.0.key_url").Exists(),
				check.That(data.ResourceName).Key("encryption_settings.0.key_encryption_key.0.source_vault_id").Exists(),
=======
			Config: r.diskAccess(data),
			Check: acceptance.ComposeTestCheckFunc(
				check.That(data.ResourceName).Key("network_access_policy").HasValue("AllowPrivate"),
				check.That(data.ResourceName).Key("disk_access_id").Exists(),
>>>>>>> 62577396
			),
		},
	})
}

func (ManagedDiskDataSource) basic(data acceptance.TestData, name string, resourceGroupName string) string {
	return fmt.Sprintf(`
provider "azurerm" {
  features {}
}

resource "azurerm_resource_group" "test" {
  name     = "%s"
  location = "%s"
}

resource "azurerm_managed_disk" "test" {
  name                 = "%s"
  location             = azurerm_resource_group.test.location
  resource_group_name  = azurerm_resource_group.test.name
  storage_account_type = "Premium_LRS"
  create_option        = "Empty"
  disk_size_gb         = "10"
  zone                 = "2"

  tags = {
    environment = "acctest"
  }
}

data "azurerm_managed_disk" "test" {
  name                = azurerm_managed_disk.test.name
  resource_group_name = azurerm_resource_group.test.name
}
`, resourceGroupName, data.Locations.Primary, name)
}

func (ManagedDiskDataSource) basic_withUltraSSD(data acceptance.TestData, name string, resourceGroupName string) string {
	return fmt.Sprintf(`
provider "azurerm" {
  features {}
}

resource "azurerm_resource_group" "test" {
  name     = "%s"
  location = "%s"
}

resource "azurerm_managed_disk" "test" {
  name                 = "%s"
  location             = azurerm_resource_group.test.location
  resource_group_name  = azurerm_resource_group.test.name
  storage_account_type = "UltraSSD_LRS"
  create_option        = "Empty"
  disk_size_gb         = "4"
  disk_iops_read_write = "101"
  disk_mbps_read_write = "10"
  zone                 = "2"

  tags = {
    environment = "acctest"
  }
}

data "azurerm_managed_disk" "test" {
  name                = azurerm_managed_disk.test.name
  resource_group_name = azurerm_resource_group.test.name
}
`, resourceGroupName, data.Locations.Primary, name)
}

<<<<<<< HEAD
func (ManagedDiskDataSource) encryptionSettings(data acceptance.TestData) string {
	return fmt.Sprintf(`
provider "azurerm" {
  features {
    key_vault {
      recover_soft_deleted_key_vaults       = false
      purge_soft_delete_on_destroy          = false
      purge_soft_deleted_keys_on_destroy    = false
      purge_soft_deleted_secrets_on_destroy = false
    }
  }
}

data "azurerm_client_config" "current" {}

resource "azurerm_resource_group" "test" {
  name     = "acctestRG-%d"
  location = "%s"
}

resource "azurerm_key_vault" "test" {
  name                = "acctestkv-%s"
  location            = "${azurerm_resource_group.test.location}"
  resource_group_name = "${azurerm_resource_group.test.name}"
  tenant_id           = "${data.azurerm_client_config.current.tenant_id}"
  sku_name            = "standard"

  access_policy {
    tenant_id = "${data.azurerm_client_config.current.tenant_id}"
    object_id = "${data.azurerm_client_config.current.object_id}"

    key_permissions = [
      "Create",
      "Delete",
      "Get",
      "Purge",
    ]

    secret_permissions = [
      "Delete",
      "Get",
      "Set",
    ]
  }

  enabled_for_disk_encryption = true

  tags = {
    environment = "Production"
  }
}

resource "azurerm_key_vault_secret" "test" {
  name         = "secret-%s"
  value        = "szechuan"
  key_vault_id = azurerm_key_vault.test.id
}

resource "azurerm_key_vault_key" "test" {
  name         = "key-%s"
  key_vault_id = azurerm_key_vault.test.id
  key_type     = "EC"
  key_size     = 2048

  key_opts = [
    "sign",
    "verify",
  ]
}

resource "azurerm_managed_disk" "test" {
  name                 = "acctestd-%d"
  location             = "${azurerm_resource_group.test.location}"
  resource_group_name  = "${azurerm_resource_group.test.name}"
  storage_account_type = "Standard_LRS"
  create_option        = "Empty"
  disk_size_gb         = "1"

  encryption_settings {
    enabled = true

    disk_encryption_key {
      secret_url      = "${azurerm_key_vault_secret.test.id}"
      source_vault_id = "${azurerm_key_vault.test.id}"
    }

    key_encryption_key {
      key_url         = "${azurerm_key_vault_key.test.id}"
      source_vault_id = "${azurerm_key_vault.test.id}"
    }
  }
=======
func (ManagedDiskDataSource) diskAccess(data acceptance.TestData) string {
	return fmt.Sprintf(`
provider "azurerm" {
  features {}
}

resource "azurerm_resource_group" "test" {
  name     = "acctestRG-%[2]d"
  location = "%[1]s"
}

resource "azurerm_disk_access" "test" {
  name                = "accda%[2]d"
  resource_group_name = azurerm_resource_group.test.name
  location            = azurerm_resource_group.test.location
}

resource "azurerm_managed_disk" "test" {
  name                  = "acctestd-%[2]d"
  location              = azurerm_resource_group.test.location
  resource_group_name   = azurerm_resource_group.test.name
  storage_account_type  = "Standard_LRS"
  create_option         = "Empty"
  disk_size_gb          = "4"
  zone                  = "1"
  network_access_policy = "AllowPrivate"
  disk_access_id        = azurerm_disk_access.test.id
>>>>>>> 62577396
}

data "azurerm_managed_disk" "test" {
  name                = azurerm_managed_disk.test.name
  resource_group_name = azurerm_resource_group.test.name
}
<<<<<<< HEAD
`, data.RandomInteger, data.Locations.Primary, data.RandomString, data.RandomString, data.RandomString, data.RandomInteger)
=======
`, data.Locations.Primary, data.RandomInteger)
>>>>>>> 62577396
}<|MERGE_RESOLUTION|>--- conflicted
+++ resolved
@@ -52,17 +52,27 @@
 	})
 }
 
-<<<<<<< HEAD
+func TestAccDataSourceManagedDisk_diskAccess(t *testing.T) {
+	data := acceptance.BuildTestData(t, "data.azurerm_managed_disk", "test")
+	r := ManagedDiskDataSource{}
+
+	data.DataSourceTest(t, []acceptance.TestStep{
+		{
+			Config: r.diskAccess(data),
+			Check: acceptance.ComposeTestCheckFunc(
+				check.That(data.ResourceName).Key("network_access_policy").HasValue("AllowPrivate"),
+				check.That(data.ResourceName).Key("disk_access_id").Exists(),
+			),
+		},
+	})
+}
+
 func TestAccDataSourceManagedDisk_encryptionSettings(t *testing.T) {
-=======
-func TestAccDataSourceManagedDisk_diskAccess(t *testing.T) {
->>>>>>> 62577396
-	data := acceptance.BuildTestData(t, "data.azurerm_managed_disk", "test")
-	r := ManagedDiskDataSource{}
-
-	data.DataSourceTest(t, []acceptance.TestStep{
-		{
-<<<<<<< HEAD
+	data := acceptance.BuildTestData(t, "data.azurerm_managed_disk", "test")
+	r := ManagedDiskDataSource{}
+
+	data.DataSourceTest(t, []acceptance.TestStep{
+		{
 			Config: r.encryptionSettings(data),
 			Check: acceptance.ComposeTestCheckFunc(
 				check.That(data.ResourceName).Key("encryption_settings.#").HasValue("1"),
@@ -73,12 +83,6 @@
 				check.That(data.ResourceName).Key("encryption_settings.0.key_encryption_key.#").HasValue("1"),
 				check.That(data.ResourceName).Key("encryption_settings.0.key_encryption_key.0.key_url").Exists(),
 				check.That(data.ResourceName).Key("encryption_settings.0.key_encryption_key.0.source_vault_id").Exists(),
-=======
-			Config: r.diskAccess(data),
-			Check: acceptance.ComposeTestCheckFunc(
-				check.That(data.ResourceName).Key("network_access_policy").HasValue("AllowPrivate"),
-				check.That(data.ResourceName).Key("disk_access_id").Exists(),
->>>>>>> 62577396
 			),
 		},
 	})
@@ -150,99 +154,6 @@
 `, resourceGroupName, data.Locations.Primary, name)
 }
 
-<<<<<<< HEAD
-func (ManagedDiskDataSource) encryptionSettings(data acceptance.TestData) string {
-	return fmt.Sprintf(`
-provider "azurerm" {
-  features {
-    key_vault {
-      recover_soft_deleted_key_vaults       = false
-      purge_soft_delete_on_destroy          = false
-      purge_soft_deleted_keys_on_destroy    = false
-      purge_soft_deleted_secrets_on_destroy = false
-    }
-  }
-}
-
-data "azurerm_client_config" "current" {}
-
-resource "azurerm_resource_group" "test" {
-  name     = "acctestRG-%d"
-  location = "%s"
-}
-
-resource "azurerm_key_vault" "test" {
-  name                = "acctestkv-%s"
-  location            = "${azurerm_resource_group.test.location}"
-  resource_group_name = "${azurerm_resource_group.test.name}"
-  tenant_id           = "${data.azurerm_client_config.current.tenant_id}"
-  sku_name            = "standard"
-
-  access_policy {
-    tenant_id = "${data.azurerm_client_config.current.tenant_id}"
-    object_id = "${data.azurerm_client_config.current.object_id}"
-
-    key_permissions = [
-      "Create",
-      "Delete",
-      "Get",
-      "Purge",
-    ]
-
-    secret_permissions = [
-      "Delete",
-      "Get",
-      "Set",
-    ]
-  }
-
-  enabled_for_disk_encryption = true
-
-  tags = {
-    environment = "Production"
-  }
-}
-
-resource "azurerm_key_vault_secret" "test" {
-  name         = "secret-%s"
-  value        = "szechuan"
-  key_vault_id = azurerm_key_vault.test.id
-}
-
-resource "azurerm_key_vault_key" "test" {
-  name         = "key-%s"
-  key_vault_id = azurerm_key_vault.test.id
-  key_type     = "EC"
-  key_size     = 2048
-
-  key_opts = [
-    "sign",
-    "verify",
-  ]
-}
-
-resource "azurerm_managed_disk" "test" {
-  name                 = "acctestd-%d"
-  location             = "${azurerm_resource_group.test.location}"
-  resource_group_name  = "${azurerm_resource_group.test.name}"
-  storage_account_type = "Standard_LRS"
-  create_option        = "Empty"
-  disk_size_gb         = "1"
-
-  encryption_settings {
-    enabled = true
-
-    disk_encryption_key {
-      secret_url      = "${azurerm_key_vault_secret.test.id}"
-      source_vault_id = "${azurerm_key_vault.test.id}"
-    }
-
-    key_encryption_key {
-      key_url         = "${azurerm_key_vault_key.test.id}"
-      source_vault_id = "${azurerm_key_vault.test.id}"
-    }
-  }
-=======
 func (ManagedDiskDataSource) diskAccess(data acceptance.TestData) string {
 	return fmt.Sprintf(`
 provider "azurerm" {
@@ -270,16 +181,111 @@
   zone                  = "1"
   network_access_policy = "AllowPrivate"
   disk_access_id        = azurerm_disk_access.test.id
->>>>>>> 62577396
-}
-
-data "azurerm_managed_disk" "test" {
-  name                = azurerm_managed_disk.test.name
-  resource_group_name = azurerm_resource_group.test.name
-}
-<<<<<<< HEAD
+}
+
+data "azurerm_managed_disk" "test" {
+  name                = azurerm_managed_disk.test.name
+  resource_group_name = azurerm_resource_group.test.name
+}
+`, data.Locations.Primary, data.RandomInteger)
+}
+
+func (ManagedDiskDataSource) encryptionSettings(data acceptance.TestData) string {
+	return fmt.Sprintf(`
+provider "azurerm" {
+  features {
+    key_vault {
+      recover_soft_deleted_key_vaults       = false
+      purge_soft_delete_on_destroy          = false
+      purge_soft_deleted_keys_on_destroy    = false
+      purge_soft_deleted_secrets_on_destroy = false
+    }
+  }
+}
+
+data "azurerm_client_config" "current" {}
+
+resource "azurerm_resource_group" "test" {
+  name     = "acctestRG-%d"
+  location = "%s"
+}
+
+resource "azurerm_key_vault" "test" {
+  name                = "acctestkv-%s"
+  location            = "${azurerm_resource_group.test.location}"
+  resource_group_name = "${azurerm_resource_group.test.name}"
+  tenant_id           = "${data.azurerm_client_config.current.tenant_id}"
+  sku_name            = "standard"
+
+  access_policy {
+    tenant_id = "${data.azurerm_client_config.current.tenant_id}"
+    object_id = "${data.azurerm_client_config.current.object_id}"
+
+    key_permissions = [
+      "Create",
+      "Delete",
+      "Get",
+      "Purge",
+    ]
+
+    secret_permissions = [
+      "Delete",
+      "Get",
+      "Set",
+    ]
+  }
+
+  enabled_for_disk_encryption = true
+
+  tags = {
+    environment = "Production"
+  }
+}
+
+resource "azurerm_key_vault_secret" "test" {
+  name         = "secret-%s"
+  value        = "szechuan"
+  key_vault_id = azurerm_key_vault.test.id
+}
+
+resource "azurerm_key_vault_key" "test" {
+  name         = "key-%s"
+  key_vault_id = azurerm_key_vault.test.id
+  key_type     = "EC"
+  key_size     = 2048
+
+  key_opts = [
+    "sign",
+    "verify",
+  ]
+}
+
+resource "azurerm_managed_disk" "test" {
+  name                 = "acctestd-%d"
+  location             = "${azurerm_resource_group.test.location}"
+  resource_group_name  = "${azurerm_resource_group.test.name}"
+  storage_account_type = "Standard_LRS"
+  create_option        = "Empty"
+  disk_size_gb         = "1"
+
+  encryption_settings {
+    enabled = true
+
+    disk_encryption_key {
+      secret_url      = "${azurerm_key_vault_secret.test.id}"
+      source_vault_id = "${azurerm_key_vault.test.id}"
+    }
+
+    key_encryption_key {
+      key_url         = "${azurerm_key_vault_key.test.id}"
+      source_vault_id = "${azurerm_key_vault.test.id}"
+    }
+  }
+}
+
+data "azurerm_managed_disk" "test" {
+  name                = azurerm_managed_disk.test.name
+  resource_group_name = azurerm_resource_group.test.name
+}
 `, data.RandomInteger, data.Locations.Primary, data.RandomString, data.RandomString, data.RandomString, data.RandomInteger)
-=======
-`, data.Locations.Primary, data.RandomInteger)
->>>>>>> 62577396
 }