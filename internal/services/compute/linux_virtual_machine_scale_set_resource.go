package compute

import (
	"fmt"
	"log"
	"time"

	"github.com/Azure/azure-sdk-for-go/services/compute/mgmt/2021-11-01/compute"
	"github.com/hashicorp/go-azure-helpers/resourcemanager/commonschema"
	"github.com/hashicorp/go-azure-helpers/resourcemanager/location"
	"github.com/hashicorp/go-azure-helpers/resourcemanager/zones"
	"github.com/hashicorp/terraform-plugin-sdk/v2/helper/schema"
	"github.com/hashicorp/terraform-provider-azurerm/helpers/azure"
	"github.com/hashicorp/terraform-provider-azurerm/helpers/tf"
	azValidate "github.com/hashicorp/terraform-provider-azurerm/helpers/validate"
	"github.com/hashicorp/terraform-provider-azurerm/internal/clients"
	"github.com/hashicorp/terraform-provider-azurerm/internal/features"
	"github.com/hashicorp/terraform-provider-azurerm/internal/services/compute/parse"
	"github.com/hashicorp/terraform-provider-azurerm/internal/services/compute/validate"
	"github.com/hashicorp/terraform-provider-azurerm/internal/tags"
	"github.com/hashicorp/terraform-provider-azurerm/internal/tf/base64"
	"github.com/hashicorp/terraform-provider-azurerm/internal/tf/pluginsdk"
	"github.com/hashicorp/terraform-provider-azurerm/internal/tf/suppress"
	"github.com/hashicorp/terraform-provider-azurerm/internal/tf/validation"
	"github.com/hashicorp/terraform-provider-azurerm/internal/timeouts"
	"github.com/hashicorp/terraform-provider-azurerm/utils"
)

func resourceLinuxVirtualMachineScaleSet() *pluginsdk.Resource {
	return &pluginsdk.Resource{
		Create: resourceLinuxVirtualMachineScaleSetCreate,
		Read:   resourceLinuxVirtualMachineScaleSetRead,
		Update: resourceLinuxVirtualMachineScaleSetUpdate,
		Delete: resourceLinuxVirtualMachineScaleSetDelete,

		Importer: pluginsdk.ImporterValidatingResourceIdThen(func(id string) error {
			_, err := parse.VirtualMachineScaleSetID(id)
			return err
		}, importVirtualMachineScaleSet(compute.OperatingSystemTypesLinux, "azurerm_linux_virtual_machine_scale_set")),

		Timeouts: &pluginsdk.ResourceTimeout{
			Create: pluginsdk.DefaultTimeout(time.Minute * 60),
			Read:   pluginsdk.DefaultTimeout(time.Minute * 5),
			Update: pluginsdk.DefaultTimeout(time.Minute * 60),
			Delete: pluginsdk.DefaultTimeout(time.Minute * 60),
		},

		// TODO: exposing requireGuestProvisionSignal once it's available
		// https://github.com/Azure/azure-rest-api-specs/pull/7246

		Schema: resourceLinuxVirtualMachineScaleSetSchema(),
	}
}

func resourceLinuxVirtualMachineScaleSetCreate(d *pluginsdk.ResourceData, meta interface{}) error {
	client := meta.(*clients.Client).Compute.VMScaleSetClient
	subscriptionId := meta.(*clients.Client).Account.SubscriptionId
	ctx, cancel := timeouts.ForCreate(meta.(*clients.Client).StopContext, d)
	defer cancel()

	id := parse.NewVirtualMachineScaleSetID(subscriptionId, d.Get("resource_group_name").(string), d.Get("name").(string))

	// Upgrading to the 2021-07-01 exposed a new expand parameter to the GET method
	exists, err := client.Get(ctx, id.ResourceGroup, id.Name, compute.ExpandTypesForGetVMScaleSetsUserData)
	if err != nil {
		if !utils.ResponseWasNotFound(exists.Response) {
			return fmt.Errorf("checking for existing Linux %s: %+v", id, err)
		}
	}

	if !utils.ResponseWasNotFound(exists.Response) {
		return tf.ImportAsExistsError("azurerm_linux_virtual_machine_scale_set", *exists.ID)
	}

	location := azure.NormalizeLocation(d.Get("location").(string))
	t := d.Get("tags").(map[string]interface{})

	additionalCapabilitiesRaw := d.Get("additional_capabilities").([]interface{})
	additionalCapabilities := ExpandVirtualMachineScaleSetAdditionalCapabilities(additionalCapabilitiesRaw)

	bootDiagnosticsRaw := d.Get("boot_diagnostics").([]interface{})
	bootDiagnostics := expandBootDiagnostics(bootDiagnosticsRaw)

	dataDisksRaw := d.Get("data_disk").([]interface{})
	ultraSSDEnabled := d.Get("additional_capabilities.0.ultra_ssd_enabled").(bool)
	dataDisks, err := ExpandVirtualMachineScaleSetDataDisk(dataDisksRaw, ultraSSDEnabled)
	if err != nil {
		return fmt.Errorf("expanding `data_disk`: %+v", err)
	}

	identity, err := expandVirtualMachineScaleSetIdentity(d.Get("identity").([]interface{}))
	if err != nil {
		return fmt.Errorf("expanding `identity`: %+v", err)
	}

	networkInterfacesRaw := d.Get("network_interface").([]interface{})
	networkInterfaces, err := ExpandVirtualMachineScaleSetNetworkInterface(networkInterfacesRaw)
	if err != nil {
		return fmt.Errorf("expanding `network_interface`: %+v", err)
	}

	osDiskRaw := d.Get("os_disk").([]interface{})
	osDisk, err := ExpandVirtualMachineScaleSetOSDisk(osDiskRaw, compute.OperatingSystemTypesLinux)
	if err != nil {
		return fmt.Errorf("expanding `os_disk`: %+v", err)
	}
	securityEncryptionType := osDiskRaw[0].(map[string]interface{})["security_encryption_type"].(string)

	planRaw := d.Get("plan").([]interface{})
	plan := expandPlan(planRaw)

	sourceImageReferenceRaw := d.Get("source_image_reference").([]interface{})
	sourceImageId := d.Get("source_image_id").(string)
	sourceImageReference, err := expandSourceImageReference(sourceImageReferenceRaw, sourceImageId)
	if err != nil {
		return err
	}

	sshKeysRaw := d.Get("admin_ssh_key").(*pluginsdk.Set).List()
	sshKeys := ExpandSSHKeys(sshKeysRaw)

	healthProbeId := d.Get("health_probe_id").(string)
	upgradeMode := compute.UpgradeMode(d.Get("upgrade_mode").(string))
	automaticOSUpgradePolicyRaw := d.Get("automatic_os_upgrade_policy").([]interface{})
	automaticOSUpgradePolicy := ExpandVirtualMachineScaleSetAutomaticUpgradePolicy(automaticOSUpgradePolicyRaw)
	rollingUpgradePolicyRaw := d.Get("rolling_upgrade_policy").([]interface{})
	rollingUpgradePolicy := ExpandVirtualMachineScaleSetRollingUpgradePolicy(rollingUpgradePolicyRaw)

	if upgradeMode != compute.UpgradeModeAutomatic && len(automaticOSUpgradePolicyRaw) > 0 {
		return fmt.Errorf("an `automatic_os_upgrade_policy` block cannot be specified when `upgrade_mode` is not set to `Automatic`")
	}

	shouldHaveRollingUpgradePolicy := upgradeMode == compute.UpgradeModeAutomatic || upgradeMode == compute.UpgradeModeRolling
	if !shouldHaveRollingUpgradePolicy && len(rollingUpgradePolicyRaw) > 0 {
		return fmt.Errorf("a `rolling_upgrade_policy` block cannot be specified when `upgrade_mode` is set to %q", string(upgradeMode))
	}
	shouldHaveRollingUpgradePolicy = upgradeMode == compute.UpgradeModeRolling
	if shouldHaveRollingUpgradePolicy && len(rollingUpgradePolicyRaw) == 0 {
		return fmt.Errorf("a `rolling_upgrade_policy` block must be specified when `upgrade_mode` is set to %q", string(upgradeMode))
	}

	secretsRaw := d.Get("secret").([]interface{})
	secrets := expandLinuxSecrets(secretsRaw)

	var computerNamePrefix string
	if v, ok := d.GetOk("computer_name_prefix"); ok && len(v.(string)) > 0 {
		computerNamePrefix = v.(string)
	} else {
		_, errs := validate.LinuxComputerNamePrefix(d.Get("name"), "computer_name_prefix")
		if len(errs) > 0 {
			return fmt.Errorf("unable to assume default computer name prefix %s. Please adjust the %q, or specify an explicit %q", errs[0], "name", "computer_name_prefix")
		}
		computerNamePrefix = id.Name
	}

	disablePasswordAuthentication := d.Get("disable_password_authentication").(bool)
	networkProfile := &compute.VirtualMachineScaleSetNetworkProfile{
		NetworkInterfaceConfigurations: networkInterfaces,
	}
	if healthProbeId != "" {
		networkProfile.HealthProbe = &compute.APIEntityReference{
			ID: utils.String(healthProbeId),
		}
	}

	priority := compute.VirtualMachinePriorityTypes(d.Get("priority").(string))
	upgradePolicy := compute.UpgradePolicy{
		Mode:                     upgradeMode,
		AutomaticOSUpgradePolicy: automaticOSUpgradePolicy,
		RollingUpgradePolicy:     rollingUpgradePolicy,
	}

	virtualMachineProfile := compute.VirtualMachineScaleSetVMProfile{
		Priority: priority,
		OsProfile: &compute.VirtualMachineScaleSetOSProfile{
			AdminUsername:      utils.String(d.Get("admin_username").(string)),
			ComputerNamePrefix: utils.String(computerNamePrefix),
			LinuxConfiguration: &compute.LinuxConfiguration{
				DisablePasswordAuthentication: utils.Bool(disablePasswordAuthentication),
				ProvisionVMAgent:              utils.Bool(d.Get("provision_vm_agent").(bool)),
				SSH: &compute.SSHConfiguration{
					PublicKeys: &sshKeys,
				},
			},
			Secrets: secrets,
		},
		DiagnosticsProfile: bootDiagnostics,
		NetworkProfile:     networkProfile,
		StorageProfile: &compute.VirtualMachineScaleSetStorageProfile{
			ImageReference: sourceImageReference,
			OsDisk:         osDisk,
			DataDisks:      dataDisks,
		},
	}

<<<<<<< HEAD
	// NOTE: Hardware Profile is currently only supported in Uniform
	hardwareProfileRaw := d.Get("hardware_profile").([]interface{})
	if hardwareProfile := ExpandVirtualMachineScaleSetHardwareProfile(hardwareProfileRaw); hardwareProfile != nil {
		virtualMachineProfile.HardwareProfile = hardwareProfile
=======
	if v, ok := d.GetOk("capacity_reservation_group_id"); ok {
		if d.Get("single_placement_group").(bool) {
			return fmt.Errorf("`single_placement_group` must be set to `false` when `capacity_reservation_group_id` is specified")
		}
		virtualMachineProfile.CapacityReservation = &compute.CapacityReservationProfile{
			CapacityReservationGroup: &compute.SubResource{
				ID: utils.String(v.(string)),
			},
		}
>>>>>>> 14a0cdfe
	}

	hasHealthExtension := false
	if vmExtensionsRaw, ok := d.GetOk("extension"); ok {
		virtualMachineProfile.ExtensionProfile, hasHealthExtension, err = expandVirtualMachineScaleSetExtensions(vmExtensionsRaw.(*pluginsdk.Set).List())
		if err != nil {
			return err
		}
	}

	if v, ok := d.GetOk("extensions_time_budget"); ok {
		if virtualMachineProfile.ExtensionProfile == nil {
			virtualMachineProfile.ExtensionProfile = &compute.VirtualMachineScaleSetExtensionProfile{}
		}
		virtualMachineProfile.ExtensionProfile.ExtensionsTimeBudget = utils.String(v.(string))
	}

	// otherwise the service return the error:
	// Rolling Upgrade mode is not supported for this Virtual Machine Scale Set because a health probe or health extension was not provided.
	if upgradeMode == compute.UpgradeModeRolling && (healthProbeId == "" && !hasHealthExtension) {
		return fmt.Errorf("`health_probe_id` must be set or a health extension must be specified when `upgrade_mode` is set to %q", string(upgradeMode))
	}

	if adminPassword, ok := d.GetOk("admin_password"); ok {
		virtualMachineProfile.OsProfile.AdminPassword = utils.String(adminPassword.(string))
	}

	if v, ok := d.Get("max_bid_price").(float64); ok && v > 0 {
		if priority != compute.VirtualMachinePriorityTypesSpot {
			return fmt.Errorf("`max_bid_price` can only be configured when `priority` is set to `Spot`")
		}

		virtualMachineProfile.BillingProfile = &compute.BillingProfile{
			MaxPrice: utils.Float(v),
		}
	}

	if v, ok := d.GetOk("custom_data"); ok {
		virtualMachineProfile.OsProfile.CustomData = utils.String(v.(string))
	}

	if encryptionAtHostEnabled, ok := d.GetOk("encryption_at_host_enabled"); ok {
		if encryptionAtHostEnabled.(bool) {
			if compute.SecurityEncryptionTypesDiskWithVMGuestState == compute.SecurityEncryptionTypes(securityEncryptionType) {
				return fmt.Errorf("`encryption_at_host_enabled` cannot be set to `true` when `os_disk.0.security_encryption_type` is set to `DiskWithVMGuestState`")
			}
		}

		virtualMachineProfile.SecurityProfile = &compute.SecurityProfile{
			EncryptionAtHost: utils.Bool(encryptionAtHostEnabled.(bool)),
		}
	}

	secureBootEnabled := d.Get("secure_boot_enabled").(bool)
	vtpmEnabled := d.Get("vtpm_enabled").(bool)
	if securityEncryptionType != "" {
		if !secureBootEnabled {
			return fmt.Errorf("`secure_boot_enabled` must be set to `true` when `os_disk.0.security_encryption_type` is specified")
		}
		if !vtpmEnabled {
			return fmt.Errorf("`vtpm_enabled` must be set to `true` when `os_disk.0.security_encryption_type` is specified")
		}

		if virtualMachineProfile.SecurityProfile == nil {
			virtualMachineProfile.SecurityProfile = &compute.SecurityProfile{}
		}
		virtualMachineProfile.SecurityProfile.SecurityType = compute.SecurityTypesConfidentialVM

		if virtualMachineProfile.SecurityProfile.UefiSettings == nil {
			virtualMachineProfile.SecurityProfile.UefiSettings = &compute.UefiSettings{}
		}
		virtualMachineProfile.SecurityProfile.UefiSettings.SecureBootEnabled = utils.Bool(true)
		virtualMachineProfile.SecurityProfile.UefiSettings.VTpmEnabled = utils.Bool(true)
	} else {
		if secureBootEnabled {
			if virtualMachineProfile.SecurityProfile == nil {
				virtualMachineProfile.SecurityProfile = &compute.SecurityProfile{}
			}
			if virtualMachineProfile.SecurityProfile.UefiSettings == nil {
				virtualMachineProfile.SecurityProfile.UefiSettings = &compute.UefiSettings{}
			}
			virtualMachineProfile.SecurityProfile.SecurityType = compute.SecurityTypesTrustedLaunch
			virtualMachineProfile.SecurityProfile.UefiSettings.SecureBootEnabled = utils.Bool(secureBootEnabled)
		}

		if vtpmEnabled {
			if virtualMachineProfile.SecurityProfile == nil {
				virtualMachineProfile.SecurityProfile = &compute.SecurityProfile{}
			}
			if virtualMachineProfile.SecurityProfile.UefiSettings == nil {
				virtualMachineProfile.SecurityProfile.UefiSettings = &compute.UefiSettings{}
			}
			virtualMachineProfile.SecurityProfile.SecurityType = compute.SecurityTypesTrustedLaunch
			virtualMachineProfile.SecurityProfile.UefiSettings.VTpmEnabled = utils.Bool(vtpmEnabled)
		}
	}

	if v, ok := d.GetOk("user_data"); ok {
		virtualMachineProfile.UserData = utils.String(v.(string))
	}

	// Azure API: "Authentication using either SSH or by user name and password must be enabled in Linux profile."
	if disablePasswordAuthentication && virtualMachineProfile.OsProfile.AdminPassword == nil && len(sshKeys) == 0 {
		return fmt.Errorf("at least one SSH key must be specified if `disable_password_authentication` is enabled")
	}

	if evictionPolicyRaw, ok := d.GetOk("eviction_policy"); ok {
		if virtualMachineProfile.Priority != compute.VirtualMachinePriorityTypesSpot {
			return fmt.Errorf("an `eviction_policy` can only be specified when `priority` is set to `Spot`")
		}
		virtualMachineProfile.EvictionPolicy = compute.VirtualMachineEvictionPolicyTypes(evictionPolicyRaw.(string))
	} else if priority == compute.VirtualMachinePriorityTypesSpot {
		return fmt.Errorf("an `eviction_policy` must be specified when `priority` is set to `Spot`")
	}

	if !features.FourPointOhBeta() {
		if v, ok := d.GetOk("terminate_notification"); ok {
			virtualMachineProfile.ScheduledEventsProfile = ExpandVirtualMachineScaleSetScheduledEventsProfile(v.([]interface{}))
		}
	}

	if v, ok := d.GetOk("termination_notification"); ok {
		virtualMachineProfile.ScheduledEventsProfile = ExpandVirtualMachineScaleSetScheduledEventsProfile(v.([]interface{}))
	}

	scaleInPolicy := d.Get("scale_in_policy").(string)
	automaticRepairsPolicyRaw := d.Get("automatic_instance_repair").([]interface{})
	automaticRepairsPolicy := ExpandVirtualMachineScaleSetAutomaticRepairsPolicy(automaticRepairsPolicyRaw)

	props := compute.VirtualMachineScaleSet{
		ExtendedLocation: expandEdgeZone(d.Get("edge_zone").(string)),
		Location:         utils.String(location),
		Sku: &compute.Sku{
			Name:     utils.String(d.Get("sku").(string)),
			Capacity: utils.Int64(int64(d.Get("instances").(int))),

			// doesn't appear this can be set to anything else, even Promo machines are Standard
			Tier: utils.String("Standard"),
		},
		Identity: identity,
		Plan:     plan,
		Tags:     tags.Expand(t),
		VirtualMachineScaleSetProperties: &compute.VirtualMachineScaleSetProperties{
			AdditionalCapabilities:                 additionalCapabilities,
			AutomaticRepairsPolicy:                 automaticRepairsPolicy,
			DoNotRunExtensionsOnOverprovisionedVMs: utils.Bool(d.Get("do_not_run_extensions_on_overprovisioned_machines").(bool)),
			Overprovision:                          utils.Bool(d.Get("overprovision").(bool)),
			SinglePlacementGroup:                   utils.Bool(d.Get("single_placement_group").(bool)),
			VirtualMachineProfile:                  &virtualMachineProfile,
			UpgradePolicy:                          &upgradePolicy,
			// OrchestrationMode needs to be hardcoded to Uniform, for the
			// standard VMSS resource, since virtualMachineProfile is now supported
			// in both VMSS and Orchestrated VMSS...
			OrchestrationMode: compute.OrchestrationModeUniform,
			ScaleInPolicy: &compute.ScaleInPolicy{
				Rules: &[]compute.VirtualMachineScaleSetScaleInRules{compute.VirtualMachineScaleSetScaleInRules(scaleInPolicy)},
			},
		},
	}

	zones := zones.Expand(d.Get("zones").(*schema.Set).List())
	if len(zones) > 0 {
		props.Zones = &zones
	}

	if v, ok := d.GetOk("platform_fault_domain_count"); ok {
		props.VirtualMachineScaleSetProperties.PlatformFaultDomainCount = utils.Int32(int32(v.(int)))
	}

	if v, ok := d.GetOk("proximity_placement_group_id"); ok {
		props.VirtualMachineScaleSetProperties.ProximityPlacementGroup = &compute.SubResource{
			ID: utils.String(v.(string)),
		}
	}

	if v, ok := d.GetOk("zone_balance"); ok && v.(bool) {
		if props.Zones == nil || len(*props.Zones) == 0 {
			return fmt.Errorf("`zone_balance` can only be set to `true` when zones are specified")
		}

		props.VirtualMachineScaleSetProperties.ZoneBalance = utils.Bool(v.(bool))
	}

	log.Printf("[DEBUG] Creating Linux %s", id)
	future, err := client.CreateOrUpdate(ctx, id.ResourceGroup, id.Name, props)
	if err != nil {
		return fmt.Errorf("creating Linux %s: %+v", id, err)
	}

	log.Printf("[DEBUG] Waiting for Linux %s to be created..", id)
	if err := future.WaitForCompletionRef(ctx, client.Client); err != nil {
		return fmt.Errorf("waiting for creation of Linux %s: %+v", id, err)
	}
	log.Printf("[DEBUG] %s was created", id)

	d.SetId(id.ID())

	return resourceLinuxVirtualMachineScaleSetRead(d, meta)
}

func resourceLinuxVirtualMachineScaleSetUpdate(d *pluginsdk.ResourceData, meta interface{}) error {
	client := meta.(*clients.Client).Compute.VMScaleSetClient
	ctx, cancel := timeouts.ForUpdate(meta.(*clients.Client).StopContext, d)
	defer cancel()

	id, err := parse.VirtualMachineScaleSetID(d.Id())
	if err != nil {
		return err
	}

	updateInstances := false

	// retrieve
	// Upgrading to the 2021-07-01 exposed a new expand parameter to the GET method
	existing, err := client.Get(ctx, id.ResourceGroup, id.Name, compute.ExpandTypesForGetVMScaleSetsUserData)
	if err != nil {
		return fmt.Errorf("retrieving Linux Virtual Machine Scale Set %q (Resource Group %q): %+v", id.Name, id.ResourceGroup, err)
	}
	if existing.VirtualMachineScaleSetProperties == nil {
		return fmt.Errorf("retrieving Linux Virtual Machine Scale Set %q (Resource Group %q): `properties` was nil", id.Name, id.ResourceGroup)
	}
	if existing.VirtualMachineScaleSetProperties.VirtualMachineProfile == nil {
		return fmt.Errorf("retrieving Linux Virtual Machine Scale Set %q (Resource Group %q): `properties.virtualMachineProfile` was nil", id.Name, id.ResourceGroup)
	}
	if existing.VirtualMachineScaleSetProperties.VirtualMachineProfile.StorageProfile == nil {
		return fmt.Errorf("retrieving Linux Virtual Machine Scale Set %q (Resource Group %q): `properties.virtualMachineProfile,storageProfile` was nil", id.Name, id.ResourceGroup)
	}

	updateProps := compute.VirtualMachineScaleSetUpdateProperties{
		VirtualMachineProfile: &compute.VirtualMachineScaleSetUpdateVMProfile{
			// if an image reference has been configured previously (it has to be), we would better to include that in this
			// update request to avoid some circumstances that the API will complain ImageReference is null
			// issue tracking: https://github.com/Azure/azure-rest-api-specs/issues/10322
			StorageProfile: &compute.VirtualMachineScaleSetUpdateStorageProfile{
				ImageReference: existing.VirtualMachineScaleSetProperties.VirtualMachineProfile.StorageProfile.ImageReference,
			},
		},
		// if an upgrade policy's been configured previously (which it will have) it must be threaded through
		// this doesn't matter for Manual - but breaks when updating anything on a Automatic and Rolling Mode Scale Set
		UpgradePolicy: existing.VirtualMachineScaleSetProperties.UpgradePolicy,
	}
	update := compute.VirtualMachineScaleSetUpdate{}

	// first try and pull this from existing vm, which covers no changes being made to this block
	automaticOSUpgradeIsEnabled := false
	if policy := existing.VirtualMachineScaleSetProperties.UpgradePolicy; policy != nil {
		if policy.AutomaticOSUpgradePolicy != nil && policy.AutomaticOSUpgradePolicy.EnableAutomaticOSUpgrade != nil {
			automaticOSUpgradeIsEnabled = *policy.AutomaticOSUpgradePolicy.EnableAutomaticOSUpgrade
		}
	}

	if d.HasChange("automatic_os_upgrade_policy") || d.HasChange("rolling_upgrade_policy") {
		upgradePolicy := compute.UpgradePolicy{}
		if existing.VirtualMachineScaleSetProperties.UpgradePolicy == nil {
			upgradePolicy = compute.UpgradePolicy{
				Mode: compute.UpgradeMode(d.Get("upgrade_mode").(string)),
			}
		} else {
			upgradePolicy = *existing.VirtualMachineScaleSetProperties.UpgradePolicy
			upgradePolicy.Mode = compute.UpgradeMode(d.Get("upgrade_mode").(string))
		}

		if d.HasChange("automatic_os_upgrade_policy") {
			automaticRaw := d.Get("automatic_os_upgrade_policy").([]interface{})
			upgradePolicy.AutomaticOSUpgradePolicy = ExpandVirtualMachineScaleSetAutomaticUpgradePolicy(automaticRaw)

			if upgradePolicy.AutomaticOSUpgradePolicy != nil {
				automaticOSUpgradeIsEnabled = *upgradePolicy.AutomaticOSUpgradePolicy.EnableAutomaticOSUpgrade
			}
		}

		if d.HasChange("rolling_upgrade_policy") {
			rollingRaw := d.Get("rolling_upgrade_policy").([]interface{})
			upgradePolicy.RollingUpgradePolicy = ExpandVirtualMachineScaleSetRollingUpgradePolicy(rollingRaw)
		}

		updateProps.UpgradePolicy = &upgradePolicy
	}

	priority := compute.VirtualMachinePriorityTypes(d.Get("priority").(string))
	if d.HasChange("max_bid_price") {
		if priority != compute.VirtualMachinePriorityTypesSpot {
			return fmt.Errorf("`max_bid_price` can only be configured when `priority` is set to `Spot`")
		}

		updateProps.VirtualMachineProfile.BillingProfile = &compute.BillingProfile{
			MaxPrice: utils.Float(d.Get("max_bid_price").(float64)),
		}
	}

	if d.HasChange("single_placement_group") {
		updateProps.SinglePlacementGroup = utils.Bool(d.Get("single_placement_group").(bool))
	}

	if d.HasChange("admin_ssh_key") || d.HasChange("custom_data") || d.HasChange("disable_password_authentication") || d.HasChange("provision_vm_agent") || d.HasChange("secret") {
		osProfile := compute.VirtualMachineScaleSetUpdateOSProfile{}

		if d.HasChange("admin_ssh_key") || d.HasChange("disable_password_authentication") || d.HasChange("provision_vm_agent") {
			linuxConfig := compute.LinuxConfiguration{}

			if d.HasChange("admin_ssh_key") {
				sshKeysRaw := d.Get("admin_ssh_key").(*pluginsdk.Set).List()
				sshKeys := ExpandSSHKeys(sshKeysRaw)
				linuxConfig.SSH = &compute.SSHConfiguration{
					PublicKeys: &sshKeys,
				}
			}

			if d.HasChange("disable_password_authentication") {
				linuxConfig.DisablePasswordAuthentication = utils.Bool(d.Get("disable_password_authentication").(bool))
			}

			if d.HasChange("provision_vm_agent") {
				linuxConfig.ProvisionVMAgent = utils.Bool(d.Get("provision_vm_agent").(bool))
			}

			osProfile.LinuxConfiguration = &linuxConfig
		}

		if d.HasChange("custom_data") {
			updateInstances = true

			// customData can only be sent if it's a base64 encoded string,
			// so it's not possible to remove this without tainting the resource
			if v, ok := d.GetOk("custom_data"); ok {
				osProfile.CustomData = utils.String(v.(string))
			}
		}

		if d.HasChange("secret") {
			secretsRaw := d.Get("secret").([]interface{})
			osProfile.Secrets = expandLinuxSecrets(secretsRaw)
		}

		updateProps.VirtualMachineProfile.OsProfile = &osProfile
	}

	if d.HasChange("data_disk") || d.HasChange("os_disk") || d.HasChange("source_image_id") || d.HasChange("source_image_reference") {
		updateInstances = true

		if updateProps.VirtualMachineProfile.StorageProfile == nil {
			updateProps.VirtualMachineProfile.StorageProfile = &compute.VirtualMachineScaleSetUpdateStorageProfile{}
		}

		if d.HasChange("data_disk") {
			ultraSSDEnabled := d.Get("additional_capabilities.0.ultra_ssd_enabled").(bool)
			dataDisks, err := ExpandVirtualMachineScaleSetDataDisk(d.Get("data_disk").([]interface{}), ultraSSDEnabled)
			if err != nil {
				return fmt.Errorf("expanding `data_disk`: %+v", err)
			}
			updateProps.VirtualMachineProfile.StorageProfile.DataDisks = dataDisks
		}

		if d.HasChange("os_disk") {
			osDiskRaw := d.Get("os_disk").([]interface{})
			updateProps.VirtualMachineProfile.StorageProfile.OsDisk = ExpandVirtualMachineScaleSetOSDiskUpdate(osDiskRaw)
		}

		if d.HasChange("source_image_id") || d.HasChange("source_image_reference") {
			sourceImageReferenceRaw := d.Get("source_image_reference").([]interface{})
			sourceImageId := d.Get("source_image_id").(string)
			sourceImageReference, err := expandSourceImageReference(sourceImageReferenceRaw, sourceImageId)
			if err != nil {
				return err
			}

			// Must include all storage profile properties when updating disk image.  See: https://github.com/hashicorp/terraform-provider-azurerm/issues/8273
			updateProps.VirtualMachineProfile.StorageProfile.DataDisks = existing.VirtualMachineScaleSetProperties.VirtualMachineProfile.StorageProfile.DataDisks
			updateProps.VirtualMachineProfile.StorageProfile.ImageReference = sourceImageReference
			updateProps.VirtualMachineProfile.StorageProfile.OsDisk = &compute.VirtualMachineScaleSetUpdateOSDisk{
				Caching:                 existing.VirtualMachineScaleSetProperties.VirtualMachineProfile.StorageProfile.OsDisk.Caching,
				WriteAcceleratorEnabled: existing.VirtualMachineScaleSetProperties.VirtualMachineProfile.StorageProfile.OsDisk.WriteAcceleratorEnabled,
				DiskSizeGB:              existing.VirtualMachineScaleSetProperties.VirtualMachineProfile.StorageProfile.OsDisk.DiskSizeGB,
				Image:                   existing.VirtualMachineScaleSetProperties.VirtualMachineProfile.StorageProfile.OsDisk.Image,
				VhdContainers:           existing.VirtualMachineScaleSetProperties.VirtualMachineProfile.StorageProfile.OsDisk.VhdContainers,
				ManagedDisk:             existing.VirtualMachineScaleSetProperties.VirtualMachineProfile.StorageProfile.OsDisk.ManagedDisk,
			}
		}
	}

	if d.HasChange("network_interface") {
		networkInterfacesRaw := d.Get("network_interface").([]interface{})
		networkInterfaces, err := ExpandVirtualMachineScaleSetNetworkInterfaceUpdate(networkInterfacesRaw)
		if err != nil {
			return fmt.Errorf("expanding `network_interface`: %+v", err)
		}

		updateProps.VirtualMachineProfile.NetworkProfile = &compute.VirtualMachineScaleSetUpdateNetworkProfile{
			NetworkInterfaceConfigurations: networkInterfaces,
		}

		healthProbeId := d.Get("health_probe_id").(string)
		if healthProbeId != "" {
			updateProps.VirtualMachineProfile.NetworkProfile.HealthProbe = &compute.APIEntityReference{
				ID: utils.String(healthProbeId),
			}
		}
	}

	if d.HasChange("boot_diagnostics") {
		updateInstances = true

		bootDiagnosticsRaw := d.Get("boot_diagnostics").([]interface{})
		updateProps.VirtualMachineProfile.DiagnosticsProfile = expandBootDiagnostics(bootDiagnosticsRaw)
	}

	if d.HasChange("do_not_run_extensions_on_overprovisioned_machines") {
		v := d.Get("do_not_run_extensions_on_overprovisioned_machines").(bool)
		updateProps.DoNotRunExtensionsOnOverprovisionedVMs = utils.Bool(v)
	}

	if d.HasChange("overprovision") {
		v := d.Get("overprovision").(bool)
		updateProps.Overprovision = utils.Bool(v)
	}

	if d.HasChange("scale_in_policy") {
		scaleInPolicy := d.Get("scale_in_policy").(string)
		updateProps.ScaleInPolicy = &compute.ScaleInPolicy{
			Rules: &[]compute.VirtualMachineScaleSetScaleInRules{compute.VirtualMachineScaleSetScaleInRules(scaleInPolicy)},
		}
	}

	if !features.FourPointOhBeta() {
		if d.HasChange("terminate_notification") {
			notificationRaw := d.Get("terminate_notification").([]interface{})
			updateProps.VirtualMachineProfile.ScheduledEventsProfile = ExpandVirtualMachineScaleSetScheduledEventsProfile(notificationRaw)
		}
	}

	if d.HasChange("termination_notification") {
		notificationRaw := d.Get("termination_notification").([]interface{})
		updateProps.VirtualMachineProfile.ScheduledEventsProfile = ExpandVirtualMachineScaleSetScheduledEventsProfile(notificationRaw)
	}

	if d.HasChange("encryption_at_host_enabled") {
		if d.Get("encryption_at_host_enabled").(bool) {
			osDiskRaw := d.Get("os_disk").([]interface{})
			securityEncryptionType := osDiskRaw[0].(map[string]interface{})["security_encryption_type"].(string)
			if compute.SecurityEncryptionTypesDiskWithVMGuestState == compute.SecurityEncryptionTypes(securityEncryptionType) {
				return fmt.Errorf("`encryption_at_host_enabled` cannot be set to `true` when `os_disk.0.security_encryption_type` is set to `DiskWithVMGuestState`")
			}
		}

		updateProps.VirtualMachineProfile.SecurityProfile = &compute.SecurityProfile{
			EncryptionAtHost: utils.Bool(d.Get("encryption_at_host_enabled").(bool)),
		}
	}

	if d.HasChange("automatic_instance_repair") {
		automaticRepairsPolicyRaw := d.Get("automatic_instance_repair").([]interface{})
		updateProps.AutomaticRepairsPolicy = ExpandVirtualMachineScaleSetAutomaticRepairsPolicy(automaticRepairsPolicyRaw)
	}

	if d.HasChange("identity") {
		identityRaw := d.Get("identity").([]interface{})
		identity, err := expandVirtualMachineScaleSetIdentity(identityRaw)
		if err != nil {
			return fmt.Errorf("expanding `identity`: %+v", err)
		}

		update.Identity = identity
	}

	if d.HasChange("plan") {
		planRaw := d.Get("plan").([]interface{})
		update.Plan = expandPlan(planRaw)
	}

	if d.HasChange("sku") || d.HasChange("instances") {
		// in-case ignore_changes is being used, since both fields are required
		// look up the current values and override them as needed
		sku := existing.Sku

		if d.HasChange("sku") {
			updateInstances = true

			sku.Name = utils.String(d.Get("sku").(string))
		}

		if d.HasChange("instances") {
			sku.Capacity = utils.Int64(int64(d.Get("instances").(int)))
		}

		update.Sku = sku
	}

	if d.HasChanges("extension", "extensions_time_budget") {
		updateInstances = true

		extensionProfile, _, err := expandVirtualMachineScaleSetExtensions(d.Get("extension").(*pluginsdk.Set).List())
		if err != nil {
			return err
		}
		updateProps.VirtualMachineProfile.ExtensionProfile = extensionProfile
		updateProps.VirtualMachineProfile.ExtensionProfile.ExtensionsTimeBudget = utils.String(d.Get("extensions_time_budget").(string))
	}

	if d.HasChange("tags") {
		update.Tags = tags.Expand(d.Get("tags").(map[string]interface{}))
	}

	if d.HasChange("user_data") {
		updateInstances = true
		updateProps.VirtualMachineProfile.UserData = utils.String(d.Get("user_data").(string))
	}

	update.VirtualMachineScaleSetUpdateProperties = &updateProps

	metaData := virtualMachineScaleSetUpdateMetaData{
		AutomaticOSUpgradeIsEnabled:  automaticOSUpgradeIsEnabled,
		CanRollInstancesWhenRequired: meta.(*clients.Client).Features.VirtualMachineScaleSet.RollInstancesWhenRequired,
		UpdateInstances:              updateInstances,
		Client:                       meta.(*clients.Client).Compute,
		Existing:                     existing,
		ID:                           id,
		OSType:                       compute.OperatingSystemTypesLinux,
	}

	if err := metaData.performUpdate(ctx, update); err != nil {
		return err
	}

	return resourceLinuxVirtualMachineScaleSetRead(d, meta)
}

func resourceLinuxVirtualMachineScaleSetRead(d *pluginsdk.ResourceData, meta interface{}) error {
	client := meta.(*clients.Client).Compute.VMScaleSetClient
	ctx, cancel := timeouts.ForRead(meta.(*clients.Client).StopContext, d)
	defer cancel()

	id, err := parse.VirtualMachineScaleSetID(d.Id())
	if err != nil {
		return err
	}

	// Upgrading to the 2021-07-01 exposed a new expand parameter to the GET method
	resp, err := client.Get(ctx, id.ResourceGroup, id.Name, compute.ExpandTypesForGetVMScaleSetsUserData)
	if err != nil {
		if utils.ResponseWasNotFound(resp.Response) {
			log.Printf("[DEBUG] Linux Virtual Machine Scale Set %q was not found in Resource Group %q - removing from state!", id.Name, id.ResourceGroup)
			d.SetId("")
			return nil
		}

		return fmt.Errorf("retrieving Linux Virtual Machine Scale Set %q (Resource Group %q): %+v", id.Name, id.ResourceGroup, err)
	}

	d.Set("name", id.Name)
	d.Set("resource_group_name", id.ResourceGroup)
	d.Set("location", location.NormalizeNilable(resp.Location))
	d.Set("edge_zone", flattenEdgeZone(resp.ExtendedLocation))
	d.Set("zones", zones.Flatten(resp.Zones))

	var skuName *string
	var instances int
	if resp.Sku != nil {
		skuName = resp.Sku.Name
		if resp.Sku.Capacity != nil {
			instances = int(*resp.Sku.Capacity)
		}
	}
	d.Set("instances", instances)
	d.Set("sku", skuName)

	identity, err := flattenVirtualMachineScaleSetIdentity(resp.Identity)
	if err != nil {
		return err
	}
	if err := d.Set("identity", identity); err != nil {
		return fmt.Errorf("setting `identity`: %+v", err)
	}

	if err := d.Set("plan", flattenPlan(resp.Plan)); err != nil {
		return fmt.Errorf("setting `plan`: %+v", err)
	}

	if resp.VirtualMachineScaleSetProperties == nil {
		return fmt.Errorf("retrieving Linux Virtual Machine Scale Set %q (Resource Group %q): `properties` was nil", id.Name, id.ResourceGroup)
	}
	props := *resp.VirtualMachineScaleSetProperties

	if err := d.Set("additional_capabilities", FlattenVirtualMachineScaleSetAdditionalCapabilities(props.AdditionalCapabilities)); err != nil {
		return fmt.Errorf("setting `additional_capabilities`: %+v", props.AdditionalCapabilities)
	}

	if err := d.Set("automatic_instance_repair", FlattenVirtualMachineScaleSetAutomaticRepairsPolicy(props.AutomaticRepairsPolicy)); err != nil {
		return fmt.Errorf("setting `automatic_instance_repair`: %+v", err)
	}

	d.Set("do_not_run_extensions_on_overprovisioned_machines", props.DoNotRunExtensionsOnOverprovisionedVMs)
	d.Set("overprovision", props.Overprovision)
	proximityPlacementGroupId := ""
	if props.ProximityPlacementGroup != nil && props.ProximityPlacementGroup.ID != nil {
		proximityPlacementGroupId = *props.ProximityPlacementGroup.ID
	}
	d.Set("platform_fault_domain_count", props.PlatformFaultDomainCount)
	d.Set("proximity_placement_group_id", proximityPlacementGroupId)
	d.Set("single_placement_group", props.SinglePlacementGroup)
	d.Set("unique_id", props.UniqueID)
	d.Set("zone_balance", props.ZoneBalance)

	rule := string(compute.VirtualMachineScaleSetScaleInRulesDefault)
	if props.ScaleInPolicy != nil {
		if rules := props.ScaleInPolicy.Rules; rules != nil && len(*rules) > 0 {
			rule = string((*rules)[0])
		}
	}
	d.Set("scale_in_policy", rule)

	if profile := props.VirtualMachineProfile; profile != nil {
		if err := d.Set("boot_diagnostics", flattenBootDiagnostics(profile.DiagnosticsProfile)); err != nil {
			return fmt.Errorf("setting `boot_diagnostics`: %+v", err)
		}

		capacityReservationGroupId := ""
		if profile.CapacityReservation != nil && profile.CapacityReservation.CapacityReservationGroup != nil && profile.CapacityReservation.CapacityReservationGroup.ID != nil {
			capacityReservationGroupId = *profile.CapacityReservation.CapacityReservationGroup.ID
		}
		d.Set("capacity_reservation_group_id", capacityReservationGroupId)

		// defaulted since BillingProfile isn't returned if it's unset
		maxBidPrice := float64(-1.0)
		if profile.BillingProfile != nil && profile.BillingProfile.MaxPrice != nil {
			maxBidPrice = *profile.BillingProfile.MaxPrice
		}
		d.Set("max_bid_price", maxBidPrice)

		d.Set("eviction_policy", string(profile.EvictionPolicy))

		// the service just return empty when this is not assigned when provisioned
		// See discussion on https://github.com/Azure/azure-rest-api-specs/issues/10971
		priority := compute.VirtualMachinePriorityTypesRegular
		if profile.Priority != "" {
			priority = profile.Priority
		}
		d.Set("priority", priority)

		if storageProfile := profile.StorageProfile; storageProfile != nil {
			if err := d.Set("os_disk", FlattenVirtualMachineScaleSetOSDisk(storageProfile.OsDisk)); err != nil {
				return fmt.Errorf("setting `os_disk`: %+v", err)
			}

			if err := d.Set("data_disk", FlattenVirtualMachineScaleSetDataDisk(storageProfile.DataDisks)); err != nil {
				return fmt.Errorf("setting `data_disk`: %+v", err)
			}

			if err := d.Set("source_image_reference", flattenSourceImageReference(storageProfile.ImageReference)); err != nil {
				return fmt.Errorf("setting `source_image_reference`: %+v", err)
			}

			var storageImageId string
			if storageProfile.ImageReference != nil && storageProfile.ImageReference.ID != nil {
				storageImageId = *storageProfile.ImageReference.ID
			}
			d.Set("source_image_id", storageImageId)
		}

		if osProfile := profile.OsProfile; osProfile != nil {
			// admin_password isn't returned, but it's a top level field so we can ignore it without consequence
			d.Set("admin_username", osProfile.AdminUsername)
			d.Set("computer_name_prefix", osProfile.ComputerNamePrefix)

			if linux := osProfile.LinuxConfiguration; linux != nil {
				d.Set("disable_password_authentication", linux.DisablePasswordAuthentication)
				d.Set("provision_vm_agent", linux.ProvisionVMAgent)

				flattenedSshKeys, err := FlattenSSHKeys(linux.SSH)
				if err != nil {
					return fmt.Errorf("flattening `admin_ssh_key`: %+v", err)
				}
				if err := d.Set("admin_ssh_key", pluginsdk.NewSet(SSHKeySchemaHash, *flattenedSshKeys)); err != nil {
					return fmt.Errorf("setting `admin_ssh_key`: %+v", err)
				}
			}

			if err := d.Set("secret", flattenLinuxSecrets(osProfile.Secrets)); err != nil {
				return fmt.Errorf("setting `secret`: %+v", err)
			}
		}

		if nwProfile := profile.NetworkProfile; nwProfile != nil {
			flattenedNics := FlattenVirtualMachineScaleSetNetworkInterface(nwProfile.NetworkInterfaceConfigurations)
			if err := d.Set("network_interface", flattenedNics); err != nil {
				return fmt.Errorf("setting `network_interface`: %+v", err)
			}

			healthProbeId := ""
			if nwProfile.HealthProbe != nil && nwProfile.HealthProbe.ID != nil {
				healthProbeId = *nwProfile.HealthProbe.ID
			}
			d.Set("health_probe_id", healthProbeId)
		}

		if !features.FourPointOhBeta() {
			if scheduleProfile := profile.ScheduledEventsProfile; scheduleProfile != nil {
				if err := d.Set("terminate_notification", FlattenVirtualMachineScaleSetScheduledEventsProfile(scheduleProfile)); err != nil {
					return fmt.Errorf("setting `terminate_notification`: %+v", err)
				}
			}
		}

		if scheduleProfile := profile.ScheduledEventsProfile; scheduleProfile != nil {
			if err := d.Set("termination_notification", FlattenVirtualMachineScaleSetScheduledEventsProfile(scheduleProfile)); err != nil {
				return fmt.Errorf("setting `termination_notification`: %+v", err)
			}
		}

		extensionProfile, err := flattenVirtualMachineScaleSetExtensions(profile.ExtensionProfile, d)
		if err != nil {
			return fmt.Errorf("failed flattening `extension`: %+v", err)
		}
		d.Set("extension", extensionProfile)

		extensionsTimeBudget := "PT1H30M"
		if profile.ExtensionProfile != nil && profile.ExtensionProfile.ExtensionsTimeBudget != nil {
			extensionsTimeBudget = *profile.ExtensionProfile.ExtensionsTimeBudget
		}
		d.Set("extensions_time_budget", extensionsTimeBudget)

		encryptionAtHostEnabled := false
		vtpmEnabled := false
		secureBootEnabled := false

		if secprofile := profile.SecurityProfile; secprofile != nil {
			if secprofile.EncryptionAtHost != nil {
				encryptionAtHostEnabled = *secprofile.EncryptionAtHost
			}
			if uefi := profile.SecurityProfile.UefiSettings; uefi != nil {
				if uefi.VTpmEnabled != nil {
					vtpmEnabled = *uefi.VTpmEnabled
				}
				if uefi.SecureBootEnabled != nil {
					secureBootEnabled = *uefi.SecureBootEnabled
				}
			}
		}

		d.Set("hardware_profile", FlattenVirtualMachineScaleSetHardwareProfile(profile.HardwareProfile))
		d.Set("encryption_at_host_enabled", encryptionAtHostEnabled)
		d.Set("vtpm_enabled", vtpmEnabled)
		d.Set("secure_boot_enabled", secureBootEnabled)
		d.Set("user_data", profile.UserData)
	}

	if policy := props.UpgradePolicy; policy != nil {
		d.Set("upgrade_mode", string(policy.Mode))

		flattenedAutomatic := FlattenVirtualMachineScaleSetAutomaticOSUpgradePolicy(policy.AutomaticOSUpgradePolicy)
		if err := d.Set("automatic_os_upgrade_policy", flattenedAutomatic); err != nil {
			return fmt.Errorf("setting `automatic_os_upgrade_policy`: %+v", err)
		}

		flattenedRolling := FlattenVirtualMachineScaleSetRollingUpgradePolicy(policy.RollingUpgradePolicy)
		if err := d.Set("rolling_upgrade_policy", flattenedRolling); err != nil {
			return fmt.Errorf("setting `rolling_upgrade_policy`: %+v", err)
		}
	}

	return tags.FlattenAndSet(d, resp.Tags)
}

func resourceLinuxVirtualMachineScaleSetDelete(d *pluginsdk.ResourceData, meta interface{}) error {
	client := meta.(*clients.Client).Compute.VMScaleSetClient
	ctx, cancel := timeouts.ForDelete(meta.(*clients.Client).StopContext, d)
	defer cancel()

	id, err := parse.VirtualMachineScaleSetID(d.Id())
	if err != nil {
		return err
	}

	// Upgrading to the 2021-07-01 exposed a new expand parameter to the GET method
	resp, err := client.Get(ctx, id.ResourceGroup, id.Name, compute.ExpandTypesForGetVMScaleSetsUserData)
	if err != nil {
		if utils.ResponseWasNotFound(resp.Response) {
			return nil
		}

		return fmt.Errorf("retrieving Linux Virtual Machine Scale Set %q (Resource Group %q): %+v", id.Name, id.ResourceGroup, err)
	}

	// Sometimes VMSS's aren't fully deleted when the `Delete` call returns - as such we'll try to scale the cluster
	// to 0 nodes first, then delete the cluster - which should ensure there's no Network Interfaces kicking around
	// and work around this Azure API bug:
	// Original Error: Code="InUseSubnetCannotBeDeleted" Message="Subnet internal is in use by
	// /{nicResourceID}/|providers|Microsoft.Compute|virtualMachineScaleSets|acctestvmss-190923101253410278|virtualMachines|0|networkInterfaces|example/ipConfigurations/internal and cannot be deleted.
	// In order to delete the subnet, delete all the resources within the subnet. See aka.ms/deletesubnet.
	scaleToZeroOnDelete := meta.(*clients.Client).Features.VirtualMachineScaleSet.ScaleToZeroOnDelete
	if scaleToZeroOnDelete && resp.Sku != nil {
		resp.Sku.Capacity = utils.Int64(int64(0))

		log.Printf("[DEBUG] Scaling instances to 0 prior to deletion - this helps avoids networking issues within Azure")
		update := compute.VirtualMachineScaleSetUpdate{
			Sku: resp.Sku,
		}
		future, err := client.Update(ctx, id.ResourceGroup, id.Name, update)
		if err != nil {
			return fmt.Errorf("updating number of instances in Linux Virtual Machine Scale Set %q (Resource Group %q) to scale to 0: %+v", id.Name, id.ResourceGroup, err)
		}

		log.Printf("[DEBUG] Waiting for scaling of instances to 0 prior to deletion - this helps avoids networking issues within Azure")
		err = future.WaitForCompletionRef(ctx, client.Client)
		if err != nil {
			return fmt.Errorf("waiting for number of instances in Linux Virtual Machine Scale Set %q (Resource Group %q) to scale to 0: %+v", id.Name, id.ResourceGroup, err)
		}
		log.Printf("[DEBUG] Scaled instances to 0 prior to deletion - this helps avoids networking issues within Azure")
	} else {
		log.Printf("[DEBUG] Unable to scale instances to `0` since the `sku` block is nil - trying to delete anyway")
	}

	log.Printf("[DEBUG] Deleting Linux Virtual Machine Scale Set %q (Resource Group %q)..", id.Name, id.ResourceGroup)
	// @ArcturusZhang (mimicking from linux_virtual_machine_pluginsdk.go): sending `nil` here omits this value from being sent
	// which matches the previous behaviour - we're only splitting this out so it's clear why
	// TODO: support force deletion once it's out of Preview, if applicable
	var forceDeletion *bool = nil
	future, err := client.Delete(ctx, id.ResourceGroup, id.Name, forceDeletion)
	if err != nil {
		return fmt.Errorf("deleting Linux Virtual Machine Scale Set %q (Resource Group %q): %+v", id.Name, id.ResourceGroup, err)
	}

	log.Printf("[DEBUG] Waiting for deletion of Linux Virtual Machine Scale Set %q (Resource Group %q)..", id.Name, id.ResourceGroup)
	if err := future.WaitForCompletionRef(ctx, client.Client); err != nil {
		return fmt.Errorf("waiting for deletion of Linux Virtual Machine Scale Set %q (Resource Group %q): %+v", id.Name, id.ResourceGroup, err)
	}
	log.Printf("[DEBUG] Deleted Linux Virtual Machine Scale Set %q (Resource Group %q).", id.Name, id.ResourceGroup)

	return nil
}

func resourceLinuxVirtualMachineScaleSetSchema() map[string]*pluginsdk.Schema {
	out := map[string]*pluginsdk.Schema{
		"name": {
			Type:         pluginsdk.TypeString,
			Required:     true,
			ForceNew:     true,
			ValidateFunc: validate.VirtualMachineName,
		},

		"resource_group_name": azure.SchemaResourceGroupName(),

		"location": azure.SchemaLocation(),

		// Required
		"admin_username": {
			Type:         pluginsdk.TypeString,
			Required:     true,
			ForceNew:     true,
			ValidateFunc: validation.StringIsNotEmpty,
		},

		"network_interface": VirtualMachineScaleSetNetworkInterfaceSchema(),

		"os_disk": VirtualMachineScaleSetOSDiskSchema(),

		"instances": {
			Type:         pluginsdk.TypeInt,
			Required:     true,
			ValidateFunc: validation.IntAtLeast(0),
		},

		"sku": {
			Type:         pluginsdk.TypeString,
			Required:     true,
			ValidateFunc: validation.StringIsNotEmpty,
		},

		// Optional
		"additional_capabilities": VirtualMachineScaleSetAdditionalCapabilitiesSchema(),

		"admin_password": {
			Type:             pluginsdk.TypeString,
			Optional:         true,
			ForceNew:         true,
			Sensitive:        true,
			DiffSuppressFunc: adminPasswordDiffSuppressFunc,
		},

		"admin_ssh_key": SSHKeysSchema(false),

		"automatic_os_upgrade_policy": VirtualMachineScaleSetAutomatedOSUpgradePolicySchema(),

		"automatic_instance_repair": VirtualMachineScaleSetAutomaticRepairsPolicySchema(),

		"boot_diagnostics": bootDiagnosticsSchema(),

		"capacity_reservation_group_id": {
			Type:         pluginsdk.TypeString,
			Optional:     true,
			ForceNew:     true,
			ValidateFunc: validate.CapacityReservationGroupID,
			ConflictsWith: []string{
				"proximity_placement_group_id",
			},
		},

		"computer_name_prefix": {
			Type:     pluginsdk.TypeString,
			Optional: true,

			// Computed since we reuse the VM name if one's not specified
			Computed: true,
			ForceNew: true,

			ValidateFunc: validate.LinuxComputerNamePrefix,
		},

		"custom_data": base64.OptionalSchema(false),

		"data_disk": VirtualMachineScaleSetDataDiskSchema(),

		"disable_password_authentication": {
			Type:     pluginsdk.TypeBool,
			Optional: true,
			Default:  true,
		},

		"do_not_run_extensions_on_overprovisioned_machines": {
			Type:     pluginsdk.TypeBool,
			Optional: true,
			Default:  false,
		},

		"edge_zone": commonschema.EdgeZoneOptionalForceNew(),

		"encryption_at_host_enabled": {
			Type:     pluginsdk.TypeBool,
			Optional: true,
		},

		"eviction_policy": {
			// only applicable when `priority` is set to `Spot`
			Type:     pluginsdk.TypeString,
			Optional: true,
			ForceNew: true,
			ValidateFunc: validation.StringInSlice([]string{
				string(compute.VirtualMachineEvictionPolicyTypesDeallocate),
				string(compute.VirtualMachineEvictionPolicyTypesDelete),
			}, false),
		},

		"extension": VirtualMachineScaleSetExtensionsSchema(),

		"extensions_time_budget": {
			Type:         pluginsdk.TypeString,
			Optional:     true,
			Default:      "PT1H30M",
			ValidateFunc: azValidate.ISO8601DurationBetween("PT15M", "PT2H"),
		},

		"hardware_profile": VirtualMachineScaleSetHardwareProfileSchema(),

		"health_probe_id": {
			Type:         pluginsdk.TypeString,
			Optional:     true,
			ValidateFunc: azure.ValidateResourceID,
		},

		"identity": commonschema.SystemAssignedUserAssignedIdentityOptional(),

		"max_bid_price": {
			Type:         pluginsdk.TypeFloat,
			Optional:     true,
			Default:      -1,
			ValidateFunc: validate.SpotMaxPrice,
		},

		"overprovision": {
			Type:     pluginsdk.TypeBool,
			Optional: true,
			Default:  true,
		},

		"plan": planSchema(),

		"platform_fault_domain_count": {
			Type:     pluginsdk.TypeInt,
			Optional: true,
			ForceNew: true,
			Computed: true,
		},

		"priority": {
			Type:     pluginsdk.TypeString,
			Optional: true,
			ForceNew: true,
			Default:  string(compute.VirtualMachinePriorityTypesRegular),
			ValidateFunc: validation.StringInSlice([]string{
				string(compute.VirtualMachinePriorityTypesRegular),
				string(compute.VirtualMachinePriorityTypesSpot),
			}, false),
		},

		"provision_vm_agent": {
			Type:     pluginsdk.TypeBool,
			Optional: true,
			Default:  true,
			ForceNew: true,
		},

		"proximity_placement_group_id": {
			Type:         pluginsdk.TypeString,
			Optional:     true,
			ForceNew:     true,
			ValidateFunc: validate.ProximityPlacementGroupID,
			// the Compute API is broken and returns the Resource Group name in UPPERCASE :shrug:, github issue: https://github.com/Azure/azure-rest-api-specs/issues/10016
			DiffSuppressFunc: suppress.CaseDifference,
			ConflictsWith: []string{
				"capacity_reservation_group_id",
			},
		},

		"rolling_upgrade_policy": VirtualMachineScaleSetRollingUpgradePolicySchema(),

		"secret": linuxSecretSchema(),

		"secure_boot_enabled": {
			Type:     pluginsdk.TypeBool,
			Optional: true,
			ForceNew: true,
		},

		"single_placement_group": {
			Type:     pluginsdk.TypeBool,
			Optional: true,
			Default:  true,
		},

		"source_image_id": {
			Type:     pluginsdk.TypeString,
			Optional: true,
			ValidateFunc: validation.Any(
				validate.ImageID,
				validate.SharedImageID,
				validate.SharedImageVersionID,
			),
		},

		"source_image_reference": sourceImageReferenceSchema(false),

		"tags": tags.Schema(),

		"upgrade_mode": {
			Type:     pluginsdk.TypeString,
			Optional: true,
			ForceNew: true,
			Default:  string(compute.UpgradeModeManual),
			ValidateFunc: validation.StringInSlice([]string{
				string(compute.UpgradeModeAutomatic),
				string(compute.UpgradeModeManual),
				string(compute.UpgradeModeRolling),
			}, false),
		},

		"user_data": {
			Type:         pluginsdk.TypeString,
			Optional:     true,
			ValidateFunc: validation.StringIsBase64,
		},

		"vtpm_enabled": {
			Type:     pluginsdk.TypeBool,
			Optional: true,
			ForceNew: true,
		},

		"zone_balance": {
			Type:     pluginsdk.TypeBool,
			Optional: true,
			ForceNew: true,
			Default:  false,
		},

		"scale_in_policy": {
			Type:     pluginsdk.TypeString,
			Optional: true,
			Default:  string(compute.VirtualMachineScaleSetScaleInRulesDefault),
			ValidateFunc: validation.StringInSlice([]string{
				string(compute.VirtualMachineScaleSetScaleInRulesDefault),
				string(compute.VirtualMachineScaleSetScaleInRulesNewestVM),
				string(compute.VirtualMachineScaleSetScaleInRulesOldestVM),
			}, false),
		},

		"termination_notification": VirtualMachineScaleSetTerminationNotificationSchema(),

		"zones": commonschema.ZonesMultipleOptionalForceNew(),

		// Computed
		"unique_id": {
			Type:     pluginsdk.TypeString,
			Computed: true,
		},
	}

	if !features.FourPointOhBeta() {
		out["terminate_notification"] = VirtualMachineScaleSetTerminateNotificationSchema()

	}

	return out
}<|MERGE_RESOLUTION|>--- conflicted
+++ resolved
@@ -193,12 +193,12 @@
 		},
 	}
 
-<<<<<<< HEAD
 	// NOTE: Hardware Profile is currently only supported in Uniform
 	hardwareProfileRaw := d.Get("hardware_profile").([]interface{})
 	if hardwareProfile := ExpandVirtualMachineScaleSetHardwareProfile(hardwareProfileRaw); hardwareProfile != nil {
 		virtualMachineProfile.HardwareProfile = hardwareProfile
-=======
+	}
+
 	if v, ok := d.GetOk("capacity_reservation_group_id"); ok {
 		if d.Get("single_placement_group").(bool) {
 			return fmt.Errorf("`single_placement_group` must be set to `false` when `capacity_reservation_group_id` is specified")
@@ -208,8 +208,7 @@
 				ID: utils.String(v.(string)),
 			},
 		}
->>>>>>> 14a0cdfe
-	}
+  }
 
 	hasHealthExtension := false
 	if vmExtensionsRaw, ok := d.GetOk("extension"); ok {
