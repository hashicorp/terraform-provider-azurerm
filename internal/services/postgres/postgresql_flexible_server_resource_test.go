--- conflicted
+++ resolved
@@ -524,14 +524,6 @@
 	})
 }
 
-<<<<<<< HEAD
-func TestAccPostgresqlFlexibleServer_publicNetworkAccessEnabled(t *testing.T) {
-	data := acceptance.BuildTestData(t, "azurerm_postgresql_flexible_server", "test")
-	r := PostgresqlFlexibleServerResource{}
-	data.ResourceTest(t, r, []acceptance.TestStep{
-		{
-			Config: r.publicNetworkAccessEnabled(data, false),
-=======
 func TestAccPostgresqlFlexibleServer_updateOnlyWithStorageMb(t *testing.T) {
 	data := acceptance.BuildTestData(t, "azurerm_postgresql_flexible_server", "test")
 	r := PostgresqlFlexibleServerResource{}
@@ -560,25 +552,18 @@
 	data.ResourceTest(t, r, []acceptance.TestStep{
 		{
 			Config: r.invalidStorageTierScaling(data, "P4", "32768"),
->>>>>>> 343bf365
-			Check: acceptance.ComposeTestCheckFunc(
-				check.That(data.ResourceName).ExistsInAzure(r),
-			),
-		},
-		data.ImportStep("administrator_password", "create_mode"),
-		{
-<<<<<<< HEAD
-			Config: r.publicNetworkAccessEnabled(data, true),
-=======
+			Check: acceptance.ComposeTestCheckFunc(
+				check.That(data.ResourceName).ExistsInAzure(r),
+			),
+		},
+		data.ImportStep("administrator_password", "create_mode"),
+		{
 			Config: r.updateOnlyWithStorageTier(data, "P10"),
->>>>>>> 343bf365
-			Check: acceptance.ComposeTestCheckFunc(
-				check.That(data.ResourceName).ExistsInAzure(r),
-			),
-		},
-		data.ImportStep("administrator_password", "create_mode"),
-<<<<<<< HEAD
-=======
+			Check: acceptance.ComposeTestCheckFunc(
+				check.That(data.ResourceName).ExistsInAzure(r),
+			),
+		},
+		data.ImportStep("administrator_password", "create_mode"),
 		{
 			Config: r.updateStorageTierWithoutProperty(data),
 			Check: acceptance.ComposeTestCheckFunc(
@@ -595,7 +580,27 @@
 				check.That(data.ResourceName).Key("storage_tier").HasValue("P15"),
 			),
 		},
->>>>>>> 343bf365
+	})
+}
+
+func TestAccPostgresqlFlexibleServer_publicNetworkAccessEnabled(t *testing.T) {
+	data := acceptance.BuildTestData(t, "azurerm_postgresql_flexible_server", "test")
+	r := PostgresqlFlexibleServerResource{}
+	data.ResourceTest(t, r, []acceptance.TestStep{
+		{
+			Config: r.publicNetworkAccessEnabled(data, false),
+			Check: acceptance.ComposeTestCheckFunc(
+				check.That(data.ResourceName).ExistsInAzure(r),
+			),
+		},
+		data.ImportStep("administrator_password", "create_mode"),
+		{
+			Config: r.publicNetworkAccessEnabled(data, true),
+			Check: acceptance.ComposeTestCheckFunc(
+				check.That(data.ResourceName).ExistsInAzure(r),
+			),
+		},
+		data.ImportStep("administrator_password", "create_mode"),
 	})
 }
 
@@ -1400,7 +1405,6 @@
 func (r PostgresqlFlexibleServerResource) publicNetworkAccessEnabled(data acceptance.TestData, publicNetworkAccessEnabled bool) string {
 	return fmt.Sprintf(`
 %s
-
 resource "azurerm_postgresql_flexible_server" "test" {
   name                          = "acctest-fs-%d"
   resource_group_name           = azurerm_resource_group.test.name
