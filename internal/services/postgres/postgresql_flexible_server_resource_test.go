--- conflicted
+++ resolved
@@ -10,15 +10,11 @@
 	"testing"
 	"time"
 
-<<<<<<< HEAD
-	"github.com/hashicorp/go-azure-sdk/resource-manager/postgresql/2024-08-01/servers"
-=======
 	"github.com/hashicorp/go-azure-helpers/lang/pointer"
 	"github.com/hashicorp/go-azure-sdk/resource-manager/postgresql/2024-08-01/servers"
 	"github.com/hashicorp/go-version"
 	"github.com/hashicorp/terraform-plugin-testing/helper/resource"
 	"github.com/hashicorp/terraform-plugin-testing/tfversion"
->>>>>>> 65b04c2d
 	"github.com/hashicorp/terraform-provider-azurerm/internal/acceptance"
 	"github.com/hashicorp/terraform-provider-azurerm/internal/acceptance/check"
 	"github.com/hashicorp/terraform-provider-azurerm/internal/clients"
@@ -426,21 +422,6 @@
 	data.ResourceTest(t, r, []acceptance.TestStep{
 		{
 			Config: r.enableGeoRedundantBackup(data),
-			Check: acceptance.ComposeTestCheckFunc(
-				check.That(data.ResourceName).ExistsInAzure(r),
-			),
-		},
-		data.ImportStep("administrator_password", "create_mode"),
-	})
-}
-
-func TestAccPostgresqlFlexibleServer_systemAssigned(t *testing.T) {
-	data := acceptance.BuildTestData(t, "azurerm_postgresql_flexible_server", "test")
-	r := PostgresqlFlexibleServerResource{}
-
-	data.ResourceTest(t, r, []acceptance.TestStep{
-		{
-			Config: r.systemAssigned(data),
 			Check: acceptance.ComposeTestCheckFunc(
 				check.That(data.ResourceName).ExistsInAzure(r),
 			),
@@ -1438,28 +1419,6 @@
 `, r.cmkTemplate(data), data.RandomInteger, data.Locations.Ternary, data.RandomString, data.RandomString, data.RandomInteger)
 }
 
-func (r PostgresqlFlexibleServerResource) systemAssigned(data acceptance.TestData) string {
-	return fmt.Sprintf(`
-%s
-
-resource "azurerm_postgresql_flexible_server" "test" {
-  name                   = "acctest-fs-%d"
-  resource_group_name    = azurerm_resource_group.test.name
-  location               = azurerm_resource_group.test.location
-  administrator_login    = "adminTerraform"
-  administrator_password = "QAZwsx123"
-  storage_mb             = 32768
-  version                = "12"
-  sku_name               = "B_Standard_B1ms"
-  zone                   = "1"
-
-  identity {
-    type = "SystemAssigned"
-  }
-}
-`, r.cmkTemplate(data), data.RandomInteger)
-}
-
 func (r PostgresqlFlexibleServerResource) autoGrowEnabled(data acceptance.TestData, autoGrowEnabled bool) string {
 	return fmt.Sprintf(`
 %s
