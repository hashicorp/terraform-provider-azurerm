// Copyright (c) HashiCorp, Inc.
// SPDX-License-Identifier: MPL-2.0

package postgres_test

import (
	"context"
	"fmt"
	"testing"
	"time"

	"github.com/hashicorp/go-azure-helpers/lang/pointer"
	"github.com/hashicorp/go-azure-sdk/resource-manager/postgresql/2017-12-01/servers"
	"github.com/hashicorp/go-version"
	"github.com/hashicorp/terraform-plugin-testing/helper/resource"
	"github.com/hashicorp/terraform-plugin-testing/tfversion"
	"github.com/hashicorp/terraform-provider-azurerm/internal/acceptance"
	"github.com/hashicorp/terraform-provider-azurerm/internal/acceptance/check"
	"github.com/hashicorp/terraform-provider-azurerm/internal/clients"
	"github.com/hashicorp/terraform-provider-azurerm/internal/features"
	"github.com/hashicorp/terraform-provider-azurerm/internal/provider/framework"
	"github.com/hashicorp/terraform-provider-azurerm/internal/tf/pluginsdk"
)

type PostgreSQLServerResource struct{}

func TestAccPostgreSQLServer_basicNinePointFive(t *testing.T) {
	if features.FivePointOh() {
		t.Skipf("Skipping since `azurerm_postgresql_server` is deprecated and will be removed in 5.0")
	}

	data := acceptance.BuildTestData(t, "azurerm_postgresql_server", "test")
	r := PostgreSQLServerResource{}
	data.ResourceTest(t, r, []acceptance.TestStep{
		{
			Config: r.basic(data, "9.5"),
			Check: acceptance.ComposeTestCheckFunc(
				check.That(data.ResourceName).ExistsInAzure(r),
			),
		},
		data.ImportStep("administrator_login_password"),
	})
}

func TestAccPostgreSQLServer_basicNinePointSix(t *testing.T) {
	if features.FivePointOh() {
		t.Skipf("Skipping since `azurerm_postgresql_server` is deprecated and will be removed in 5.0")
	}

	data := acceptance.BuildTestData(t, "azurerm_postgresql_server", "test")
	r := PostgreSQLServerResource{}
	data.ResourceTest(t, r, []acceptance.TestStep{
		{
			Config: r.basic(data, "9.6"),
			Check: acceptance.ComposeTestCheckFunc(
				check.That(data.ResourceName).ExistsInAzure(r),
			),
		},
		data.ImportStep("administrator_login_password"),
	})
}

func TestAccPostgreSQLServer_basicTenPointZero(t *testing.T) {
	if features.FivePointOh() {
		t.Skipf("Skipping since `azurerm_postgresql_server` is deprecated and will be removed in 5.0")
	}

	data := acceptance.BuildTestData(t, "azurerm_postgresql_server", "test")
	r := PostgreSQLServerResource{}
	data.ResourceTest(t, r, []acceptance.TestStep{
		{
			Config: r.basic(data, "10.0"),
			Check: acceptance.ComposeTestCheckFunc(
				check.That(data.ResourceName).ExistsInAzure(r),
			),
		},
		data.ImportStep("administrator_login_password"),
	})
}

func TestAccPostgreSQLServer_gpTenPointZero(t *testing.T) {
	if features.FivePointOh() {
		t.Skipf("Skipping since `azurerm_postgresql_server` is deprecated and will be removed in 5.0")
	}

	data := acceptance.BuildTestData(t, "azurerm_postgresql_server", "test")
	r := PostgreSQLServerResource{}
	data.ResourceTest(t, r, []acceptance.TestStep{
		{
			Config: r.gp(data, "10.0"),
			Check: acceptance.ComposeTestCheckFunc(
				check.That(data.ResourceName).ExistsInAzure(r),
			),
		},
		data.ImportStep("administrator_login_password"),
	})
}

func TestAccPostgreSQLServer_moTenPointZero(t *testing.T) {
	if features.FivePointOh() {
		t.Skipf("Skipping since `azurerm_postgresql_server` is deprecated and will be removed in 5.0")
	}

	data := acceptance.BuildTestData(t, "azurerm_postgresql_server", "test")
	r := PostgreSQLServerResource{}
	data.ResourceTest(t, r, []acceptance.TestStep{
		{
			Config: r.mo(data, "10.0"),
			Check: acceptance.ComposeTestCheckFunc(
				check.That(data.ResourceName).ExistsInAzure(r),
			),
		},
		data.ImportStep("administrator_login_password"),
	})
}

func TestAccPostgreSQLServer_basicEleven(t *testing.T) {
	if features.FivePointOh() {
		t.Skipf("Skipping since `azurerm_postgresql_server` is deprecated and will be removed in 5.0")
	}

	data := acceptance.BuildTestData(t, "azurerm_postgresql_server", "test")
	r := PostgreSQLServerResource{}
	data.ResourceTest(t, r, []acceptance.TestStep{
		{
			Config: r.basic(data, "11"),
			Check: acceptance.ComposeTestCheckFunc(
				check.That(data.ResourceName).ExistsInAzure(r),
			),
		},
		data.ImportStep("administrator_login_password"),
	})
}

func TestAccPostgreSQLServer_basicWithIdentity(t *testing.T) {
	if features.FivePointOh() {
		t.Skipf("Skipping since `azurerm_postgresql_server` is deprecated and will be removed in 5.0")
	}

	data := acceptance.BuildTestData(t, "azurerm_postgresql_server", "test")
	r := PostgreSQLServerResource{}
	data.ResourceTest(t, r, []acceptance.TestStep{
		{
			Config: r.basicWithIdentity(data, "11"),
			Check: acceptance.ComposeTestCheckFunc(
				check.That(data.ResourceName).ExistsInAzure(r),
			),
		},
		data.ImportStep("administrator_login_password"),
	})
}

func TestAccPostgreSQLServer_autogrowOnly(t *testing.T) {
	if features.FivePointOh() {
		t.Skipf("Skipping since `azurerm_postgresql_server` is deprecated and will be removed in 5.0")
	}

	data := acceptance.BuildTestData(t, "azurerm_postgresql_server", "test")
	r := PostgreSQLServerResource{}

	data.ResourceTest(t, r, []acceptance.TestStep{
		{
			Config: r.autogrow(data, "11"),
			Check: acceptance.ComposeTestCheckFunc(
				check.That(data.ResourceName).ExistsInAzure(r),
			),
		},
		data.ImportStep("administrator_login_password"),
		{
			Config: r.gp(data, "11"),
			Check: acceptance.ComposeTestCheckFunc(
				check.That(data.ResourceName).ExistsInAzure(r),
			),
		},
		data.ImportStep("administrator_login_password"),
	})
}

func TestAccPostgreSQLServer_requiresImport(t *testing.T) {
	if features.FivePointOh() {
		t.Skipf("Skipping since `azurerm_postgresql_server` is deprecated and will be removed in 5.0")
	}

	data := acceptance.BuildTestData(t, "azurerm_postgresql_server", "test")
	r := PostgreSQLServerResource{}

	data.ResourceTest(t, r, []acceptance.TestStep{
		{
			Config: r.basic(data, "10.0"),
			Check: acceptance.ComposeTestCheckFunc(
				check.That(data.ResourceName).ExistsInAzure(r),
			),
		},
		data.RequiresImportErrorStep(r.requiresImport),
	})
}

func TestAccPostgreSQLServer_complete(t *testing.T) {
	if features.FivePointOh() {
		t.Skipf("Skipping since `azurerm_postgresql_server` is deprecated and will be removed in 5.0")
	}

	data := acceptance.BuildTestData(t, "azurerm_postgresql_server", "test")
	r := PostgreSQLServerResource{}
	data.ResourceTest(t, r, []acceptance.TestStep{
		{
			Config: r.complete(data),
			Check: acceptance.ComposeTestCheckFunc(
				check.That(data.ResourceName).ExistsInAzure(r),
			),
		},
		data.ImportStep("administrator_login_password", "threat_detection_policy.0.storage_account_access_key"),
	})
}

func TestAccPostgreSQLServer_updated(t *testing.T) {
	if features.FivePointOh() {
		t.Skipf("Skipping since `azurerm_postgresql_server` is deprecated and will be removed in 5.0")
	}

	data := acceptance.BuildTestData(t, "azurerm_postgresql_server", "test")
	r := PostgreSQLServerResource{}
	data.ResourceTest(t, r, []acceptance.TestStep{
		{
			Config: r.complete(data),
			Check: acceptance.ComposeTestCheckFunc(
				check.That(data.ResourceName).ExistsInAzure(r),
			),
		},
		data.ImportStep("administrator_login_password", "threat_detection_policy.0.storage_account_access_key"),
		{
			Config: r.complete2(data, "9.6"),
			Check: acceptance.ComposeTestCheckFunc(
				check.That(data.ResourceName).ExistsInAzure(r),
			),
		},
		data.ImportStep("administrator_login_password"),
		{
			Config: r.complete(data),
			Check: acceptance.ComposeTestCheckFunc(
				check.That(data.ResourceName).ExistsInAzure(r),
			),
		},
		data.ImportStep("administrator_login_password", "threat_detection_policy.0.storage_account_access_key"),
	})
}

func TestAccPostgreSQLServer_updateSKU(t *testing.T) {
	if features.FivePointOh() {
		t.Skipf("Skipping since `azurerm_postgresql_server` is deprecated and will be removed in 5.0")
	}

	data := acceptance.BuildTestData(t, "azurerm_postgresql_server", "test")
	r := PostgreSQLServerResource{}
	data.ResourceTest(t, r, []acceptance.TestStep{
		{
			Config: r.sku(data, "10.0", "GP_Gen5_2"),
			Check: acceptance.ComposeTestCheckFunc(
				check.That(data.ResourceName).ExistsInAzure(r),
			),
		},
		data.ImportStep("administrator_login_password"),
		{
			Config: r.sku(data, "10.0", "GP_Gen5_4"),
			Check: acceptance.ComposeTestCheckFunc(
				check.That(data.ResourceName).ExistsInAzure(r),
			),
		},
		data.ImportStep("administrator_login_password"),
	})
}

func TestAccPostgreSQLServer_createReplica(t *testing.T) {
	if features.FivePointOh() {
		t.Skipf("Skipping since `azurerm_postgresql_server` is deprecated and will be removed in 5.0")
	}

	data := acceptance.BuildTestData(t, "azurerm_postgresql_server", "test")
	r := PostgreSQLServerResource{}
	data.ResourceTest(t, r, []acceptance.TestStep{
		{
			Config: r.gp(data, "11"),
			Check: acceptance.ComposeTestCheckFunc(
				check.That(data.ResourceName).ExistsInAzure(r),
			),
		},
		data.ImportStep("administrator_login_password"),
		{
			Config: r.createReplica(data, "GP_Gen5_2"),
			Check: acceptance.ComposeTestCheckFunc(
				check.That(data.ResourceName).ExistsInAzure(r),
			),
		},
		data.ImportStep("administrator_login_password"),
	})
}

func TestAccPostgreSQLServer_updateReplicaToDefault(t *testing.T) {
	if features.FivePointOh() {
		t.Skipf("Skipping since `azurerm_postgresql_server` is deprecated and will be removed in 5.0")
	}

	data := acceptance.BuildTestData(t, "azurerm_postgresql_server", "replica")
	r := PostgreSQLServerResource{}
	data.ResourceTest(t, r, []acceptance.TestStep{
		{
			Config: r.createReplica(data, "GP_Gen5_2"),
			Check: acceptance.ComposeTestCheckFunc(
				check.That(data.ResourceName).ExistsInAzure(r),
			),
		},
		data.ImportStep(),
		{
			Config: r.updateReplicaToDefault(data, "GP_Gen5_2"),
			Check: acceptance.ComposeTestCheckFunc(
				check.That(data.ResourceName).ExistsInAzure(r),
			),
		},
		data.ImportStep("creation_source_server_id"),
	})
}

// Update Admin Password in a separate call when Replication is stopped: https://github.com/Azure/azure-rest-api-specs/issues/16898
func TestAccPostgreSQLServer_updateReplicaToDefaultAndSetPassword(t *testing.T) {
	if features.FivePointOh() {
		t.Skipf("Skipping since `azurerm_postgresql_server` is deprecated and will be removed in 5.0")
	}

	data := acceptance.BuildTestData(t, "azurerm_postgresql_server", "replica")
	r := PostgreSQLServerResource{}
	data.ResourceTest(t, r, []acceptance.TestStep{
		{
			Config: r.createReplica(data, "GP_Gen5_2"),
			Check: acceptance.ComposeTestCheckFunc(
				check.That(data.ResourceName).ExistsInAzure(r),
			),
		},
		data.ImportStep(),
		{
			Config: r.updateReplicaToDefaultSetPassword(data, "GP_Gen5_2"),
			Check: acceptance.ComposeTestCheckFunc(
				check.That(data.ResourceName).ExistsInAzure(r),
			),
		},
		data.ImportStep("creation_source_server_id", "administrator_login_password"),
	})
}

func TestAccPostgreSQLServer_scaleReplicas(t *testing.T) {
	if features.FivePointOh() {
		t.Skipf("Skipping since `azurerm_postgresql_server` is deprecated and will be removed in 5.0")
	}

	data := acceptance.BuildTestData(t, "azurerm_postgresql_server", "test")
	r := PostgreSQLServerResource{}
	data.ResourceTest(t, r, []acceptance.TestStep{
		{
			Config: r.createReplicas(data, "GP_Gen5_2"),
			Check: acceptance.ComposeTestCheckFunc(
				check.That(data.ResourceName).ExistsInAzure(r),
				check.That(data.ResourceName).Key("sku_name").HasValue("GP_Gen5_2"),
				check.That("azurerm_postgresql_server.replica1").ExistsInAzure(r),
				check.That("azurerm_postgresql_server.replica1").Key("sku_name").HasValue("GP_Gen5_2"),
				check.That("azurerm_postgresql_server.replica2").ExistsInAzure(r),
				check.That("azurerm_postgresql_server.replica2").Key("sku_name").HasValue("GP_Gen5_2"),
			),
		},
		data.ImportStep("administrator_login_password"),
		{
			Config: r.createReplicas(data, "GP_Gen5_4"),
			Check: acceptance.ComposeTestCheckFunc(
				check.That(data.ResourceName).ExistsInAzure(r),
				check.That(data.ResourceName).Key("sku_name").HasValue("GP_Gen5_4"),
				check.That("azurerm_postgresql_server.replica1").ExistsInAzure(r),
				check.That("azurerm_postgresql_server.replica1").Key("sku_name").HasValue("GP_Gen5_4"),
				check.That("azurerm_postgresql_server.replica2").ExistsInAzure(r),
				check.That("azurerm_postgresql_server.replica2").Key("sku_name").HasValue("GP_Gen5_4"),
			),
		},
		data.ImportStep("administrator_login_password"),
		{
			Config: r.createReplicas(data, "GP_Gen5_2"),
			Check: acceptance.ComposeTestCheckFunc(
				check.That(data.ResourceName).ExistsInAzure(r),
				check.That(data.ResourceName).Key("sku_name").HasValue("GP_Gen5_2"),
				check.That("azurerm_postgresql_server.replica1").ExistsInAzure(r),
				check.That("azurerm_postgresql_server.replica1").Key("sku_name").HasValue("GP_Gen5_2"),
				check.That("azurerm_postgresql_server.replica2").ExistsInAzure(r),
				check.That("azurerm_postgresql_server.replica2").Key("sku_name").HasValue("GP_Gen5_2"),
			),
		},
		data.ImportStep("administrator_login_password"),
	})
}

func TestAccPostgreSQLServer_createPointInTimeRestore(t *testing.T) {
	if features.FivePointOh() {
		t.Skipf("Skipping since `azurerm_postgresql_server` is deprecated and will be removed in 5.0")
	}

	data := acceptance.BuildTestData(t, "azurerm_postgresql_server", "test")
	r := PostgreSQLServerResource{}
	restoreTime := time.Now().Add(1 * time.Hour)

	data.ResourceTest(t, r, []acceptance.TestStep{
		{
			Config: r.gp(data, "11"),
			Check: acceptance.ComposeTestCheckFunc(
				check.That(data.ResourceName).ExistsInAzure(r),
			),
		},
		data.ImportStep("administrator_login_password"),
		{
			PreConfig: func() { time.Sleep(1 * time.Hour) },
			Config:    r.createPointInTimeRestore(data, "11", restoreTime.Format(time.RFC3339)),
			Check: acceptance.ComposeTestCheckFunc(
				check.That(data.ResourceName).ExistsInAzure(r),
			),
		},
		data.ImportStep("administrator_login_password"),
	})
}

func TestAccPostgreSQLServer_threatDetectionEmptyAttrs(t *testing.T) {
	if features.FivePointOh() {
		t.Skipf("Skipping since `azurerm_postgresql_server` is deprecated and will be removed in 5.0")
	}

	data := acceptance.BuildTestData(t, "azurerm_postgresql_server", "test")
	r := PostgreSQLServerResource{}
	data.ResourceTest(t, r, []acceptance.TestStep{
		{
			Config: r.emptyAttrs(data, "9.5"),
			Check: acceptance.ComposeTestCheckFunc(
				check.That(data.ResourceName).ExistsInAzure(r),
			),
		},
		data.ImportStep("administrator_login_password"),
	})
}

func TestAccPostgreSQLServer_minTlsVersionOnServerUpdate(t *testing.T) {
	if features.FivePointOh() {
<<<<<<< HEAD
		t.Skipf("Skip this test since there is only one possible value `TLS1_2` for `ssl_minimal_tls_version_enforced`.")
	}
=======
		t.Skipf("Skipping since `azurerm_postgresql_server` is deprecated and will be removed in 5.0")
	}

>>>>>>> 30b10749
	data := acceptance.BuildTestData(t, "azurerm_postgresql_server", "test")
	r := PostgreSQLServerResource{}
	data.ResourceTest(t, r, []acceptance.TestStep{
		{
			Config: r.beforeUpdate(data, "9.6", "TLS1_2"),
			Check: acceptance.ComposeTestCheckFunc(
				check.That(data.ResourceName).ExistsInAzure(r),
			),
		},
		{
			Config: r.afterUpdate(data, "9.6", "TLS1_0"),
			Check: acceptance.ComposeTestCheckFunc(
				check.That(data.ResourceName).ExistsInAzure(r),
			),
		},
	})
}

func TestAccPostgreSQLServer_writeOnlyPassword(t *testing.T) {
	if features.FivePointOh() {
		t.Skipf("Skipping since `azurerm_postgresql_server` is deprecated and will be removed in 5.0")
	}

	data := acceptance.BuildTestData(t, "azurerm_postgresql_server", "test")
	r := PostgreSQLServerResource{}

	resource.ParallelTest(t, resource.TestCase{
		TerraformVersionChecks: []tfversion.TerraformVersionCheck{
			tfversion.SkipBelow(version.Must(version.NewVersion("1.11.0"))),
		},
		ProtoV5ProviderFactories: framework.ProtoV5ProviderFactoriesInit(context.Background(), "azurerm"),
		Steps: []resource.TestStep{
			{
				Config: r.writeOnlyPassword(data, "9.6", "H@Sh1CoR3!", 1),
				Check:  check.That(data.ResourceName).ExistsInAzure(r),
			},
			data.ImportStep("administrator_login_password_wo_version"),
			{
				Config: r.writeOnlyPassword(data, "9.6", "H@Sh1CoR3!updated", 2),
				Check:  check.That(data.ResourceName).ExistsInAzure(r),
			},
			data.ImportStep("administrator_login_password_wo_version"),
		},
	})
}

func TestAccPostgreSQLServer_updateToWriteOnlyPassword(t *testing.T) {
	if features.FivePointOh() {
		t.Skipf("Skipping since `azurerm_postgresql_server` is deprecated and will be removed in 5.0")
	}

	data := acceptance.BuildTestData(t, "azurerm_postgresql_server", "test")
	r := PostgreSQLServerResource{}

	resource.ParallelTest(t, resource.TestCase{
		TerraformVersionChecks: []tfversion.TerraformVersionCheck{
			tfversion.SkipBelow(version.Must(version.NewVersion("1.11.0"))),
		},
		ProtoV5ProviderFactories: framework.ProtoV5ProviderFactoriesInit(context.Background(), "azurerm"),
		Steps: []resource.TestStep{
			{
				Config: r.basic(data, "9.6"),
				Check:  check.That(data.ResourceName).ExistsInAzure(r),
			},
			data.ImportStep("administrator_login_password"),
			{
				Config: r.writeOnlyPassword(data, "9.6", "H@Sh1CoR3!", 1),
				Check:  check.That(data.ResourceName).ExistsInAzure(r),
			},
			data.ImportStep("administrator_login_password", "administrator_login_password_wo_version"),
			{
				Config: r.basic(data, "9.6"),
				Check:  check.That(data.ResourceName).ExistsInAzure(r),
			},
			data.ImportStep("administrator_login_password"),
		},
	})
}

func (t PostgreSQLServerResource) Exists(ctx context.Context, clients *clients.Client, state *pluginsdk.InstanceState) (*bool, error) {
	id, err := servers.ParseServerID(state.ID)
	if err != nil {
		return nil, err
	}

	if _, ok := ctx.Deadline(); !ok {
		var cancel context.CancelFunc
		ctx, cancel = context.WithTimeout(ctx, 15*time.Minute)
		defer cancel()
	}

	resp, err := clients.Postgres.ServersClient.Get(ctx, *id)
	if err != nil {
		return nil, fmt.Errorf("retrieving %s: %+v", id, err)
	}

	return pointer.To(resp.Model != nil), nil
}

func (PostgreSQLServerResource) template(data acceptance.TestData, sku, version string) string {
	sslEnabledBlock := ``
	if !features.FivePointOh() {
		sslEnabledBlock = `ssl_enforcement_enabled = true`
	}
	return fmt.Sprintf(`
provider "azurerm" {
  features {}
}

resource "azurerm_resource_group" "test" {
  name     = "acctestRG-psql-%[1]d"
  location = "%[2]s"
}

resource "azurerm_postgresql_server" "test" {
  name                = "acctest-psql-server-%[3]d"
  location            = azurerm_resource_group.test.location
  resource_group_name = azurerm_resource_group.test.name

  administrator_login          = "acctestun"
  administrator_login_password = "H@Sh1CoR3!"

  sku_name   = "%[4]s"
  version    = "%[5]s"
  storage_mb = 51200

  %[6]s
}
`, data.RandomInteger, data.Locations.Primary, data.RandomInteger, sku, version, sslEnabledBlock)
}

func (r PostgreSQLServerResource) basic(data acceptance.TestData, version string) string {
	return r.template(data, "B_Gen5_1", version)
}

func (PostgreSQLServerResource) basicWithIdentity(data acceptance.TestData, version string) string {
	return fmt.Sprintf(`
provider "azurerm" {
  features {}
}

resource "azurerm_resource_group" "test" {
  name     = "acctestRG-psql-%[1]d"
  location = "%[2]s"
}

resource "azurerm_postgresql_server" "test" {
  name                = "acctest-psql-server-%[3]d"
  location            = azurerm_resource_group.test.location
  resource_group_name = azurerm_resource_group.test.name

  administrator_login          = "acctestun"
  administrator_login_password = "H@Sh1CoR3!"

  sku_name   = "B_Gen5_1"
  version    = "%[4]s"
  storage_mb = 51200

  identity {
    type = "SystemAssigned"
  }
}
`, data.RandomInteger, data.Locations.Primary, data.RandomInteger, version)
}

func (r PostgreSQLServerResource) mo(data acceptance.TestData, version string) string {
	return r.template(data, "MO_Gen5_2", version)
}

func (r PostgreSQLServerResource) gp(data acceptance.TestData, version string) string {
	return r.template(data, "GP_Gen5_2", version)
}

func (PostgreSQLServerResource) autogrow(data acceptance.TestData, version string) string {
	return fmt.Sprintf(`
provider "azurerm" {
  features {}
}

resource "azurerm_resource_group" "test" {
  name     = "acctestRG-psql-%[1]d"
  location = "%[2]s"
}

resource "azurerm_postgresql_server" "test" {
  name                = "acctest-psql-server-%[1]d"
  location            = azurerm_resource_group.test.location
  resource_group_name = azurerm_resource_group.test.name

  administrator_login          = "acctestun"
  administrator_login_password = "H@Sh1CoR3!"

  sku_name          = "GP_Gen5_2"
  version           = "%[4]s"
  auto_grow_enabled = true
}
`, data.RandomInteger, data.Locations.Primary, data.RandomInteger, version)
}

func (r PostgreSQLServerResource) requiresImport(data acceptance.TestData) string {
	return fmt.Sprintf(`
%s

resource "azurerm_postgresql_server" "import" {
  name                = azurerm_postgresql_server.test.name
  location            = azurerm_postgresql_server.test.location
  resource_group_name = azurerm_postgresql_server.test.resource_group_name

  administrator_login          = azurerm_postgresql_server.test.administrator_login
  administrator_login_password = azurerm_postgresql_server.test.administrator_login_password

  sku_name   = azurerm_postgresql_server.test.sku_name
  version    = azurerm_postgresql_server.test.version
  storage_mb = azurerm_postgresql_server.test.storage_mb


}
`, r.basic(data, "10.0"))
}

func (PostgreSQLServerResource) complete(data acceptance.TestData) string {
	return fmt.Sprintf(`
provider "azurerm" {
  features {}
}

resource "azurerm_resource_group" "test" {
  name     = "acctestRG-psql-%[1]d"
  location = "%[2]s"
}

resource "azurerm_storage_account" "test" {
  name                     = "accsa%[1]d"
  resource_group_name      = azurerm_resource_group.test.name
  location                 = azurerm_resource_group.test.location
  account_tier             = "Standard"
  account_replication_type = "GRS"

  tags = {
    environment = "staging"
  }
}

resource "azurerm_postgresql_server" "test" {
  name                = "acctest-psql-server-%[1]d"
  location            = azurerm_resource_group.test.location
  resource_group_name = azurerm_resource_group.test.name

  administrator_login          = "acctestun"
  administrator_login_password = "H@Sh1CoR3!updated"

  sku_name   = "GP_Gen5_4"
  version    = "9.6"
  storage_mb = 640000

  backup_retention_days        = 7
  geo_redundant_backup_enabled = true
  auto_grow_enabled            = true

  infrastructure_encryption_enabled = true
  public_network_access_enabled     = false
  ssl_minimal_tls_version_enforced  = "TLS1_2"

  threat_detection_policy {
    enabled                    = true
    disabled_alerts            = ["Sql_Injection", "Data_Exfiltration"]
    email_account_admins       = true
    email_addresses            = ["kt@example.com", "admin@example.com"]
    storage_account_access_key = azurerm_storage_account.test.primary_access_key
    retention_days             = 7
  }
  tags = {
    "ENV" = "test"
  }
}
`, data.RandomInteger, data.Locations.Primary)
}

func (PostgreSQLServerResource) complete2(data acceptance.TestData, version string) string {
	return fmt.Sprintf(`
provider "azurerm" {
  features {}
}

resource "azurerm_resource_group" "test" {
  name     = "acctestRG-psql-%[1]d"
  location = "%[2]s"
}

resource "azurerm_storage_account" "test" {
  name                     = "accsa%[1]d"
  resource_group_name      = azurerm_resource_group.test.name
  location                 = azurerm_resource_group.test.location
  account_tier             = "Standard"
  account_replication_type = "GRS"
}

resource "azurerm_postgresql_server" "test" {
  name                = "acctest-psql-server-%[1]d"
  location            = azurerm_resource_group.test.location
  resource_group_name = azurerm_resource_group.test.name

  administrator_login          = "acctestun"
  administrator_login_password = "H@Sh1CoR3!updated"

  sku_name   = "GP_Gen5_4"
  version    = "%[3]s"
  storage_mb = 640000

  backup_retention_days        = 14
  geo_redundant_backup_enabled = true
  auto_grow_enabled            = true

  infrastructure_encryption_enabled = true
  public_network_access_enabled     = true

  threat_detection_policy {
    enabled              = true
    disabled_alerts      = ["Sql_Injection"]
    email_account_admins = true
    email_addresses      = ["kt@example.com"]

    retention_days = 7
  }
}
`, data.RandomInteger, data.Locations.Primary, version)
}

func (PostgreSQLServerResource) sku(data acceptance.TestData, version, sku string) string {
	return fmt.Sprintf(`
provider "azurerm" {
  features {}
}

resource "azurerm_resource_group" "test" {
  name     = "acctestRG-psql-%[1]d"
  location = "%[2]s"
}

resource "azurerm_postgresql_server" "test" {
  name                = "acctest-psql-server-%[3]d"
  location            = azurerm_resource_group.test.location
  resource_group_name = azurerm_resource_group.test.name

  administrator_login          = "acctestun"
  administrator_login_password = "H@Sh1CoR3!"

  sku_name   = "%[4]s"
  storage_mb = 51200
  version    = "%[5]s"

}
`, data.RandomInteger, data.Locations.Primary, data.RandomInteger, sku, version)
}

func (r PostgreSQLServerResource) createReplica(data acceptance.TestData, sku string) string {
	return fmt.Sprintf(`
%[1]s

resource "azurerm_resource_group" "replica" {
  name     = "acctestRG-psql-%[2]d-replica"
  location = "%[3]s"
}

resource "azurerm_postgresql_server" "replica" {
  name                = "acctest-psql-server-%[2]d-replica"
  location            = "%[3]s"
  resource_group_name = azurerm_resource_group.replica.name

  sku_name = "%[4]s"
  version  = "11"

  create_mode               = "Replica"
  creation_source_server_id = azurerm_postgresql_server.test.id

  public_network_access_enabled = false
}
`, r.template(data, sku, "11"), data.RandomInteger, data.Locations.Secondary, sku)
}

func (r PostgreSQLServerResource) updateReplicaToDefault(data acceptance.TestData, sku string) string {
	return fmt.Sprintf(`
%[1]s

resource "azurerm_resource_group" "replica" {
  name     = "acctestRG-psql-%[2]d-replica"
  location = "%[3]s"
}

resource "azurerm_postgresql_server" "replica" {
  name                = "acctest-psql-server-%[2]d-replica"
  location            = "%[3]s"
  resource_group_name = azurerm_resource_group.replica.name

  sku_name    = "%[4]s"
  version     = "11"
  create_mode = "Default"

  public_network_access_enabled = false
}
`, r.template(data, sku, "11"), data.RandomInteger, data.Locations.Secondary, sku)
}

func (r PostgreSQLServerResource) updateReplicaToDefaultSetPassword(data acceptance.TestData, sku string) string {
	return fmt.Sprintf(`
%[1]s

resource "azurerm_resource_group" "replica" {
  name     = "acctestRG-psql-%[2]d-replica"
  location = "%[3]s"
}

resource "azurerm_postgresql_server" "replica" {
  name                = "acctest-psql-server-%[2]d-replica"
  location            = "%[3]s"
  resource_group_name = azurerm_resource_group.replica.name

  administrator_login_password = "H@Sh1CoR3!updated"

  sku_name    = "%[4]s"
  version     = "11"
  create_mode = "Default"

  public_network_access_enabled = false
}
`, r.template(data, sku, "11"), data.RandomInteger, data.Locations.Secondary, sku)
}

func (r PostgreSQLServerResource) createReplicas(data acceptance.TestData, sku string) string {
	return fmt.Sprintf(`
%[1]s

resource "azurerm_resource_group" "replica1" {
  name     = "acctestRG-psql-%[2]d-replica1"
  location = "%[3]s"
}

resource "azurerm_postgresql_server" "replica1" {
  name                = "acctest-psql-server-%[2]d-replica1"
  location            = "%[3]s"
  resource_group_name = azurerm_resource_group.replica1.name

  sku_name = "%[4]s"
  version  = "11"

  create_mode               = "Replica"
  creation_source_server_id = azurerm_postgresql_server.test.id
}

resource "azurerm_postgresql_server" "replica2" {
  name                = "acctest-psql-server-%[2]d-replica2"
  location            = azurerm_resource_group.test.location
  resource_group_name = azurerm_resource_group.test.name

  sku_name = "%[4]s"
  version  = "11"

  create_mode               = "Replica"
  creation_source_server_id = azurerm_postgresql_server.test.id
}
`, r.template(data, sku, "11"), data.RandomInteger, data.Locations.Secondary, sku)
}

func (r PostgreSQLServerResource) createPointInTimeRestore(data acceptance.TestData, version, restoreTime string) string {
	return fmt.Sprintf(`
%[1]s

resource "azurerm_postgresql_server" "restore" {
  name                = "acctest-psql-server-%[2]d-restore"
  location            = azurerm_resource_group.test.location
  resource_group_name = azurerm_resource_group.test.name

  sku_name   = "GP_Gen5_2"
  version    = "%[4]s"
  storage_mb = 51200

  create_mode                   = "PointInTimeRestore"
  creation_source_server_id     = azurerm_postgresql_server.test.id
  restore_point_in_time         = "%[3]s"
  public_network_access_enabled = false
}
`, r.gp(data, version), data.RandomInteger, restoreTime, version)
}

func (PostgreSQLServerResource) emptyAttrs(data acceptance.TestData, version string) string {
	return fmt.Sprintf(`
provider "azurerm" {
  features {}
}

resource "azurerm_resource_group" "test" {
  name     = "acctestRG-psql-%[1]d"
  location = "%[2]s"
}

resource "azurerm_postgresql_server" "test" {
  name                = "acctest-psql-server-%[1]d"
  location            = azurerm_resource_group.test.location
  resource_group_name = azurerm_resource_group.test.name

  administrator_login          = "acctestun"
  administrator_login_password = "H@Sh1CoR3!updated"

  sku_name                         = "GP_Gen5_4"
  version                          = "%[3]s"
  storage_mb                       = 640000
  ssl_minimal_tls_version_enforced = "TLS1_2"

  threat_detection_policy {
    enabled              = true
    email_account_admins = true

    retention_days = 7
  }
}
`, data.RandomInteger, data.Locations.Primary, version)
}

func (PostgreSQLServerResource) beforeUpdate(data acceptance.TestData, version string, tlsVersion string) string {
	return fmt.Sprintf(`
provider "azurerm" {
  features {}
}

resource "azurerm_resource_group" "test" {
  name     = "acctestRG-psql-%[1]d"
  location = "%[2]s"
}

resource "azurerm_postgresql_server" "test" {
  name                = "acctest-psql-server-%[1]d"
  location            = azurerm_resource_group.test.location
  resource_group_name = azurerm_resource_group.test.name

  administrator_login          = "acctestun"
  administrator_login_password = "H@Sh1CoR3!updated"

  sku_name   = "GP_Gen5_4"
  version    = "%[3]s"
  storage_mb = 640000

  backup_retention_days = 7
  auto_grow_enabled     = true

  public_network_access_enabled    = false
  ssl_minimal_tls_version_enforced = "%[4]s"
}
`, data.RandomInteger, data.Locations.Primary, version, tlsVersion)
}

func (PostgreSQLServerResource) afterUpdate(data acceptance.TestData, version string, tlsVersion string) string {
	return fmt.Sprintf(`
provider "azurerm" {
  features {}
}

resource "azurerm_resource_group" "test" {
  name     = "acctestRG-psql-%[1]d"
  location = "%[2]s"
}

resource "azurerm_postgresql_server" "test" {
  name                = "acctest-psql-server-%[1]d"
  location            = azurerm_resource_group.test.location
  resource_group_name = azurerm_resource_group.test.name

  administrator_login          = "acctestun"
  administrator_login_password = "H@Sh1CoR3!updated"

  sku_name   = "GP_Gen5_4"
  version    = "%[3]s"
  storage_mb = 640000

  backup_retention_days = 7
  auto_grow_enabled     = true

  ssl_minimal_tls_version_enforced = "%[4]s"
}
`, data.RandomInteger, data.Locations.Primary, version, tlsVersion)
}

func (PostgreSQLServerResource) writeOnlyPassword(data acceptance.TestData, version, secret string, woVersion int) string {
	return fmt.Sprintf(`
provider "azurerm" {
  features {}
}

resource "azurerm_resource_group" "test" {
  name     = "acctestRG-psql-%[1]d"
  location = "%[2]s"
}

%s

resource "azurerm_postgresql_server" "test" {
  name                = "acctest-psql-server-%[1]d"
  location            = azurerm_resource_group.test.location
  resource_group_name = azurerm_resource_group.test.name

  administrator_login                     = "acctestun"
  administrator_login_password_wo         = ephemeral.azurerm_key_vault_secret.test.value
  administrator_login_password_wo_version = %[5]d

  sku_name   = "B_Gen5_1"
  version    = "%[4]s"
  storage_mb = 51200

  ssl_enforcement_enabled = true
}
`, data.RandomInteger, data.Locations.Primary, acceptance.WriteOnlyKeyVaultSecretTemplate(data, secret), version, woVersion)
}<|MERGE_RESOLUTION|>--- conflicted
+++ resolved
@@ -441,14 +441,9 @@
 
 func TestAccPostgreSQLServer_minTlsVersionOnServerUpdate(t *testing.T) {
 	if features.FivePointOh() {
-<<<<<<< HEAD
-		t.Skipf("Skip this test since there is only one possible value `TLS1_2` for `ssl_minimal_tls_version_enforced`.")
-	}
-=======
-		t.Skipf("Skipping since `azurerm_postgresql_server` is deprecated and will be removed in 5.0")
-	}
-
->>>>>>> 30b10749
+		t.Skipf("Skipping since `azurerm_postgresql_server` is deprecated and will be removed in 5.0")
+	}
+
 	data := acceptance.BuildTestData(t, "azurerm_postgresql_server", "test")
 	r := PostgreSQLServerResource{}
 	data.ResourceTest(t, r, []acceptance.TestStep{
