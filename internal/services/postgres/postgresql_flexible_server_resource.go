package postgres

import (
	"fmt"
	"log"
	"strings"
	"time"

	"github.com/hashicorp/go-azure-helpers/lang/response"
	"github.com/hashicorp/go-azure-helpers/resourcemanager/commonschema"
	"github.com/hashicorp/go-azure-helpers/resourcemanager/location"
	"github.com/hashicorp/go-azure-helpers/resourcemanager/tags"
	"github.com/hashicorp/go-azure-sdk/resource-manager/postgresql/2021-06-01/serverrestart"
	"github.com/hashicorp/go-azure-sdk/resource-manager/postgresql/2022-03-08-preview/servers"
	"github.com/hashicorp/go-azure-sdk/resource-manager/privatedns/2018-09-01/privatezones"
	"github.com/hashicorp/terraform-provider-azurerm/helpers/tf"
	"github.com/hashicorp/terraform-provider-azurerm/internal/clients"
	networkValidate "github.com/hashicorp/terraform-provider-azurerm/internal/services/network/validate"
	"github.com/hashicorp/terraform-provider-azurerm/internal/services/postgres/validate"
	"github.com/hashicorp/terraform-provider-azurerm/internal/tf/pluginsdk"
	"github.com/hashicorp/terraform-provider-azurerm/internal/tf/validation"
	"github.com/hashicorp/terraform-provider-azurerm/internal/timeouts"
	"github.com/hashicorp/terraform-provider-azurerm/utils"
)

const (
	ServerMaintenanceWindowEnabled  = "Enabled"
	ServerMaintenanceWindowDisabled = "Disabled"
)

var postgresqlFlexibleServerResourceName = "azurerm_postgresql_flexible_server"

func resourcePostgresqlFlexibleServer() *pluginsdk.Resource {
	return &pluginsdk.Resource{
		Create: resourcePostgresqlFlexibleServerCreate,
		Read:   resourcePostgresqlFlexibleServerRead,
		Update: resourcePostgresqlFlexibleServerUpdate,
		Delete: resourcePostgresqlFlexibleServerDelete,

		Timeouts: &pluginsdk.ResourceTimeout{
			Create: pluginsdk.DefaultTimeout(1 * time.Hour),
			Read:   pluginsdk.DefaultTimeout(5 * time.Minute),
			Update: pluginsdk.DefaultTimeout(1 * time.Hour),
			Delete: pluginsdk.DefaultTimeout(1 * time.Hour),
		},

		Importer: pluginsdk.ImporterValidatingResourceId(func(id string) error {
			_, err := servers.ParseFlexibleServerID(id)
			return err
		}),

		Schema: map[string]*pluginsdk.Schema{
			"name": {
				Type:         pluginsdk.TypeString,
				Required:     true,
				ForceNew:     true,
				ValidateFunc: validate.FlexibleServerName,
			},

			"resource_group_name": commonschema.ResourceGroupName(),

			"location": commonschema.Location(),

			"administrator_login": {
				Type:         pluginsdk.TypeString,
				Optional:     true,
				Computed:     true,
				ForceNew:     true,
				ValidateFunc: validation.All(validation.StringIsNotWhiteSpace, validate.AdminUsernames),
			},

			"administrator_password": {
				Type:         pluginsdk.TypeString,
				Optional:     true,
				Sensitive:    true,
				ValidateFunc: validation.StringIsNotEmpty,
			},

			"authentication": {
				Type:     pluginsdk.TypeList,
				MaxItems: 1,
				Optional: true,
				Computed: true,
				Elem: &pluginsdk.Resource{
					Schema: map[string]*pluginsdk.Schema{
						"active_directory_auth_enabled": {
							Type:     pluginsdk.TypeBool,
							Optional: true,
						},
						"password_auth_enabled": {
							Type:     pluginsdk.TypeBool,
							Optional: true,
						},
						"tenant_id": {
							Type:         pluginsdk.TypeString,
							Optional:     true,
							ValidateFunc: validation.IsUUID,
							RequiredWith: []string{
								"authentication.0.active_directory_auth_enabled",
							},
						},
					},
				},
			},

			"sku_name": {
				Type:         pluginsdk.TypeString,
				Optional:     true,
				Computed:     true,
				ValidateFunc: validate.FlexibleServerSkuName,
			},

			"storage_mb": {
				Type:         pluginsdk.TypeInt,
				Optional:     true,
				Computed:     true,
				ValidateFunc: validation.IntInSlice([]int{32768, 65536, 131072, 262144, 524288, 1048576, 2097152, 4194304, 8388608, 16777216}),
			},

			"version": {
				Type:         pluginsdk.TypeString,
				Optional:     true,
				Computed:     true,
				ForceNew:     true,
				ValidateFunc: validation.StringInSlice(servers.PossibleValuesForServerVersion(), false),
			},

			"zone": commonschema.ZoneSingleOptional(),

			"create_mode": {
				Type:     pluginsdk.TypeString,
				Optional: true,
				ForceNew: true,
				ValidateFunc: validation.StringInSlice([]string{
					string(servers.CreateModeDefault),
					string(servers.CreateModePointInTimeRestore),
				}, false),
			},

			"delegated_subnet_id": {
				Type:         pluginsdk.TypeString,
				Optional:     true,
				ForceNew:     true,
				ValidateFunc: networkValidate.SubnetID,
			},

			"private_dns_zone_id": {
				Type:     pluginsdk.TypeString,
				Optional: true,
				Computed: true,
				// This is `computed`, because there is a breaking change to require this field when setting vnet.
				// For existing fs who don't want to be recreated, they could contact service team to manually migrate to the private dns zone
				// We need to ignore the diff when remote is set private dns zone
				ForceNew:     true,
				ValidateFunc: privatezones.ValidatePrivateDnsZoneID,
			},

			"point_in_time_restore_time_in_utc": {
				Type:         pluginsdk.TypeString,
				Optional:     true,
				ForceNew:     true,
				ValidateFunc: validation.IsRFC3339Time,
			},

			"source_server_id": {
				Type:         pluginsdk.TypeString,
				Optional:     true,
				ForceNew:     true,
				ValidateFunc: servers.ValidateFlexibleServerID,
			},

			"maintenance_window": {
				Type:     pluginsdk.TypeList,
				Optional: true,
				MaxItems: 1,
				Elem: &pluginsdk.Resource{
					Schema: map[string]*pluginsdk.Schema{
						"day_of_week": {
							Type:         pluginsdk.TypeInt,
							Optional:     true,
							Default:      0,
							ValidateFunc: validation.IntBetween(0, 6),
						},

						"start_hour": {
							Type:         pluginsdk.TypeInt,
							Optional:     true,
							Default:      0,
							ValidateFunc: validation.IntBetween(0, 23),
						},

						"start_minute": {
							Type:         pluginsdk.TypeInt,
							Optional:     true,
							Default:      0,
							ValidateFunc: validation.IntBetween(0, 59),
						},
					},
				},
			},

			"backup_retention_days": {
				Type:         pluginsdk.TypeInt,
				Optional:     true,
				Computed:     true,
				ValidateFunc: validation.IntBetween(7, 35),
			},

			"geo_redundant_backup_enabled": {
				Type:     pluginsdk.TypeBool,
				Optional: true,
				Default:  false,
				ForceNew: true,
			},

			"high_availability": {
				Type:     pluginsdk.TypeList,
				Optional: true,
				MaxItems: 1,
				Elem: &pluginsdk.Resource{
					Schema: map[string]*pluginsdk.Schema{
						"mode": {
							Type:     pluginsdk.TypeString,
							Required: true,
							ValidateFunc: validation.StringInSlice([]string{
								string(servers.HighAvailabilityModeZoneRedundant),
							}, false),
						},

						"standby_availability_zone": commonschema.ZoneSingleOptional(),
					},
				},
			},

			"fqdn": {
				Type:     pluginsdk.TypeString,
				Computed: true,
			},

			"public_network_access_enabled": {
				Type:     pluginsdk.TypeBool,
				Computed: true,
			},

			"tags": commonschema.Tags(),
		},
	}
}

func resourcePostgresqlFlexibleServerCreate(d *pluginsdk.ResourceData, meta interface{}) error {
	subscriptionId := meta.(*clients.Client).Account.SubscriptionId
	client := meta.(*clients.Client).Postgres.FlexibleServersClient
	ctx, cancel := timeouts.ForCreate(meta.(*clients.Client).StopContext, d)
	defer cancel()

	name := d.Get("name").(string)
	resourceGroup := d.Get("resource_group_name").(string)

	id := servers.NewFlexibleServerID(subscriptionId, resourceGroup, name)

	existing, err := client.Get(ctx, id)
	if err != nil {
		if !response.WasNotFound(existing.HttpResponse) {
			return fmt.Errorf("checking for presence of %s: %+v", id, err)
		}
	}
	if !response.WasNotFound(existing.HttpResponse) {
		return tf.ImportAsExistsError("azurerm_postgresql_flexible_server", id.ID())
	}

	createMode := d.Get("create_mode").(string)

	if servers.CreateMode(createMode) == servers.CreateModePointInTimeRestore {
		if _, ok := d.GetOk("source_server_id"); !ok {
			return fmt.Errorf("`source_server_id` is required when `create_mode` is `PointInTimeRestore`")
		}
		if _, ok := d.GetOk("point_in_time_restore_time_in_utc"); !ok {
			return fmt.Errorf("`point_in_time_restore_time_in_utc` is required when `create_mode` is `PointInTimeRestore`")
		}
	}

	if createMode == "" || servers.CreateMode(createMode) == servers.CreateModeDefault {
		if _, ok := d.GetOk("administrator_login"); !ok {
			return fmt.Errorf("`administrator_login` is required when `create_mode` is `Default`")
		}
		if _, ok := d.GetOk("administrator_password"); !ok {
			return fmt.Errorf("`administrator_password` is required when `create_mode` is `Default`")
		}
		if _, ok := d.GetOk("sku_name"); !ok {
			return fmt.Errorf("`sku_name` is required when `create_mode` is `Default`")
		}
		if _, ok := d.GetOk("version"); !ok {
			return fmt.Errorf("`version` is required when `create_mode` is `Default`")
		}
		if _, ok := d.GetOk("storage_mb"); !ok {
			return fmt.Errorf("`storage_mb` is required when `create_mode` is `Default`")
		}
	}

	sku, err := expandFlexibleServerSku(d.Get("sku_name").(string))
	if err != nil {
		return fmt.Errorf("expanding `sku_name` for %s: %v", id, err)
	}

	parameters := servers.Server{
		Location: location.Normalize(d.Get("location").(string)),
		Properties: &servers.ServerProperties{
			Network:          expandArmServerNetwork(d),
			Storage:          expandArmServerStorage(d),
			HighAvailability: expandFlexibleServerHighAvailability(d.Get("high_availability").([]interface{}), true),
			Backup:           expandArmServerBackup(d),
		},
		Sku:  sku,
		Tags: tags.Expand(d.Get("tags").(map[string]interface{})),
	}

	if v, ok := d.GetOk("administrator_login"); ok && v.(string) != "" {
		parameters.Properties.AdministratorLogin = utils.String(v.(string))
	}

	if v, ok := d.GetOk("administrator_password"); ok && v.(string) != "" {
		parameters.Properties.AdministratorLoginPassword = utils.String(v.(string))
	}

	if createMode != "" {
		createModeAttr := servers.CreateMode(createMode)
		parameters.Properties.CreateMode = &createModeAttr
	}

	if v, ok := d.GetOk("version"); ok && v.(string) != "" {
		version := servers.ServerVersion(v.(string))
		parameters.Properties.Version = &version
	}

	if v, ok := d.GetOk("zone"); ok && v.(string) != "" {
		parameters.Properties.AvailabilityZone = utils.String(v.(string))
	}

	if v, ok := d.GetOk("source_server_id"); ok && v.(string) != "" {
		parameters.Properties.SourceServerResourceId = utils.String(v.(string))
	}

	pointInTimeUTC := d.Get("point_in_time_restore_time_in_utc").(string)
	if pointInTimeUTC != "" {
		v, err := time.Parse(time.RFC3339, pointInTimeUTC)
		if err != nil {
			return fmt.Errorf("unable to parse `point_in_time_restore_time_in_utc` value")
		}
		parameters.Properties.PointInTimeUTC = utils.String(v.Format(time.RFC3339))
	}

	// if create with `password_auth_enabled` set to `false`, the service will not accept `administrator_login`.
	// so we create it with  `password_auth_enabled` set to `true`, then set it to `false` in an additional update.
	if authRaw, ok := d.GetOk("authentication"); ok {
<<<<<<< HEAD
		authConfig := expandFlexibleServerAuthConfig(authRaw)
		authConfig.PasswordAuthEnabled = utils.Bool(true)
		parameters.Properties.AuthConfig = authConfig
=======
		parameters.Properties.AuthConfig = expandFlexibleServerAuthConfig(authRaw.([]interface{}))
>>>>>>> 9b35efd2
	}

	if err = client.CreateThenPoll(ctx, id, parameters); err != nil {
		return fmt.Errorf("creating %s: %+v", id, err)
	}

	requireAdditionalUpdate := false
	updateProperties := servers.ServerPropertiesForUpdate{}
	if authRaw, ok := d.GetOk("authentication"); ok {
		authConfig := expandFlexibleServerAuthConfig(authRaw)
		if *authConfig.PasswordAuthEnabled == false {
			requireAdditionalUpdate = true
			updateProperties.AuthConfig = authConfig
		}
	}

	// `maintenance_window` could only be updated with, could not be created with
	if v, ok := d.GetOk("maintenance_window"); ok {
		requireAdditionalUpdate = true
		updateProperties.MaintenanceWindow = expandArmServerMaintenanceWindow(v.([]interface{}))
	}

	if requireAdditionalUpdate {
		update := servers.ServerForUpdate{
			Properties: &updateProperties,
		}
		if err = client.UpdateThenPoll(ctx, id, update); err != nil {
			return fmt.Errorf("updating %s: %+v", id, err)
		}
	}

	d.SetId(id.ID())

	return resourcePostgresqlFlexibleServerRead(d, meta)
}

func resourcePostgresqlFlexibleServerRead(d *pluginsdk.ResourceData, meta interface{}) error {
	client := meta.(*clients.Client).Postgres.FlexibleServersClient
	ctx, cancel := timeouts.ForRead(meta.(*clients.Client).StopContext, d)
	defer cancel()

	id, err := servers.ParseFlexibleServerID(d.Id())
	if err != nil {
		return err
	}

	resp, err := client.Get(ctx, *id)
	if err != nil {
		if response.WasNotFound(resp.HttpResponse) {
			log.Printf("[INFO] Postgresql Flexibleserver %q does not exist - removing from state", d.Id())
			d.SetId("")
			return nil
		}
		return fmt.Errorf("retrieving %s: %+v", id, err)
	}

	d.Set("name", id.ServerName)
	d.Set("resource_group_name", id.ResourceGroupName)

	if model := resp.Model; model != nil {
		d.Set("location", location.NormalizeNilable(&model.Location))

		if props := model.Properties; props != nil {
			d.Set("administrator_login", props.AdministratorLogin) // if pwdEnabled is set to false, then the service does not return the value of AdministratorLogin
			d.Set("zone", props.AvailabilityZone)
			d.Set("version", props.Version)
			d.Set("fqdn", props.FullyQualifiedDomainName)

			if network := props.Network; network != nil {
				publicNetworkAccess := false
				if network.PublicNetworkAccess != nil {
					publicNetworkAccess = *network.PublicNetworkAccess == servers.ServerPublicNetworkAccessStateEnabled
				}
				d.Set("public_network_access_enabled", publicNetworkAccess)
				d.Set("delegated_subnet_id", network.DelegatedSubnetResourceId)
				d.Set("private_dns_zone_id", network.PrivateDnsZoneArmResourceId)
			}

			if err := d.Set("maintenance_window", flattenArmServerMaintenanceWindow(props.MaintenanceWindow)); err != nil {
				return fmt.Errorf("setting `maintenance_window`: %+v", err)
			}

			if storage := props.Storage; storage != nil && storage.StorageSizeGB != nil {
				d.Set("storage_mb", (*storage.StorageSizeGB * 1024))
			}

			if backup := props.Backup; backup != nil {
				d.Set("backup_retention_days", backup.BackupRetentionDays)

				geoRedundantBackup := false
				if backup.GeoRedundantBackup != nil {
					geoRedundantBackup = *backup.GeoRedundantBackup == servers.GeoRedundantBackupEnumEnabled
				}
				d.Set("geo_redundant_backup_enabled", geoRedundantBackup)
			}

			if err := d.Set("high_availability", flattenFlexibleServerHighAvailability(props.HighAvailability)); err != nil {
				return fmt.Errorf("setting `high_availability`: %+v", err)
			}

			if props.AuthConfig != nil {
				d.Set("authentication", flattenFlexibleServerAuthConfig(props.AuthConfig))
			}
		}

		sku, err := flattenFlexibleServerSku(model.Sku)
		if err != nil {
			return fmt.Errorf("flattening `sku_name` for %s: %v", id, err)
		}

		d.Set("sku_name", sku)

		return tags.FlattenAndSet(d, model.Tags)
	}

	return nil
}

func resourcePostgresqlFlexibleServerUpdate(d *pluginsdk.ResourceData, meta interface{}) error {
	client := meta.(*clients.Client).Postgres.FlexibleServersClient
	ctx, cancel := timeouts.ForUpdate(meta.(*clients.Client).StopContext, d)
	defer cancel()

	id, err := servers.ParseFlexibleServerID(d.Id())
	if err != nil {
		return err
	}

	parameters := servers.ServerForUpdate{
		Properties: &servers.ServerPropertiesForUpdate{},
	}

	var requireFailover bool
	// failover is only supported when `zone` and `high_availability.0.standby_availability_zone` are exchanged with each other
	if d.HasChanges("zone", "high_availability") {
		resp, err := client.Get(ctx, *id)
		if err != nil || resp.Model == nil {
			return err
		}
		props := resp.Model.Properties

		if d.HasChange("zone") {
			if !d.HasChange("high_availability.0.standby_availability_zone") {
				return fmt.Errorf("`zone` can only be changed when exchanged with the zone specified in `high_availability.0.standby_availability_zone`")
			} else {
				// zone can only be changed when it is swapped for an existing high_availability.0.standby_availability_zone - a failover is triggered to make it the new primary availability zone
				// compare current values of zone and high_availability.0.standby_availability_zone with new values and only allow update/failover if the values of zone and an existing high_availability.0.standby_availability_zone have been swapped
				var newZone, newHAStandbyZone string
				newZone = d.Get("zone").(string)
				newHAStandbyZone = d.Get("high_availability.0.standby_availability_zone").(string)
				if props != nil && props.AvailabilityZone != nil && props.HighAvailability != nil && props.HighAvailability.StandbyAvailabilityZone != nil {
					if newZone == *props.HighAvailability.StandbyAvailabilityZone && newHAStandbyZone == *props.AvailabilityZone {
						requireFailover = true
					} else {
						return fmt.Errorf("`zone` can only be changed when exchanged with the zone specified in `high_availability.0.standby_availability_zone`")
					}
				}
			}

			// changes can occur in high_availability.0.standby_availability_zone when zone has not changed in the case where a high_availability block has been newly added or a high_availability block is removed, meaning HA is now disabled
		} else if d.HasChange("high_availability.0.standby_availability_zone") {
			if props != nil && props.HighAvailability != nil && props.HighAvailability.Mode != nil {
				// if HA Mode is currently "ZoneRedundant" and is still set to "ZoneRedundant", high_availability.0.standby_availability_zone cannot be changed
				if *props.HighAvailability.Mode == servers.HighAvailabilityModeZoneRedundant && !d.HasChange("high_availability.0.mode") {
					return fmt.Errorf("an existing `high_availability.0.standby_availability_zone` can only be changed when exchanged with the zone specified in `zone`")
				}
				// if high_availability.0.mode changes from "ZoneRedundant", an existing high_availability block has been removed as this is a required field
				// if high_availability.0.mode is not currently "ZoneRedundant", this must be a newly added block
			}
		}
	}

	if d.HasChange("administrator_password") {
		parameters.Properties.AdministratorLoginPassword = utils.String(d.Get("administrator_password").(string))
	}

	if d.HasChange("authentication") {
		parameters.Properties.AuthConfig = expandFlexibleServerAuthConfig(d.Get("authentication").([]interface{}))
	}

	if d.HasChange("storage_mb") {
		parameters.Properties.Storage = expandArmServerStorage(d)
	}

	if d.HasChange("backup_retention_days") {
		parameters.Properties.Backup = expandArmServerBackup(d)
	}

	if d.HasChange("maintenance_window") {
		parameters.Properties.MaintenanceWindow = expandArmServerMaintenanceWindow(d.Get("maintenance_window").([]interface{}))
	}

	if d.HasChange("sku_name") {
		sku, err := expandFlexibleServerSku(d.Get("sku_name").(string))
		if err != nil {
			return fmt.Errorf("expanding `sku_name` for %s: %v", id, err)
		}
		parameters.Sku = sku
	}

	if d.HasChange("tags") {
		parameters.Tags = tags.Expand(d.Get("tags").(map[string]interface{}))
	}

	if d.HasChange("high_availability") {
		parameters.Properties.HighAvailability = expandFlexibleServerHighAvailability(d.Get("high_availability").([]interface{}), false)
	}

	if err = client.UpdateThenPoll(ctx, *id, parameters); err != nil {
		return fmt.Errorf("updating %s: %+v", id, err)
	}

	if requireFailover {
		restartClient := meta.(*clients.Client).Postgres.ServerRestartClient

		restartServerId := serverrestart.NewFlexibleServerID(id.SubscriptionId, id.ResourceGroupName, id.ServerName)
		failoverMode := serverrestart.FailoverModePlannedFailover
		restartParameters := serverrestart.RestartParameter{
			RestartWithFailover: utils.Bool(true),
			FailoverMode:        &failoverMode,
		}

		if err = restartClient.ServersRestartThenPoll(ctx, restartServerId, restartParameters); err != nil {
			return fmt.Errorf("failing over %s: %+v", *id, err)
		}
	}

	return resourcePostgresqlFlexibleServerRead(d, meta)
}

func resourcePostgresqlFlexibleServerDelete(d *pluginsdk.ResourceData, meta interface{}) error {
	client := meta.(*clients.Client).Postgres.FlexibleServersClient
	ctx, cancel := timeouts.ForDelete(meta.(*clients.Client).StopContext, d)
	defer cancel()

	id, err := servers.ParseFlexibleServerID(d.Id())
	if err != nil {
		return err
	}

	if err = client.DeleteThenPoll(ctx, *id); err != nil {
		return fmt.Errorf("deleting %s: %+v", id, err)
	}

	return nil
}

func expandArmServerNetwork(d *pluginsdk.ResourceData) *servers.Network {
	network := servers.Network{}

	if v, ok := d.GetOk("delegated_subnet_id"); ok {
		network.DelegatedSubnetResourceId = utils.String(v.(string))
	}

	if v, ok := d.GetOk("private_dns_zone_id"); ok {
		network.PrivateDnsZoneArmResourceId = utils.String(v.(string))
	}

	return &network
}

func expandArmServerMaintenanceWindow(input []interface{}) *servers.MaintenanceWindow {
	if len(input) == 0 {
		return &servers.MaintenanceWindow{
			CustomWindow: utils.String(ServerMaintenanceWindowDisabled),
		}
	}
	v := input[0].(map[string]interface{})

	maintenanceWindow := servers.MaintenanceWindow{
		CustomWindow: utils.String(ServerMaintenanceWindowEnabled),
		StartHour:    utils.Int64(int64(v["start_hour"].(int))),
		StartMinute:  utils.Int64(int64(v["start_minute"].(int))),
		DayOfWeek:    utils.Int64(int64(v["day_of_week"].(int))),
	}

	return &maintenanceWindow
}

func expandArmServerStorage(d *pluginsdk.ResourceData) *servers.Storage {
	storage := servers.Storage{}

	if v, ok := d.GetOk("storage_mb"); ok {
		storage.StorageSizeGB = utils.Int64(int64(v.(int) / 1024))
	}

	return &storage
}

func expandArmServerBackup(d *pluginsdk.ResourceData) *servers.Backup {
	backup := servers.Backup{}

	if v, ok := d.GetOk("backup_retention_days"); ok {
		backup.BackupRetentionDays = utils.Int64(int64(v.(int)))
	}

	geoRedundantEnabled := servers.GeoRedundantBackupEnumDisabled
	if geoRedundantBackupEnabled := d.Get("geo_redundant_backup_enabled").(bool); geoRedundantBackupEnabled {
		geoRedundantEnabled = servers.GeoRedundantBackupEnumEnabled
	}

	backup.GeoRedundantBackup = &geoRedundantEnabled

	return &backup
}

func expandFlexibleServerSku(name string) (*servers.Sku, error) {
	if name == "" {
		return nil, nil
	}
	parts := strings.SplitAfterN(name, "_", 2)

	var tier servers.SkuTier
	switch strings.TrimSuffix(parts[0], "_") {
	case "B":
		tier = servers.SkuTierBurstable
	case "GP":
		tier = servers.SkuTierGeneralPurpose
	case "MO":
		tier = servers.SkuTierMemoryOptimized
	default:
		return nil, fmt.Errorf("sku_name %s has unknown sku tier %s", name, parts[0])
	}

	return &servers.Sku{
		Name: parts[1],
		Tier: tier,
	}, nil
}

func flattenFlexibleServerSku(sku *servers.Sku) (string, error) {
	if sku == nil || sku.Tier == "" {
		return "", nil
	}

	var tier string
	switch sku.Tier {
	case servers.SkuTierBurstable:
		tier = "B"
	case servers.SkuTierGeneralPurpose:
		tier = "GP"
	case servers.SkuTierMemoryOptimized:
		tier = "MO"
	default:
		return "", fmt.Errorf("sku_name has unknown sku tier %s", sku.Tier)
	}

	return strings.Join([]string{tier, sku.Name}, "_"), nil
}

func flattenArmServerMaintenanceWindow(input *servers.MaintenanceWindow) []interface{} {
	if input == nil || input.CustomWindow == nil || *input.CustomWindow == ServerMaintenanceWindowDisabled {
		return make([]interface{}, 0)
	}

	var dayOfWeek int64
	if input.DayOfWeek != nil {
		dayOfWeek = *input.DayOfWeek
	}
	var startHour int64
	if input.StartHour != nil {
		startHour = *input.StartHour
	}
	var startMinute int64
	if input.StartMinute != nil {
		startMinute = *input.StartMinute
	}
	return []interface{}{
		map[string]interface{}{
			"day_of_week":  dayOfWeek,
			"start_hour":   startHour,
			"start_minute": startMinute,
		},
	}
}

func expandFlexibleServerHighAvailability(inputs []interface{}, isCreate bool) *servers.HighAvailability {
	if len(inputs) == 0 || inputs[0] == nil {
		highAvailability := servers.HighAvailabilityModeDisabled
		return &servers.HighAvailability{
			Mode: &highAvailability,
		}
	}

	input := inputs[0].(map[string]interface{})

	mode := servers.HighAvailabilityMode(input["mode"].(string))
	result := servers.HighAvailability{
		Mode: &mode,
	}

	// service team confirmed it doesn't support to update `high_availability.0.standby_availability_zone` after the PostgreSQL Flexible Server resource is created
	if isCreate {
		if v, ok := input["standby_availability_zone"]; ok && v.(string) != "" {
			result.StandbyAvailabilityZone = utils.String(v.(string))
		}
	}

	return &result
}

func flattenFlexibleServerHighAvailability(ha *servers.HighAvailability) []interface{} {
	if ha == nil || ha.Mode == nil || *ha.Mode == servers.HighAvailabilityModeDisabled {
		return []interface{}{}
	}

	var zone string
	if ha.StandbyAvailabilityZone != nil {
		zone = *ha.StandbyAvailabilityZone
	}

	return []interface{}{
		map[string]interface{}{
			"mode":                      string(*ha.Mode),
			"standby_availability_zone": zone,
		},
	}
}

func expandFlexibleServerAuthConfig(authRaw []interface{}) *servers.AuthConfig {
	if len(authRaw) == 0 || authRaw[0] == nil {
		return nil
	}

	authConfigs := authRaw[0].(map[string]interface{})
	out := servers.AuthConfig{
		ActiveDirectoryAuthEnabled: utils.Bool(authConfigs["active_directory_auth_enabled"].(bool)),
		PasswordAuthEnabled:        utils.Bool(authConfigs["password_auth_enabled"].(bool)),
	}
	if tenantId, ok := authConfigs["tenant_id"].(string); ok {
		out.TenantId = &tenantId
	}

	return &out
}

func flattenFlexibleServerAuthConfig(ac *servers.AuthConfig) interface{} {
	out := make(map[string]interface{}, 0)

	if ac == nil {
		return out
	}

	aadEnabled := false
	if ac.ActiveDirectoryAuthEnabled != nil {
		aadEnabled = *ac.ActiveDirectoryAuthEnabled
	}
	out["active_directory_auth_enabled"] = aadEnabled

	// It is by design if PasswordAuthEnabled is not returned or undefined, we consider it as true.
	pwdEnabled := true
	if ac.PasswordAuthEnabled != nil {
		pwdEnabled = *ac.PasswordAuthEnabled
	}
	out["password_auth_enabled"] = pwdEnabled

	if ac.TenantId != nil {
		out["tenant_id"] = *ac.TenantId
	}

	result := make([]interface{}, 0)
	result = append(result, out)
	return result
}<|MERGE_RESOLUTION|>--- conflicted
+++ resolved
@@ -352,13 +352,9 @@
 	// if create with `password_auth_enabled` set to `false`, the service will not accept `administrator_login`.
 	// so we create it with  `password_auth_enabled` set to `true`, then set it to `false` in an additional update.
 	if authRaw, ok := d.GetOk("authentication"); ok {
-<<<<<<< HEAD
-		authConfig := expandFlexibleServerAuthConfig(authRaw)
+		authConfig := expandFlexibleServerAuthConfig(authRaw.([]interface{}))
 		authConfig.PasswordAuthEnabled = utils.Bool(true)
 		parameters.Properties.AuthConfig = authConfig
-=======
-		parameters.Properties.AuthConfig = expandFlexibleServerAuthConfig(authRaw.([]interface{}))
->>>>>>> 9b35efd2
 	}
 
 	if err = client.CreateThenPoll(ctx, id, parameters); err != nil {
@@ -368,7 +364,7 @@
 	requireAdditionalUpdate := false
 	updateProperties := servers.ServerPropertiesForUpdate{}
 	if authRaw, ok := d.GetOk("authentication"); ok {
-		authConfig := expandFlexibleServerAuthConfig(authRaw)
+		authConfig := expandFlexibleServerAuthConfig(authRaw.([]interface{}))
 		if *authConfig.PasswordAuthEnabled == false {
 			requireAdditionalUpdate = true
 			updateProperties.AuthConfig = authConfig
