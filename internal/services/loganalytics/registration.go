// Copyright (c) HashiCorp, Inc.
// SPDX-License-Identifier: MPL-2.0

package loganalytics

import (
	"github.com/hashicorp/terraform-provider-azurerm/internal/sdk"
	"github.com/hashicorp/terraform-provider-azurerm/internal/tf/pluginsdk"
)

type Registration struct{}

var (
	_ sdk.TypedServiceRegistration                   = Registration{}
	_ sdk.UntypedServiceRegistrationWithAGitHubLabel = Registration{}
)

func (r Registration) AssociatedGitHubLabel() string {
	return "service/log-analytics"
}

func (r Registration) DataSources() []sdk.DataSource {
	return []sdk.DataSource{
<<<<<<< HEAD
		LogAnalyticsWorkspaceTablesDataSource{},
=======
		LogAnalyticsWorkspaceTableDataSource{},
>>>>>>> f10b48a0
	}
}

func (r Registration) Resources() []sdk.Resource {
	return []sdk.Resource{
		LogAnalyticsClusterResource{},
		LogAnalyticsQueryPackResource{},
		LogAnalyticsQueryPackQueryResource{},
		LogAnalyticsSolutionResource{},
		LogAnalyticsWorkspaceTableResource{},
	}
}

// Name is the name of this Service
func (r Registration) Name() string {
	return "Log Analytics"
}

// WebsiteCategories returns a list of categories which can be used for the sidebar
func (r Registration) WebsiteCategories() []string {
	return []string{
		"Log Analytics",
	}
}

// SupportedDataSources returns the supported Data Sources supported by this Service
func (r Registration) SupportedDataSources() map[string]*pluginsdk.Resource {
	return map[string]*pluginsdk.Resource{
		"azurerm_log_analytics_workspace": dataSourceLogAnalyticsWorkspace(),
	}
}

// SupportedResources returns the supported Resources supported by this Service
func (r Registration) SupportedResources() map[string]*pluginsdk.Resource {
	return map[string]*pluginsdk.Resource{
		"azurerm_log_analytics_cluster_customer_managed_key":           resourceLogAnalyticsClusterCustomerManagedKey(),
		"azurerm_log_analytics_datasource_windows_event":               resourceLogAnalyticsDataSourceWindowsEvent(),
		"azurerm_log_analytics_datasource_windows_performance_counter": resourceLogAnalyticsDataSourceWindowsPerformanceCounter(),
		"azurerm_log_analytics_data_export_rule":                       resourceLogAnalyticsDataExport(),
		"azurerm_log_analytics_linked_service":                         resourceLogAnalyticsLinkedService(),
		"azurerm_log_analytics_linked_storage_account":                 resourceLogAnalyticsLinkedStorageAccount(),
		"azurerm_log_analytics_saved_search":                           resourceLogAnalyticsSavedSearch(),
		"azurerm_log_analytics_storage_insights":                       resourceLogAnalyticsStorageInsights(),
		"azurerm_log_analytics_workspace":                              resourceLogAnalyticsWorkspace(),
	}
}<|MERGE_RESOLUTION|>--- conflicted
+++ resolved
@@ -21,11 +21,8 @@
 
 func (r Registration) DataSources() []sdk.DataSource {
 	return []sdk.DataSource{
-<<<<<<< HEAD
 		LogAnalyticsWorkspaceTablesDataSource{},
-=======
 		LogAnalyticsWorkspaceTableDataSource{},
->>>>>>> f10b48a0
 	}
 }
 
