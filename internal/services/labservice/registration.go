package labservice

import (
	"github.com/hashicorp/terraform-provider-azurerm/internal/sdk"
	"github.com/hashicorp/terraform-provider-azurerm/internal/tf/pluginsdk"
)

type Registration struct{}

var (
	_ sdk.TypedServiceRegistration                   = Registration{}
	_ sdk.UntypedServiceRegistrationWithAGitHubLabel = Registration{}
)

func (r Registration) AssociatedGitHubLabel() string {
	return "service/labservice"
}

func (r Registration) DataSources() []sdk.DataSource {
	return []sdk.DataSource{}
}

func (r Registration) Resources() []sdk.Resource {
	return []sdk.Resource{
		LabServiceLabResource{},
		LabServicePlanResource{},
<<<<<<< HEAD
		LabServiceScheduleResource{},
=======
		LabServiceUserResource{},
>>>>>>> 6cb49e69
	}
}

// Name is the name of this Service
func (r Registration) Name() string {
	return "Lab Service"
}

// WebsiteCategories returns a list of categories which can be used for the sidebar
func (r Registration) WebsiteCategories() []string {
	return []string{
		"Lab Service",
	}
}

// SupportedDataSources returns the supported Data Sources supported by this Service
func (r Registration) SupportedDataSources() map[string]*pluginsdk.Resource {
	return map[string]*pluginsdk.Resource{}
}

// SupportedResources returns the supported Resources supported by this Service
func (r Registration) SupportedResources() map[string]*pluginsdk.Resource {
	return map[string]*pluginsdk.Resource{}
}<|MERGE_RESOLUTION|>--- conflicted
+++ resolved
@@ -24,11 +24,8 @@
 	return []sdk.Resource{
 		LabServiceLabResource{},
 		LabServicePlanResource{},
-<<<<<<< HEAD
 		LabServiceScheduleResource{},
-=======
 		LabServiceUserResource{},
->>>>>>> 6cb49e69
 	}
 }
 
