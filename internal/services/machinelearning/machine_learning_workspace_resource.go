// Copyright (c) HashiCorp, Inc.
// SPDX-License-Identifier: MPL-2.0

package machinelearning

import (
	"fmt"
	"strings"
	"time"

	"github.com/hashicorp/go-azure-helpers/lang/pointer"
	"github.com/hashicorp/go-azure-helpers/lang/response"
	"github.com/hashicorp/go-azure-helpers/resourcemanager/commonids"
	"github.com/hashicorp/go-azure-helpers/resourcemanager/commonschema"
	"github.com/hashicorp/go-azure-helpers/resourcemanager/identity"
	"github.com/hashicorp/go-azure-helpers/resourcemanager/location"
	"github.com/hashicorp/go-azure-helpers/resourcemanager/tags"
	components "github.com/hashicorp/go-azure-sdk/resource-manager/applicationinsights/2020-02-02/componentsapis"
	"github.com/hashicorp/go-azure-sdk/resource-manager/containerregistry/2023-11-01-preview/registries"
	"github.com/hashicorp/go-azure-sdk/resource-manager/machinelearningservices/2025-06-01/workspaces"
	"github.com/hashicorp/terraform-provider-azurerm/helpers/tf"
	"github.com/hashicorp/terraform-provider-azurerm/internal/clients"
	"github.com/hashicorp/terraform-provider-azurerm/internal/services/machinelearning/validate"
	"github.com/hashicorp/terraform-provider-azurerm/internal/tf/pluginsdk"
	"github.com/hashicorp/terraform-provider-azurerm/internal/tf/suppress"
	"github.com/hashicorp/terraform-provider-azurerm/internal/tf/validation"
	"github.com/hashicorp/terraform-provider-azurerm/internal/timeouts"
	"github.com/hashicorp/terraform-provider-azurerm/utils"
)

type WorkspaceSku string

const (
	Basic WorkspaceSku = "Basic"
)

func resourceMachineLearningWorkspace() *pluginsdk.Resource {
	return &pluginsdk.Resource{
		Create: resourceMachineLearningWorkspaceCreate,
		Read:   resourceMachineLearningWorkspaceRead,
		Update: resourceMachineLearningWorkspaceUpdate,
		Delete: resourceMachineLearningWorkspaceDelete,

		Importer: pluginsdk.ImporterValidatingResourceId(func(id string) error {
			_, err := workspaces.ParseWorkspaceID(id)
			return err
		}),

		Timeouts: &pluginsdk.ResourceTimeout{
			Create: pluginsdk.DefaultTimeout(30 * time.Minute),
			Read:   pluginsdk.DefaultTimeout(5 * time.Minute),
			Update: pluginsdk.DefaultTimeout(30 * time.Minute),
			Delete: pluginsdk.DefaultTimeout(30 * time.Minute),
		},

		Schema: map[string]*pluginsdk.Schema{
			"name": {
				Type:         pluginsdk.TypeString,
				Required:     true,
				ForceNew:     true,
				ValidateFunc: validate.WorkspaceName,
			},

			"location": commonschema.Location(),

			"resource_group_name": commonschema.ResourceGroupName(),

			"application_insights_id": {
				Type:         pluginsdk.TypeString,
				Required:     true,
				ForceNew:     true,
				ValidateFunc: components.ValidateComponentID,
				// TODO -- remove when issue https://github.com/Azure/azure-rest-api-specs/issues/8323 is addressed
				DiffSuppressFunc: suppress.CaseDifference,
			},

			"key_vault_id": {
				Type:         pluginsdk.TypeString,
				Required:     true,
				ForceNew:     true,
				ValidateFunc: commonids.ValidateKeyVaultID,
				// TODO -- remove when issue https://github.com/Azure/azure-rest-api-specs/issues/8323 is addressed
				DiffSuppressFunc: suppress.CaseDifference,
			},

			"storage_account_id": {
				Type:         pluginsdk.TypeString,
				Required:     true,
				ForceNew:     true,
				ValidateFunc: commonids.ValidateStorageAccountID,
				// TODO -- remove when issue https://github.com/Azure/azure-rest-api-specs/issues/8323 is addressed
				DiffSuppressFunc: suppress.CaseDifference,
			},

			"identity": commonschema.SystemAssignedUserAssignedIdentityRequired(),

			"kind": {
				Type:     pluginsdk.TypeString,
				Optional: true,
				ValidateFunc: validation.StringInSlice([]string{
					"Default",
					"FeatureStore",
				}, false),
				Default: "Default",
			},

			"feature_store": {
				Type:     pluginsdk.TypeList,
				Optional: true,
				MaxItems: 1,
				Elem: &pluginsdk.Resource{
					Schema: map[string]*pluginsdk.Schema{
						"computer_spark_runtime_version": {
							Type:     pluginsdk.TypeString,
							Optional: true,
						},
						"offline_connection_name": {
							Type:     pluginsdk.TypeString,
							Optional: true,
						},

						"online_connection_name": {
							Type:     pluginsdk.TypeString,
							Optional: true,
						},
					},
				},
			},

			"primary_user_assigned_identity": {
				Type:         pluginsdk.TypeString,
				Optional:     true,
				ValidateFunc: commonids.ValidateUserAssignedIdentityID,
			},

			"container_registry_id": {
				Type:         pluginsdk.TypeString,
				Optional:     true,
				ForceNew:     true,
				ValidateFunc: registries.ValidateRegistryID,
				// TODO -- remove when issue https://github.com/Azure/azure-rest-api-specs/issues/8323 is addressed
				DiffSuppressFunc: suppress.CaseDifference,
			},

			"public_network_access_enabled": {
				Type:     pluginsdk.TypeBool,
				Optional: true,
				Default:  true,
			},

			"image_build_compute_name": {
				Type:     pluginsdk.TypeString,
				Optional: true,
			},

			"description": {
				Type:     pluginsdk.TypeString,
				Optional: true,
			},

			"encryption": {
				Type:     pluginsdk.TypeList,
				Optional: true,
				ForceNew: true,
				MaxItems: 1,
				Elem: &pluginsdk.Resource{
					Schema: map[string]*pluginsdk.Schema{
						"key_vault_id": commonschema.ResourceIDReferenceRequired(&commonids.KeyVaultId{}),
						"key_id": {
							Type:         pluginsdk.TypeString,
							Required:     true,
							ValidateFunc: validation.IsURLWithHTTPorHTTPS,
						},
						"user_assigned_identity_id": {
							Type:         pluginsdk.TypeString,
							Optional:     true,
							ValidateFunc: commonids.ValidateUserAssignedIdentityID,
							// TODO: remove this
							DiffSuppressFunc: suppress.CaseDifference,
						},
					},
				},
			},

			"managed_network": {
				Type:     pluginsdk.TypeList,
				Optional: true,
				Computed: true,
				MaxItems: 1,
				Elem: &pluginsdk.Resource{
					Schema: map[string]*pluginsdk.Schema{
						"isolation_mode": {
							Type:         pluginsdk.TypeString,
							Optional:     true,
							Computed:     true,
							ValidateFunc: validation.StringInSlice(workspaces.PossibleValuesForIsolationMode(), false),
						},
						"provision_on_creation_enabled": {
							Type:     pluginsdk.TypeBool,
							Optional: true,
							ForceNew: true,
							Default:  false,
						},
					},
				},
			},

			"friendly_name": {
				Type:     pluginsdk.TypeString,
				Optional: true,
			},

			"high_business_impact": {
				Type:     pluginsdk.TypeBool,
				Optional: true,
				ForceNew: true,
			},

			"sku_name": {
				Type:         pluginsdk.TypeString,
				Optional:     true,
				Default:      string(Basic),
				ValidateFunc: validation.StringInSlice([]string{string(Basic)}, false),
			},

			"service_side_encryption_enabled": {
				Type:     pluginsdk.TypeBool,
				Optional: true,
				ForceNew: true,
			},

			"v1_legacy_mode_enabled": {
				Type:     pluginsdk.TypeBool,
				Optional: true,
				Default:  false,
			},

			"serverless_compute": {
				Type:     pluginsdk.TypeList,
				Optional: true,
				MaxItems: 1,
				Elem: &pluginsdk.Resource{
					Schema: map[string]*pluginsdk.Schema{
						"subnet_id": {
							Type:         pluginsdk.TypeString,
							Optional:     true,
							ValidateFunc: commonids.ValidateSubnetID,
						},
						"public_ip_enabled": {
							Type:     pluginsdk.TypeBool,
							Optional: true,
							Default:  false,
						},
					},
				},
			},

			"discovery_url": {
				Type:     pluginsdk.TypeString,
				Computed: true,
			},

			"workspace_id": {
				Type:     pluginsdk.TypeString,
				Computed: true,
			},

			"tags": commonschema.Tags(),
		},
	}
}

func resourceMachineLearningWorkspaceCreate(d *pluginsdk.ResourceData, meta interface{}) error {
	client := meta.(*clients.Client).MachineLearning.Workspaces
	subscriptionId := meta.(*clients.Client).Account.SubscriptionId
	ctx, cancel := timeouts.ForCreate(meta.(*clients.Client).StopContext, d)
	defer cancel()

	id := workspaces.NewWorkspaceID(subscriptionId, d.Get("resource_group_name").(string), d.Get("name").(string))

	existing, err := client.Get(ctx, id)
	if err != nil {
		if !response.WasNotFound(existing.HttpResponse) {
			return fmt.Errorf("checking for presence of existing %s: %+v", id, err)
		}
	}
	if !response.WasNotFound(existing.HttpResponse) {
		return tf.ImportAsExistsError("azurerm_machine_learning_workspace", id.ID())
	}

	expandedIdentity, err := expandMachineLearningWorkspaceIdentity(d.Get("identity").([]interface{}))
	if err != nil {
		return fmt.Errorf("expanding `identity`: %+v", err)
	}

	expandedEncryption := expandMachineLearningWorkspaceEncryption(d.Get("encryption").([]interface{}))

	managedNetwork, provisionNetworkNow := expandMachineLearningWorkspaceManagedNetwork(d.Get("managed_network").([]interface{}))

	networkAccessBehindVnetEnabled := workspaces.PublicNetworkAccessDisabled

	if v := d.Get("public_network_access_enabled").(bool); v {
		networkAccessBehindVnetEnabled = workspaces.PublicNetworkAccessEnabled
	}

	workspace := workspaces.Workspace{
		Name:     pointer.To(id.WorkspaceName),
		Location: pointer.To(location.Normalize(d.Get("location").(string))),
		Tags:     tags.Expand(d.Get("tags").(map[string]interface{})),
		Sku: &workspaces.Sku{
			Name: d.Get("sku_name").(string),
			Tier: pointer.To(workspaces.SkuTier(d.Get("sku_name").(string))),
		},
		Kind: pointer.To(d.Get("kind").(string)),

		Identity: expandedIdentity,
		Properties: &workspaces.WorkspaceProperties{
<<<<<<< HEAD
			ApplicationInsights:            pointer.To(d.Get("application_insights_id").(string)),
			Encryption:                     expandedEncryption,
			KeyVault:                       pointer.To(d.Get("key_vault_id").(string)),
			ManagedNetwork:                 expandMachineLearningWorkspaceManagedNetwork(d.Get("managed_network").([]interface{})),
			PublicNetworkAccess:            pointer.To(networkAccessBehindVnetEnabled),
			EnableServiceSideCMKEncryption: pointer.To(d.Get("service_side_encryption_enabled").(bool)),
			StorageAccount:                 pointer.To(d.Get("storage_account_id").(string)),
			V1LegacyMode:                   pointer.To(d.Get("v1_legacy_mode_enabled").(bool)),
=======
			ApplicationInsights: pointer.To(d.Get("application_insights_id").(string)),
			Encryption:          expandedEncryption,
			KeyVault:            pointer.To(d.Get("key_vault_id").(string)),
			ManagedNetwork:      managedNetwork,
			ProvisionNetworkNow: pointer.To(provisionNetworkNow),
			PublicNetworkAccess: pointer.To(networkAccessBehindVnetEnabled),
			StorageAccount:      pointer.To(d.Get("storage_account_id").(string)),
			V1LegacyMode:        pointer.To(d.Get("v1_legacy_mode_enabled").(bool)),
>>>>>>> 5a7f72d9
		},
	}

	serverlessCompute := expandMachineLearningWorkspaceServerlessCompute(d.Get("serverless_compute").([]interface{}))
	if serverlessCompute != nil {
		if *serverlessCompute.ServerlessComputeNoPublicIP && serverlessCompute.ServerlessComputeCustomSubnet == nil && networkAccessBehindVnetEnabled == workspaces.PublicNetworkAccessDisabled {
			return fmt.Errorf("`public_ip_enabled` must be set to  `true` if `subnet_id` is not set and `public_network_access_enabled` is `false`")
		}
	}

	workspace.Properties.ServerlessComputeSettings = serverlessCompute

	if v, ok := d.GetOk("description"); ok {
		workspace.Properties.Description = pointer.To(v.(string))
	}

	if v, ok := d.GetOk("friendly_name"); ok {
		workspace.Properties.FriendlyName = pointer.To(v.(string))
	}

	if v, ok := d.GetOk("container_registry_id"); ok {
		workspace.Properties.ContainerRegistry = pointer.To(v.(string))
	}

	if v, ok := d.GetOk("high_business_impact"); ok {
		workspace.Properties.HbiWorkspace = utils.Bool(v.(bool))
	}

	if v, ok := d.GetOk("image_build_compute_name"); ok {
		workspace.Properties.ImageBuildCompute = pointer.To(v.(string))
	}

	if v, ok := d.GetOk("primary_user_assigned_identity"); ok {
		workspace.Properties.PrimaryUserAssignedIdentity = pointer.To(v.(string))
	}

	featureStore := expandMachineLearningWorkspaceFeatureStore(d.Get("feature_store").([]interface{}))
	if strings.EqualFold(*workspace.Kind, "Default") {
		if featureStore != nil {
			return fmt.Errorf("`feature_store` can only be set when `kind` is `FeatureStore`")
		}
	} else {
		if featureStore == nil {
			return fmt.Errorf("`feature_store` can not be empty when `kind` is `FeatureStore`")
		}
		workspace.Properties.FeatureStoreSettings = featureStore
	}

	if err := client.CreateOrUpdateThenPoll(ctx, id, workspace); err != nil {
		return fmt.Errorf("creating %s: %+v", id, err)
	}

	d.SetId(id.ID())
	return resourceMachineLearningWorkspaceRead(d, meta)
}

func resourceMachineLearningWorkspaceUpdate(d *pluginsdk.ResourceData, meta interface{}) error {
	client := meta.(*clients.Client).MachineLearning.Workspaces
	ctx, cancel := timeouts.ForUpdate(meta.(*clients.Client).StopContext, d)
	defer cancel()

	id, err := workspaces.ParseWorkspaceID(d.Id())
	if err != nil {
		return err
	}

	existing, err := client.Get(ctx, *id)
	if err != nil {
		return fmt.Errorf("retrieving %s: %+v", id, err)
	}

	if existing.Model == nil {
		return fmt.Errorf("retrieving %s: `model` was nil", id)
	}
	if existing.Model.Properties == nil {
		return fmt.Errorf("retrieving %s: `properties` was nil", id)
	}

	payload := existing.Model

	if d.HasChange("identity") {
		expandedIdentity, err := expandMachineLearningWorkspaceIdentity(d.Get("identity").([]interface{}))
		if err != nil {
			return fmt.Errorf("expanding `identity`: %+v", err)
		}

		payload.Identity = expandedIdentity
	}

	if d.HasChange("kind") {
		payload.Kind = pointer.To(d.Get("kind").(string))
	}

	if d.HasChange("feature_store") {
		featureStore := expandMachineLearningWorkspaceFeatureStore(d.Get("feature_store").([]interface{}))
		if strings.EqualFold(*payload.Kind, "Default") {
			if featureStore != nil {
				return fmt.Errorf("`feature_store` can only be set when `kind` is `FeatureStore`")
			}
		} else {
			if featureStore == nil {
				return fmt.Errorf("`feature_store` can not be empty when `kind` is `FeatureStore`")
			}
			payload.Properties.FeatureStoreSettings = featureStore
		}
	}

	if d.HasChange("primary_user_assigned_identity") {
		payload.Properties.PrimaryUserAssignedIdentity = pointer.To(d.Get("primary_user_assigned_identity").(string))
	}

	if d.HasChange("public_network_access_enabled") {
		if d.Get("public_network_access_enabled").(bool) {
			payload.Properties.PublicNetworkAccess = pointer.To(workspaces.PublicNetworkAccessEnabled)
		} else {
			payload.Properties.PublicNetworkAccess = pointer.To(workspaces.PublicNetworkAccessDisabled)
		}
	}

	if d.HasChange("image_build_compute_name") {
		payload.Properties.ImageBuildCompute = pointer.To(d.Get("image_build_compute_name").(string))
	}

	if d.HasChange("description") {
		payload.Properties.Description = pointer.To(d.Get("description").(string))
	}

	if d.HasChange("friendly_name") {
		payload.Properties.FriendlyName = pointer.To(d.Get("friendly_name").(string))
	}

	if d.HasChange("managed_network") {
		payload.Properties.ManagedNetwork, _ = expandMachineLearningWorkspaceManagedNetwork(d.Get("managed_network").([]interface{}))
	}

	if d.HasChange("sku_name") {
		payload.Sku = &workspaces.Sku{
			Name: d.Get("sku_name").(string),
			Tier: pointer.To(workspaces.SkuTier(d.Get("sku_name").(string))),
		}
	}

	if d.HasChange("v1_legacy_mode_enabled") {
		payload.Properties.V1LegacyMode = pointer.To(d.Get("v1_legacy_mode_enabled").(bool))
	}

	if d.HasChange("serverless_compute") {
		serverlessCompute := expandMachineLearningWorkspaceServerlessCompute(d.Get("serverless_compute").([]interface{}))
		if serverlessCompute != nil {
			networkAccessBehindVnetEnabled := false
			if v := payload.Properties.PublicNetworkAccess; v != nil && *v == workspaces.PublicNetworkAccessEnabled {
				networkAccessBehindVnetEnabled = true
			}
			if *serverlessCompute.ServerlessComputeNoPublicIP && serverlessCompute.ServerlessComputeCustomSubnet == nil && !networkAccessBehindVnetEnabled {
				return fmt.Errorf("`public_ip_enabled` must be set to  `true` if `subnet_id` is not set and `public_network_access_enabled` is `false`")
			}

			if serverlessCompute.ServerlessComputeCustomSubnet == nil {
				oldVal, newVal := d.GetChange("serverless_compute.0.public_ip_enabled")
				if oldVal.(bool) && !newVal.(bool) {
					return fmt.Errorf("`public_ip_enabled` cannot be updated from `true` to `false` when `subnet_id` is null or empty")
				}
			}
		}
		payload.Properties.ServerlessComputeSettings = serverlessCompute
	}

	if d.HasChange("tags") {
		payload.Tags = tags.Expand(d.Get("tags").(map[string]interface{}))
	}

	if err := client.CreateOrUpdateThenPoll(ctx, *id, *payload); err != nil {
		return fmt.Errorf("updating %s: %+v", id, err)
	}

	d.SetId(id.ID())
	return resourceMachineLearningWorkspaceRead(d, meta)
}

func resourceMachineLearningWorkspaceRead(d *pluginsdk.ResourceData, meta interface{}) error {
	client := meta.(*clients.Client).MachineLearning.Workspaces
	ctx, cancel := timeouts.ForRead(meta.(*clients.Client).StopContext, d)
	defer cancel()

	id, err := workspaces.ParseWorkspaceID(d.Id())
	if err != nil {
		return err
	}

	resp, err := client.Get(ctx, *id)
	if err != nil {
		if response.WasNotFound(resp.HttpResponse) {
			d.SetId("")
			return nil
		}
		return fmt.Errorf("retrieving %s: %+v", id, err)
	}

	d.Set("name", id.WorkspaceName)
	d.Set("resource_group_name", id.ResourceGroupName)

	if model := resp.Model; model != nil {
		d.Set("location", location.NormalizeNilable(model.Location))
		if sku := model.Sku; sku != nil {
			d.Set("sku_name", sku.Name)
		}
		d.Set("kind", model.Kind)

		flattenedIdentity, err := flattenMachineLearningWorkspaceIdentity(model.Identity)
		if err != nil {
			return fmt.Errorf("flattening `identity`: %+v", err)
		}

		if err := d.Set("identity", flattenedIdentity); err != nil {
			return fmt.Errorf("setting `identity`: %+v", err)
		}

		if props := model.Properties; props != nil {
			appInsightsId := ""
			if props.ApplicationInsights != nil {
				applicationInsightsId, err := components.ParseComponentIDInsensitively(*props.ApplicationInsights)
				if err != nil {
					return err
				}
				appInsightsId = applicationInsightsId.ID()
			}
			d.Set("application_insights_id", appInsightsId)
			d.Set("storage_account_id", props.StorageAccount)
			d.Set("container_registry_id", props.ContainerRegistry)
			d.Set("description", props.Description)
			d.Set("friendly_name", props.FriendlyName)
			d.Set("high_business_impact", props.HbiWorkspace)
			d.Set("image_build_compute_name", props.ImageBuildCompute)
			d.Set("discovery_url", props.DiscoveryURL)
			d.Set("primary_user_assigned_identity", props.PrimaryUserAssignedIdentity)
			d.Set("public_network_access_enabled", *props.PublicNetworkAccess == workspaces.PublicNetworkAccessEnabled)
			d.Set("service_side_encryption_enabled", props.EnableServiceSideCMKEncryption)
			d.Set("v1_legacy_mode_enabled", props.V1LegacyMode)
			d.Set("workspace_id", props.WorkspaceId)
			d.Set("managed_network", flattenMachineLearningWorkspaceManagedNetwork(props.ManagedNetwork, props.ProvisionNetworkNow))
			d.Set("serverless_compute", flattenMachineLearningWorkspaceServerlessCompute(props.ServerlessComputeSettings))

			kvId, err := commonids.ParseKeyVaultIDInsensitively(*props.KeyVault)
			if err != nil {
				return err
			}
			d.Set("key_vault_id", kvId.ID())

			featureStoreSettings := flattenMachineLearningWorkspaceFeatureStore(props.FeatureStoreSettings)
			if err := d.Set("feature_store", featureStoreSettings); err != nil {
				return fmt.Errorf("setting `feature_store`: %+v", err)
			}

			flattenedEncryption, err := flattenMachineLearningWorkspaceEncryption(props.Encryption)
			if err != nil {
				return fmt.Errorf("flattening `encryption`: %+v", err)
			}
			if err := d.Set("encryption", flattenedEncryption); err != nil {
				return fmt.Errorf("setting `encryption`: %+v", err)
			}
		}
		return tags.FlattenAndSet(d, model.Tags)
	}
	return nil
}

func resourceMachineLearningWorkspaceDelete(d *pluginsdk.ResourceData, meta interface{}) error {
	client := meta.(*clients.Client).MachineLearning.Workspaces
	ctx, cancel := timeouts.ForDelete(meta.(*clients.Client).StopContext, d)
	defer cancel()

	id, err := workspaces.ParseWorkspaceID(d.Id())
	if err != nil {
		return fmt.Errorf("parsing Machine Learning Workspace ID `%q`: %+v", d.Id(), err)
	}

	options := workspaces.DefaultDeleteOperationOptions()
	if meta.(*clients.Client).Features.MachineLearning.PurgeSoftDeletedWorkspaceOnDestroy {
		options = workspaces.DeleteOperationOptions{
			ForceToPurge: pointer.To(true),
		}
	}

	future, err := client.Delete(ctx, *id, options)
	if err != nil {
		return fmt.Errorf("deleting Machine Learning Workspace %q (Resource Group %q): %+v", id.WorkspaceName, id.ResourceGroupName, err)
	}

	if err := future.Poller.PollUntilDone(ctx); err != nil {
		return fmt.Errorf("waiting for deletion of Machine Learning Workspace %q (Resource Group %q): %+v", id.WorkspaceName, id.ResourceGroupName, err)
	}

	return nil
}

func expandMachineLearningWorkspaceIdentity(input []interface{}) (*identity.LegacySystemAndUserAssignedMap, error) {
	expanded, err := identity.ExpandSystemAndUserAssignedMap(input)
	if err != nil {
		return nil, err
	}

	out := identity.LegacySystemAndUserAssignedMap{
		Type: expanded.Type,
	}
	if len(expanded.IdentityIds) > 0 {
		out.IdentityIds = map[string]identity.UserAssignedIdentityDetails{}
		for k := range expanded.IdentityIds {
			out.IdentityIds[k] = identity.UserAssignedIdentityDetails{
				// intentionally empty
			}
		}
	}
	return &out, nil
}

func flattenMachineLearningWorkspaceIdentity(input *identity.LegacySystemAndUserAssignedMap) (*[]interface{}, error) {
	var transform *identity.SystemAndUserAssignedMap

	if input != nil {
		transform = &identity.SystemAndUserAssignedMap{
			Type:        input.Type,
			IdentityIds: make(map[string]identity.UserAssignedIdentityDetails),
		}

		// api uses `SystemAssigned,UserAssigned` (no space), so normalize it back
		if input.Type == "SystemAssigned,UserAssigned" {
			transform.Type = identity.TypeSystemAssignedUserAssigned
		}

		if input.PrincipalId != "" {
			transform.PrincipalId = input.PrincipalId
		}
		if input.TenantId != "" {
			transform.TenantId = input.TenantId
		}

		if input != nil && input.IdentityIds != nil {
			for k, v := range input.IdentityIds {
				transform.IdentityIds[k] = identity.UserAssignedIdentityDetails{
					ClientId:    v.ClientId,
					PrincipalId: v.PrincipalId,
				}
			}
		}
	}

	return identity.FlattenSystemAndUserAssignedMap(transform)
}

func expandMachineLearningWorkspaceEncryption(input []interface{}) *workspaces.EncryptionProperty {
	if len(input) == 0 || input[0] == nil {
		return nil
	}

	raw := input[0].(map[string]interface{})
	out := workspaces.EncryptionProperty{
		Identity: &workspaces.IdentityForCmk{
			UserAssignedIdentity: nil,
		},
		KeyVaultProperties: workspaces.EncryptionKeyVaultProperties{
			KeyVaultArmId: raw["key_vault_id"].(string),
			KeyIdentifier: raw["key_id"].(string),
		},
		Status: workspaces.EncryptionStatusEnabled,
	}

	if raw["user_assigned_identity_id"].(string) != "" {
		out.Identity.UserAssignedIdentity = pointer.To(raw["user_assigned_identity_id"].(string))
	}

	return &out
}

func flattenMachineLearningWorkspaceEncryption(input *workspaces.EncryptionProperty) (*[]interface{}, error) {
	if input == nil || input.Status != workspaces.EncryptionStatusEnabled {
		return &[]interface{}{}, nil
	}

	keyVaultId := ""
	keyVaultKeyId := ""

	if input.KeyVaultProperties.KeyIdentifier != "" {
		keyVaultKeyId = input.KeyVaultProperties.KeyIdentifier
	}
	if input.KeyVaultProperties.KeyVaultArmId != "" {
		keyVaultId = input.KeyVaultProperties.KeyVaultArmId
	}

	userAssignedIdentityId := ""
	if input.Identity != nil && input.Identity.UserAssignedIdentity != nil {
		id, err := commonids.ParseUserAssignedIdentityIDInsensitively(*input.Identity.UserAssignedIdentity)
		if err != nil {
			return nil, fmt.Errorf("parsing userAssignedIdentityId %q: %+v", *input.Identity.UserAssignedIdentity, err)
		}

		userAssignedIdentityId = id.ID()
	}

	return &[]interface{}{
		map[string]interface{}{
			"user_assigned_identity_id": userAssignedIdentityId,
			"key_vault_id":              keyVaultId,
			"key_id":                    keyVaultKeyId,
		},
	}, nil
}

func expandMachineLearningWorkspaceFeatureStore(input []interface{}) *workspaces.FeatureStoreSettings {
	if len(input) == 0 || input[0] == nil {
		return nil
	}

	raw := input[0].(map[string]interface{})
	out := workspaces.FeatureStoreSettings{}

	if raw["computer_spark_runtime_version"].(string) != "" {
		out.ComputeRuntime = &workspaces.ComputeRuntimeDto{
			SparkRuntimeVersion: pointer.To(raw["computer_spark_runtime_version"].(string)),
		}
	}

	if raw["offline_connection_name"].(string) != "" {
		out.OfflineStoreConnectionName = pointer.To(raw["offline_connection_name"].(string))
	}

	if raw["online_connection_name"].(string) != "" {
		out.OnlineStoreConnectionName = pointer.To(raw["online_connection_name"].(string))
	}
	return &out
}

func flattenMachineLearningWorkspaceFeatureStore(input *workspaces.FeatureStoreSettings) *[]interface{} {
	if input == nil {
		return &[]interface{}{}
	}

	computerSparkRunTimeVersion := ""
	offlineConnectionName := ""
	onlineConnectionName := ""

	if input.ComputeRuntime != nil && input.ComputeRuntime.SparkRuntimeVersion != nil {
		computerSparkRunTimeVersion = *input.ComputeRuntime.SparkRuntimeVersion
	}
	if input.OfflineStoreConnectionName != nil {
		offlineConnectionName = *input.OfflineStoreConnectionName
	}

	if input.OnlineStoreConnectionName != nil {
		onlineConnectionName = *input.OnlineStoreConnectionName
	}

	return &[]interface{}{
		map[string]interface{}{
			"computer_spark_runtime_version": computerSparkRunTimeVersion,
			"offline_connection_name":        offlineConnectionName,
			"online_connection_name":         onlineConnectionName,
		},
	}
}

func expandMachineLearningWorkspaceManagedNetwork(i []interface{}) (*workspaces.ManagedNetworkSettings, bool) {
	if len(i) == 0 || i[0] == nil {
		return nil, false
	}

	v := i[0].(map[string]interface{})

	return &workspaces.ManagedNetworkSettings{
		IsolationMode: pointer.To(workspaces.IsolationMode(v["isolation_mode"].(string))),
	}, v["provision_on_creation_enabled"].(bool)
}

func flattenMachineLearningWorkspaceManagedNetwork(i *workspaces.ManagedNetworkSettings, provisionNetworkNow *bool) *[]interface{} {
	if i == nil {
		return &[]interface{}{}
	}

	out := map[string]interface{}{}

	if i.IsolationMode != nil {
		out["isolation_mode"] = *i.IsolationMode
	}
	out["provision_on_creation_enabled"] = pointer.From(provisionNetworkNow)

	return &[]interface{}{out}
}

func expandMachineLearningWorkspaceServerlessCompute(i []interface{}) *workspaces.ServerlessComputeSettings {
	if len(i) == 0 || i[0] == nil {
		return nil
	}

	v := i[0].(map[string]interface{})

	serverlessCompute := workspaces.ServerlessComputeSettings{
		ServerlessComputeNoPublicIP: pointer.To(!v["public_ip_enabled"].(bool)),
	}

	if subnetId, ok := v["subnet_id"].(string); ok && subnetId != "" {
		serverlessCompute.ServerlessComputeCustomSubnet = pointer.To(subnetId)
	}

	return &serverlessCompute
}

func flattenMachineLearningWorkspaceServerlessCompute(i *workspaces.ServerlessComputeSettings) *[]interface{} {
	if i == nil {
		return &[]interface{}{}
	}

	out := map[string]interface{}{}

	if i.ServerlessComputeCustomSubnet != nil {
		out["subnet_id"] = *i.ServerlessComputeCustomSubnet
	}

	if i.ServerlessComputeNoPublicIP != nil {
		out["public_ip_enabled"] = !*i.ServerlessComputeNoPublicIP
	}

	return &[]interface{}{out}
}<|MERGE_RESOLUTION|>--- conflicted
+++ resolved
@@ -315,25 +315,15 @@
 
 		Identity: expandedIdentity,
 		Properties: &workspaces.WorkspaceProperties{
-<<<<<<< HEAD
 			ApplicationInsights:            pointer.To(d.Get("application_insights_id").(string)),
 			Encryption:                     expandedEncryption,
 			KeyVault:                       pointer.To(d.Get("key_vault_id").(string)),
-			ManagedNetwork:                 expandMachineLearningWorkspaceManagedNetwork(d.Get("managed_network").([]interface{})),
+			ManagedNetwork:                 managedNetwork,
+			ProvisionNetworkNow:            pointer.To(provisionNetworkNow),
 			PublicNetworkAccess:            pointer.To(networkAccessBehindVnetEnabled),
 			EnableServiceSideCMKEncryption: pointer.To(d.Get("service_side_encryption_enabled").(bool)),
 			StorageAccount:                 pointer.To(d.Get("storage_account_id").(string)),
 			V1LegacyMode:                   pointer.To(d.Get("v1_legacy_mode_enabled").(bool)),
-=======
-			ApplicationInsights: pointer.To(d.Get("application_insights_id").(string)),
-			Encryption:          expandedEncryption,
-			KeyVault:            pointer.To(d.Get("key_vault_id").(string)),
-			ManagedNetwork:      managedNetwork,
-			ProvisionNetworkNow: pointer.To(provisionNetworkNow),
-			PublicNetworkAccess: pointer.To(networkAccessBehindVnetEnabled),
-			StorageAccount:      pointer.To(d.Get("storage_account_id").(string)),
-			V1LegacyMode:        pointer.To(d.Get("v1_legacy_mode_enabled").(bool)),
->>>>>>> 5a7f72d9
 		},
 	}
 
