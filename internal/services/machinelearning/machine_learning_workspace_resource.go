package machinelearning

import (
	"fmt"
	"time"

	"github.com/hashicorp/go-azure-helpers/resourcemanager/identity"

	"github.com/Azure/azure-sdk-for-go/services/machinelearningservices/mgmt/2021-07-01/machinelearningservices"
	"github.com/hashicorp/go-azure-helpers/resourcemanager/commonschema"
	"github.com/hashicorp/terraform-provider-azurerm/helpers/azure"
	"github.com/hashicorp/terraform-provider-azurerm/helpers/tf"
	"github.com/hashicorp/terraform-provider-azurerm/internal/clients"
	"github.com/hashicorp/terraform-provider-azurerm/internal/features"
	keyVaultValidate "github.com/hashicorp/terraform-provider-azurerm/internal/services/keyvault/validate"
	"github.com/hashicorp/terraform-provider-azurerm/internal/services/machinelearning/parse"
	"github.com/hashicorp/terraform-provider-azurerm/internal/services/machinelearning/validate"
	"github.com/hashicorp/terraform-provider-azurerm/internal/tags"
	"github.com/hashicorp/terraform-provider-azurerm/internal/tf/pluginsdk"
	"github.com/hashicorp/terraform-provider-azurerm/internal/tf/suppress"
	"github.com/hashicorp/terraform-provider-azurerm/internal/tf/validation"
	"github.com/hashicorp/terraform-provider-azurerm/internal/timeouts"
	"github.com/hashicorp/terraform-provider-azurerm/utils"
)

type WorkspaceSku string

const (
	Basic WorkspaceSku = "Basic"
)

func resourceMachineLearningWorkspace() *pluginsdk.Resource {
	return &pluginsdk.Resource{
		Create: resourceMachineLearningWorkspaceCreate,
		Read:   resourceMachineLearningWorkspaceRead,
		Update: resourceMachineLearningWorkspaceUpdate,
		Delete: resourceMachineLearningWorkspaceDelete,

		Importer: pluginsdk.ImporterValidatingResourceId(func(id string) error {
			_, err := parse.WorkspaceID(id)
			return err
		}),

		Timeouts: &pluginsdk.ResourceTimeout{
			Create: pluginsdk.DefaultTimeout(30 * time.Minute),
			Read:   pluginsdk.DefaultTimeout(5 * time.Minute),
			Update: pluginsdk.DefaultTimeout(30 * time.Minute),
			Delete: pluginsdk.DefaultTimeout(30 * time.Minute),
		},

		Schema: map[string]*pluginsdk.Schema{
			"name": {
				Type:         pluginsdk.TypeString,
				Required:     true,
				ForceNew:     true,
				ValidateFunc: validate.WorkspaceName,
			},

			"location": azure.SchemaLocation(),

			"resource_group_name": azure.SchemaResourceGroupName(),

			"application_insights_id": {
				Type:     pluginsdk.TypeString,
				Required: true,
				ForceNew: true,
				// TODO -- use the custom validation function of application insights
				ValidateFunc: azure.ValidateResourceID,
				// TODO -- remove when issue https://github.com/Azure/azure-rest-api-specs/issues/8323 is addressed
				DiffSuppressFunc: suppress.CaseDifference,
			},

			"key_vault_id": {
				Type:         pluginsdk.TypeString,
				Required:     true,
				ForceNew:     true,
				ValidateFunc: keyVaultValidate.VaultID,
				// TODO -- remove when issue https://github.com/Azure/azure-rest-api-specs/issues/8323 is addressed
				DiffSuppressFunc: suppress.CaseDifference,
			},

			"storage_account_id": {
				Type:     pluginsdk.TypeString,
				Required: true,
				ForceNew: true,
				// TODO -- use the custom validation function of storage account, when issue https://github.com/Azure/azure-rest-api-specs/issues/8323 is addressed
				ValidateFunc: azure.ValidateResourceID,
				// TODO -- remove when issue https://github.com/Azure/azure-rest-api-specs/issues/8323 is addressed
				DiffSuppressFunc: suppress.CaseDifference,
			},

			"identity": commonschema.SystemAssignedIdentityRequired(),

			"container_registry_id": {
				Type:     pluginsdk.TypeString,
				Optional: true,
				ForceNew: true,
				// TODO -- use the custom validation function of container registry
				ValidateFunc: azure.ValidateResourceID,
				// TODO -- remove when issue https://github.com/Azure/azure-rest-api-specs/issues/8323 is addressed
				DiffSuppressFunc: suppress.CaseDifference,
			},

			"public_network_access_enabled": {
				Type:     pluginsdk.TypeBool,
				Optional: true,
				ForceNew: true,
				Default:  false,
			},

			"image_build_compute_name": {
				Type:     pluginsdk.TypeString,
				Optional: true,
				ForceNew: true,
			},

			"description": {
				Type:     pluginsdk.TypeString,
				Optional: true,
			},

			"encryption": {
				Type:     pluginsdk.TypeList,
				Optional: true,
				ForceNew: true,
				MaxItems: 1,
				Elem: &pluginsdk.Resource{
					Schema: map[string]*pluginsdk.Schema{
						"key_vault_id": {
							Type:         pluginsdk.TypeString,
							Required:     true,
							ValidateFunc: keyVaultValidate.VaultID,
						},
						"key_id": {
							Type:         pluginsdk.TypeString,
							Required:     true,
							ValidateFunc: validation.IsURLWithHTTPorHTTPS,
						},
					},
				},
			},

			"friendly_name": {
				Type:     pluginsdk.TypeString,
				Optional: true,
			},

			"high_business_impact": {
				Type:     pluginsdk.TypeBool,
				Optional: true,
			},

			"sku_name": {
				Type:     pluginsdk.TypeString,
				Optional: true,
<<<<<<< HEAD
				Default:  "Basic",
				ValidateFunc: validation.StringInSlice([]string{
					string(Basic),
					// TODO -- remove Enterprise in 3.0 which has been deprecated here: https://docs.microsoft.com/en-us/azure/machine-learning/concept-workspace#what-happened-to-enterprise-edition
					string(Enterprise),
				}, true),
				DiffSuppressFunc: suppress.CaseDifference,
=======
				Default:  string(Basic),
				ValidateFunc: validation.StringInSlice(func() []string {
					out := []string{string(Basic)}
					if !features.ThreePointOhBeta() {
						out = append(out, "Enterprise")
					}
					return out
				}(), true),
>>>>>>> 60af1419
			},

			"discovery_url": {
				Type:     pluginsdk.TypeString,
				Computed: true,
			},

			"tags": tags.Schema(),
		},
	}
}

func resourceMachineLearningWorkspaceCreate(d *pluginsdk.ResourceData, meta interface{}) error {
	client := meta.(*clients.Client).MachineLearning.WorkspacesClient
	subscriptionId := meta.(*clients.Client).Account.SubscriptionId
	ctx, cancel := timeouts.ForCreate(meta.(*clients.Client).StopContext, d)
	defer cancel()

	id := parse.NewWorkspaceID(subscriptionId, d.Get("resource_group_name").(string), d.Get("name").(string))
	existing, err := client.Get(ctx, id.ResourceGroup, id.Name)
	if err != nil {
		if !utils.ResponseWasNotFound(existing.Response) {
			return fmt.Errorf("checking for presence of existing %s: %+v", id, err)
		}
	}
	if !utils.ResponseWasNotFound(existing.Response) {
		return tf.ImportAsExistsError("azurerm_machine_learning_workspace", id.ID())
	}

	expandedIdentity, err := expandMachineLearningWorkspaceIdentity(d.Get("identity").([]interface{}))
	if err != nil {
		return fmt.Errorf("expanding `identity`: %+v", err)
	}

	workspace := machinelearningservices.Workspace{
		Name:     utils.String(id.Name),
		Location: utils.String(azure.NormalizeLocation(d.Get("location").(string))),
		Tags:     tags.Expand(d.Get("tags").(map[string]interface{})),
		Sku: &machinelearningservices.Sku{
			Name: utils.String(d.Get("sku_name").(string)),
			Tier: utils.String(d.Get("sku_name").(string)),
		},
		Identity: expandedIdentity,
		WorkspaceProperties: &machinelearningservices.WorkspaceProperties{
			StorageAccount:                  utils.String(d.Get("storage_account_id").(string)),
			ApplicationInsights:             utils.String(d.Get("application_insights_id").(string)),
			KeyVault:                        utils.String(d.Get("key_vault_id").(string)),
			AllowPublicAccessWhenBehindVnet: utils.Bool(d.Get("public_network_access_enabled").(bool)),
			Encryption:                      expandMachineLearningWorkspaceEncryption(d.Get("encryption").([]interface{})),
		},
	}

	if v, ok := d.GetOk("description"); ok {
		workspace.WorkspaceProperties.Description = utils.String(v.(string))
	}

	if v, ok := d.GetOk("friendly_name"); ok {
		workspace.WorkspaceProperties.FriendlyName = utils.String(v.(string))
	}

	if v, ok := d.GetOk("container_registry_id"); ok {
		workspace.WorkspaceProperties.ContainerRegistry = utils.String(v.(string))
	}

	if v, ok := d.GetOk("high_business_impact"); ok {
		workspace.WorkspaceProperties.HbiWorkspace = utils.Bool(v.(bool))
	}

	if v, ok := d.GetOk("image_build_compute_name"); ok {
		workspace.WorkspaceProperties.ImageBuildCompute = utils.String(v.(string))
	}

	future, err := client.CreateOrUpdate(ctx, id.ResourceGroup, id.Name, workspace)
	if err != nil {
		return fmt.Errorf("creating %s: %+v", id, err)
	}

	if err = future.WaitForCompletionRef(ctx, client.Client); err != nil {
		return fmt.Errorf("waiting for the creation of %s: %+v", id, err)
	}

	d.SetId(id.ID())
	return resourceMachineLearningWorkspaceRead(d, meta)
}

func resourceMachineLearningWorkspaceRead(d *pluginsdk.ResourceData, meta interface{}) error {
	client := meta.(*clients.Client).MachineLearning.WorkspacesClient
	ctx, cancel := timeouts.ForRead(meta.(*clients.Client).StopContext, d)
	defer cancel()

	id, err := parse.WorkspaceID(d.Id())
	if err != nil {
		return fmt.Errorf("parsing Machine Learning Workspace ID `%q`: %+v", d.Id(), err)
	}

	resp, err := client.Get(ctx, id.ResourceGroup, id.Name)
	if err != nil {
		if utils.ResponseWasNotFound(resp.Response) {
			d.SetId("")
			return nil
		}
		return fmt.Errorf("making Read request on Workspace %q (Resource Group %q): %+v", id.Name, id.ResourceGroup, err)
	}

	d.Set("name", id.Name)
	d.Set("resource_group_name", id.ResourceGroup)

	if location := resp.Location; location != nil {
		d.Set("location", azure.NormalizeLocation(*location))
	}

	if sku := resp.Sku; sku != nil {
		d.Set("sku_name", sku.Name)
	}

	if props := resp.WorkspaceProperties; props != nil {
		d.Set("application_insights_id", props.ApplicationInsights)
		d.Set("storage_account_id", props.StorageAccount)
		d.Set("key_vault_id", props.KeyVault)
		d.Set("container_registry_id", props.ContainerRegistry)
		d.Set("description", props.Description)
		d.Set("friendly_name", props.FriendlyName)
		d.Set("high_business_impact", props.HbiWorkspace)
		d.Set("public_network_access_enabled", props.AllowPublicAccessWhenBehindVnet)
		d.Set("image_build_compute_name", props.ImageBuildCompute)
		d.Set("discovery_url", props.DiscoveryURL)
	}

	if err := d.Set("identity", flattenMachineLearningWorkspaceIdentity(resp.Identity)); err != nil {
		return fmt.Errorf("flattening identity on Workspace %q (Resource Group %q): %+v", id.Name, id.ResourceGroup, err)
	}

	if err := d.Set("encryption", flattenMachineLearningWorkspaceEncryption(resp.Encryption)); err != nil {
		return fmt.Errorf("flattening encryption on Workspace %q (Resource Group %q): %+v", id.Name, id.ResourceGroup, err)
	}

	return tags.FlattenAndSet(d, resp.Tags)
}

func resourceMachineLearningWorkspaceUpdate(d *pluginsdk.ResourceData, meta interface{}) error {
	client := meta.(*clients.Client).MachineLearning.WorkspacesClient
	ctx, cancel := timeouts.ForUpdate(meta.(*clients.Client).StopContext, d)
	defer cancel()

	id, err := parse.WorkspaceID(d.Id())
	if err != nil {
		return err
	}

	update := machinelearningservices.WorkspaceUpdateParameters{
		WorkspacePropertiesUpdateParameters: &machinelearningservices.WorkspacePropertiesUpdateParameters{},
	}

	if d.HasChange("sku_name") {
		skuName := d.Get("sku_name").(string)
		update.Sku = &machinelearningservices.Sku{
			Name: &skuName,
			Tier: &skuName,
		}
	}

	if d.HasChange("description") {
		update.WorkspacePropertiesUpdateParameters.Description = utils.String(d.Get("description").(string))
	}

	if d.HasChange("friendly_name") {
		update.WorkspacePropertiesUpdateParameters.FriendlyName = utils.String(d.Get("friendly_name").(string))
	}

	if d.HasChange("tags") {
		update.Tags = tags.Expand(d.Get("tags").(map[string]interface{}))
	}

	if _, err := client.Update(ctx, id.ResourceGroup, id.Name, update); err != nil {
		return fmt.Errorf("updating Machine Learning Workspace %q (Resource Group %q): %+v", id.Name, id.ResourceGroup, err)
	}

	return resourceMachineLearningWorkspaceRead(d, meta)
}

func resourceMachineLearningWorkspaceDelete(d *pluginsdk.ResourceData, meta interface{}) error {
	client := meta.(*clients.Client).MachineLearning.WorkspacesClient
	ctx, cancel := timeouts.ForDelete(meta.(*clients.Client).StopContext, d)
	defer cancel()

	id, err := parse.WorkspaceID(d.Id())
	if err != nil {
		return fmt.Errorf("parsing Machine Learning Workspace ID `%q`: %+v", d.Id(), err)
	}

	future, err := client.Delete(ctx, id.ResourceGroup, id.Name)
	if err != nil {
		return fmt.Errorf("deleting Machine Learning Workspace %q (Resource Group %q): %+v", id.Name, id.ResourceGroup, err)
	}

	if err := future.WaitForCompletionRef(ctx, client.Client); err != nil {
		return fmt.Errorf("waiting for deletion of Machine Learning Workspace %q (Resource Group %q): %+v", id.Name, id.ResourceGroup, err)
	}

	return nil
}

func expandMachineLearningWorkspaceIdentity(input []interface{}) (*machinelearningservices.Identity, error) {
	expanded, err := identity.ExpandSystemAssigned(input)
	if err != nil {
		return nil, err
	}

	return &machinelearningservices.Identity{
		Type: machinelearningservices.ResourceIdentityType(string(expanded.Type)),
	}, nil
}

func flattenMachineLearningWorkspaceIdentity(input *machinelearningservices.Identity) []interface{} {
	var transform *identity.SystemAssigned

	if input != nil {
		transform = &identity.SystemAssigned{
			Type: identity.Type(string(input.Type)),
		}
		if input.PrincipalID != nil {
			transform.PrincipalId = *input.PrincipalID
		}
		if input.TenantID != nil {
			transform.TenantId = *input.TenantID
		}
	}

	return identity.FlattenSystemAssigned(transform)
}

func expandMachineLearningWorkspaceEncryption(input []interface{}) *machinelearningservices.EncryptionProperty {
	if len(input) == 0 || input[0] == nil {
		return nil
	}

	raw := input[0].(map[string]interface{})
	encryption := &machinelearningservices.EncryptionProperty{
		Status: machinelearningservices.EncryptionStatusEnabled,
	}

	encryption.KeyVaultProperties = &machinelearningservices.KeyVaultProperties{
		KeyVaultArmID: utils.String(raw["key_vault_id"].(string)),
		KeyIdentifier: utils.String(raw["key_id"].(string)),
	}

	return encryption
}

func flattenMachineLearningWorkspaceEncryption(encryption *machinelearningservices.EncryptionProperty) []interface{} {
	if encryption == nil {
		return []interface{}{}
	}

	return []interface{}{
		map[string]interface{}{
			"key_vault_id": *encryption.KeyVaultProperties.KeyVaultArmID,
			"key_id":       *encryption.KeyVaultProperties.KeyIdentifier,
		},
	}
}<|MERGE_RESOLUTION|>--- conflicted
+++ resolved
@@ -153,15 +153,6 @@
 			"sku_name": {
 				Type:     pluginsdk.TypeString,
 				Optional: true,
-<<<<<<< HEAD
-				Default:  "Basic",
-				ValidateFunc: validation.StringInSlice([]string{
-					string(Basic),
-					// TODO -- remove Enterprise in 3.0 which has been deprecated here: https://docs.microsoft.com/en-us/azure/machine-learning/concept-workspace#what-happened-to-enterprise-edition
-					string(Enterprise),
-				}, true),
-				DiffSuppressFunc: suppress.CaseDifference,
-=======
 				Default:  string(Basic),
 				ValidateFunc: validation.StringInSlice(func() []string {
 					out := []string{string(Basic)}
@@ -170,7 +161,7 @@
 					}
 					return out
 				}(), true),
->>>>>>> 60af1419
+				DiffSuppressFunc: suppress.CaseDifference,
 			},
 
 			"discovery_url": {
