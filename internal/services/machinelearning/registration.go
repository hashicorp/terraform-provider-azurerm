package machinelearning

import (
	"github.com/hashicorp/terraform-provider-azurerm/internal/sdk"
	"github.com/hashicorp/terraform-provider-azurerm/internal/tf/pluginsdk"
)

type Registration struct{}

var _ sdk.TypedServiceRegistration = Registration{}
var _ sdk.UntypedServiceRegistrationWithAGitHubLabel = Registration{}

func (r Registration) AssociatedGitHubLabel() string {
	return "service/machine-learning"
}

// Name is the name of this Service
func (r Registration) Name() string {
	return "Machine Learning"
}

func (r Registration) WebsiteCategories() []string {
	return []string{
		"Machine Learning",
	}
}

// SupportedDataSources returns the supported Data Sources supported by this Service
func (r Registration) SupportedDataSources() map[string]*pluginsdk.Resource {
	return map[string]*pluginsdk.Resource{
		"azurerm_machine_learning_workspace": dataSourceMachineLearningWorkspace(),
	}
}

// SupportedResources returns the supported Resources supported by this Service
func (r Registration) SupportedResources() map[string]*pluginsdk.Resource {
	return map[string]*pluginsdk.Resource{
<<<<<<< HEAD
		"azurerm_machine_learning_compute_cluster":         resourceComputeCluster(),
		"azurerm_machine_learning_compute_instance":        resourceComputeInstance(),
		"azurerm_machine_learning_datastore_blobstorage":   resourceMachineLearningDataStoreBlobStorage(),
		"azurerm_machine_learning_datastore_datalake_gen1": resourceMachineLearningDataStoreDataLakeGen1(),
		"azurerm_machine_learning_inference_cluster":       resourceAksInferenceCluster(),
		"azurerm_machine_learning_synapse_spark":           resourceSynapseSpark(),
		"azurerm_machine_learning_workspace":               resourceMachineLearningWorkspace(),
=======
		"azurerm_machine_learning_compute_cluster":   resourceComputeCluster(),
		"azurerm_machine_learning_compute_instance":  resourceComputeInstance(),
		"azurerm_machine_learning_inference_cluster": resourceAksInferenceCluster(),
		"azurerm_machine_learning_synapse_spark":     resourceSynapseSpark(),
		"azurerm_machine_learning_workspace":         resourceMachineLearningWorkspace(),
	}
}

// DataSources returns the typed DataSources supported by this service
func (r Registration) DataSources() []sdk.DataSource {
	return []sdk.DataSource{}
}

// Resources returns the typed Resources supported by this service
func (r Registration) Resources() []sdk.Resource {
	return []sdk.Resource{
		MachineLearningDataStoreBlobStorage{},
>>>>>>> 97325071
	}
}<|MERGE_RESOLUTION|>--- conflicted
+++ resolved
@@ -35,15 +35,6 @@
 // SupportedResources returns the supported Resources supported by this Service
 func (r Registration) SupportedResources() map[string]*pluginsdk.Resource {
 	return map[string]*pluginsdk.Resource{
-<<<<<<< HEAD
-		"azurerm_machine_learning_compute_cluster":         resourceComputeCluster(),
-		"azurerm_machine_learning_compute_instance":        resourceComputeInstance(),
-		"azurerm_machine_learning_datastore_blobstorage":   resourceMachineLearningDataStoreBlobStorage(),
-		"azurerm_machine_learning_datastore_datalake_gen1": resourceMachineLearningDataStoreDataLakeGen1(),
-		"azurerm_machine_learning_inference_cluster":       resourceAksInferenceCluster(),
-		"azurerm_machine_learning_synapse_spark":           resourceSynapseSpark(),
-		"azurerm_machine_learning_workspace":               resourceMachineLearningWorkspace(),
-=======
 		"azurerm_machine_learning_compute_cluster":   resourceComputeCluster(),
 		"azurerm_machine_learning_compute_instance":  resourceComputeInstance(),
 		"azurerm_machine_learning_inference_cluster": resourceAksInferenceCluster(),
@@ -61,6 +52,5 @@
 func (r Registration) Resources() []sdk.Resource {
 	return []sdk.Resource{
 		MachineLearningDataStoreBlobStorage{},
->>>>>>> 97325071
 	}
 }