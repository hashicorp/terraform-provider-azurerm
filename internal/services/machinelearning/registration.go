--- conflicted
+++ resolved
@@ -37,13 +37,9 @@
 		"azurerm_machine_learning_compute_cluster":       resourceComputeCluster(),
 		"azurerm_machine_learning_compute_instance":      resourceComputeInstance(),
 		"azurerm_machine_learning_datastore_blobstorage": resourceMachineLearningDataStoreBlobStorage(),
+		"azurerm_machine_learning_datastore_fileshare":   resourceMachineLearningDataStoreFileShare(),
 		"azurerm_machine_learning_inference_cluster":     resourceAksInferenceCluster(),
 		"azurerm_machine_learning_synapse_spark":         resourceSynapseSpark(),
 		"azurerm_machine_learning_workspace":             resourceMachineLearningWorkspace(),
-<<<<<<< HEAD
-		"azurerm_machine_learning_datastore_blobstorage": resourceMachineLearningDataStore(),
-		"azurerm_machine_learning_datastore_fileshare":   resourceMachineLearningFileShare(),
-=======
->>>>>>> 23031a1f
 	}
 }