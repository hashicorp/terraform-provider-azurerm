--- conflicted
+++ resolved
@@ -547,40 +547,46 @@
 	})
 }
 
-<<<<<<< HEAD
 func TestAccMySqlFlexibleServer_upgradeVersion(t *testing.T) {
-=======
+	data := acceptance.BuildTestData(t, "azurerm_mysql_flexible_server", "test")
+	r := MySqlFlexibleServerResource{}
+
+	data.ResourceTest(t, r, []acceptance.TestStep{
+		{
+			Config: r.upgradeVersion(data, "5.7"),
+			Check: acceptance.ComposeTestCheckFunc(
+				check.That(data.ResourceName).ExistsInAzure(r),
+			),
+		},
+		data.ImportStep("administrator_password"),
+		{
+			Config: r.upgradeVersion(data, "8.0.21"),
+			Check: acceptance.ComposeTestCheckFunc(
+				check.That(data.ResourceName).ExistsInAzure(r),
+			),
+		},
+		data.ImportStep("administrator_password"),
+	})
+}
+
 func TestAccMySqlFlexibleServer_publicNetworkAccess(t *testing.T) {
->>>>>>> 9e3693b5
-	data := acceptance.BuildTestData(t, "azurerm_mysql_flexible_server", "test")
-	r := MySqlFlexibleServerResource{}
-
-	data.ResourceTest(t, r, []acceptance.TestStep{
-		{
-<<<<<<< HEAD
-			Config: r.upgradeVersion(data, "5.7"),
-=======
+	data := acceptance.BuildTestData(t, "azurerm_mysql_flexible_server", "test")
+	r := MySqlFlexibleServerResource{}
+
+	data.ResourceTest(t, r, []acceptance.TestStep{
+		{
 			Config: r.publicNetworkAccess(data, servers.EnableStatusEnumDisabled),
->>>>>>> 9e3693b5
-			Check: acceptance.ComposeTestCheckFunc(
-				check.That(data.ResourceName).ExistsInAzure(r),
-			),
-		},
-		data.ImportStep("administrator_password"),
-		{
-<<<<<<< HEAD
-			Config: r.upgradeVersion(data, "8.0.21"),
-=======
+			Check: acceptance.ComposeTestCheckFunc(
+				check.That(data.ResourceName).ExistsInAzure(r),
+			),
+		},
+		data.ImportStep("administrator_password"),
+		{
 			Config: r.publicNetworkAccess(data, servers.EnableStatusEnumEnabled),
->>>>>>> 9e3693b5
-			Check: acceptance.ComposeTestCheckFunc(
-				check.That(data.ResourceName).ExistsInAzure(r),
-			),
-		},
-<<<<<<< HEAD
-		data.ImportStep("administrator_password"),
-=======
->>>>>>> 9e3693b5
+			Check: acceptance.ComposeTestCheckFunc(
+				check.That(data.ResourceName).ExistsInAzure(r),
+			),
+		},
 	})
 }
 
@@ -926,11 +932,11 @@
 
   high_availability {
     mode                      = "ZoneRedundant"
-    standby_availability_zone = "2"
+    standby_availability_zone = "3"
   }
 
   sku_name = "GP_Standard_D2ds_v4"
-  zone     = "3"
+  zone     = "1"
 }
 `, r.template(data), data.RandomInteger)
 }
@@ -1376,26 +1382,35 @@
 `, r.template(data), acceptance.WriteOnlyKeyVaultSecretTemplate(data, secret), data.RandomInteger, version)
 }
 
-<<<<<<< HEAD
+func (r MySqlFlexibleServerResource) publicNetworkAccess(data acceptance.TestData, pna servers.EnableStatusEnum) string {
+	return fmt.Sprintf(`
+%s
+
+resource "azurerm_mysql_flexible_server" "test" {
+  name                   = "acctest-fs-%d"
+  resource_group_name    = azurerm_resource_group.test.name
+  location               = azurerm_resource_group.test.location
+  administrator_login    = "_admin_Terraform_892123456789312"
+  administrator_password = "QAZwsx123"
+  sku_name               = "B_Standard_B1s"
+  public_network_access  = "%s"
+}
+`, r.template(data), data.RandomInteger, pna)
+}
+
 func (r MySqlFlexibleServerResource) upgradeVersion(data acceptance.TestData, version string) string {
-=======
-func (r MySqlFlexibleServerResource) publicNetworkAccess(data acceptance.TestData, pna servers.EnableStatusEnum) string {
->>>>>>> 9e3693b5
-	return fmt.Sprintf(`
-%s
-
+	return fmt.Sprintf(`
+%s
 resource "azurerm_mysql_flexible_server" "test" {
   name                   = "acctest-fs-%d"
   resource_group_name    = azurerm_resource_group.test.name
   location               = azurerm_resource_group.test.location
   administrator_login    = "_admin_Terraform_892123456789312"
   administrator_password = "QAZwsx123"
-<<<<<<< HEAD
   sku_name               = "GP_Standard_D2ds_v4"
   version                = "%s"
   zone                   = "2"
 }
-
 resource "azurerm_mysql_flexible_server_configuration" "test" {
   name                = "sql_mode"
   resource_group_name = azurerm_resource_group.test.name
@@ -1403,10 +1418,4 @@
   value               = "ERROR_FOR_DIVISION_BY_ZERO,NO_ZERO_DATE,NO_ZERO_IN_DATE,ONLY_FULL_GROUP_BY,STRICT_TRANS_TABLES,NO_AUTO_VALUE_ON_ZERO"
 }
 `, r.template(data), data.RandomInteger, version)
-=======
-  sku_name               = "B_Standard_B1s"
-  public_network_access  = "%s"
-}
-`, r.template(data), data.RandomInteger, pna)
->>>>>>> 9e3693b5
 }