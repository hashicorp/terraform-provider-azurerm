// Copyright (c) HashiCorp, Inc.
// SPDX-License-Identifier: MPL-2.0

package mysql

import (
	"context"
	"fmt"
	"log"
	"strings"
	"time"

	"github.com/hashicorp/go-azure-helpers/lang/pointer"
	"github.com/hashicorp/go-azure-helpers/lang/response"
	"github.com/hashicorp/go-azure-helpers/resourcemanager/commonids"
	"github.com/hashicorp/go-azure-helpers/resourcemanager/commonschema"
	"github.com/hashicorp/go-azure-helpers/resourcemanager/identity"
	"github.com/hashicorp/go-azure-helpers/resourcemanager/location"
	"github.com/hashicorp/go-azure-helpers/resourcemanager/tags"
	"github.com/hashicorp/go-azure-sdk/resource-manager/mysql/2023-12-30/serverfailover"
	"github.com/hashicorp/go-azure-sdk/resource-manager/mysql/2023-12-30/servers"
	"github.com/hashicorp/go-azure-sdk/resource-manager/privatedns/2024-06-01/privatezones"
	"github.com/hashicorp/go-cty/cty"
	"github.com/hashicorp/terraform-provider-azurerm/helpers/tf"
	"github.com/hashicorp/terraform-provider-azurerm/internal/clients"
	"github.com/hashicorp/terraform-provider-azurerm/internal/features"
	keyVaultValidate "github.com/hashicorp/terraform-provider-azurerm/internal/services/keyvault/validate"
	"github.com/hashicorp/terraform-provider-azurerm/internal/services/mysql/validate"
	"github.com/hashicorp/terraform-provider-azurerm/internal/tf/pluginsdk"
	"github.com/hashicorp/terraform-provider-azurerm/internal/tf/validation"
	"github.com/hashicorp/terraform-provider-azurerm/internal/timeouts"
)

const (
	ServerMaintenanceWindowEnabled  = "Enabled"
	ServerMaintenanceWindowDisabled = "Disabled"
)

var mysqlFlexibleServerResourceName = "azurerm_mysql_flexible_server"

func resourceMysqlFlexibleServer() *pluginsdk.Resource {
	resource := &pluginsdk.Resource{
		Create: resourceMysqlFlexibleServerCreate,
		Read:   resourceMysqlFlexibleServerRead,
		Update: resourceMysqlFlexibleServerUpdate,
		Delete: resourceMysqlFlexibleServerDelete,

		Timeouts: &pluginsdk.ResourceTimeout{
			Create: pluginsdk.DefaultTimeout(2 * time.Hour),
			Read:   pluginsdk.DefaultTimeout(5 * time.Minute),
			Update: pluginsdk.DefaultTimeout(2 * time.Hour),
			Delete: pluginsdk.DefaultTimeout(1 * time.Hour),
		},

		Importer: pluginsdk.ImporterValidatingResourceId(func(id string) error {
			_, err := servers.ParseFlexibleServerID(id)
			return err
		}),

		Schema: map[string]*pluginsdk.Schema{
			"name": {
				Type:         pluginsdk.TypeString,
				Required:     true,
				ForceNew:     true,
				ValidateFunc: validate.FlexibleServerName,
			},

			"resource_group_name": commonschema.ResourceGroupName(),

			"location": commonschema.Location(),

			"administrator_login": {
				Type:         pluginsdk.TypeString,
				Optional:     true,
				Computed:     true,
				ForceNew:     true,
				ValidateFunc: validate.FlexibleServerAdministratorLogin,
			},

			"administrator_password": {
				Type:          pluginsdk.TypeString,
				Optional:      true,
				Sensitive:     true,
				ValidateFunc:  validate.FlexibleServerAdministratorPassword,
				ConflictsWith: []string{"administrator_password_wo"},
			},

			"administrator_password_wo": {
				Type:          pluginsdk.TypeString,
				Optional:      true,
				WriteOnly:     true,
				ConflictsWith: []string{"administrator_password"},
				RequiredWith:  []string{"administrator_password_wo_version"},
				ValidateFunc:  validate.FlexibleServerAdministratorPassword,
			},

			"administrator_password_wo_version": {
				Type:         pluginsdk.TypeInt,
				Optional:     true,
				RequiredWith: []string{"administrator_password_wo"},
			},

			"backup_retention_days": {
				Type:         pluginsdk.TypeInt,
				Optional:     true,
				Default:      7,
				ValidateFunc: validation.IntBetween(1, 35),
			},

			"create_mode": {
				Type:     pluginsdk.TypeString,
				Optional: true,
				ForceNew: true,
				ValidateFunc: validation.StringInSlice([]string{
					string(servers.CreateModeDefault),
					string(servers.CreateModeGeoRestore),
					string(servers.CreateModePointInTimeRestore),
					string(servers.CreateModeReplica),
				}, false),
			},

			"customer_managed_key": {
				Type:     pluginsdk.TypeList,
				Optional: true,
				MaxItems: 1,
				Elem: &pluginsdk.Resource{
					Schema: map[string]*pluginsdk.Schema{
						"key_vault_key_id": {
							Type:         pluginsdk.TypeString,
							Optional:     true,
							ValidateFunc: keyVaultValidate.NestedItemIdWithOptionalVersion,
							RequiredWith: []string{
								"identity",
								"customer_managed_key.0.primary_user_assigned_identity_id",
							},
						},
						"primary_user_assigned_identity_id": {
							Type:         pluginsdk.TypeString,
							Optional:     true,
							ValidateFunc: commonids.ValidateUserAssignedIdentityID,
						},
						"geo_backup_key_vault_key_id": {
							Type:         pluginsdk.TypeString,
							Optional:     true,
							ValidateFunc: keyVaultValidate.NestedItemIdWithOptionalVersion,
							RequiredWith: []string{
								"identity",
								"customer_managed_key.0.geo_backup_user_assigned_identity_id",
							},
						},
						"geo_backup_user_assigned_identity_id": {
							Type:         pluginsdk.TypeString,
							Optional:     true,
							ValidateFunc: commonids.ValidateUserAssignedIdentityID,
						},
					},
				},
			},

			"delegated_subnet_id": {
				Type:         pluginsdk.TypeString,
				Optional:     true,
				ForceNew:     true,
				ValidateFunc: commonids.ValidateSubnetID,
			},

			"geo_redundant_backup_enabled": {
				Type:     pluginsdk.TypeBool,
				Optional: true,
				ForceNew: true,
				Default:  false,
			},

			"high_availability": {
				Type:     pluginsdk.TypeList,
				Optional: true,
				MaxItems: 1,
				Elem: &pluginsdk.Resource{
					Schema: map[string]*pluginsdk.Schema{
						"mode": {
							Type:     pluginsdk.TypeString,
							Required: true,
							ValidateFunc: validation.StringInSlice([]string{
								string(servers.HighAvailabilityModeZoneRedundant),
								string(servers.HighAvailabilityModeSameZone),
							}, false),
						},

						"standby_availability_zone": commonschema.ZoneSingleOptionalComputed(),
					},
				},
			},

			"identity": commonschema.UserAssignedIdentityOptional(),

			"maintenance_window": {
				Type:     pluginsdk.TypeList,
				Optional: true,
				MaxItems: 1,
				Elem: &pluginsdk.Resource{
					Schema: map[string]*pluginsdk.Schema{
						"day_of_week": {
							Type:         pluginsdk.TypeInt,
							Optional:     true,
							Default:      0,
							ValidateFunc: validation.IntBetween(0, 6),
						},

						"start_hour": {
							Type:         pluginsdk.TypeInt,
							Optional:     true,
							Default:      0,
							ValidateFunc: validation.IntBetween(0, 23),
						},

						"start_minute": {
							Type:         pluginsdk.TypeInt,
							Optional:     true,
							Default:      0,
							ValidateFunc: validation.IntBetween(0, 59),
						},
					},
				},
			},

			"point_in_time_restore_time_in_utc": {
				Type:         pluginsdk.TypeString,
				Optional:     true,
				ForceNew:     true,
				ValidateFunc: validation.IsRFC3339Time,
			},

			"private_dns_zone_id": {
				Type:         pluginsdk.TypeString,
				Optional:     true,
				ForceNew:     true,
				ValidateFunc: privatezones.ValidatePrivateDnsZoneID,
			},

			"public_network_access": {
				Type:     pluginsdk.TypeString,
				Optional: true,
				// NOTE: O+C: Azure normally defaults this to `Enabled` unless values are provided for `delegated_subnet_id` and `private_dns_zone_id`
				Computed:     true,
				ValidateFunc: validation.StringInSlice(servers.PossibleValuesForEnableStatusEnum(), false),
			},

			"replication_role": {
				Type:     pluginsdk.TypeString,
				Optional: true,
				Computed: true,
				ValidateFunc: validation.StringInSlice([]string{
					string(servers.ReplicationRoleNone),
				}, false),
			},

			"sku_name": {
				Type:         pluginsdk.TypeString,
				Optional:     true,
				Computed:     true,
				ValidateFunc: validate.FlexibleServerSkuName,
			},

			"source_server_id": {
				Type:         pluginsdk.TypeString,
				Optional:     true,
				ForceNew:     true,
				ValidateFunc: servers.ValidateFlexibleServerID,
			},

			"storage": {
				Type:     pluginsdk.TypeList,
				Optional: true,
				Computed: true,
				MaxItems: 1,
				Elem: &pluginsdk.Resource{
					Schema: map[string]*pluginsdk.Schema{
						"auto_grow_enabled": {
							Type:     pluginsdk.TypeBool,
							Optional: true,
							Default:  true,
						},

						"iops": {
							Type:         pluginsdk.TypeInt,
							Optional:     true,
							Computed:     true,
							ValidateFunc: validation.IntBetween(360, 48000),
						},

						"size_gb": {
							Type:         pluginsdk.TypeInt,
							Optional:     true,
							Computed:     true,
							ValidateFunc: validation.IntBetween(20, 16384),
						},
						"io_scaling_enabled": {
							Type:     pluginsdk.TypeBool,
							Optional: true,
							Default:  false,
						},
					},
				},
			},

			"version": {
				Type:     pluginsdk.TypeString,
				Optional: true,
				Computed: true,
				ForceNew: true,
				ValidateFunc: validation.StringInSlice([]string{
					string(servers.ServerVersionFivePointSeven),
					string(servers.ServerVersionEightPointZeroPointTwoOne),
				}, false),
			},

			"zone": commonschema.ZoneSingleOptionalComputed(),

			"fqdn": {
				Type:     pluginsdk.TypeString,
				Computed: true,
			},

			"replica_capacity": {
				Type:     pluginsdk.TypeInt,
				Computed: true,
			},

			"tags": commonschema.Tags(),
		},

		CustomizeDiff: pluginsdk.CustomDiffWithAll(
			pluginsdk.ForceNewIfChange("storage.0.size_gb", func(ctx context.Context, old, new, meta interface{}) bool {
				return new.(int) < old.(int)
			}),
		),
	}

	if !features.FivePointOh() {
		resource.Schema["public_network_access_enabled"] = &pluginsdk.Schema{
			Type:     pluginsdk.TypeBool,
			Computed: true,
		}
	}

	return resource
}

func resourceMysqlFlexibleServerCreate(d *pluginsdk.ResourceData, meta interface{}) error {
	subscriptionId := meta.(*clients.Client).Account.SubscriptionId
	client := meta.(*clients.Client).MySQL.FlexibleServers.Servers
	ctx, cancel := timeouts.ForCreate(meta.(*clients.Client).StopContext, d)
	defer cancel()

	name := d.Get("name").(string)
	resourceGroup := d.Get("resource_group_name").(string)

	id := servers.NewFlexibleServerID(subscriptionId, resourceGroup, name)

	existing, err := client.Get(ctx, id)
	if err != nil {
		if !response.WasNotFound(existing.HttpResponse) {
			return fmt.Errorf("checking for presence of existing %s: %+v", id, err)
		}
	}
	if !response.WasNotFound(existing.HttpResponse) {
		return tf.ImportAsExistsError("azurerm_mysql_flexible_server", id.ID())
	}

	woPassword, err := pluginsdk.GetWriteOnly(d, "administrator_password_wo", cty.String)
	if err != nil {
		return err
	}

	createMode := servers.CreateMode(d.Get("create_mode").(string))

	if _, ok := d.GetOk("replication_role"); ok {
		return fmt.Errorf("`replication_role` cannot be set while creating")
	}

	if _, ok := d.GetOk("source_server_id"); !ok {
		if createMode == servers.CreateModePointInTimeRestore || createMode == servers.CreateModeReplica || createMode == servers.CreateModeGeoRestore {
			return fmt.Errorf("`source_server_id` is required when `create_mode` is `PointInTimeRestore`, `GeoRestore`, or `Replica`")
		}
	}

	if createMode == servers.CreateModePointInTimeRestore {
		if _, ok := d.GetOk("point_in_time_restore_time_in_utc"); !ok {
			return fmt.Errorf("`point_in_time_restore_time_in_utc` is required when `create_mode` is `PointInTimeRestore`")
		}
	}

	if createMode == "" || createMode == servers.CreateModeDefault {
		if _, ok := d.GetOk("administrator_login"); !ok {
			return fmt.Errorf("`administrator_login` is required when `create_mode` is `Default`")
		}

		if _, ok := d.GetOk("administrator_password"); !ok && woPassword.IsNull() {
			return fmt.Errorf("`administrator_password_wo` or `administrator_password` is required when `create_mode` is `Default`")
		}

		if _, ok := d.GetOk("sku_name"); !ok {
			return fmt.Errorf("`sku_name` is required when `create_mode` is `Default`")
		}
	}

	storageSettings := expandArmServerStorage(d.Get("storage").([]interface{}))
	if storageSettings != nil {
		if storageSettings.Iops != nil && *storageSettings.AutoIoScaling == servers.EnableStatusEnumEnabled {
			return fmt.Errorf("`iops` can not be set if `io_scaling_enabled` is set to true")
		}
	}

	sku, err := expandFlexibleServerSku(d.Get("sku_name").(string))
	if err != nil {
		return fmt.Errorf("expanding `sku_name` for %s: %+v", id, err)
	}

	version := servers.ServerVersion(d.Get("version").(string))
	parameters := servers.Server{
		Location: location.Normalize(d.Get("location").(string)),
		Properties: &servers.ServerProperties{
			CreateMode:       &createMode,
			Version:          &version,
			Storage:          expandArmServerStorage(d.Get("storage").([]interface{})),
			Network:          expandArmServerNetwork(d),
			HighAvailability: expandFlexibleServerHighAvailability(d.Get("high_availability").([]interface{})),
			Backup:           expandArmServerBackup(d),
			DataEncryption:   expandFlexibleServerDataEncryption(d.Get("customer_managed_key").([]interface{})),
		},
		Sku:  sku,
		Tags: tags.Expand(d.Get("tags").(map[string]interface{})),
	}

	if v, ok := d.GetOk("administrator_login"); ok && v.(string) != "" {
		parameters.Properties.AdministratorLogin = pointer.To(v.(string))
	}

	if v, ok := d.GetOk("administrator_password"); ok && v.(string) != "" {
		parameters.Properties.AdministratorLoginPassword = pointer.To(v.(string))
	}

	if !woPassword.IsNull() {
		parameters.Properties.AdministratorLoginPassword = pointer.To(woPassword.AsString())
	}

	if v, ok := d.GetOk("zone"); ok && v.(string) != "" {
		parameters.Properties.AvailabilityZone = pointer.To(v.(string))
	}

	if v, ok := d.GetOk("source_server_id"); ok && v.(string) != "" {
		parameters.Properties.SourceServerResourceId = pointer.To(v.(string))
	}

	pointInTimeUTC := d.Get("point_in_time_restore_time_in_utc").(string)
	if pointInTimeUTC != "" {
		v, err := time.Parse(time.RFC3339, pointInTimeUTC)
		if err != nil {
			return fmt.Errorf("unable to parse `point_in_time_restore_time_in_utc` value")
		}
		parameters.Properties.SetRestorePointInTimeAsTime(v)
	}

	identity, err := expandFlexibleServerIdentity(d.Get("identity").([]interface{}))
	if err != nil {
		return fmt.Errorf("expanding `identity`")
	}
	parameters.Identity = identity

	if err := client.CreateThenPoll(ctx, id, parameters); err != nil {
		return fmt.Errorf("creating %s: %+v", id, err)
	}

	// Add the state wait function until issue https://github.com/Azure/azure-rest-api-specs/issues/21178 is fixed.
	stateConf := &pluginsdk.StateChangeConf{
		Pending: []string{
			"Pending",
		},
		Target: []string{
			"OK",
		},
		Refresh:    mySqlFlexibleServerCreationRefreshFunc(ctx, client, id),
		MinTimeout: 10 * time.Second,
		Timeout:    d.Timeout(pluginsdk.TimeoutCreate),
	}

	if _, err = stateConf.WaitForStateContext(ctx); err != nil {
		return fmt.Errorf("waiting for creation of Mysql Flexible Server %s: %+v", id, err)
	}

	// `maintenance_window` could only be updated with, could not be created with
	if v, ok := d.GetOk("maintenance_window"); ok {
		mwParams := servers.ServerForUpdate{
			Properties: &servers.ServerPropertiesForUpdate{
				MaintenanceWindow: expandArmServerMaintenanceWindow(v.([]interface{})),
			},
		}
		if err := client.UpdateThenPoll(ctx, id, mwParams); err != nil {
			return fmt.Errorf("updating Maintenance Window for %s: %+v", id, err)
		}
	}

	d.SetId(id.ID())

	return resourceMysqlFlexibleServerRead(d, meta)
}

func mySqlFlexibleServerCreationRefreshFunc(ctx context.Context, client *servers.ServersClient, id servers.FlexibleServerId) pluginsdk.StateRefreshFunc {
	return func() (interface{}, string, error) {
		resp, err := client.Get(ctx, id)
		if err != nil {
			if response.WasNotFound(resp.HttpResponse) {
				return resp, "Pending", nil
			}
			return resp, "Error", err
		}
		return "OK", "OK", nil
	}
}

func resourceMysqlFlexibleServerRead(d *pluginsdk.ResourceData, meta interface{}) error {
	client := meta.(*clients.Client).MySQL.FlexibleServers.Servers
	ctx, cancel := timeouts.ForRead(meta.(*clients.Client).StopContext, d)
	defer cancel()

	id, err := servers.ParseFlexibleServerID(d.Id())
	if err != nil {
		return err
	}

	resp, err := client.Get(ctx, *id)
	if err != nil {
		if response.WasNotFound(resp.HttpResponse) {
			log.Printf("[INFO] Mysql Flexible Server %q does not exist - removing from state", d.Id())
			d.SetId("")
			return nil
		}
		return fmt.Errorf("retrieving %s: %+v", *id, err)
	}

	d.Set("name", id.FlexibleServerName)
	d.Set("resource_group_name", id.ResourceGroupName)

	if model := resp.Model; model != nil {
		d.Set("location", location.NormalizeNilable(&model.Location))
		if props := model.Properties; props != nil {
			d.Set("administrator_login", props.AdministratorLogin)
			d.Set("zone", props.AvailabilityZone)
			d.Set("version", string(pointer.From(props.Version)))
			d.Set("fqdn", props.FullyQualifiedDomainName)
			d.Set("source_server_id", props.SourceServerResourceId)

			if network := props.Network; network != nil {
				d.Set("delegated_subnet_id", network.DelegatedSubnetResourceId)
				d.Set("private_dns_zone_id", network.PrivateDnsZoneResourceId)
				d.Set("public_network_access", string(pointer.From(network.PublicNetworkAccess)))

				if !features.FivePointOh() {
					d.Set("public_network_access_enabled", pointer.From(network.PublicNetworkAccess) == servers.EnableStatusEnumEnabled)
				}
			}

			cmk, err := flattenFlexibleServerDataEncryption(props.DataEncryption)
			if err != nil {
				return fmt.Errorf("flattening `customer_managed_key`: %+v", err)
			}
			if err := d.Set("customer_managed_key", cmk); err != nil {
				return fmt.Errorf("setting `customer_managed_key`: %+v", err)
			}

			identity, err := flattenFlexibleServerIdentity(model.Identity)
			if err != nil {
				return fmt.Errorf("flattening `identity`: %+v", err)
			}
			if err := d.Set("identity", identity); err != nil {
				return fmt.Errorf("setting `identity`: %+v", err)
			}

			if err := d.Set("maintenance_window", flattenArmServerMaintenanceWindow(props.MaintenanceWindow)); err != nil {
				return fmt.Errorf("setting `maintenance_window`: %+v", err)
			}

			if err := d.Set("storage", flattenArmServerStorage(props.Storage)); err != nil {
				return fmt.Errorf("setting `storage`: %+v", err)
			}

			if backup := props.Backup; backup != nil {
				d.Set("backup_retention_days", backup.BackupRetentionDays)
				d.Set("geo_redundant_backup_enabled", *backup.GeoRedundantBackup == servers.EnableStatusEnumEnabled)
			}

			if err := d.Set("high_availability", flattenFlexibleServerHighAvailability(props.HighAvailability)); err != nil {
				return fmt.Errorf("setting `high_availability`: %+v", err)
			}
			d.Set("replication_role", string(pointer.From(props.ReplicationRole)))
			d.Set("replica_capacity", props.ReplicaCapacity)
		}
		sku, err := flattenFlexibleServerSku(model.Sku)
		if err != nil {
			return fmt.Errorf("flattening `sku_name`: %+v", err)
		}
		d.Set("sku_name", sku)

		d.Set("administrator_password_wo_version", d.Get("administrator_password_wo_version").(int))

		return tags.FlattenAndSet(d, model.Tags)
	}

	return nil
}

func resourceMysqlFlexibleServerUpdate(d *pluginsdk.ResourceData, meta interface{}) error {
	client := meta.(*clients.Client).MySQL.FlexibleServers.Servers
	ctx, cancel := timeouts.ForUpdate(meta.(*clients.Client).StopContext, d)
	defer cancel()

	id, err := servers.ParseFlexibleServerID(d.Id())
	if err != nil {
		return err
	}

	// failover is only supported when `zone` and `standby_availability_zone` is exchanged
	var requireFailover bool
	switch {
	case d.HasChange("zone") && d.HasChange("high_availability.0.standby_availability_zone"):
		resp, err := client.Get(ctx, *id)
		if err != nil {
			return err
		}
		if model := resp.Model; model != nil {
			if props := model.Properties; props != nil {
				zone := d.Get("zone").(string)
				standbyZone := d.Get("high_availability.0.standby_availability_zone").(string)

				if props.AvailabilityZone != nil && props.HighAvailability != nil && props.HighAvailability.StandbyAvailabilityZone != nil {
					if zone == *props.HighAvailability.StandbyAvailabilityZone && standbyZone == *props.AvailabilityZone {
						requireFailover = true
					} else {
						return fmt.Errorf("failover only supports exchange between `zone` and `standby_availability_zone`")
					}
				} else {
					return fmt.Errorf("`standby_availability_zone` cannot be added while changing `zone`")
				}
			}
		}
	case d.HasChange("zone") && !d.HasChange("high_availability.0.standby_availability_zone"):
		return fmt.Errorf("`zone` cannot be changed independently")
	default:
		// No need failover when only `standby_availability_zone` is changed and both `zone` and `standby_availability_zone` aren't changed
		requireFailover = false
	}

	if d.HasChange("replication_role") {
		oldReplicationRole, newReplicationRole := d.GetChange("replication_role")
		if oldReplicationRole == "Replica" && newReplicationRole == "None" {
			replicationRole := servers.ReplicationRoleNone
			parameters := servers.ServerForUpdate{
				Properties: &servers.ServerPropertiesForUpdate{
					ReplicationRole: &replicationRole,
				},
			}

			if err := client.UpdateThenPoll(ctx, *id, parameters); err != nil {
				return fmt.Errorf("updating `replication_role` for %s: %+v", *id, err)
			}
		} else {
			return fmt.Errorf("`replication_role` only can be updated from `Replica` to `None`")
		}
	}

	// ha Enabled is dependent on storage auto grow Enabled. But when we enabled this two features in one request, it returns bad request.
	// Thus we need to separate these two updates in two requests.
	if d.HasChange("storage") && d.Get("storage.0.auto_grow_enabled").(bool) {
		parameters := servers.ServerForUpdate{
			Properties: &servers.ServerPropertiesForUpdate{
				Storage: expandArmServerStorage(d.Get("storage").([]interface{})),
			},
		}

		if err := client.UpdateThenPoll(ctx, *id, parameters); err != nil {
			return fmt.Errorf("enabling `auto_grow_enabled` for %s: %+v", *id, err)
		}
	}

	if requireFailover {
		failoverClient := meta.(*clients.Client).MySQL.FlexibleServers.ServerFailover
		failoverID := serverfailover.NewFlexibleServerID(id.SubscriptionId, id.ResourceGroupName, id.FlexibleServerName)

		if err := failoverClient.ServersFailoverThenPoll(ctx, failoverID); err != nil {
			return fmt.Errorf("failing over %s: %+v", *id, err)
		}
	} else if d.HasChange("high_availability") {
		mode := servers.HighAvailabilityModeDisabled
		parameters := servers.ServerForUpdate{
			Properties: &servers.ServerPropertiesForUpdate{
				HighAvailability: &servers.HighAvailability{
					Mode: &mode,
				},
			},
		}

		if err := client.UpdateThenPoll(ctx, *id, parameters); err != nil {
			return fmt.Errorf("disabling `high_availability` for %s: %+v", *id, err)
		}

		parameters.Properties.HighAvailability = expandFlexibleServerHighAvailability(d.Get("high_availability").([]interface{}))

		if *parameters.Properties.HighAvailability.Mode != servers.HighAvailabilityModeDisabled {
			if err = client.UpdateThenPoll(ctx, *id, parameters); err != nil {
				return fmt.Errorf("updating `high_availability` for %s: %+v", *id, err)
			}
		}
	}

	parameters := servers.ServerForUpdate{
		Properties: &servers.ServerPropertiesForUpdate{},
	}

	if d.HasChange("administrator_password") {
		parameters.Properties.AdministratorLoginPassword = pointer.To(d.Get("administrator_password").(string))
	}

	if d.HasChange("administrator_password_wo_version") {
		woPassword, err := pluginsdk.GetWriteOnly(d, "administrator_password_wo", cty.String)
		if err != nil {
			return err
		}
		if !woPassword.IsNull() {
			parameters.Properties.AdministratorLoginPassword = pointer.To(woPassword.AsString())
		}
	}

	if d.HasChange("backup_retention_days") || d.HasChange("geo_redundant_backup_enabled") {
		parameters.Properties.Backup = expandArmServerBackup(d)
	}

	if d.HasChange("customer_managed_key") {
		parameters.Properties.DataEncryption = expandFlexibleServerDataEncryption(d.Get("customer_managed_key").([]interface{}))
	}

	if d.HasChange("identity") {
		identity, err := expandFlexibleServerIdentity(d.Get("identity").([]interface{}))
		if err != nil {
			return fmt.Errorf("expanding `identity`: %+v", err)
		}
		parameters.Identity = identity
	}

	if d.HasChange("maintenance_window") {
		parameters.Properties.MaintenanceWindow = expandArmServerMaintenanceWindow(d.Get("maintenance_window").([]interface{}))
	}

	if d.HasChange("sku_name") {
		sku, err := expandFlexibleServerSku(d.Get("sku_name").(string))
		if err != nil {
			return fmt.Errorf("expanding `sku_name`: %+v", err)
		}
		parameters.Sku = sku
	}

	if d.HasChange("tags") {
		parameters.Tags = tags.Expand(d.Get("tags").(map[string]interface{}))
	}

	if d.HasChange("public_network_access") {
		if parameters.Properties.Network == nil {
			parameters.Properties.Network = &servers.Network{}
		}
		parameters.Properties.Network.PublicNetworkAccess = pointer.To(servers.EnableStatusEnum(d.Get("public_network_access").(string)))
	}

	if err := client.UpdateThenPoll(ctx, *id, parameters); err != nil {
		return fmt.Errorf("updating %s: %+v", *id, err)
	}

	if d.HasChange("storage") && !d.Get("storage.0.auto_grow_enabled").(bool) {
		parameters := servers.ServerForUpdate{
			Properties: &servers.ServerPropertiesForUpdate{
				Storage: expandArmServerStorage(d.Get("storage").([]interface{})),
			},
		}

		if err := client.UpdateThenPoll(ctx, *id, parameters); err != nil {
			return fmt.Errorf("disabling `auto_grow_enabled` for %s: %+v", *id, err)
		}
	}

	return resourceMysqlFlexibleServerRead(d, meta)
}

func resourceMysqlFlexibleServerDelete(d *pluginsdk.ResourceData, meta interface{}) error {
	client := meta.(*clients.Client).MySQL.FlexibleServers.Servers
	ctx, cancel := timeouts.ForDelete(meta.(*clients.Client).StopContext, d)
	defer cancel()

	id, err := servers.ParseFlexibleServerID(d.Id())
	if err != nil {
		return err
	}

	if err := client.DeleteThenPoll(ctx, *id); err != nil {
		return fmt.Errorf("deleting %s: %+v", id, err)
	}

	return nil
}

func expandArmServerNetwork(d *pluginsdk.ResourceData) *servers.Network {
	network := servers.Network{}

	if v, ok := d.GetOk("delegated_subnet_id"); ok {
		network.DelegatedSubnetResourceId = pointer.To(v.(string))
	}

	if v, ok := d.GetOk("private_dns_zone_id"); ok {
		network.PrivateDnsZoneResourceId = pointer.To(v.(string))
<<<<<<< HEAD
	}

	if v, ok := d.GetOk("public_network_access"); ok {
		network.PublicNetworkAccess = pointer.To(servers.EnableStatusEnum(v.(string)))
=======
>>>>>>> a2abbeb2
	}

	return &network
}

func expandArmServerMaintenanceWindow(input []interface{}) *servers.MaintenanceWindow {
	if len(input) == 0 {
		return &servers.MaintenanceWindow{
			CustomWindow: pointer.To(ServerMaintenanceWindowDisabled),
		}
	}
	v := input[0].(map[string]interface{})

	maintenanceWindow := servers.MaintenanceWindow{
		CustomWindow: pointer.To(ServerMaintenanceWindowEnabled),
		StartHour:    pointer.To(int64(v["start_hour"].(int))),
		StartMinute:  pointer.To(int64(v["start_minute"].(int))),
		DayOfWeek:    pointer.To(int64(v["day_of_week"].(int))),
	}

	return &maintenanceWindow
}

func expandArmServerStorage(inputs []interface{}) *servers.Storage {
	if len(inputs) == 0 || inputs[0] == nil {
		return nil
	}

	input := inputs[0].(map[string]interface{})
	autoGrow := servers.EnableStatusEnumDisabled
	if v := input["auto_grow_enabled"].(bool); v {
		autoGrow = servers.EnableStatusEnumEnabled
	}

	autoIoScaling := servers.EnableStatusEnumDisabled
	if v := input["io_scaling_enabled"].(bool); v {
		autoIoScaling = servers.EnableStatusEnumEnabled
	}

	storage := servers.Storage{
		AutoGrow:      &autoGrow,
		AutoIoScaling: &autoIoScaling,
	}

	if v := input["size_gb"].(int); v != 0 {
		storage.StorageSizeGB = pointer.To(int64(v))
	}

	if v := input["iops"].(int); v != 0 {
		storage.Iops = pointer.To(int64(v))
	}

	return &storage
}

func flattenArmServerStorage(storage *servers.Storage) []interface{} {
	if storage == nil {
		return []interface{}{}
	}

	var size, iops int64
	if storage.StorageSizeGB != nil {
		size = *storage.StorageSizeGB
	}

	if storage.Iops != nil {
		iops = *storage.Iops
	}

	return []interface{}{
		map[string]interface{}{
			"size_gb":            size,
			"iops":               iops,
			"auto_grow_enabled":  *storage.AutoGrow == servers.EnableStatusEnumEnabled,
			"io_scaling_enabled": *storage.AutoIoScaling == servers.EnableStatusEnumEnabled,
		},
	}
}

func expandArmServerBackup(d *pluginsdk.ResourceData) *servers.Backup {
	geoRedundantBackup := servers.EnableStatusEnumDisabled
	if d.Get("geo_redundant_backup_enabled").(bool) {
		geoRedundantBackup = servers.EnableStatusEnumEnabled
	}

	backup := servers.Backup{
		GeoRedundantBackup: &geoRedundantBackup,
	}

	if v, ok := d.GetOk("backup_retention_days"); ok {
		backup.BackupRetentionDays = pointer.To(int64(v.(int)))
	}

	return &backup
}

func expandFlexibleServerSku(name string) (*servers.MySQLServerSku, error) {
	if name == "" {
		return nil, nil
	}
	parts := strings.SplitAfterN(name, "_", 2)

	var tier servers.ServerSkuTier
	switch strings.TrimSuffix(parts[0], "_") {
	case "B":
		tier = servers.ServerSkuTierBurstable
	case "GP":
		tier = servers.ServerSkuTierGeneralPurpose
	case "MO":
		tier = servers.ServerSkuTierMemoryOptimized
	default:
		return nil, fmt.Errorf("sku_name %s has unknown sku tier %s", name, parts[0])
	}

	return &servers.MySQLServerSku{
		Name: parts[1],
		Tier: tier,
	}, nil
}

func flattenFlexibleServerSku(sku *servers.MySQLServerSku) (string, error) {
	if sku == nil || sku.Name == "" || sku.Tier == "" {
		return "", nil
	}

	var tier string
	switch sku.Tier {
	case servers.ServerSkuTierBurstable:
		tier = "B"
	case servers.ServerSkuTierGeneralPurpose:
		tier = "GP"
	case servers.ServerSkuTierMemoryOptimized:
		tier = "MO"
	default:
		return "", fmt.Errorf("sku_name has unknown sku tier %s", sku.Tier)
	}

	return strings.Join([]string{tier, sku.Name}, "_"), nil
}

func flattenArmServerMaintenanceWindow(input *servers.MaintenanceWindow) []interface{} {
	if input == nil || input.CustomWindow == nil || *input.CustomWindow == string(ServerMaintenanceWindowDisabled) {
		return make([]interface{}, 0)
	}

	var dayOfWeek int64
	if input.DayOfWeek != nil {
		dayOfWeek = *input.DayOfWeek
	}
	var startHour int64
	if input.StartHour != nil {
		startHour = *input.StartHour
	}
	var startMinute int64
	if input.StartMinute != nil {
		startMinute = *input.StartMinute
	}
	return []interface{}{
		map[string]interface{}{
			"day_of_week":  dayOfWeek,
			"start_hour":   startHour,
			"start_minute": startMinute,
		},
	}
}

func expandFlexibleServerHighAvailability(inputs []interface{}) *servers.HighAvailability {
	if len(inputs) == 0 || inputs[0] == nil {
		highAvailability := servers.HighAvailabilityModeDisabled
		return &servers.HighAvailability{
			Mode: &highAvailability,
		}
	}

	input := inputs[0].(map[string]interface{})

	mode := servers.HighAvailabilityMode(input["mode"].(string))

	result := servers.HighAvailability{
		Mode: &mode,
	}

	// for updating mode from ZoneRedundant to SameZone, the standby az will be changed
	// if we keep setting the standby az of ZoneRedundant, ha could not be changed to SameZone
	if mode == servers.HighAvailabilityModeSameZone {
		return &result
	}

	if v, ok := input["standby_availability_zone"]; ok && v.(string) != "" {
		result.StandbyAvailabilityZone = pointer.To(v.(string))
	}

	return &result
}

func flattenFlexibleServerHighAvailability(ha *servers.HighAvailability) []interface{} {
	if ha == nil || *ha.Mode == servers.HighAvailabilityModeDisabled {
		return []interface{}{}
	}

	var zone string
	if ha.StandbyAvailabilityZone != nil {
		zone = *ha.StandbyAvailabilityZone
	}

	return []interface{}{
		map[string]interface{}{
			"mode":                      string(*ha.Mode),
			"standby_availability_zone": zone,
		},
	}
}

func expandFlexibleServerDataEncryption(input []interface{}) *servers.DataEncryption {
	if len(input) == 0 || input[0] == nil {
		det := servers.DataEncryptionTypeSystemManaged
		return &servers.DataEncryption{
			Type: &det,
		}
	}
	v := input[0].(map[string]interface{})

	det := servers.DataEncryptionTypeAzureKeyVault
	dataEncryption := servers.DataEncryption{
		Type: &det,
	}

	if keyVaultKeyId := v["key_vault_key_id"].(string); keyVaultKeyId != "" {
		dataEncryption.PrimaryKeyURI = pointer.To(keyVaultKeyId)
	}

	if primaryUserAssignedIdentityId := v["primary_user_assigned_identity_id"].(string); primaryUserAssignedIdentityId != "" {
		dataEncryption.PrimaryUserAssignedIdentityId = pointer.To(primaryUserAssignedIdentityId)
	}

	if geoBackupKeyVaultKeyId := v["geo_backup_key_vault_key_id"].(string); geoBackupKeyVaultKeyId != "" {
		dataEncryption.GeoBackupKeyURI = pointer.To(geoBackupKeyVaultKeyId)
	}

	if geoBackupUserAssignedIdentityId := v["geo_backup_user_assigned_identity_id"].(string); geoBackupUserAssignedIdentityId != "" {
		dataEncryption.GeoBackupUserAssignedIdentityId = pointer.To(geoBackupUserAssignedIdentityId)
	}

	return &dataEncryption
}

func flattenFlexibleServerDataEncryption(de *servers.DataEncryption) ([]interface{}, error) {
	if de == nil || *de.Type == servers.DataEncryptionTypeSystemManaged {
		return []interface{}{}, nil
	}

	item := map[string]interface{}{}
	if de.PrimaryKeyURI != nil {
		item["key_vault_key_id"] = *de.PrimaryKeyURI
	}
	if identity := de.PrimaryUserAssignedIdentityId; identity != nil {
		parsed, err := commonids.ParseUserAssignedIdentityIDInsensitively(*identity)
		if err != nil {
			return nil, fmt.Errorf("parsing %q: %+v", *identity, err)
		}
		item["primary_user_assigned_identity_id"] = parsed.ID()
	}

	if de.GeoBackupKeyURI != nil {
		item["geo_backup_key_vault_key_id"] = *de.GeoBackupKeyURI
	}
	if identity := de.GeoBackupUserAssignedIdentityId; identity != nil {
		parsed, err := commonids.ParseUserAssignedIdentityIDInsensitively(*identity)
		if err != nil {
			return nil, fmt.Errorf("parsing %q: %+v", *identity, err)
		}
		item["geo_backup_user_assigned_identity_id"] = parsed.ID()
	}

	return []interface{}{item}, nil
}

func expandFlexibleServerIdentity(input []interface{}) (*servers.MySQLServerIdentity, error) {
	expanded, err := identity.ExpandUserAssignedMap(input)
	if err != nil {
		return nil, err
	}

	identityType := servers.ManagedServiceIdentityType(string(expanded.Type))
	out := servers.MySQLServerIdentity{
		Type: &identityType,
	}
	if expanded.Type == identity.TypeUserAssigned {
		ids := make(map[string]interface{})
		for k := range expanded.IdentityIds {
			ids[k] = struct{}{}
		}
		out.UserAssignedIdentities = &ids
	}

	return &out, nil
}

func flattenFlexibleServerIdentity(input *servers.MySQLServerIdentity) (*[]interface{}, error) {
	var transform *identity.UserAssignedMap

	if input != nil {
		transform = &identity.UserAssignedMap{
			Type:        identity.Type(string(*input.Type)),
			IdentityIds: make(map[string]identity.UserAssignedIdentityDetails),
		}
		for k := range *input.UserAssignedIdentities {
			transform.IdentityIds[k] = identity.UserAssignedIdentityDetails{}
		}
	}

	return identity.FlattenUserAssignedMap(transform)
}<|MERGE_RESOLUTION|>--- conflicted
+++ resolved
@@ -814,13 +814,10 @@
 
 	if v, ok := d.GetOk("private_dns_zone_id"); ok {
 		network.PrivateDnsZoneResourceId = pointer.To(v.(string))
-<<<<<<< HEAD
 	}
 
 	if v, ok := d.GetOk("public_network_access"); ok {
 		network.PublicNetworkAccess = pointer.To(servers.EnableStatusEnum(v.(string)))
-=======
->>>>>>> a2abbeb2
 	}
 
 	return &network
