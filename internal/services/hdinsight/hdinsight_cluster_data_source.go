package hdinsight

import (
	"fmt"
	"strings"
	"time"

	"github.com/hashicorp/terraform-provider-azurerm/helpers/azure"
	"github.com/hashicorp/terraform-provider-azurerm/internal/clients"
	"github.com/hashicorp/terraform-provider-azurerm/internal/tags"
	"github.com/hashicorp/terraform-provider-azurerm/internal/tf/pluginsdk"
	"github.com/hashicorp/terraform-provider-azurerm/internal/timeouts"
	"github.com/hashicorp/terraform-provider-azurerm/utils"
)

func dataSourceHDInsightSparkCluster() *pluginsdk.Resource {
	return &pluginsdk.Resource{
		Read: dataSourceHDInsightClusterRead,

		Timeouts: &pluginsdk.ResourceTimeout{
			Read: pluginsdk.DefaultTimeout(5 * time.Minute),
		},

		Schema: map[string]*pluginsdk.Schema{
			"name": SchemaHDInsightDataSourceName(),

			"resource_group_name": azure.SchemaResourceGroupNameForDataSource(),

			"location": azure.SchemaLocationForDataSource(),

			"cluster_version": {
				Type:     pluginsdk.TypeString,
				Computed: true,
			},

			"component_versions": {
				Type:     pluginsdk.TypeMap,
				Computed: true,
				Elem: &pluginsdk.Schema{
					Type: pluginsdk.TypeString,
				},
			},

			"kind": {
				Type:     pluginsdk.TypeString,
				Computed: true,
			},

			"tier": {
				Type:     pluginsdk.TypeString,
				Computed: true,
			},

			"tls_min_version": {
				Type:     pluginsdk.TypeString,
				Computed: true,
			},

			"gateway": {
				Type:     pluginsdk.TypeList,
				Computed: true,
				Elem: &pluginsdk.Resource{
					Schema: map[string]*pluginsdk.Schema{
						"enabled": {
							Type:     pluginsdk.TypeBool,
							Computed: true,
						},
						"username": {
							Type:     pluginsdk.TypeString,
							Computed: true,
						},
						"password": {
							Type:      pluginsdk.TypeString,
							Computed:  true,
							Sensitive: true,
						},
					},
				},
			},

			"tags": tags.SchemaDataSource(),

			"edge_ssh_endpoint": {
				Type:     pluginsdk.TypeString,
				Computed: true,
			},

			"https_endpoint": {
				Type:     pluginsdk.TypeString,
				Computed: true,
			},

			"kafka_rest_proxy_endpoint": {
				Type:     pluginsdk.TypeString,
				Computed: true,
			},

			"ssh_endpoint": {
				Type:     pluginsdk.TypeString,
				Computed: true,
			},
		},
	}
}

func dataSourceHDInsightClusterRead(d *pluginsdk.ResourceData, meta interface{}) error {
	clustersClient := meta.(*clients.Client).HDInsight.ClustersClient
	configurationsClient := meta.(*clients.Client).HDInsight.ConfigurationsClient
	ctx, cancel := timeouts.ForRead(meta.(*clients.Client).StopContext, d)
	defer cancel()

	resourceGroup := d.Get("resource_group_name").(string)
	name := d.Get("name").(string)

	resp, err := clustersClient.Get(ctx, resourceGroup, name)
	if err != nil {
		if utils.ResponseWasNotFound(resp.Response) {
			return fmt.Errorf("HDInsight Cluster %q was not found in Resource Group %q", name, resourceGroup)
		}

		return fmt.Errorf("retrieving HDInsight Cluster %q (Resource Group %q): %+v", name, resourceGroup, err)
	}

	configuration, err := configurationsClient.Get(ctx, resourceGroup, name, "gateway")
	if err != nil {
		return fmt.Errorf("retrieving Configuration for HDInsight Cluster %q (Resource Group %q): %+v", name, resourceGroup, err)
	}

	d.SetId(*resp.ID)

	d.Set("name", name)
	d.Set("resource_group_name", resourceGroup)
	if location := resp.Location; location != nil {
		d.Set("location", azure.NormalizeLocation(*location))
	}

	if props := resp.Properties; props != nil {
		d.Set("cluster_version", props.ClusterVersion)
		d.Set("tier", string(props.Tier))
		d.Set("tls_min_version", props.MinSupportedTLSVersion)

		if def := props.ClusterDefinition; def != nil {
			d.Set("component_versions", flattenHDInsightsDataSourceComponentVersions(def.ComponentVersion))
			if kind := def.Kind; kind != nil {
				d.Set("kind", strings.ToLower(*kind))
			}
<<<<<<< HEAD
			if err := d.Set("gateway", FlattenHDInsightsConfigurations(configuration.Value, d)); err != nil {
				return fmt.Errorf("Error flattening `gateway`: %+v", err)
=======
			if err := d.Set("gateway", FlattenHDInsightsConfigurations(configuration.Value)); err != nil {
				return fmt.Errorf("flattening `gateway`: %+v", err)
>>>>>>> cc272dc6
			}
		}

		edgeNodeSshEndpoint := FindHDInsightConnectivityEndpoint("EDGESSH", props.ConnectivityEndpoints)
		d.Set("edge_ssh_endpoint", edgeNodeSshEndpoint)
		httpEndpoint := FindHDInsightConnectivityEndpoint("HTTPS", props.ConnectivityEndpoints)
		d.Set("https_endpoint", httpEndpoint)
		sshEndpoint := FindHDInsightConnectivityEndpoint("SSH", props.ConnectivityEndpoints)
		d.Set("ssh_endpoint", sshEndpoint)
		kafkaRestProxyEndpoint := FindHDInsightConnectivityEndpoint("KafkaRestProxyPublicEndpoint", props.ConnectivityEndpoints)
		d.Set("kafka_rest_proxy_endpoint", kafkaRestProxyEndpoint)
	}

	return tags.FlattenAndSet(d, resp.Tags)
}

func flattenHDInsightsDataSourceComponentVersions(input map[string]*string) map[string]string {
	output := make(map[string]string)

	for k, v := range input {
		if v == nil {
			continue
		}

		output[k] = *v
	}

	return output
}<|MERGE_RESOLUTION|>--- conflicted
+++ resolved
@@ -144,13 +144,8 @@
 			if kind := def.Kind; kind != nil {
 				d.Set("kind", strings.ToLower(*kind))
 			}
-<<<<<<< HEAD
 			if err := d.Set("gateway", FlattenHDInsightsConfigurations(configuration.Value, d)); err != nil {
-				return fmt.Errorf("Error flattening `gateway`: %+v", err)
-=======
-			if err := d.Set("gateway", FlattenHDInsightsConfigurations(configuration.Value)); err != nil {
 				return fmt.Errorf("flattening `gateway`: %+v", err)
->>>>>>> cc272dc6
 			}
 		}
 
