--- conflicted
+++ resolved
@@ -198,10 +198,7 @@
 		ReplicationRecoveryPlansClient:            replicationRecoveryPlanClient,
 		ReplicationNetworksClient:                 replicationNetworksClient,
 		ResourceGuardProxyClient:                  &resourceGuardProxyClient,
-<<<<<<< HEAD
 		VMWareMachinesClient:                      vmwareMachinesClient,
 		VMWareRunAsAccountsClient:                 vmwareRunAsAccountsClient,
-=======
->>>>>>> bcee27c5
 	}, nil
 }