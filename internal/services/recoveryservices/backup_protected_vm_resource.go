--- conflicted
+++ resolved
@@ -363,7 +363,6 @@
 		return err
 	}
 
-<<<<<<< HEAD
 	// map[operationName][]operationRequestUrl
 	resourceGuardOperationsMap := make(map[string][]string, 0)
 	vaultId := resourceguardproxies.NewVaultID(id.SubscriptionId, id.ResourceGroupName, id.VaultName)
@@ -380,12 +379,9 @@
 		}
 	}
 
-	if meta.(*clients.Client).Features.RecoveryService.VMBackupStopProtectionAndRetainDataOnDestroy {
-=======
 	features := meta.(*clients.Client).Features.RecoveryService
 
 	if features.VMBackupStopProtectionAndRetainDataOnDestroy || features.VMBackupSuspendProtectionAndRetainDataOnDestroy {
->>>>>>> d7437ffd
 		log.Printf("[DEBUG] Retaining Data and Stopping Protection for %s", id)
 
 		existing, err := client.Get(ctx, *id, protecteditems.GetOperationOptions{})
@@ -408,14 +404,9 @@
 				if vm, ok := properties.(protecteditems.AzureIaaSComputeVMProtectedItem); ok {
 					updateInput := protecteditems.ProtectedItemResource{
 						Properties: &protecteditems.AzureIaaSComputeVMProtectedItem{
-<<<<<<< HEAD
 							ResourceGuardOperationRequests: pointer.To(resourceGuardOperationsMap[dataprotection.GuardOperationStopProtectionWithRetainData]),
-							ProtectionState:                pointer.To(protecteditems.ProtectionStateProtectionStopped),
+							ProtectionState:                pointer.To(desiredState),
 							SourceResourceId:               vm.SourceResourceId,
-=======
-							ProtectionState:  pointer.To(desiredState),
-							SourceResourceId: vm.SourceResourceId,
->>>>>>> d7437ffd
 						},
 					}
 
