--- conflicted
+++ resolved
@@ -6,19 +6,12 @@
 )
 
 type Client struct {
-<<<<<<< HEAD
-	HealthcareServiceClient                                *healthcareapis.ServicesClient
-	HealthcareWorkspaceClient                              *healthcareapis.WorkspacesClient
-	HealthcareWorkspaceDicomServiceClient                  *healthcareapis.DicomServicesClient
-	HealthcareWorkspaceFhirServiceClient                   *healthcareapis.FhirServicesClient
-	HealthcareWorkspaceMedTechServiceClient                *healthcareapis.IotConnectorsClient
-	HealthcareWorkspaceMedTechServiceFhirDestinationClient *healthcareapis.IotConnectorFhirDestinationClient
-=======
 	HealthcareServiceClient               *healthcareapis.ServicesClient
 	HealthcareWorkspaceClient             *healthcareapis.WorkspacesClient
 	HealthcareWorkspaceDicomServiceClient *healthcareapis.DicomServicesClient
 	HealthcareWorkspaceFhirServiceClient  *healthcareapis.FhirServicesClient
->>>>>>> 3e92c969
+	HealthcareWorkspaceMedTechServiceClient                *healthcareapis.IotConnectorsClient
+	HealthcareWorkspaceMedTechServiceFhirDestinationClient *healthcareapis.IotConnectorFhirDestinationClient
 }
 
 func NewClient(o *common.ClientOptions) *Client {
@@ -34,7 +27,6 @@
 	HealthcareWorkspaceFhirServiceClient := healthcareapis.NewFhirServicesClientWithBaseURI(o.ResourceManagerEndpoint, o.SubscriptionId)
 	o.ConfigureClient(&HealthcareWorkspaceFhirServiceClient.Client, o.ResourceManagerAuthorizer)
 
-<<<<<<< HEAD
 	HealthcareWorkspaceMedTechServiceClient := healthcareapis.NewIotConnectorsClientWithBaseURI(o.ResourceManagerEndpoint, o.SubscriptionId)
 	o.ConfigureClient(&HealthcareWorkspaceMedTechServiceClient.Client, o.ResourceManagerAuthorizer)
 
@@ -42,18 +34,11 @@
 	o.ConfigureClient(&HealthcareWorkspaceMedTechServiceFhirDestinationClient.Client, o.ResourceManagerAuthorizer)
 
 	return &Client{
-		HealthcareServiceClient:                                &HealthcareServiceClient,
-		HealthcareWorkspaceClient:                              &HealthcareWorkspaceClient,
-		HealthcareWorkspaceDicomServiceClient:                  &HealthcareWorkspaceDicomServiceClient,
-		HealthcareWorkspaceFhirServiceClient:                   &HealthcareWorkspaceFhirServiceClient,
-		HealthcareWorkspaceMedTechServiceClient:                &HealthcareWorkspaceMedTechServiceClient,
-		HealthcareWorkspaceMedTechServiceFhirDestinationClient: &HealthcareWorkspaceMedTechServiceFhirDestinationClient,
-=======
-	return &Client{
 		HealthcareServiceClient:               &HealthcareServiceClient,
 		HealthcareWorkspaceClient:             &HealthcareWorkspaceClient,
 		HealthcareWorkspaceDicomServiceClient: &HealthcareWorkspaceDicomServiceClient,
 		HealthcareWorkspaceFhirServiceClient:  &HealthcareWorkspaceFhirServiceClient,
->>>>>>> 3e92c969
+		HealthcareWorkspaceMedTechServiceClient:                &HealthcareWorkspaceMedTechServiceClient,
+		HealthcareWorkspaceMedTechServiceFhirDestinationClient: &HealthcareWorkspaceMedTechServiceFhirDestinationClient,
 	}
 }