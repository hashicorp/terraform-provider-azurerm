package client

import (
	"github.com/Azure/azure-sdk-for-go/services/healthcareapis/mgmt/2021-11-01/healthcareapis"
	"github.com/hashicorp/terraform-provider-azurerm/internal/common"
)

type Client struct {
<<<<<<< HEAD
	HealthcareServiceClient               *healthcareapis.ServicesClient
	HealthcareWorkspaceClient             *healthcareapis.WorkspacesClient
	HealthcareWorkspaceDicomServiceClient *healthcareapis.DicomServicesClient
	HealthcareWorkspaceFhirServiceClient  *healthcareapis.FhirServicesClient
=======
	HealthcareServiceClient                                *healthcareapis.ServicesClient
	HealthcareWorkspaceClient                              *healthcareapis.WorkspacesClient
	HealthcareWorkspaceDicomServiceClient                  *healthcareapis.DicomServicesClient
	HealthcareWorkspaceFhirServiceClient                   *healthcareapis.FhirServicesClient
>>>>>>> 6739ed6b
	HealthcareWorkspaceMedTechServiceClient                *healthcareapis.IotConnectorsClient
	HealthcareWorkspaceMedTechServiceFhirDestinationClient *healthcareapis.IotConnectorFhirDestinationClient
}

func NewClient(o *common.ClientOptions) *Client {
	HealthcareServiceClient := healthcareapis.NewServicesClientWithBaseURI(o.ResourceManagerEndpoint, o.SubscriptionId)
	o.ConfigureClient(&HealthcareServiceClient.Client, o.ResourceManagerAuthorizer)

	HealthcareWorkspaceClient := healthcareapis.NewWorkspacesClientWithBaseURI(o.ResourceManagerEndpoint, o.SubscriptionId)
	o.ConfigureClient(&HealthcareWorkspaceClient.Client, o.ResourceManagerAuthorizer)

	HealthcareWorkspaceDicomServiceClient := healthcareapis.NewDicomServicesClientWithBaseURI(o.ResourceManagerEndpoint, o.SubscriptionId)
	o.ConfigureClient(&HealthcareWorkspaceDicomServiceClient.Client, o.ResourceManagerAuthorizer)

	HealthcareWorkspaceFhirServiceClient := healthcareapis.NewFhirServicesClientWithBaseURI(o.ResourceManagerEndpoint, o.SubscriptionId)
	o.ConfigureClient(&HealthcareWorkspaceFhirServiceClient.Client, o.ResourceManagerAuthorizer)

	HealthcareWorkspaceMedTechServiceClient := healthcareapis.NewIotConnectorsClientWithBaseURI(o.ResourceManagerEndpoint, o.SubscriptionId)
	o.ConfigureClient(&HealthcareWorkspaceMedTechServiceClient.Client, o.ResourceManagerAuthorizer)

	HealthcareWorkspaceMedTechServiceFhirDestinationClient := healthcareapis.NewIotConnectorFhirDestinationClientWithBaseURI(o.ResourceManagerEndpoint, o.SubscriptionId)
	o.ConfigureClient(&HealthcareWorkspaceMedTechServiceFhirDestinationClient.Client, o.ResourceManagerAuthorizer)

	return &Client{
<<<<<<< HEAD
		HealthcareServiceClient:               &HealthcareServiceClient,
		HealthcareWorkspaceClient:             &HealthcareWorkspaceClient,
		HealthcareWorkspaceDicomServiceClient: &HealthcareWorkspaceDicomServiceClient,
		HealthcareWorkspaceFhirServiceClient:  &HealthcareWorkspaceFhirServiceClient,
=======
		HealthcareServiceClient:                                &HealthcareServiceClient,
		HealthcareWorkspaceClient:                              &HealthcareWorkspaceClient,
		HealthcareWorkspaceDicomServiceClient:                  &HealthcareWorkspaceDicomServiceClient,
		HealthcareWorkspaceFhirServiceClient:                   &HealthcareWorkspaceFhirServiceClient,
>>>>>>> 6739ed6b
		HealthcareWorkspaceMedTechServiceClient:                &HealthcareWorkspaceMedTechServiceClient,
		HealthcareWorkspaceMedTechServiceFhirDestinationClient: &HealthcareWorkspaceMedTechServiceFhirDestinationClient,
	}
}<|MERGE_RESOLUTION|>--- conflicted
+++ resolved
@@ -6,17 +6,10 @@
 )
 
 type Client struct {
-<<<<<<< HEAD
-	HealthcareServiceClient               *healthcareapis.ServicesClient
-	HealthcareWorkspaceClient             *healthcareapis.WorkspacesClient
-	HealthcareWorkspaceDicomServiceClient *healthcareapis.DicomServicesClient
-	HealthcareWorkspaceFhirServiceClient  *healthcareapis.FhirServicesClient
-=======
 	HealthcareServiceClient                                *healthcareapis.ServicesClient
 	HealthcareWorkspaceClient                              *healthcareapis.WorkspacesClient
 	HealthcareWorkspaceDicomServiceClient                  *healthcareapis.DicomServicesClient
 	HealthcareWorkspaceFhirServiceClient                   *healthcareapis.FhirServicesClient
->>>>>>> 6739ed6b
 	HealthcareWorkspaceMedTechServiceClient                *healthcareapis.IotConnectorsClient
 	HealthcareWorkspaceMedTechServiceFhirDestinationClient *healthcareapis.IotConnectorFhirDestinationClient
 }
@@ -41,17 +34,10 @@
 	o.ConfigureClient(&HealthcareWorkspaceMedTechServiceFhirDestinationClient.Client, o.ResourceManagerAuthorizer)
 
 	return &Client{
-<<<<<<< HEAD
 		HealthcareServiceClient:               &HealthcareServiceClient,
 		HealthcareWorkspaceClient:             &HealthcareWorkspaceClient,
 		HealthcareWorkspaceDicomServiceClient: &HealthcareWorkspaceDicomServiceClient,
 		HealthcareWorkspaceFhirServiceClient:  &HealthcareWorkspaceFhirServiceClient,
-=======
-		HealthcareServiceClient:                                &HealthcareServiceClient,
-		HealthcareWorkspaceClient:                              &HealthcareWorkspaceClient,
-		HealthcareWorkspaceDicomServiceClient:                  &HealthcareWorkspaceDicomServiceClient,
-		HealthcareWorkspaceFhirServiceClient:                   &HealthcareWorkspaceFhirServiceClient,
->>>>>>> 6739ed6b
 		HealthcareWorkspaceMedTechServiceClient:                &HealthcareWorkspaceMedTechServiceClient,
 		HealthcareWorkspaceMedTechServiceFhirDestinationClient: &HealthcareWorkspaceMedTechServiceFhirDestinationClient,
 	}
