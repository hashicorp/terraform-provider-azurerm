--- conflicted
+++ resolved
@@ -6,15 +6,10 @@
 )
 
 type Client struct {
-<<<<<<< HEAD
-	HealthcareServiceClient              *healthcareapis.ServicesClient
-	HealthcareWorkspaceClient            *healthcareapis.WorkspacesClient
-	HealthcareWorkspaceFhirServiceClient *healthcareapis.FhirServicesClient
-=======
 	HealthcareServiceClient               *healthcareapis.ServicesClient
 	HealthcareWorkspaceClient             *healthcareapis.WorkspacesClient
 	HealthcareWorkspaceDicomServiceClient *healthcareapis.DicomServicesClient
->>>>>>> b8b9f9d7
+	HealthcareWorkspaceFhirServiceClient  *healthcareapis.FhirServicesClient
 }
 
 func NewClient(o *common.ClientOptions) *Client {
@@ -24,22 +19,16 @@
 	HealthcareWorkspaceClient := healthcareapis.NewWorkspacesClientWithBaseURI(o.ResourceManagerEndpoint, o.SubscriptionId)
 	o.ConfigureClient(&HealthcareWorkspaceClient.Client, o.ResourceManagerAuthorizer)
 
-<<<<<<< HEAD
+	HealthcareWorkspaceDicomServiceClient := healthcareapis.NewDicomServicesClientWithBaseURI(o.ResourceManagerEndpoint, o.SubscriptionId)
+	o.ConfigureClient(&HealthcareWorkspaceDicomServiceClient.Client, o.ResourceManagerAuthorizer)
+
 	HealthcareWorkspaceFhirServiceClient := healthcareapis.NewFhirServicesClientWithBaseURI(o.ResourceManagerEndpoint, o.SubscriptionId)
 	o.ConfigureClient(&HealthcareWorkspaceFhirServiceClient.Client, o.ResourceManagerAuthorizer)
-
-	return &Client{
-		HealthcareServiceClient:              &HealthcareServiceClient,
-		HealthcareWorkspaceClient:            &HealthcareWorkspaceClient,
-		HealthcareWorkspaceFhirServiceClient: &HealthcareWorkspaceFhirServiceClient,
-=======
-	HealthcareWorkspaceDicomServiceClient := healthcareapis.NewDicomServicesClientWithBaseURI(o.ResourceManagerEndpoint, o.SubscriptionId)
-	o.ConfigureClient(&HealthcareWorkspaceDicomServiceClient.Client, o.ResourceManagerAuthorizer)
 
 	return &Client{
 		HealthcareServiceClient:               &HealthcareServiceClient,
 		HealthcareWorkspaceClient:             &HealthcareWorkspaceClient,
 		HealthcareWorkspaceDicomServiceClient: &HealthcareWorkspaceDicomServiceClient,
->>>>>>> b8b9f9d7
+		HealthcareWorkspaceFhirServiceClient: &HealthcareWorkspaceFhirServiceClient,
 	}
 }