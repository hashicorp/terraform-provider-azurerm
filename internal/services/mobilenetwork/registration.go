package mobilenetwork

import (
	"github.com/hashicorp/terraform-provider-azurerm/internal/sdk"
	"github.com/hashicorp/terraform-provider-azurerm/internal/tf/pluginsdk"
)

type Registration struct{}

var (
	_ sdk.TypedServiceRegistrationWithAGitHubLabel   = Registration{}
	_ sdk.UntypedServiceRegistrationWithAGitHubLabel = Registration{}
)

func (r Registration) AssociatedGitHubLabel() string {
	return "service/mobile-network"
}

// Name is the name of this Service
func (r Registration) Name() string {
	return "Mobile Network"
}

// WebsiteCategories returns a list of categories which can be used for the sidebar
func (r Registration) WebsiteCategories() []string {
	return []string{
		"Mobile Network",
	}
}

// SupportedDataSources returns the supported Data Sources supported by this Service
func (r Registration) SupportedDataSources() map[string]*pluginsdk.Resource {
	return map[string]*pluginsdk.Resource{}
}

// SupportedResources returns the supported Resources supported by this Service
func (r Registration) SupportedResources() map[string]*pluginsdk.Resource {
	return map[string]*pluginsdk.Resource{}
}

// DataSources returns a list of Data Sources supported by this Service
func (r Registration) DataSources() []sdk.DataSource {
	return []sdk.DataSource{
		DataNetworkDataSource{},
		MobileNetworkDataSource{},
		MobileNetworkServiceDataSource{},
		SiteDataSource{},
		SimGroupDataSource{},
		SliceDataSource{},
<<<<<<< HEAD
		PacketCoreControlPlaneDataSource{},
=======
		SimPolicyDataSource{},
>>>>>>> f25c80c6
	}
}

// Resources returns a list of Resources supported by this Service
func (r Registration) Resources() []sdk.Resource {
	return []sdk.Resource{
		DataNetworkResource{},
		MobileNetworkServiceResource{},
		SimGroupResource{},
		SliceResource{},
		MobileNetworkResource{},
		SiteResource{},
<<<<<<< HEAD
		PacketCoreControlPlaneResource{},
=======
		SimPolicyResource{},
>>>>>>> f25c80c6
	}
}<|MERGE_RESOLUTION|>--- conflicted
+++ resolved
@@ -47,11 +47,8 @@
 		SiteDataSource{},
 		SimGroupDataSource{},
 		SliceDataSource{},
-<<<<<<< HEAD
+		SimPolicyDataSource{},
 		PacketCoreControlPlaneDataSource{},
-=======
-		SimPolicyDataSource{},
->>>>>>> f25c80c6
 	}
 }
 
@@ -64,10 +61,7 @@
 		SliceResource{},
 		MobileNetworkResource{},
 		SiteResource{},
-<<<<<<< HEAD
+		SimPolicyResource{},
 		PacketCoreControlPlaneResource{},
-=======
-		SimPolicyResource{},
->>>>>>> f25c80c6
 	}
 }