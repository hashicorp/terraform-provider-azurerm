--- conflicted
+++ resolved
@@ -52,11 +52,8 @@
 // Resources returns a list of Resources supported by this Service
 func (r Registration) Resources() []sdk.Resource {
 	return []sdk.Resource{
-<<<<<<< HEAD
 		DataNetworkResource{},
-=======
 		SimGroupResource{},
->>>>>>> 3bfd4ea9
 		SliceResource{},
 		MobileNetworkResource{},
 		SiteResource{},
