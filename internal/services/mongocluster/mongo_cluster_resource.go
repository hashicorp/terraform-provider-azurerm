--- conflicted
+++ resolved
@@ -30,26 +30,6 @@
 var _ sdk.ResourceWithCustomizeDiff = MongoClusterResource{}
 
 type MongoClusterResourceModel struct {
-<<<<<<< HEAD
-	Name                  string                         `tfschema:"name"`
-	ResourceGroupName     string                         `tfschema:"resource_group_name"`
-	Location              string                         `tfschema:"location"`
-	AdministratorUserName string                         `tfschema:"administrator_username"`
-	AdministratorPassword string                         `tfschema:"administrator_password"`
-	AuthAllowedModes      []string                       `tfschema:"auth_allowed_modes"`
-	CreateMode            string                         `tfschema:"create_mode"`
-	ShardCount            int64                          `tfschema:"shard_count"`
-	SourceLocation        string                         `tfschema:"source_location"`
-	SourceServerId        string                         `tfschema:"source_server_id"`
-	ComputeTier           string                         `tfschema:"compute_tier"`
-	HighAvailabilityMode  string                         `tfschema:"high_availability_mode"`
-	PublicNetworkAccess   string                         `tfschema:"public_network_access"`
-	PreviewFeatures       []string                       `tfschema:"preview_features"`
-	StorageSizeInGb       int64                          `tfschema:"storage_size_in_gb"`
-	ConnectionStrings     []MongoClusterConnectionString `tfschema:"connection_strings"`
-	Tags                  map[string]string              `tfschema:"tags"`
-	Version               string                         `tfschema:"version"`
-=======
 	Name                   string                         `tfschema:"name"`
 	ResourceGroupName      string                         `tfschema:"resource_group_name"`
 	Location               string                         `tfschema:"location"`
@@ -73,7 +53,6 @@
 	ConnectionStrings      []MongoClusterConnectionString `tfschema:"connection_strings"`
 	Tags                   map[string]string              `tfschema:"tags"`
 	Version                string                         `tfschema:"version"`
->>>>>>> 8694ae2c
 }
 
 type MongoClusterConnectionString struct {
@@ -237,17 +216,6 @@
 			RequiredWith: []string{"administrator_username"},
 		},
 
-<<<<<<< HEAD
-		"auth_allowed_modes": {
-			Type:     pluginsdk.TypeSet,
-			Optional: true,
-			Elem: &pluginsdk.Schema{
-				Type: pluginsdk.TypeString,
-				ValidateFunc: validation.StringInSlice(
-					mongoclusters.PossibleValuesForAuthenticationMode(),
-					false,
-				),
-=======
 		// NOTE: O+C `AuthConfig` is an object and its sub property `AllowedModes` has default value `NativeAuth` when `AuthConfig` isn't set in the tfconfig. So, `O+C` is required otherwise it will incur difference.
 		"auth_config_allowed_modes": {
 			Type:     pluginsdk.TypeSet,
@@ -256,7 +224,6 @@
 			Elem: &pluginsdk.Schema{
 				Type:         pluginsdk.TypeString,
 				ValidateFunc: validation.StringInSlice(mongoclusters.PossibleValuesForAuthenticationMode(), false),
->>>>>>> 8694ae2c
 			},
 		},
 
@@ -886,28 +853,11 @@
 	return results
 }
 
-<<<<<<< HEAD
-func expandAuthAllowedModes(input []string) *mongoclusters.AuthConfigProperties {
-=======
 func expandMongoClusterIdentity(input []identity.ModelUserAssigned) *identity.UserAssignedMap {
->>>>>>> 8694ae2c
 	if len(input) == 0 {
 		return nil
 	}
 
-<<<<<<< HEAD
-	result := make([]mongoclusters.AuthenticationMode, 0)
-	for _, v := range input {
-		result = append(result, mongoclusters.AuthenticationMode(v))
-	}
-
-	return &mongoclusters.AuthConfigProperties{
-		AllowedModes: &result,
-	}
-}
-
-func flattenAuthAllowedModes(input *mongoclusters.AuthConfigProperties) []string {
-=======
 	identityObj := input[0]
 
 	identityIds := make(map[string]identity.UserAssignedIdentityDetails, 0)
@@ -1003,7 +953,6 @@
 }
 
 func flattenMongoClusterAuthConfig(input *mongoclusters.AuthConfigProperties) []string {
->>>>>>> 8694ae2c
 	results := make([]string, 0)
 	if input == nil || input.AllowedModes == nil {
 		return results
