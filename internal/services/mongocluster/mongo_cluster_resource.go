--- conflicted
+++ resolved
@@ -355,10 +355,7 @@
 			// https://github.com/Azure/azure-rest-api-specs/issues/31377 has been filed to track it.
 			payload.SystemData = nil
 
-<<<<<<< HEAD
-=======
 			// Set `identity` to `nil` to avoid schema validation errors returned by service API when upgrading API version from `2024-07-01` to `2025-09-01`.
->>>>>>> 1d3ecb14
 			payload.Identity = nil
 
 			// upgrades involving Free or M25(Burstable) compute tier require first upgrading the compute tier, after which other configurations can be updated.
