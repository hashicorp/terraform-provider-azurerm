// Copyright (c) HashiCorp, Inc.
// SPDX-License-Identifier: MPL-2.0

package helpers

import (
	"fmt"
	"strings"

	"github.com/hashicorp/go-azure-helpers/lang/pointer"
	"github.com/hashicorp/go-azure-helpers/resourcemanager/commonids"
	"github.com/hashicorp/go-azure-sdk/resource-manager/web/2023-01-01/webapps"
	"github.com/hashicorp/terraform-provider-azurerm/internal/services/appservice/validate"
	"github.com/hashicorp/terraform-provider-azurerm/internal/tf/pluginsdk"
	"github.com/hashicorp/terraform-provider-azurerm/internal/tf/validation"
	"github.com/hashicorp/terraform-provider-azurerm/utils"
)

type IpRestriction struct {
	IpAddress    string                 `tfschema:"ip_address"`
	ServiceTag   string                 `tfschema:"service_tag"`
	VnetSubnetId string                 `tfschema:"virtual_network_subnet_id"`
	Name         string                 `tfschema:"name"`
	Priority     int64                  `tfschema:"priority"`
	Action       string                 `tfschema:"action"`
	Headers      []IpRestrictionHeaders `tfschema:"headers"`
	Description  string                 `tfschema:"description"`
}

type IpRestrictionHeaders struct {
	XForwardedHost []string `tfschema:"x_forwarded_host"`
	XForwardedFor  []string `tfschema:"x_forwarded_for"`
	XAzureFDID     []string `tfschema:"x_azure_fdid"`
	XFDHealthProbe []string `tfschema:"x_fd_health_probe"`
}

func (v IpRestriction) Validate() error {
	hasIpAddress := v.IpAddress != ""
	hasServiceTag := v.ServiceTag != ""
	hasVnetSubnetId := v.VnetSubnetId != ""

	if (hasIpAddress && hasServiceTag) || (hasIpAddress && hasVnetSubnetId) || (hasServiceTag && hasVnetSubnetId) {
		return fmt.Errorf("only one of `ip_address`, `service_tag`, or `virtual_network_subnet_id` can be specified")
	}

	if !hasIpAddress && !hasServiceTag && !hasVnetSubnetId {
		return fmt.Errorf("one of `ip_address`, `service_tag`, or `virtual_network_subnet_id` must be specified")
	}

	return nil
}

func IpRestrictionSchema() *pluginsdk.Schema {
	return &pluginsdk.Schema{
		Type:     pluginsdk.TypeList,
		Optional: true,
		Elem: &pluginsdk.Resource{
			Schema: map[string]*pluginsdk.Schema{
				"ip_address": {
					Type:         pluginsdk.TypeString,
					Optional:     true,
					ValidateFunc: validate.IsIpOrCIDRRangeList,
					Description:  "The CIDR notation of the IP or IP Range to match. For example: `10.0.0.0/24` or `192.168.10.1/32` or `fe80::/64` or `13.107.6.152/31,13.107.128.0/22`",
				},

				"service_tag": {
					Type:         pluginsdk.TypeString,
					Optional:     true,
					ValidateFunc: validation.StringIsNotEmpty,
					Description:  "The Service Tag used for this IP Restriction.",
				},

				"virtual_network_subnet_id": {
					Type:         pluginsdk.TypeString,
					Optional:     true,
					ValidateFunc: commonids.ValidateSubnetID,
					Description:  "The Virtual Network Subnet ID used for this IP Restriction.",
				},

				"name": {
					Type:         pluginsdk.TypeString,
					Optional:     true,
					Computed:     true,
					ValidateFunc: validation.StringIsNotEmpty,
					Description:  "The name which should be used for this `ip_restriction`.",
				},

				"priority": {
					Type:         pluginsdk.TypeInt,
					Optional:     true,
					Default:      65000,
					ValidateFunc: validation.IntBetween(1, 2147483647),
					Description:  "The priority value of this `ip_restriction`.",
				},

				"action": {
					Type:     pluginsdk.TypeString,
					Default:  "Allow",
					Optional: true,
					ValidateFunc: validation.StringInSlice([]string{
						"Allow",
						"Deny",
					}, false),
					Description: "The action to take. Possible values are `Allow` or `Deny`.",
				},

				"headers": IpRestrictionHeadersSchema(),

				"description": {
					Type:         pluginsdk.TypeString,
					Optional:     true,
					ValidateFunc: validation.StringIsNotEmpty,
					Description:  "The description of the IP restriction rule.",
				},
			},
		},
	}
}

func IpRestrictionSchemaComputed() *pluginsdk.Schema {
	return &pluginsdk.Schema{
		Type:     pluginsdk.TypeList,
		Optional: true,
		Computed: true,
		Elem: &pluginsdk.Resource{
			Schema: map[string]*pluginsdk.Schema{
				"ip_address": {
					Type:        pluginsdk.TypeString,
					Computed:    true,
					Description: "The CIDR notation of the IP or IP Range to match.",
				},

				"service_tag": {
					Type:        pluginsdk.TypeString,
					Computed:    true,
					Description: "The Service Tag used for this IP Restriction.",
				},

				"virtual_network_subnet_id": {
					Type:        pluginsdk.TypeString,
					Computed:    true,
					Description: "The Virtual Network Subnet ID used for this IP Restriction.",
				},

				"name": {
					Type:        pluginsdk.TypeString,
					Computed:    true,
					Description: "The name used for this `ip_restriction`.",
				},

				"priority": {
					Type:        pluginsdk.TypeInt,
					Computed:    true,
					Description: "The priority value of this `ip_restriction`.",
				},

				"action": {
					Type:        pluginsdk.TypeString,
					Computed:    true,
					Description: "The action to take.",
				},

				"headers": IpRestrictionHeadersSchemaComputed(),

				"description": {
					Type:        pluginsdk.TypeString,
					Computed:    true,
					Description: "The description of the ip restriction rule.",
				},
			},
		},
	}
}

func IpRestrictionHeadersSchema() *pluginsdk.Schema {
	return &pluginsdk.Schema{
		Type:       pluginsdk.TypeList,
		MaxItems:   1,
		Optional:   true,
		ConfigMode: pluginsdk.SchemaConfigModeAttr,
		Elem: &pluginsdk.Resource{
			Schema: map[string]*pluginsdk.Schema{
				"x_forwarded_host": {
					Type:     pluginsdk.TypeList,
					MaxItems: 8,
					Optional: true,
					Elem: &pluginsdk.Schema{
						Type: pluginsdk.TypeString,
					},
					Description: "Specifies a list of Hosts for which matching should be applied.",
				},

				"x_forwarded_for": {
					Type:     pluginsdk.TypeList,
					MaxItems: 8,
					Optional: true,
					Elem: &pluginsdk.Schema{
						Type:         pluginsdk.TypeString,
						ValidateFunc: validation.IsCIDR,
					},
					Description: "Specifies a list of addresses for which matching should be applied. Omitting this value means allow any.",
				},

				"x_azure_fdid": { // Front Door ID (UUID)
					Type:     pluginsdk.TypeList,
					MaxItems: 8,
					Optional: true,
					Elem: &pluginsdk.Schema{
						Type:         pluginsdk.TypeString,
						ValidateFunc: validation.IsUUID,
					},
					Description: "Specifies a list of Azure Front Door IDs.",
				},

				"x_fd_health_probe": { // 1 or absent
					Type:     pluginsdk.TypeList,
					Optional: true,
					MaxItems: 1,
					Elem: &pluginsdk.Schema{
						Type: pluginsdk.TypeString,
						ValidateFunc: validation.StringInSlice([]string{
							"1",
						}, false),
					},
				},
			},
		},
	}
}

func IpRestrictionHeadersSchemaComputed() *pluginsdk.Schema {
	return &pluginsdk.Schema{
		Type:     pluginsdk.TypeList,
		Computed: true,
		Elem: &pluginsdk.Resource{
			Schema: map[string]*pluginsdk.Schema{
				"x_forwarded_host": {
					Type:     pluginsdk.TypeList,
					Computed: true,
					Elem: &pluginsdk.Schema{
						Type: pluginsdk.TypeString,
					},
					Description: "The list of Hosts for which matching will be applied.",
				},

				"x_forwarded_for": {
					Type:     pluginsdk.TypeList,
					Computed: true,
					Elem: &pluginsdk.Schema{
						Type: pluginsdk.TypeString,
					},
					Description: "The list of addresses for which matching is applied.",
				},

				"x_azure_fdid": { // Front Door ID (UUID)
					Type:     pluginsdk.TypeList,
					Computed: true,
					Elem: &pluginsdk.Schema{
						Type: pluginsdk.TypeString,
					},
					Description: "The list of Azure Front Door IDs.",
				},

				"x_fd_health_probe": { // 1 or absent
					Type:     pluginsdk.TypeList,
					Computed: true,
					Elem: &pluginsdk.Schema{
						Type: pluginsdk.TypeString,
					},
					Description: "Specifies if a Front Door Health Probe is expected.",
				},
			},
		},
	}
}

type CorsSetting struct {
	AllowedOrigins     []string `tfschema:"allowed_origins"`
	SupportCredentials bool     `tfschema:"support_credentials"`
}

func CorsSettingsSchema() *pluginsdk.Schema {
	return &pluginsdk.Schema{
		Type:     pluginsdk.TypeList,
		Optional: true,
		MaxItems: 1,
		Elem: &pluginsdk.Resource{
			Schema: map[string]*pluginsdk.Schema{
				"allowed_origins": {
					Type:     pluginsdk.TypeSet,
					Optional: true,
					MinItems: 1,
					Elem: &pluginsdk.Schema{
						Type: pluginsdk.TypeString,
					},
					Description: "Specifies a list of origins that should be allowed to make cross-origin calls.",
				},

				"support_credentials": {
					Type:        pluginsdk.TypeBool,
					Optional:    true,
					Default:     false,
					Description: "Are credentials allowed in CORS requests? Defaults to `false`.",
				},
			},
		},
	}
}

func CorsSettingsSchemaComputed() *pluginsdk.Schema {
	return &pluginsdk.Schema{
		Type:     pluginsdk.TypeList,
		Computed: true,
		Elem: &pluginsdk.Resource{
			Schema: map[string]*pluginsdk.Schema{
				"allowed_origins": {
					Type:     pluginsdk.TypeList,
					Computed: true,
					Elem: &pluginsdk.Schema{
						Type: pluginsdk.TypeString,
					},
					Description: "The list of origins that are allowed to make cross-origin calls.",
				},

				"support_credentials": {
					Type:        pluginsdk.TypeBool,
					Computed:    true,
					Description: "Are credentials allowed in CORS requests?",
				},
			},
		},
	}
}

func FlattenCorsSettings(input *webapps.CorsSettings) []CorsSetting {
	if input == nil {
		return []CorsSetting{}
	}

	cors := *input
	if len(pointer.From(cors.AllowedOrigins)) == 0 && !pointer.From(cors.SupportCredentials) {
		return []CorsSetting{}
	}

	return []CorsSetting{{
		SupportCredentials: pointer.From(cors.SupportCredentials),
		AllowedOrigins:     pointer.From(cors.AllowedOrigins),
	}}
}

func ExpandCorsSettings(input []CorsSetting) *webapps.CorsSettings {
	if len(input) != 1 {
		return &webapps.CorsSettings{}
	}
	cors := input[0]

	return &webapps.CorsSettings{
		AllowedOrigins:     pointer.To(cors.AllowedOrigins),
		SupportCredentials: pointer.To(cors.SupportCredentials),
	}
}

type SourceControl struct {
	RepoURL           string `tfschema:"repo_url"`
	Branch            string `tfschema:"branch"`
	ManualIntegration bool   `tfschema:"manual_integration"`
	UseMercurial      bool   `tfschema:"use_mercurial"`
	RollbackEnabled   bool   `tfschema:"rollback_enabled"`
}

type SiteCredential struct {
	Username string `tfschema:"name"`
	Password string `tfschema:"password"`
}

func SiteCredentialSchema() *pluginsdk.Schema { // TODO - This can apparently be disabled as a security option for the service?
	return &pluginsdk.Schema{
		Type:      pluginsdk.TypeList,
		Computed:  true,
		Sensitive: true,
		Elem: &pluginsdk.Resource{
			Schema: map[string]*pluginsdk.Schema{
				"name": {
					Type:        pluginsdk.TypeString,
					Computed:    true,
					Sensitive:   true,
					Description: "The Site Credentials Username used for publishing.",
				},

				"password": {
					Type:        pluginsdk.TypeString,
					Computed:    true,
					Sensitive:   true,
					Description: "The Site Credentials Password used for publishing.",
				},
			},
		},
	}
}

type AuthSettings struct {
	Enabled                     bool                    `tfschema:"enabled"`
	AdditionalLoginParameters   map[string]string       `tfschema:"additional_login_parameters"`
	AllowedExternalRedirectUrls []string                `tfschema:"allowed_external_redirect_urls"`
	DefaultProvider             string                  `tfschema:"default_provider"`
	Issuer                      string                  `tfschema:"issuer"`
	RuntimeVersion              string                  `tfschema:"runtime_version"`
	TokenRefreshExtensionHours  float64                 `tfschema:"token_refresh_extension_hours"`
	TokenStoreEnabled           bool                    `tfschema:"token_store_enabled"`
	UnauthenticatedClientAction string                  `tfschema:"unauthenticated_client_action"`
	AzureActiveDirectoryAuth    []AadAuthSettings       `tfschema:"active_directory"`
	FacebookAuth                []FacebookAuthSettings  `tfschema:"facebook"`
	GithubAuth                  []GithubAuthSettings    `tfschema:"github"`
	GoogleAuth                  []GoogleAuthSettings    `tfschema:"google"`
	MicrosoftAuth               []MicrosoftAuthSettings `tfschema:"microsoft"`
	TwitterAuth                 []TwitterAuthSettings   `tfschema:"twitter"`
}

func AuthSettingsSchema() *pluginsdk.Schema {
	return &pluginsdk.Schema{
		Type:     pluginsdk.TypeList,
		Optional: true,
		MaxItems: 1,
		Elem: &pluginsdk.Resource{
			Schema: map[string]*pluginsdk.Schema{
				"enabled": {
					Type:        pluginsdk.TypeBool,
					Required:    true,
					Description: "Should the Authentication / Authorization feature be enabled?",
				},

				"additional_login_parameters": {
					Type:     pluginsdk.TypeMap,
					Optional: true,
					Elem: &pluginsdk.Schema{
						Type: pluginsdk.TypeString,
					},
					Description: "Specifies a map of Login Parameters to send to the OpenID Connect authorization endpoint when a user logs in.",
				},

				"allowed_external_redirect_urls": {
					Type:     pluginsdk.TypeList,
					Optional: true,
					Computed: true,
					Elem: &pluginsdk.Schema{
						Type:         pluginsdk.TypeString,
						ValidateFunc: validation.StringIsNotEmpty,
					},
					Description: "Specifies a list of External URLs that can be redirected to as part of logging in or logging out of the Windows Web App.",
				},

				"default_provider": {
					Type:     pluginsdk.TypeString,
					Optional: true,
					Computed: true, // Once set, cannot be unset
					ValidateFunc: validation.StringInSlice([]string{
						string(webapps.BuiltInAuthenticationProviderAzureActiveDirectory),
						string(webapps.BuiltInAuthenticationProviderFacebook),
						string(webapps.BuiltInAuthenticationProviderGithub),
						string(webapps.BuiltInAuthenticationProviderGoogle),
						string(webapps.BuiltInAuthenticationProviderMicrosoftAccount),
						string(webapps.BuiltInAuthenticationProviderTwitter),
					}, false),
					Description: "The default authentication provider to use when multiple providers are configured. Possible values include: `AzureActiveDirectory`, `Facebook`, `Google`, `MicrosoftAccount`, `Twitter`, `Github`.",
				},

				"issuer": {
					Type:         pluginsdk.TypeString,
					Optional:     true,
					ValidateFunc: validation.IsURLWithScheme([]string{"http", "https"}),
					Description:  "The OpenID Connect Issuer URI that represents the entity which issues access tokens.",
				},

				"runtime_version": {
					Type:        pluginsdk.TypeString,
					Optional:    true,
					Computed:    true,
					Description: "The RuntimeVersion of the Authentication / Authorization feature in use.",
				},

				"token_refresh_extension_hours": {
					Type:        pluginsdk.TypeFloat,
					Optional:    true,
					Default:     72,
					Description: "The number of hours after session token expiration that a session token can be used to call the token refresh API. Defaults to `72` hours.",
				},

				"token_store_enabled": {
					Type:        pluginsdk.TypeBool,
					Optional:    true,
					Default:     false,
					Description: "Should the Windows Web App durably store platform-specific security tokens that are obtained during login flows? Defaults to `false`.",
				},

				"unauthenticated_client_action": {
					Type:     pluginsdk.TypeString,
					Optional: true,
					Computed: true, // Once set, cannot be removed
					ValidateFunc: validation.StringInSlice([]string{
						string(webapps.UnauthenticatedClientActionAllowAnonymous),
						string(webapps.UnauthenticatedClientActionRedirectToLoginPage),
					}, false),
					Description: "The action to take when an unauthenticated client attempts to access the app. Possible values include: `RedirectToLoginPage`, `AllowAnonymous`.",
				},

				"active_directory": AadAuthSettingsSchema(),

				"facebook": FacebookAuthSettingsSchema(),

				"github": GithubAuthSettingsSchema(),

				"google": GoogleAuthSettingsSchema(),

				"microsoft": MicrosoftAuthSettingsSchema(),

				"twitter": TwitterAuthSettingsSchema(),
			},
		},
	}
}

func AuthSettingsSchemaComputed() *pluginsdk.Schema {
	return &pluginsdk.Schema{
		Type:     pluginsdk.TypeList,
		Computed: true,
		Elem: &pluginsdk.Resource{
			Schema: map[string]*pluginsdk.Schema{
				"enabled": {
					Type:        pluginsdk.TypeBool,
					Computed:    true,
					Description: "Is the Authentication / Authorization feature enabled?",
				},

				"additional_login_parameters": {
					Type:     pluginsdk.TypeMap,
					Computed: true,
					Elem: &pluginsdk.Schema{
						Type: pluginsdk.TypeString,
					},
					Description: "The map of Login Parameters sent to the OpenID Connect authorization endpoint when a user logs in.",
				},

				"allowed_external_redirect_urls": {
					Type:     pluginsdk.TypeList,
					Computed: true,
					Elem: &pluginsdk.Schema{
						Type: pluginsdk.TypeString,
					},
					Description: "Specifies a list of External URLs that can be redirected to as part of logging in or logging out of the Windows Web App.",
				},

				"default_provider": {
					Type:        pluginsdk.TypeString,
					Computed:    true,
					Description: "The default authentication provider used when multiple providers are configured. Possible values include: `AzureActiveDirectory`, `Facebook`, `Google`, `MicrosoftAccount`, `Twitter`, `Github`.",
				},

				"issuer": {
					Type:        pluginsdk.TypeString,
					Computed:    true,
					Description: "The OpenID Connect Issuer URI that represents the entity which issues access tokens.",
				},

				"runtime_version": {
					Type:        pluginsdk.TypeString,
					Computed:    true,
					Description: "The RuntimeVersion of the Authentication / Authorization feature in use.",
				},

				"token_refresh_extension_hours": {
					Type:        pluginsdk.TypeFloat,
					Computed:    true,
					Description: "The number of hours after session token expiration that a session token can be used to call the token refresh API.",
				},

				"token_store_enabled": {
					Type:        pluginsdk.TypeBool,
					Computed:    true,
					Description: "Are platform-specific security tokens that are obtained during login flows durably stored?",
				},

				"unauthenticated_client_action": {
					Type:        pluginsdk.TypeString,
					Computed:    true,
					Description: "The action taken when an unauthenticated client attempts to access the app.",
				},

				"active_directory": AadAuthSettingsSchemaComputed(),

				"facebook": FacebookAuthSettingsSchemaComputed(),

				"github": GithubAuthSettingsSchemaComputed(),

				"google": GoogleAuthSettingsSchemaComputed(),

				"microsoft": MicrosoftAuthSettingsSchemaComputed(),

				"twitter": TwitterAuthSettingsSchemaComputed(),
			},
		},
	}
}

type AadAuthSettings struct {
	ClientId                string   `tfschema:"client_id"`
	ClientSecret            string   `tfschema:"client_secret"`
	ClientSecretSettingName string   `tfschema:"client_secret_setting_name"`
	AllowedAudiences        []string `tfschema:"allowed_audiences"`
}

func AadAuthSettingsSchema() *pluginsdk.Schema {
	return &pluginsdk.Schema{
		Type:     pluginsdk.TypeList,
		Optional: true,
		MaxItems: 1,
		Elem: &pluginsdk.Resource{
			Schema: map[string]*pluginsdk.Schema{
				"client_id": {
					Type:         pluginsdk.TypeString,
					Required:     true,
					ValidateFunc: validation.StringIsNotEmpty,
					Description:  "The ID of the Client to use to authenticate with Azure Active Directory.",
				},

				"client_secret": {
					Type:         pluginsdk.TypeString,
					Optional:     true,
					Sensitive:    true,
					ValidateFunc: validation.StringIsNotEmpty,
					ConflictsWith: []string{
						"auth_settings.0.active_directory.0.client_secret_setting_name",
					},
					Description: "The Client Secret for the Client ID. Cannot be used with `client_secret_setting_name`.",
				},

				"client_secret_setting_name": {
					Type:         pluginsdk.TypeString,
					Optional:     true,
					ValidateFunc: validation.StringIsNotEmpty,
					ConflictsWith: []string{
						"auth_settings.0.active_directory.0.client_secret",
					},
					Description: "The App Setting name that contains the client secret of the Client. Cannot be used with `client_secret`.",
				},

				"allowed_audiences": {
					Type:     pluginsdk.TypeList,
					Optional: true,
					Elem: &pluginsdk.Schema{
						Type: pluginsdk.TypeString,
					},
					Description: "Specifies a list of Allowed audience values to consider when validating JWTs issued by Azure Active Directory.",
				},
			},
		},
	}
}

func AadAuthSettingsSchemaComputed() *pluginsdk.Schema {
	return &pluginsdk.Schema{
		Type:     pluginsdk.TypeList,
		Computed: true,
		Elem: &pluginsdk.Resource{
			Schema: map[string]*pluginsdk.Schema{
				"client_id": {
					Type:        pluginsdk.TypeString,
					Computed:    true,
					Description: "The ID of the Client to use to authenticate with Azure Active Directory.",
				},

				"client_secret": {
					Type:        pluginsdk.TypeString,
					Computed:    true,
					Sensitive:   true,
					Description: "The Client Secret for the Client ID.",
				},

				"client_secret_setting_name": {
					Type:        pluginsdk.TypeString,
					Computed:    true,
					Description: "The App Setting name that contains the client secret of the Client.",
				},

				"allowed_audiences": {
					Type:     pluginsdk.TypeList,
					Computed: true,
					Elem: &pluginsdk.Schema{
						Type: pluginsdk.TypeString,
					},
					Description: "The list of Allowed audience values considered when validating JWTs issued by Azure Active Directory.",
				},
			},
		},
	}
}

type FacebookAuthSettings struct {
	AppId                string   `tfschema:"app_id"`
	AppSecret            string   `tfschema:"app_secret"`
	AppSecretSettingName string   `tfschema:"app_secret_setting_name"`
	OauthScopes          []string `tfschema:"oauth_scopes"`
}

func FacebookAuthSettingsSchema() *pluginsdk.Schema {
	return &pluginsdk.Schema{
		Type:     pluginsdk.TypeList,
		Optional: true,
		MaxItems: 1,
		Elem: &pluginsdk.Resource{
			Schema: map[string]*pluginsdk.Schema{
				"app_id": {
					Type:         pluginsdk.TypeString,
					Required:     true,
					ValidateFunc: validation.StringIsNotEmpty,
					Description:  "The App ID of the Facebook app used for login.",
				},

				"app_secret": {
					Type:         pluginsdk.TypeString,
					Optional:     true,
					Sensitive:    true,
					ValidateFunc: validation.StringIsNotEmpty,
					ExactlyOneOf: []string{
						"auth_settings.0.facebook.0.app_secret",
						"auth_settings.0.facebook.0.app_secret_setting_name",
					},
					Description: "The App Secret of the Facebook app used for Facebook Login. Cannot be specified with `app_secret_setting_name`.",
				},

				"app_secret_setting_name": {
					Type:         pluginsdk.TypeString,
					Optional:     true,
					ValidateFunc: validation.StringIsNotEmpty,
					ExactlyOneOf: []string{
						"auth_settings.0.facebook.0.app_secret",
						"auth_settings.0.facebook.0.app_secret_setting_name",
					},
					Description: "The app setting name that contains the `app_secret` value used for Facebook Login. Cannot be specified with `app_secret`.",
				},

				"oauth_scopes": {
					Type:     pluginsdk.TypeList,
					Optional: true,
					Elem: &pluginsdk.Schema{
						Type: pluginsdk.TypeString,
					},
					Description: "Specifies a list of OAuth 2.0 scopes to be requested as part of Facebook Login authentication.",
				},
			},
		},
	}
}

func FacebookAuthSettingsSchemaComputed() *pluginsdk.Schema {
	return &pluginsdk.Schema{
		Type:     pluginsdk.TypeList,
		Computed: true,
		Elem: &pluginsdk.Resource{
			Schema: map[string]*pluginsdk.Schema{
				"app_id": {
					Type:        pluginsdk.TypeString,
					Computed:    true,
					Description: "The App ID of the Facebook app used for login.",
				},

				"app_secret": {
					Type:        pluginsdk.TypeString,
					Computed:    true,
					Sensitive:   true,
					Description: "The App Secret of the Facebook app used for Facebook Login.",
				},

				"app_secret_setting_name": {
					Type:        pluginsdk.TypeString,
					Computed:    true,
					Description: "The app setting name that contains the `app_secret` value used for Facebook Login.",
				},

				"oauth_scopes": {
					Type:     pluginsdk.TypeList,
					Computed: true,
					Elem: &pluginsdk.Schema{
						Type: pluginsdk.TypeString,
					},
					Description: "The list of OAuth 2.0 scopes requested as part of Facebook Login authentication.",
				},
			},
		},
	}
}

type GoogleAuthSettings struct {
	ClientId                string   `tfschema:"client_id"`
	ClientSecret            string   `tfschema:"client_secret"`
	ClientSecretSettingName string   `tfschema:"client_secret_setting_name"`
	OauthScopes             []string `tfschema:"oauth_scopes"`
}

func GoogleAuthSettingsSchema() *pluginsdk.Schema {
	return &pluginsdk.Schema{
		Type:     pluginsdk.TypeList,
		Optional: true,
		MaxItems: 1,
		Elem: &pluginsdk.Resource{
			Schema: map[string]*pluginsdk.Schema{
				"client_id": {
					Type:         pluginsdk.TypeString,
					Required:     true,
					ValidateFunc: validation.StringIsNotEmpty,
					Description:  "The OpenID Connect Client ID for the Google web application.",
				},

				"client_secret": {
					Type:         pluginsdk.TypeString,
					Optional:     true,
					Sensitive:    true,
					ValidateFunc: validation.StringIsNotEmpty,
					ExactlyOneOf: []string{
						"auth_settings.0.google.0.client_secret",
						"auth_settings.0.google.0.client_secret_setting_name",
					},
					Description: "The client secret associated with the Google web application.  Cannot be specified with `client_secret_setting_name`.",
				},

				"client_secret_setting_name": {
					Type:         pluginsdk.TypeString,
					Optional:     true,
					ValidateFunc: validation.StringIsNotEmpty,
					ExactlyOneOf: []string{
						"auth_settings.0.google.0.client_secret",
						"auth_settings.0.google.0.client_secret_setting_name",
					},
					Description: "The app setting name that contains the `client_secret` value used for Google Login. Cannot be specified with `client_secret`.",
				},

				"oauth_scopes": {
					Type:     pluginsdk.TypeList,
					Optional: true,
					Elem: &pluginsdk.Schema{
						Type: pluginsdk.TypeString,
					},
					Description: "Specifies a list of OAuth 2.0 scopes that will be requested as part of Google Sign-In authentication. If not specified, \"openid\", \"profile\", and \"email\" are used as default scopes.",
				},
			},
		},
	}
}

func GoogleAuthSettingsSchemaComputed() *pluginsdk.Schema {
	return &pluginsdk.Schema{
		Type:     pluginsdk.TypeList,
		Computed: true,
		Elem: &pluginsdk.Resource{
			Schema: map[string]*pluginsdk.Schema{
				"client_id": {
					Type:        pluginsdk.TypeString,
					Computed:    true,
					Description: "The OpenID Connect Client ID for the Google web application.",
				},

				"client_secret": {
					Type:        pluginsdk.TypeString,
					Computed:    true,
					Sensitive:   true,
					Description: "The client secret associated with the Google web application.",
				},

				"client_secret_setting_name": {
					Type:        pluginsdk.TypeString,
					Computed:    true,
					Description: "The app setting name that contains the `client_secret` value used for Google Login.",
				},

				"oauth_scopes": {
					Type:     pluginsdk.TypeList,
					Computed: true,
					Elem: &pluginsdk.Schema{
						Type: pluginsdk.TypeString,
					},
					Description: "The list of OAuth 2.0 scopes that requested as part of Google Sign-In authentication.",
				},
			},
		},
	}
}

type MicrosoftAuthSettings struct {
	ClientId                string   `tfschema:"client_id"`
	ClientSecret            string   `tfschema:"client_secret"`
	ClientSecretSettingName string   `tfschema:"client_secret_setting_name"`
	OauthScopes             []string `tfschema:"oauth_scopes"`
}

func MicrosoftAuthSettingsSchema() *pluginsdk.Schema {
	return &pluginsdk.Schema{
		Type:     pluginsdk.TypeList,
		Optional: true,
		MaxItems: 1,
		Elem: &pluginsdk.Resource{
			Schema: map[string]*pluginsdk.Schema{
				"client_id": {
					Type:         pluginsdk.TypeString,
					Required:     true,
					ValidateFunc: validation.StringIsNotEmpty,
					Description:  "The OAuth 2.0 client ID that was created for the app used for authentication.",
				},

				"client_secret": {
					Type:         pluginsdk.TypeString,
					Optional:     true,
					Sensitive:    true,
					ValidateFunc: validation.StringIsNotEmpty,
					ExactlyOneOf: []string{
						"auth_settings.0.microsoft.0.client_secret",
						"auth_settings.0.microsoft.0.client_secret_setting_name",
					},
					Description: "The OAuth 2.0 client secret that was created for the app used for authentication. Cannot be specified with `client_secret_setting_name`.",
				},

				"client_secret_setting_name": {
					Type:         pluginsdk.TypeString,
					Optional:     true,
					ValidateFunc: validation.StringIsNotEmpty,
					ExactlyOneOf: []string{
						"auth_settings.0.microsoft.0.client_secret",
						"auth_settings.0.microsoft.0.client_secret_setting_name",
					},
					Description: "The app setting name containing the OAuth 2.0 client secret that was created for the app used for authentication. Cannot be specified with `client_secret`.",
				},

				"oauth_scopes": {
					Type:     pluginsdk.TypeList,
					Optional: true,
					Elem: &pluginsdk.Schema{
						Type: pluginsdk.TypeString,
					},
					Description: "The list of OAuth 2.0 scopes that will be requested as part of Microsoft Account authentication. If not specified, `wl.basic` is used as the default scope.",
				},
			},
		},
	}
}

func MicrosoftAuthSettingsSchemaComputed() *pluginsdk.Schema {
	return &pluginsdk.Schema{
		Type:     pluginsdk.TypeList,
		Computed: true,
		Elem: &pluginsdk.Resource{
			Schema: map[string]*pluginsdk.Schema{
				"client_id": {
					Type:        pluginsdk.TypeString,
					Computed:    true,
					Description: "The OAuth 2.0 client ID that was created for the app used for authentication.",
				},

				"client_secret": {
					Type:        pluginsdk.TypeString,
					Computed:    true,
					Sensitive:   true,
					Description: "The OAuth 2.0 client secret that was created for the app used for authentication.",
				},

				"client_secret_setting_name": {
					Type:        pluginsdk.TypeString,
					Computed:    true,
					Description: "The app setting name containing the OAuth 2.0 client secret that was created for the app used for authentication.",
				},

				"oauth_scopes": {
					Type:     pluginsdk.TypeList,
					Computed: true,
					Elem: &pluginsdk.Schema{
						Type: pluginsdk.TypeString,
					},
					Description: "The list of OAuth 2.0 scopes requested as part of Microsoft Account authentication.",
				},
			},
		},
	}
}

type TwitterAuthSettings struct {
	ConsumerKey               string `tfschema:"consumer_key"`
	ConsumerSecret            string `tfschema:"consumer_secret"`
	ConsumerSecretSettingName string `tfschema:"consumer_secret_setting_name"`
}

func TwitterAuthSettingsSchema() *pluginsdk.Schema {
	return &pluginsdk.Schema{
		Type:     pluginsdk.TypeList,
		Optional: true,
		MaxItems: 1,
		Elem: &pluginsdk.Resource{
			Schema: map[string]*pluginsdk.Schema{
				"consumer_key": {
					Type:        pluginsdk.TypeString,
					Required:    true,
					Description: "The OAuth 1.0a consumer key of the Twitter application used for sign-in.",
				},

				"consumer_secret": {
					Type:      pluginsdk.TypeString,
					Optional:  true,
					Sensitive: true,
					ExactlyOneOf: []string{
						"auth_settings.0.twitter.0.consumer_secret",
						"auth_settings.0.twitter.0.consumer_secret_setting_name",
					},
					Description: "The OAuth 1.0a consumer secret of the Twitter application used for sign-in. Cannot be specified with `consumer_secret_setting_name`.",
				},

				"consumer_secret_setting_name": {
					Type:        pluginsdk.TypeString,
					Optional:    true,
					Description: "The app setting name that contains the OAuth 1.0a consumer secret of the Twitter application used for sign-in. Cannot be specified with `consumer_secret`.",
				},
			},
		},
	}
}

func TwitterAuthSettingsSchemaComputed() *pluginsdk.Schema {
	return &pluginsdk.Schema{
		Type:     pluginsdk.TypeList,
		Computed: true,
		Elem: &pluginsdk.Resource{
			Schema: map[string]*pluginsdk.Schema{
				"consumer_key": {
					Type:        pluginsdk.TypeString,
					Computed:    true,
					Description: "The OAuth 1.0a consumer key of the Twitter application used for sign-in.",
				},

				"consumer_secret": {
					Type:        pluginsdk.TypeString,
					Computed:    true,
					Sensitive:   true,
					Description: "The OAuth 1.0a consumer secret of the Twitter application used for sign-in.",
				},

				"consumer_secret_setting_name": {
					Type:        pluginsdk.TypeString,
					Computed:    true,
					Description: "The app setting name that contains the OAuth 1.0a consumer secret of the Twitter application used for sign-in.",
				},
			},
		},
	}
}

type GithubAuthSettings struct {
	ClientId                string   `tfschema:"client_id"`
	ClientSecret            string   `tfschema:"client_secret"`
	ClientSecretSettingName string   `tfschema:"client_secret_setting_name"`
	OAuthScopes             []string `tfschema:"oauth_scopes"`
}

func GithubAuthSettingsSchema() *pluginsdk.Schema {
	return &pluginsdk.Schema{
		Type:     pluginsdk.TypeList,
		Optional: true,
		MaxItems: 1,
		Elem: &pluginsdk.Resource{
			Schema: map[string]*pluginsdk.Schema{
				"client_id": {
					Type:        pluginsdk.TypeString,
					Required:    true,
					Description: "The ID of the GitHub app used for login.",
				},

				"client_secret": {
					Type:      pluginsdk.TypeString,
					Optional:  true,
					Sensitive: true,
					ExactlyOneOf: []string{
						"auth_settings.0.github.0.client_secret",
						"auth_settings.0.github.0.client_secret_setting_name",
					},
					Description: "The Client Secret of the GitHub app used for GitHub Login. Cannot be specified with `client_secret_setting_name`.",
				},

				"client_secret_setting_name": {
					Type:     pluginsdk.TypeString,
					Optional: true,
					ExactlyOneOf: []string{
						"auth_settings.0.github.0.client_secret",
						"auth_settings.0.github.0.client_secret_setting_name",
					},
					Description: "The app setting name that contains the `client_secret` value used for GitHub Login. Cannot be specified with `client_secret`.",
				},

				"oauth_scopes": {
					Type:     pluginsdk.TypeList,
					Optional: true,
					Elem: &pluginsdk.Schema{
						Type: pluginsdk.TypeString,
					},
					Description: "Specifies a list of OAuth 2.0 scopes that will be requested as part of GitHub Login authentication.",
				},
			},
		},
	}
}

func GithubAuthSettingsSchemaComputed() *pluginsdk.Schema {
	return &pluginsdk.Schema{
		Type:     pluginsdk.TypeList,
		Computed: true,
		Elem: &pluginsdk.Resource{
			Schema: map[string]*pluginsdk.Schema{
				"client_id": {
					Type:        pluginsdk.TypeString,
					Computed:    true,
					Description: "The ID of the GitHub app used for login.",
				},

				"client_secret": {
					Type:        pluginsdk.TypeString,
					Computed:    true,
					Sensitive:   true,
					Description: "The Client Secret of the GitHub app used for GitHub Login.",
				},

				"client_secret_setting_name": {
					Type:        pluginsdk.TypeString,
					Computed:    true,
					Description: "The app setting name that contains the `client_secret` value used for GitHub Login.",
				},

				"oauth_scopes": {
					Type:     pluginsdk.TypeList,
					Computed: true,
					Elem: &pluginsdk.Schema{
						Type: pluginsdk.TypeString,
					},
					Description: "The list of OAuth 2.0 scopes requested as part of GitHub Login authentication.",
				},
			},
		},
	}
}

func ExpandIpRestrictions(restrictions []IpRestriction) (*[]webapps.IPSecurityRestriction, error) {
	expanded := make([]webapps.IPSecurityRestriction, 0)
	if len(restrictions) == 0 {
		return &expanded, nil
	}

	for _, v := range restrictions {
		if err := v.Validate(); err != nil {
			return nil, err
		}

		var restriction webapps.IPSecurityRestriction
		if v.Name != "" {
			restriction.Name = utils.String(v.Name)
		}

		if v.IpAddress != "" {
			restriction.IPAddress = utils.String(v.IpAddress)
		}

		if v.ServiceTag != "" {
			restriction.IPAddress = utils.String(v.ServiceTag)
			restriction.Tag = pointer.To(webapps.IPFilterTagServiceTag)
		}

		if v.VnetSubnetId != "" {
			restriction.VnetSubnetResourceId = utils.String(v.VnetSubnetId)
		}

<<<<<<< HEAD
		if v.Description != "" {
			restriction.Description = utils.String(v.Description)
		}

		restriction.Priority = utils.Int32(int32(v.Priority))
=======
		restriction.Priority = pointer.To(v.Priority)
>>>>>>> 551db2fa

		restriction.Action = pointer.To(v.Action)

		restriction.Headers = expandIpRestrictionHeaders(v.Headers)

		expanded = append(expanded, restriction)
	}

	return &expanded, nil
}

func expandIpRestrictionHeaders(headers []IpRestrictionHeaders) *map[string][]string {
	result := make(map[string][]string)
	if len(headers) == 0 {
		return nil
	}

	for _, v := range headers {
		if len(v.XForwardedHost) > 0 {
			result["x-forwarded-host"] = v.XForwardedHost
		}
		if len(v.XForwardedFor) > 0 {
			result["x-forwarded-for"] = v.XForwardedFor
		}
		if len(v.XAzureFDID) > 0 {
			result["x-azure-fdid"] = v.XAzureFDID
		}
		if len(v.XFDHealthProbe) > 0 {
			result["x-fd-healthprobe"] = v.XFDHealthProbe
		}
	}

	return &result
}

func ExpandAuthSettings(auth []AuthSettings) *webapps.SiteAuthSettings {
	result := &webapps.SiteAuthSettings{}
	if len(auth) == 0 {
		return result
	}

	props := &webapps.SiteAuthSettingsProperties{}

	v := auth[0]

	props.Enabled = pointer.To(v.Enabled)

	additionalLoginParams := make([]string, 0)
	if len(v.AdditionalLoginParameters) > 0 {
		for k, s := range v.AdditionalLoginParameters {
			additionalLoginParams = append(additionalLoginParams, fmt.Sprintf("%s=%s", k, s))
		}
		props.AdditionalLoginParams = &additionalLoginParams
	}

	props.AllowedExternalRedirectUrls = &v.AllowedExternalRedirectUrls

	props.DefaultProvider = pointer.To(webapps.BuiltInAuthenticationProvider(v.DefaultProvider))

	props.Issuer = pointer.To(v.Issuer)

	props.RuntimeVersion = pointer.To(v.RuntimeVersion)

	props.TokenStoreEnabled = pointer.To(v.TokenStoreEnabled)

	props.TokenRefreshExtensionHours = pointer.To(v.TokenRefreshExtensionHours)

	props.UnauthenticatedClientAction = pointer.To(webapps.UnauthenticatedClientAction(v.UnauthenticatedClientAction))

	a := AadAuthSettings{}
	if len(v.AzureActiveDirectoryAuth) > 0 {
		a = v.AzureActiveDirectoryAuth[0]
	}
	props.ClientId = pointer.To(a.ClientId)

	if a.ClientSecret != "" {
		props.ClientSecret = pointer.To(a.ClientSecret)
	}

	if a.ClientSecretSettingName != "" {
		props.ClientSecretSettingName = pointer.To(a.ClientSecretSettingName)
	}

	props.AllowedAudiences = &a.AllowedAudiences

	f := FacebookAuthSettings{}
	if len(v.FacebookAuth) > 0 {
		f = v.FacebookAuth[0]
	}
	props.FacebookAppId = pointer.To(f.AppId)
	props.FacebookAppSecret = pointer.To(f.AppSecret)
	props.FacebookAppSecretSettingName = pointer.To(f.AppSecretSettingName)
	props.FacebookOAuthScopes = &f.OauthScopes

	gh := GithubAuthSettings{}
	if len(v.GithubAuth) > 0 {
		gh = v.GithubAuth[0]
	}
	props.GitHubClientId = pointer.To(gh.ClientId)
	props.GitHubClientSecret = pointer.To(gh.ClientSecret)
	props.GitHubClientSecretSettingName = pointer.To(gh.ClientSecretSettingName)
	props.GitHubOAuthScopes = &gh.OAuthScopes

	g := GoogleAuthSettings{}
	if len(v.GoogleAuth) > 0 {
		g = v.GoogleAuth[0]
	}

	props.GoogleClientId = pointer.To(g.ClientId)
	props.GoogleClientSecret = pointer.To(g.ClientSecret)
	props.GoogleClientSecretSettingName = pointer.To(g.ClientSecretSettingName)
	props.GoogleOAuthScopes = &g.OauthScopes

	m := MicrosoftAuthSettings{}
	if len(v.MicrosoftAuth) > 0 {
		m = v.MicrosoftAuth[0]
	}
	props.MicrosoftAccountClientId = pointer.To(m.ClientId)
	props.MicrosoftAccountClientSecret = pointer.To(m.ClientSecret)
	props.MicrosoftAccountClientSecretSettingName = pointer.To(m.ClientSecretSettingName)
	props.MicrosoftAccountOAuthScopes = &m.OauthScopes

	t := TwitterAuthSettings{}
	if len(v.TwitterAuth) > 0 {
		t = v.TwitterAuth[0]
	}
	props.TwitterConsumerKey = pointer.To(t.ConsumerKey)
	props.TwitterConsumerSecret = pointer.To(t.ConsumerSecret)
	props.TwitterConsumerSecretSettingName = pointer.To(t.ConsumerSecretSettingName)

	result.Properties = props

	return result
}

func FlattenAuthSettings(auth *webapps.SiteAuthSettings) []AuthSettings {
	if auth == nil || auth.Properties == nil || !pointer.From(auth.Properties.Enabled) || strings.ToLower(pointer.From(auth.Properties.ConfigVersion)) != "v1" {
		return []AuthSettings{}
	}

	props := *auth.Properties

	result := AuthSettings{
		DefaultProvider:             string(pointer.From(props.DefaultProvider)),
		UnauthenticatedClientAction: string(pointer.From(props.UnauthenticatedClientAction)),
	}

	if props.Enabled != nil {
		result.Enabled = *props.Enabled
	}

	if props.AdditionalLoginParams != nil {
		params := make(map[string]string)
		for _, v := range *props.AdditionalLoginParams {
			parts := strings.Split(v, "=")
			if len(parts) != 2 {
				continue
			}
			params[parts[0]] = parts[1]
		}
		result.AdditionalLoginParameters = params
	}

	var allowedRedirectUrls []string
	if props.AllowedExternalRedirectUrls != nil {
		allowedRedirectUrls = *props.AllowedExternalRedirectUrls
	}
	result.AllowedExternalRedirectUrls = allowedRedirectUrls

	if props.Issuer != nil {
		result.Issuer = *props.Issuer
	}

	if props.RuntimeVersion != nil {
		result.RuntimeVersion = *props.RuntimeVersion
	}

	if props.TokenRefreshExtensionHours != nil {
		result.TokenRefreshExtensionHours = *props.TokenRefreshExtensionHours
	}

	if props.TokenStoreEnabled != nil {
		result.TokenStoreEnabled = *props.TokenStoreEnabled
	}

	// AAD Auth
	if props.ClientId != nil {
		aadAuthSettings := AadAuthSettings{
			ClientId: *props.ClientId,
		}

		if props.ClientSecret != nil {
			aadAuthSettings.ClientSecret = *props.ClientSecret
		}

		if props.ClientSecretSettingName != nil {
			aadAuthSettings.ClientSecretSettingName = *props.ClientSecretSettingName
		}

		if props.AllowedAudiences != nil {
			aadAuthSettings.AllowedAudiences = *props.AllowedAudiences
		}

		result.AzureActiveDirectoryAuth = []AadAuthSettings{aadAuthSettings}
	}

	if props.FacebookAppId != nil {
		facebookAuthSettings := FacebookAuthSettings{
			AppId: *props.FacebookAppId,
		}

		if props.FacebookAppSecret != nil {
			facebookAuthSettings.AppSecret = *props.FacebookAppSecret
		}

		if props.FacebookAppSecretSettingName != nil {
			facebookAuthSettings.AppSecretSettingName = *props.FacebookAppSecretSettingName
		}

		if props.FacebookOAuthScopes != nil {
			facebookAuthSettings.OauthScopes = *props.FacebookOAuthScopes
		}

		result.FacebookAuth = []FacebookAuthSettings{facebookAuthSettings}
	}

	if props.GitHubClientId != nil {
		githubAuthSetting := GithubAuthSettings{
			ClientId: *props.GitHubClientId,
		}

		if props.GitHubClientSecret != nil {
			githubAuthSetting.ClientSecret = *props.GitHubClientSecret
		}

		if props.GitHubClientSecretSettingName != nil {
			githubAuthSetting.ClientSecretSettingName = *props.GitHubClientSecretSettingName
		}

		result.GithubAuth = []GithubAuthSettings{githubAuthSetting}
	}

	if props.GoogleClientId != nil {
		googleAuthSettings := GoogleAuthSettings{
			ClientId: *props.GoogleClientId,
		}

		if props.GoogleClientSecret != nil {
			googleAuthSettings.ClientSecret = *props.GoogleClientSecret
		}

		if props.GoogleClientSecretSettingName != nil {
			googleAuthSettings.ClientSecretSettingName = *props.GoogleClientSecretSettingName
		}

		if props.GoogleOAuthScopes != nil {
			googleAuthSettings.OauthScopes = *props.GoogleOAuthScopes
		}

		result.GoogleAuth = []GoogleAuthSettings{googleAuthSettings}
	}

	if props.MicrosoftAccountClientId != nil {
		microsoftAuthSettings := MicrosoftAuthSettings{
			ClientId: *props.MicrosoftAccountClientId,
		}

		if props.MicrosoftAccountClientSecret != nil {
			microsoftAuthSettings.ClientSecret = *props.MicrosoftAccountClientSecret
		}

		if props.MicrosoftAccountClientSecretSettingName != nil {
			microsoftAuthSettings.ClientSecretSettingName = *props.MicrosoftAccountClientSecretSettingName
		}

		if props.MicrosoftAccountOAuthScopes != nil {
			microsoftAuthSettings.OauthScopes = *props.MicrosoftAccountOAuthScopes
		}

		result.MicrosoftAuth = []MicrosoftAuthSettings{microsoftAuthSettings}
	}

	if props.TwitterConsumerKey != nil {
		twitterAuthSetting := TwitterAuthSettings{
			ConsumerKey: *props.TwitterConsumerKey,
		}
		if props.TwitterConsumerSecret != nil {
			twitterAuthSetting.ConsumerSecret = *props.TwitterConsumerSecret
		}
		if props.TwitterConsumerSecretSettingName != nil {
			twitterAuthSetting.ConsumerSecretSettingName = *props.TwitterConsumerSecretSettingName
		}

		result.TwitterAuth = []TwitterAuthSettings{twitterAuthSetting}
	}

	return []AuthSettings{result}
}

func FlattenIpRestrictions(ipRestrictionsList *[]webapps.IPSecurityRestriction) []IpRestriction {
	if ipRestrictionsList == nil {
		return []IpRestriction{}
	}

	var ipRestrictions []IpRestriction
	for _, v := range *ipRestrictionsList {
		ipRestriction := IpRestriction{}

		if v.Name != nil {
			ipRestriction.Name = *v.Name
		}

		if v.IPAddress != nil {
			if *v.IPAddress == "Any" {
				continue
			}

			if v.Tag != nil && *v.Tag == webapps.IPFilterTagServiceTag {
				ipRestriction.ServiceTag = *v.IPAddress
			} else {
				ipRestriction.IpAddress = *v.IPAddress
			}
		}

		if v.VnetSubnetResourceId != nil {
			ipRestriction.VnetSubnetId = *v.VnetSubnetResourceId
		}

		if v.Priority != nil {
			ipRestriction.Priority = *v.Priority
		}

		if v.Action != nil {
			ipRestriction.Action = *v.Action
		}

<<<<<<< HEAD
		if v.Description != nil {
			ipRestriction.Description = *v.Description
		}

		ipRestriction.Headers = flattenIpRestrictionHeaders(v.Headers)
=======
		ipRestriction.Headers = flattenIpRestrictionHeaders(pointer.From(v.Headers))
>>>>>>> 551db2fa

		ipRestrictions = append(ipRestrictions, ipRestriction)
	}

	return ipRestrictions
}

func flattenIpRestrictionHeaders(headers map[string][]string) []IpRestrictionHeaders {
	if len(headers) == 0 {
		return []IpRestrictionHeaders{}
	}
	ipRestrictionHeader := IpRestrictionHeaders{}
	if xForwardFor, ok := headers["x-forwarded-for"]; ok {
		ipRestrictionHeader.XForwardedFor = xForwardFor
	}

	if xForwardedHost, ok := headers["x-forwarded-host"]; ok {
		ipRestrictionHeader.XForwardedHost = xForwardedHost
	}

	if xAzureFDID, ok := headers["x-azure-fdid"]; ok {
		ipRestrictionHeader.XAzureFDID = xAzureFDID
	}

	if xFDHealthProbe, ok := headers["x-fd-healthprobe"]; ok {
		ipRestrictionHeader.XFDHealthProbe = xFDHealthProbe
	}

	return []IpRestrictionHeaders{ipRestrictionHeader}
}

func FlattenWebStringDictionary(input *webapps.StringDictionary) map[string]string {
	result := make(map[string]string)
	if input != nil && input.Properties != nil {
		for k, v := range *input.Properties {
			result[k] = v
		}
	}
	return result
}

func FlattenSiteCredentials(input *webapps.User) []SiteCredential {
	var result []SiteCredential
	if input == nil || input.Properties == nil {
		return result
	}

	userProps := *input.Properties
	result = append(result, SiteCredential{
		Username: userProps.PublishingUserName,
		Password: pointer.From(userProps.PublishingPassword),
	})

	return result
}

type StickySettings struct {
	AppSettingNames       []string `tfschema:"app_setting_names"`
	ConnectionStringNames []string `tfschema:"connection_string_names"`
}

func StickySettingsSchema() *pluginsdk.Schema {
	return &pluginsdk.Schema{
		Type:     pluginsdk.TypeList,
		Optional: true,
		MaxItems: 1,
		Elem: &pluginsdk.Resource{
			Schema: map[string]*pluginsdk.Schema{
				"app_setting_names": {
					Type:     pluginsdk.TypeList,
					MinItems: 1,
					Optional: true,
					Elem: &pluginsdk.Schema{
						Type:         pluginsdk.TypeString,
						ValidateFunc: validation.StringIsNotEmpty,
					},
					AtLeastOneOf: []string{
						"sticky_settings.0.app_setting_names",
						"sticky_settings.0.connection_string_names",
					},
				},

				"connection_string_names": {
					Type:     pluginsdk.TypeList,
					MinItems: 1,
					Optional: true,
					Elem: &pluginsdk.Schema{
						Type:         pluginsdk.TypeString,
						ValidateFunc: validation.StringIsNotEmpty,
					},
					AtLeastOneOf: []string{
						"sticky_settings.0.app_setting_names",
						"sticky_settings.0.connection_string_names",
					},
				},
			},
		},
	}
}

func StickySettingsComputedSchema() *pluginsdk.Schema {
	return &pluginsdk.Schema{
		Type:     pluginsdk.TypeList,
		Computed: true,
		Elem: &pluginsdk.Resource{
			Schema: map[string]*pluginsdk.Schema{
				"app_setting_names": {
					Type:     pluginsdk.TypeList,
					Computed: true,
					Elem: &pluginsdk.Schema{
						Type: pluginsdk.TypeString,
					},
				},

				"connection_string_names": {
					Type:     pluginsdk.TypeList,
					Computed: true,
					Elem: &pluginsdk.Schema{
						Type: pluginsdk.TypeString,
					},
				},
			},
		},
	}
}

func ExpandStickySettings(input []StickySettings) *webapps.SlotConfigNames {
	if len(input) == 0 {
		return nil
	}

	return &webapps.SlotConfigNames{
		AppSettingNames:       &input[0].AppSettingNames,
		ConnectionStringNames: &input[0].ConnectionStringNames,
	}
}

func FlattenStickySettings(input *webapps.SlotConfigNames) []StickySettings {
	result := StickySettings{}
	if input == nil || (input.AppSettingNames == nil && input.ConnectionStringNames == nil) || (len(*input.AppSettingNames) == 0 && len(*input.ConnectionStringNames) == 0) {
		return []StickySettings{}
	}

	if input.AppSettingNames != nil && len(*input.AppSettingNames) > 0 {
		result.AppSettingNames = *input.AppSettingNames
	}

	if input.ConnectionStringNames != nil && len(*input.ConnectionStringNames) > 0 {
		result.ConnectionStringNames = *input.ConnectionStringNames
	}

	return []StickySettings{result}
}<|MERGE_RESOLUTION|>--- conflicted
+++ resolved
@@ -1169,15 +1169,13 @@
 			restriction.VnetSubnetResourceId = utils.String(v.VnetSubnetId)
 		}
 
-<<<<<<< HEAD
+		restriction.Priority = pointer.To(v.Priority)
+
 		if v.Description != "" {
 			restriction.Description = utils.String(v.Description)
 		}
 
 		restriction.Priority = utils.Int32(int32(v.Priority))
-=======
-		restriction.Priority = pointer.To(v.Priority)
->>>>>>> 551db2fa
 
 		restriction.Action = pointer.To(v.Action)
 
@@ -1514,15 +1512,12 @@
 			ipRestriction.Action = *v.Action
 		}
 
-<<<<<<< HEAD
+		ipRestriction.Headers = flattenIpRestrictionHeaders(pointer.From(v.Headers))
 		if v.Description != nil {
 			ipRestriction.Description = *v.Description
 		}
 
 		ipRestriction.Headers = flattenIpRestrictionHeaders(v.Headers)
-=======
-		ipRestriction.Headers = flattenIpRestrictionHeaders(pointer.From(v.Headers))
->>>>>>> 551db2fa
 
 		ipRestrictions = append(ipRestrictions, ipRestriction)
 	}
