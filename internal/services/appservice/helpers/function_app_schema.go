// Copyright (c) HashiCorp, Inc.
// SPDX-License-Identifier: MPL-2.0

package helpers

import (
	"fmt"
	"strconv"
	"strings"

	"github.com/hashicorp/go-azure-helpers/lang/pointer"
	"github.com/hashicorp/go-azure-sdk/resource-manager/web/2023-12-01/webapps"
	"github.com/hashicorp/terraform-plugin-sdk/v2/helper/schema"
	"github.com/hashicorp/terraform-provider-azurerm/internal/features"
	"github.com/hashicorp/terraform-provider-azurerm/internal/sdk"
	apimValidate "github.com/hashicorp/terraform-provider-azurerm/internal/services/apimanagement/validate"
	"github.com/hashicorp/terraform-provider-azurerm/internal/tf/pluginsdk"
	"github.com/hashicorp/terraform-provider-azurerm/internal/tf/validation"
)

const (
	StorageStringFmt   = "DefaultEndpointsProtocol=https;AccountName=%s;AccountKey=%s;EndpointSuffix=%s"
	StorageStringFmtKV = "@Microsoft.KeyVault(SecretUri=%s)"
)

type SiteConfigLinuxFunctionApp struct {
	AlwaysOn                      bool                               `tfschema:"always_on"`
	AppCommandLine                string                             `tfschema:"app_command_line"`
	ApiDefinition                 string                             `tfschema:"api_definition_url"`
	ApiManagementConfigId         string                             `tfschema:"api_management_api_id"`
	AppInsightsInstrumentationKey string                             `tfschema:"application_insights_key"` // App Insights Instrumentation Key
	AppInsightsConnectionString   string                             `tfschema:"application_insights_connection_string"`
	AppScaleLimit                 int64                              `tfschema:"app_scale_limit"`
	AppServiceLogs                []FunctionAppAppServiceLogs        `tfschema:"app_service_logs"`
	UseManagedIdentityACR         bool                               `tfschema:"container_registry_use_managed_identity"`
	ContainerRegistryMSI          string                             `tfschema:"container_registry_managed_identity_client_id"`
	DefaultDocuments              []string                           `tfschema:"default_documents"`
	ElasticInstanceMinimum        int64                              `tfschema:"elastic_instance_minimum"`
	Http2Enabled                  bool                               `tfschema:"http2_enabled"`
	IpRestriction                 []IpRestriction                    `tfschema:"ip_restriction"`
	IpRestrictionDefaultAction    string                             `tfschema:"ip_restriction_default_action"`
	LoadBalancing                 string                             `tfschema:"load_balancing_mode"` // TODO - Valid for FunctionApps?
	ManagedPipelineMode           string                             `tfschema:"managed_pipeline_mode"`
	PreWarmedInstanceCount        int64                              `tfschema:"pre_warmed_instance_count"`
	RemoteDebugging               bool                               `tfschema:"remote_debugging_enabled"`
	RemoteDebuggingVersion        string                             `tfschema:"remote_debugging_version"`
	RuntimeScaleMonitoring        bool                               `tfschema:"runtime_scale_monitoring_enabled"`
	ScmIpRestriction              []IpRestriction                    `tfschema:"scm_ip_restriction"`
	ScmIpRestrictionDefaultAction string                             `tfschema:"scm_ip_restriction_default_action"`
	ScmType                       string                             `tfschema:"scm_type"` // Computed?
	ScmUseMainIpRestriction       bool                               `tfschema:"scm_use_main_ip_restriction"`
	Use32BitWorker                bool                               `tfschema:"use_32_bit_worker"`
	WebSockets                    bool                               `tfschema:"websockets_enabled"`
	FtpsState                     string                             `tfschema:"ftps_state"`
	HealthCheckPath               string                             `tfschema:"health_check_path"`
	HealthCheckEvictionTime       int64                              `tfschema:"health_check_eviction_time_in_min"`
	WorkerCount                   int64                              `tfschema:"worker_count"`
	ApplicationStack              []ApplicationStackLinuxFunctionApp `tfschema:"application_stack"`
	MinTlsVersion                 string                             `tfschema:"minimum_tls_version"`
	ScmMinTlsVersion              string                             `tfschema:"scm_minimum_tls_version"`
	Cors                          []CorsSetting                      `tfschema:"cors"`
	DetailedErrorLogging          bool                               `tfschema:"detailed_error_logging_enabled"`
	LinuxFxVersion                string                             `tfschema:"linux_fx_version"`
	VnetRouteAllEnabled           bool                               `tfschema:"vnet_route_all_enabled"` // Not supported in Dynamic plans
}

func SiteConfigSchemaLinuxFunctionApp() *pluginsdk.Schema {
	return &pluginsdk.Schema{
		Type:     pluginsdk.TypeList,
		Required: true,
		MaxItems: 1,
		Elem: &pluginsdk.Resource{
			Schema: map[string]*pluginsdk.Schema{
				"always_on": {
					Type:        pluginsdk.TypeBool,
					Optional:    true,
					Computed:    true, // Note - several factors change the default for this, so needs to be computed.
					Description: "If this Linux Web App is Always On enabled. Defaults to `false`.",
				},

				"api_management_api_id": {
					Type:         pluginsdk.TypeString,
					Optional:     true,
					ValidateFunc: apimValidate.ApiID,
					Description:  "The ID of the API Management API for this Linux Function App.",
				},

				"api_definition_url": {
					Type:         pluginsdk.TypeString,
					Optional:     true,
					ValidateFunc: validation.IsURLWithHTTPorHTTPS,
					Description:  "The URL of the API definition that describes this Linux Function App.",
				},

				"app_command_line": {
					Type:        pluginsdk.TypeString,
					Optional:    true,
					Description: "The program and any arguments used to launch this app via the command line. (Example `node myapp.js`).",
				},

				"app_scale_limit": {
					Type:        pluginsdk.TypeInt,
					Optional:    true,
					Computed:    true,
					Description: "The number of workers this function app can scale out to. Only applicable to apps on the Consumption and Premium plan.",
					// TODO Validation?
				},

				"application_insights_key": {
					Type:         pluginsdk.TypeString,
					Optional:     true,
					Sensitive:    true,
					ValidateFunc: validation.StringIsNotEmpty,
					Description:  "The Instrumentation Key for connecting the Linux Function App to Application Insights.",
				},

				"application_insights_connection_string": {
					Type:         pluginsdk.TypeString,
					Optional:     true,
					Sensitive:    true,
					ValidateFunc: validation.StringIsNotEmpty,
					Description:  "The Connection String for linking the Linux Function App to Application Insights.",
				},

				"application_stack": linuxFunctionAppStackSchema(),

				"app_service_logs": FunctionAppAppServiceLogsSchema(),

				"container_registry_use_managed_identity": {
					Type:        pluginsdk.TypeBool,
					Optional:    true,
					Default:     false,
					Description: "Should connections for Azure Container Registry use Managed Identity.",
				},

				"container_registry_managed_identity_client_id": {
					Type:         pluginsdk.TypeString,
					Optional:     true,
					ValidateFunc: validation.IsUUID,
					Description:  "The Client ID of the Managed Service Identity to use for connections to the Azure Container Registry.",
				},

				"default_documents": {
					Type:     pluginsdk.TypeList,
					Optional: true,
					Computed: true,
					Elem: &pluginsdk.Schema{
						Type: pluginsdk.TypeString,
					},
					Description: "Specifies a list of Default Documents for the Linux Web App.",
				},

				"elastic_instance_minimum": {
					Type:        pluginsdk.TypeInt,
					Optional:    true,
					Computed:    true,
					Description: "The number of minimum instances for this Linux Function App. Only affects apps on Elastic Premium plans.",
				},

				"http2_enabled": {
					Type:        pluginsdk.TypeBool,
					Optional:    true,
					Default:     false,
					Description: "Specifies if the http2 protocol should be enabled. Defaults to `false`.",
				},

				"ip_restriction": IpRestrictionSchema(),

				"ip_restriction_default_action": {
					Type:         pluginsdk.TypeString,
					Optional:     true,
					Default:      webapps.DefaultActionAllow,
					ValidateFunc: validation.StringInSlice(webapps.PossibleValuesForDefaultAction(), false),
				},

				"scm_use_main_ip_restriction": {
					Type:        pluginsdk.TypeBool,
					Optional:    true,
					Default:     false,
					Description: "Should the Linux Function App `ip_restriction` configuration be used for the SCM also.",
				},

				"scm_ip_restriction": IpRestrictionSchema(),

				"scm_ip_restriction_default_action": {
					Type:         pluginsdk.TypeString,
					Optional:     true,
					Default:      webapps.DefaultActionAllow,
					ValidateFunc: validation.StringInSlice(webapps.PossibleValuesForDefaultAction(), false),
				},

				"load_balancing_mode": { // Supported on Function Apps?
					Type:     pluginsdk.TypeString,
					Optional: true,
					Default:  "LeastRequests",
					ValidateFunc: validation.StringInSlice([]string{
						"LeastRequests", // Service default
						"WeightedRoundRobin",
						"LeastResponseTime",
						"WeightedTotalTraffic",
						"RequestHash",
						"PerSiteRoundRobin",
					}, false),
					Description: "The Site load balancing mode. Possible values include: `WeightedRoundRobin`, `LeastRequests`, `LeastResponseTime`, `WeightedTotalTraffic`, `RequestHash`, `PerSiteRoundRobin`. Defaults to `LeastRequests` if omitted.",
				},

				"managed_pipeline_mode": {
					Type:     pluginsdk.TypeString,
					Optional: true,
					Default:  string(webapps.ManagedPipelineModeIntegrated),
					ValidateFunc: validation.StringInSlice([]string{
						string(webapps.ManagedPipelineModeClassic),
						string(webapps.ManagedPipelineModeIntegrated),
					}, false),
					Description: "The Managed Pipeline mode. Possible values include: `Integrated`, `Classic`. Defaults to `Integrated`.",
				},

				"pre_warmed_instance_count": {
					Type:        pluginsdk.TypeInt,
					Optional:    true,
					Computed:    true, // Variable defaults depending on plan etc
					Description: "The number of pre-warmed instances for this function app. Only affects apps on an Elastic Premium plan.",
				},

				"remote_debugging_enabled": {
					Type:        pluginsdk.TypeBool,
					Optional:    true,
					Default:     false,
					Description: "Should Remote Debugging be enabled. Defaults to `false`.",
				},

				"remote_debugging_version": {
					Type:     pluginsdk.TypeString,
					Optional: true,
					Computed: true,
					ValidateFunc: validation.StringInSlice([]string{
						"VS2017",
						"VS2019",
						"VS2022",
					}, false),
					Description: "The Remote Debugging Version. Possible values include `VS2017`, `VS2019`, and `VS2022``",
				},

				"runtime_scale_monitoring_enabled": {
					Type:        pluginsdk.TypeBool,
					Optional:    true,
					Description: "Should Functions Runtime Scale Monitoring be enabled.",
				},

				"scm_type": {
					Type:        pluginsdk.TypeString,
					Computed:    true,
					Description: "The SCM Type in use by the Linux Function App.",
				},

				"use_32_bit_worker": {
					Type:        pluginsdk.TypeBool,
					Optional:    true,
					Default:     false,
					Description: "Should the Linux Web App use a 32-bit worker.",
				},

				"websockets_enabled": {
					Type:        pluginsdk.TypeBool,
					Optional:    true,
					Default:     false,
					Description: "Should Web Sockets be enabled. Defaults to `false`.",
				},

				"ftps_state": {
					Type:         pluginsdk.TypeString,
					Optional:     true,
					Default:      string(webapps.FtpsStateDisabled),
					ValidateFunc: validation.StringInSlice(webapps.PossibleValuesForFtpsState(), false),
					Description:  "State of FTP / FTPS service for this function app. Possible values include: `AllAllowed`, `FtpsOnly` and `Disabled`. Defaults to `Disabled`.",
				},

				"health_check_path": {
					Type:        pluginsdk.TypeString,
					Optional:    true,
					Description: "The path to be checked for this function app health.",
					RequiredWith: func() []string {
						if features.FourPointOhBeta() {
							return []string{"site_config.0.health_check_eviction_time_in_min"}
						}
						return []string{}
					}(),
				},

				"health_check_eviction_time_in_min": { // NOTE: Will evict the only node in single node configurations.
					Type:         pluginsdk.TypeInt,
					Optional:     true,
					Computed:     !features.FourPointOhBeta(),
					ValidateFunc: validation.IntBetween(2, 10),
					RequiredWith: func() []string {
						if features.FourPointOhBeta() {
							return []string{"site_config.0.health_check_path"}
						}
						return []string{}
					}(),
					Description: "The amount of time in minutes that a node is unhealthy before being removed from the load balancer. Possible values are between `2` and `10`. Only valid in conjunction with `health_check_path`",
				},

				"worker_count": {
					Type:         pluginsdk.TypeInt,
					Optional:     true,
					Computed:     true,
					ValidateFunc: validation.IntBetween(1, 100),
					Description:  "The number of Workers for this Linux Function App.",
				},

				"minimum_tls_version": {
					Type:         pluginsdk.TypeString,
					Optional:     true,
					Default:      string(webapps.SupportedTlsVersionsOnePointTwo),
					ValidateFunc: validation.StringInSlice(webapps.PossibleValuesForSupportedTlsVersions(), false),
					Description:  "The configures the minimum version of TLS required for SSL requests. Possible values include: `1.0`, `1.1`, and  `1.2`. Defaults to `1.2`.",
				},

				"scm_minimum_tls_version": {
					Type:         pluginsdk.TypeString,
					Optional:     true,
					Default:      string(webapps.SupportedTlsVersionsOnePointTwo),
					ValidateFunc: validation.StringInSlice(webapps.PossibleValuesForSupportedTlsVersions(), false),
					Description:  "Configures the minimum version of TLS required for SSL requests to the SCM site Possible values include: `1.0`, `1.1`, `1.2` and  `1.3`. Defaults to `1.2`.",
				},

				"cors": CorsSettingsSchema(),

				"vnet_route_all_enabled": {
					Type:        pluginsdk.TypeBool,
					Optional:    true,
					Default:     false,
					Description: "Should all outbound traffic to have Virtual Network Security Groups and User Defined Routes applied? Defaults to `false`.",
				},

				"detailed_error_logging_enabled": {
					Type:        pluginsdk.TypeBool,
					Computed:    true,
					Description: "Is detailed error logging enabled",
				},

				"linux_fx_version": {
					Type:        pluginsdk.TypeString,
					Computed:    true,
					Description: "The Linux FX Version",
				},
			},
		},
	}
}

func SiteConfigSchemaLinuxFunctionAppComputed() *pluginsdk.Schema {
	return &pluginsdk.Schema{
		Type:     pluginsdk.TypeList,
		Computed: true,
		Elem: &pluginsdk.Resource{
			Schema: map[string]*pluginsdk.Schema{
				"always_on": {
					Type:     pluginsdk.TypeBool,
					Computed: true,
				},

				"api_management_api_id": {
					Type:     pluginsdk.TypeString,
					Computed: true,
				},

				"api_definition_url": {
					Type:     pluginsdk.TypeString,
					Computed: true,
				},

				"app_command_line": {
					Type:     pluginsdk.TypeString,
					Computed: true,
				},

				"app_scale_limit": {
					Type:     pluginsdk.TypeInt,
					Computed: true,
				},

				"application_insights_key": {
					Type:     pluginsdk.TypeString,
					Computed: true,
				},

				"application_insights_connection_string": {
					Type:     pluginsdk.TypeString,
					Computed: true,
				},

				"application_stack": linuxFunctionAppStackSchemaComputed(),

				"app_service_logs": FunctionAppAppServiceLogsSchemaComputed(),

				"container_registry_use_managed_identity": {
					Type:     pluginsdk.TypeBool,
					Computed: true,
				},

				"container_registry_managed_identity_client_id": {
					Type:     pluginsdk.TypeString,
					Computed: true,
				},

				"default_documents": {
					Type:     pluginsdk.TypeList,
					Computed: true,
					Elem: &pluginsdk.Schema{
						Type: pluginsdk.TypeString,
					},
				},

				"elastic_instance_minimum": {
					Type:     pluginsdk.TypeInt,
					Computed: true,
				},

				"http2_enabled": {
					Type:     pluginsdk.TypeBool,
					Computed: true,
				},

				"ip_restriction": IpRestrictionSchemaComputed(),

				"ip_restriction_default_action": {
					Type:     pluginsdk.TypeString,
					Computed: true,
				},

				"scm_use_main_ip_restriction": {
					Type:     pluginsdk.TypeBool,
					Computed: true,
				},

				"scm_ip_restriction": IpRestrictionSchemaComputed(),

				"scm_ip_restriction_default_action": {
					Type:         pluginsdk.TypeString,
					Optional:     true,
					Default:      webapps.DefaultActionAllow,
					ValidateFunc: validation.StringInSlice(webapps.PossibleValuesForDefaultAction(), false),
				},

				"load_balancing_mode": {
					Type:     pluginsdk.TypeString,
					Computed: true,
				},

				"managed_pipeline_mode": {
					Type:     pluginsdk.TypeString,
					Computed: true,
				},

				"pre_warmed_instance_count": {
					Type:     pluginsdk.TypeInt,
					Computed: true,
				},

				"remote_debugging_enabled": {
					Type:     pluginsdk.TypeBool,
					Computed: true,
				},

				"remote_debugging_version": {
					Type:     pluginsdk.TypeString,
					Computed: true,
				},

				"runtime_scale_monitoring_enabled": {
					Type:     pluginsdk.TypeBool,
					Computed: true,
				},

				"scm_type": {
					Type:     pluginsdk.TypeString,
					Computed: true,
				},

				"use_32_bit_worker": {
					Type:     pluginsdk.TypeBool,
					Computed: true,
				},

				"websockets_enabled": {
					Type:     pluginsdk.TypeBool,
					Computed: true,
				},

				"ftps_state": {
					Type:     pluginsdk.TypeString,
					Computed: true,
				},

				"health_check_path": {
					Type:     pluginsdk.TypeString,
					Computed: true,
				},

				"health_check_eviction_time_in_min": {
					Type:     pluginsdk.TypeInt,
					Computed: true,
				},

				"worker_count": {
					Type:     pluginsdk.TypeInt,
					Computed: true,
				},

				"minimum_tls_version": {
					Type:     pluginsdk.TypeString,
					Computed: true,
				},

				"scm_minimum_tls_version": {
					Type:     pluginsdk.TypeString,
					Computed: true,
				},

				"cors": CorsSettingsSchemaComputed(),

				"vnet_route_all_enabled": {
					Type:     pluginsdk.TypeBool,
					Computed: true,
				},

				"detailed_error_logging_enabled": {
					Type:     pluginsdk.TypeBool,
					Computed: true,
				},

				"linux_fx_version": {
					Type:     pluginsdk.TypeString,
					Computed: true,
				},
			},
		},
	}
}

type SiteConfigWindowsFunctionApp struct {
	AlwaysOn                      bool                                 `tfschema:"always_on"`
	AppCommandLine                string                               `tfschema:"app_command_line"`
	ApiDefinition                 string                               `tfschema:"api_definition_url"`
	ApiManagementConfigId         string                               `tfschema:"api_management_api_id"`
	AppInsightsInstrumentationKey string                               `tfschema:"application_insights_key"` // App Insights Instrumentation Key
	AppInsightsConnectionString   string                               `tfschema:"application_insights_connection_string"`
	AppScaleLimit                 int64                                `tfschema:"app_scale_limit"`
	AppServiceLogs                []FunctionAppAppServiceLogs          `tfschema:"app_service_logs"`
	DefaultDocuments              []string                             `tfschema:"default_documents"`
	ElasticInstanceMinimum        int64                                `tfschema:"elastic_instance_minimum"`
	Http2Enabled                  bool                                 `tfschema:"http2_enabled"`
	IpRestriction                 []IpRestriction                      `tfschema:"ip_restriction"`
	IpRestrictionDefaultAction    string                               `tfschema:"ip_restriction_default_action"`
	LoadBalancing                 string                               `tfschema:"load_balancing_mode"` // TODO - Valid for FunctionApps?
	ManagedPipelineMode           string                               `tfschema:"managed_pipeline_mode"`
	PreWarmedInstanceCount        int64                                `tfschema:"pre_warmed_instance_count"`
	RemoteDebugging               bool                                 `tfschema:"remote_debugging_enabled"`
	RemoteDebuggingVersion        string                               `tfschema:"remote_debugging_version"`
	RuntimeScaleMonitoring        bool                                 `tfschema:"runtime_scale_monitoring_enabled"`
	ScmIpRestriction              []IpRestriction                      `tfschema:"scm_ip_restriction"`
	ScmType                       string                               `tfschema:"scm_type"` // Computed?
	ScmIpRestrictionDefaultAction string                               `tfschema:"scm_ip_restriction_default_action"`
	ScmUseMainIpRestriction       bool                                 `tfschema:"scm_use_main_ip_restriction"`
	Use32BitWorker                bool                                 `tfschema:"use_32_bit_worker"`
	WebSockets                    bool                                 `tfschema:"websockets_enabled"`
	FtpsState                     string                               `tfschema:"ftps_state"`
	HealthCheckPath               string                               `tfschema:"health_check_path"`
	HealthCheckEvictionTime       int64                                `tfschema:"health_check_eviction_time_in_min"`
	NumberOfWorkers               int64                                `tfschema:"worker_count"`
	ApplicationStack              []ApplicationStackWindowsFunctionApp `tfschema:"application_stack"`
	MinTlsVersion                 string                               `tfschema:"minimum_tls_version"`
	ScmMinTlsVersion              string                               `tfschema:"scm_minimum_tls_version"`
	Cors                          []CorsSetting                        `tfschema:"cors"`
	DetailedErrorLogging          bool                                 `tfschema:"detailed_error_logging_enabled"`
	WindowsFxVersion              string                               `tfschema:"windows_fx_version"`
	VnetRouteAllEnabled           bool                                 `tfschema:"vnet_route_all_enabled"` // Not supported in Dynamic plans
}

func SiteConfigSchemaWindowsFunctionApp() *pluginsdk.Schema {
	return &pluginsdk.Schema{
		Type:     pluginsdk.TypeList,
		Required: true,
		MaxItems: 1,
		Elem: &pluginsdk.Resource{
			Schema: map[string]*pluginsdk.Schema{
				"always_on": {
					Type:        pluginsdk.TypeBool,
					Optional:    true,
					Computed:    true, // Note - several factors change the default for this, so needs to be computed.
					Description: "If this Windows Web App is Always On enabled. Defaults to `false`.",
				},

				"api_management_api_id": {
					Type:         pluginsdk.TypeString,
					Optional:     true,
					ValidateFunc: apimValidate.ApiID,
					Description:  "The ID of the API Management API for this Windows Function App.",
				},

				"api_definition_url": {
					Type:         pluginsdk.TypeString,
					Optional:     true,
					ValidateFunc: validation.IsURLWithHTTPorHTTPS,
					Description:  "The URL of the API definition that describes this Windows Function App.",
				},

				"app_command_line": {
					Type:        pluginsdk.TypeString,
					Optional:    true,
					Description: "The program and any arguments used to launch this app via the command line. (Example `node myapp.js`).",
				},

				"app_scale_limit": {
					Type:        pluginsdk.TypeInt,
					Optional:    true,
					Computed:    true,
					Description: "The number of workers this function app can scale out to. Only applicable to apps on the Consumption and Premium plan.",
					// TODO Validation?
				},

				"application_insights_key": {
					Type:         pluginsdk.TypeString,
					Optional:     true,
					Sensitive:    true,
					ValidateFunc: validation.StringIsNotEmpty,
					Description:  "The Instrumentation Key for connecting the Windows Function App to Application Insights.",
				},

				"application_insights_connection_string": {
					Type:         pluginsdk.TypeString,
					Optional:     true,
					Sensitive:    true,
					ValidateFunc: validation.StringIsNotEmpty,
					Description:  "The Connection String for linking the Windows Function App to Application Insights.",
				},

				"application_stack": windowsFunctionAppStackSchema(),

				"app_service_logs": FunctionAppAppServiceLogsSchema(),

				"default_documents": {
					Type:     pluginsdk.TypeList,
					Optional: true,
					Computed: true,
					Elem: &pluginsdk.Schema{
						Type: pluginsdk.TypeString,
					},
					Description: "Specifies a list of Default Documents for the Windows Web App.",
				},

				"elastic_instance_minimum": {
					Type:        pluginsdk.TypeInt,
					Optional:    true,
					Computed:    true,
					Description: "The number of minimum instances for this Windows Function App. Only affects apps on Elastic Premium plans.",
				},

				"http2_enabled": {
					Type:        pluginsdk.TypeBool,
					Optional:    true,
					Default:     false,
					Description: "Specifies if the http2 protocol should be enabled. Defaults to `false`.",
				},

				"ip_restriction": IpRestrictionSchema(),

				"ip_restriction_default_action": {
					Type:         pluginsdk.TypeString,
					Optional:     true,
					Default:      webapps.DefaultActionAllow,
					ValidateFunc: validation.StringInSlice(webapps.PossibleValuesForDefaultAction(), false),
				},

				"scm_use_main_ip_restriction": {
					Type:        pluginsdk.TypeBool,
					Optional:    true,
					Default:     false,
					Description: "Should the Windows Function App `ip_restriction` configuration be used for the SCM also.",
				},

				"scm_ip_restriction": IpRestrictionSchema(),

				"scm_ip_restriction_default_action": {
					Type:         pluginsdk.TypeString,
					Optional:     true,
					Default:      webapps.DefaultActionAllow,
					ValidateFunc: validation.StringInSlice(webapps.PossibleValuesForDefaultAction(), false),
				},

				"load_balancing_mode": { // Supported on Function Apps?
					Type:     pluginsdk.TypeString,
					Optional: true,
					Default:  "LeastRequests",
					ValidateFunc: validation.StringInSlice([]string{
						"LeastRequests", // Service default
						"WeightedRoundRobin",
						"LeastResponseTime",
						"WeightedTotalTraffic",
						"RequestHash",
						"PerSiteRoundRobin",
					}, false),
					Description: "The Site load balancing mode. Possible values include: `WeightedRoundRobin`, `LeastRequests`, `LeastResponseTime`, `WeightedTotalTraffic`, `RequestHash`, `PerSiteRoundRobin`. Defaults to `LeastRequests` if omitted.",
				},

				"managed_pipeline_mode": {
					Type:         pluginsdk.TypeString,
					Optional:     true,
					Default:      string(webapps.ManagedPipelineModeIntegrated),
					ValidateFunc: validation.StringInSlice(webapps.PossibleValuesForManagedPipelineMode(), false),
					Description:  "The Managed Pipeline mode. Possible values include: `Integrated`, `Classic`. Defaults to `Integrated`.",
				},

				"pre_warmed_instance_count": {
					Type:        pluginsdk.TypeInt,
					Optional:    true,
					Computed:    true, // Variable defaults depending on plan etc
					Description: "The number of pre-warmed instances for this function app. Only affects apps on an Elastic Premium plan.",
				},

				"remote_debugging_enabled": {
					Type:        pluginsdk.TypeBool,
					Optional:    true,
					Default:     false,
					Description: "Should Remote Debugging be enabled. Defaults to `false`.",
				},

				"remote_debugging_version": {
					Type:     pluginsdk.TypeString,
					Optional: true,
					Computed: true,
					ValidateFunc: validation.StringInSlice([]string{
						"VS2017",
						"VS2019",
						"VS2022",
					}, false),
					Description: "The Remote Debugging Version. Possible values include `VS2017`, `VS2019`, and `VS2022`",
				},

				"runtime_scale_monitoring_enabled": {
					Type:        pluginsdk.TypeBool,
					Optional:    true,
					Description: "Should Functions Runtime Scale Monitoring be enabled.",
				},

				"scm_type": {
					Type:        pluginsdk.TypeString,
					Computed:    true,
					Description: "The SCM Type in use by the Windows Function App.",
				},

				"use_32_bit_worker": {
					Type:        pluginsdk.TypeBool,
					Optional:    true,
					Default:     true,
					Description: "Should the Windows Web App use a 32-bit worker.",
				},

				"websockets_enabled": {
					Type:        pluginsdk.TypeBool,
					Optional:    true,
					Default:     false,
					Description: "Should Web Sockets be enabled. Defaults to `false`.",
				},

				"ftps_state": {
					Type:         pluginsdk.TypeString,
					Optional:     true,
					Default:      string(webapps.FtpsStateDisabled),
					ValidateFunc: validation.StringInSlice(webapps.PossibleValuesForFtpsState(), false),
					Description:  "State of FTP / FTPS service for this function app. Possible values include: `AllAllowed`, `FtpsOnly` and `Disabled`. Defaults to `Disabled`.",
				},

				"health_check_path": {
					Type:        pluginsdk.TypeString,
					Optional:    true,
					Description: "The path to be checked for this function app health.",
					RequiredWith: func() []string {
						if features.FourPointOhBeta() {
							return []string{"site_config.0.health_check_eviction_time_in_min"}
						}
						return []string{}
					}(),
				},

				"health_check_eviction_time_in_min": { // NOTE: Will evict the only node in single node configurations.
					Type:         pluginsdk.TypeInt,
					Optional:     true,
					Computed:     !features.FourPointOhBeta(),
					ValidateFunc: validation.IntBetween(2, 10),
					RequiredWith: func() []string {
						if features.FourPointOhBeta() {
							return []string{"site_config.0.health_check_path"}
						}
						return []string{}
					}(),
					Description: "The amount of time in minutes that a node is unhealthy before being removed from the load balancer. Possible values are between `2` and `10`. Only valid in conjunction with `health_check_path`",
				},

				"worker_count": {
					Type:         pluginsdk.TypeInt,
					Optional:     true,
					Computed:     true,
					ValidateFunc: validation.IntBetween(1, 100),
					Description:  "The number of Workers for this Windows Function App.",
				},

				"minimum_tls_version": {
					Type:         pluginsdk.TypeString,
					Optional:     true,
					Default:      string(webapps.SupportedTlsVersionsOnePointTwo),
					ValidateFunc: validation.StringInSlice(webapps.PossibleValuesForSupportedTlsVersions(), false),
					Description:  "The configures the minimum version of TLS required for SSL requests. Possible values include: `1.0`, `1.1`, and  `1.2`. Defaults to `1.2`.",
				},

				"scm_minimum_tls_version": {
					Type:         pluginsdk.TypeString,
					Optional:     true,
					Default:      string(webapps.SupportedTlsVersionsOnePointTwo),
					ValidateFunc: validation.StringInSlice(webapps.PossibleValuesForSupportedTlsVersions(), false),
					Description:  "Configures the minimum version of TLS required for SSL requests to the SCM site Possible values include: `1.0`, `1.1`, `1.2` and  `1.3`. Defaults to `1.2`.",
				},

				"cors": CorsSettingsSchema(),

				"vnet_route_all_enabled": {
					Type:        pluginsdk.TypeBool,
					Optional:    true,
					Default:     false,
					Description: "Should all outbound traffic to have Virtual Network Security Groups and User Defined Routes applied? Defaults to `false`.",
				},

				"detailed_error_logging_enabled": {
					Type:        pluginsdk.TypeBool,
					Computed:    true,
					Description: "Is detailed error logging enabled",
				},

				"windows_fx_version": {
					Type:        pluginsdk.TypeString,
					Computed:    true,
					Description: "The Windows FX Version string.",
				},
			},
		},
	}
}

func SiteConfigSchemaWindowsFunctionAppComputed() *pluginsdk.Schema {
	return &pluginsdk.Schema{
		Type:     pluginsdk.TypeList,
		Computed: true,
		Elem: &pluginsdk.Resource{
			Schema: map[string]*pluginsdk.Schema{
				"always_on": {
					Type:     pluginsdk.TypeBool,
					Computed: true,
				},

				"api_management_api_id": {
					Type:     pluginsdk.TypeString,
					Computed: true,
				},

				"api_definition_url": {
					Type:     pluginsdk.TypeString,
					Computed: true,
				},

				"app_command_line": {
					Type:     pluginsdk.TypeString,
					Computed: true,
				},

				"app_scale_limit": {
					Type:     pluginsdk.TypeInt,
					Computed: true,
				},

				"application_insights_key": {
					Type:     pluginsdk.TypeString,
					Computed: true,
				},

				"application_insights_connection_string": {
					Type:      pluginsdk.TypeString,
					Computed:  true,
					Sensitive: true,
				},

				"application_stack": windowsFunctionAppStackSchemaComputed(),

				"app_service_logs": FunctionAppAppServiceLogsSchemaComputed(),

				"default_documents": {
					Type:     pluginsdk.TypeList,
					Computed: true,
					Elem: &pluginsdk.Schema{
						Type: pluginsdk.TypeString,
					},
				},

				"elastic_instance_minimum": {
					Type:     pluginsdk.TypeInt,
					Computed: true,
				},

				"http2_enabled": {
					Type:     pluginsdk.TypeBool,
					Computed: true,
				},

				"ip_restriction": IpRestrictionSchemaComputed(),

				"ip_restriction_default_action": {
					Type:     pluginsdk.TypeString,
					Computed: true,
				},

				"scm_use_main_ip_restriction": {
					Type:     pluginsdk.TypeBool,
					Computed: true,
				},

				"scm_ip_restriction": IpRestrictionSchemaComputed(),

				"scm_ip_restriction_default_action": {
					Type:     pluginsdk.TypeString,
					Computed: true,
				},

				"load_balancing_mode": {
					Type:     pluginsdk.TypeString,
					Computed: true,
				},

				"managed_pipeline_mode": {
					Type:     pluginsdk.TypeString,
					Computed: true,
				},

				"pre_warmed_instance_count": {
					Type:     pluginsdk.TypeInt,
					Computed: true,
				},

				"remote_debugging_enabled": {
					Type:     pluginsdk.TypeBool,
					Computed: true,
				},

				"remote_debugging_version": {
					Type:     pluginsdk.TypeString,
					Computed: true,
				},

				"runtime_scale_monitoring_enabled": {
					Type:     pluginsdk.TypeBool,
					Computed: true,
				},

				"scm_type": {
					Type:     pluginsdk.TypeString,
					Computed: true,
				},

				"use_32_bit_worker": {
					Type:     pluginsdk.TypeBool,
					Computed: true,
				},

				"websockets_enabled": {
					Type:     pluginsdk.TypeBool,
					Computed: true,
				},

				"ftps_state": {
					Type:     pluginsdk.TypeString,
					Computed: true,
				},

				"health_check_path": {
					Type:     pluginsdk.TypeString,
					Computed: true,
				},

				"health_check_eviction_time_in_min": {
					Type:     pluginsdk.TypeInt,
					Computed: true,
				},

				"worker_count": {
					Type:     pluginsdk.TypeInt,
					Computed: true,
				},

				"minimum_tls_version": {
					Type:     pluginsdk.TypeString,
					Computed: true,
				},

				"scm_minimum_tls_version": {
					Type:     pluginsdk.TypeString,
					Computed: true,
				},

				"cors": CorsSettingsSchemaComputed(),

				"vnet_route_all_enabled": {
					Type:     pluginsdk.TypeBool,
					Computed: true,
				},

				"detailed_error_logging_enabled": {
					Type:     pluginsdk.TypeBool,
					Computed: true,
				},

				"windows_fx_version": {
					Type:     pluginsdk.TypeString,
					Computed: true,
				},
			},
		},
	}
}

type ApplicationStackLinuxFunctionApp struct {
	// Note - Function Apps differ to Web Apps here. They do not use the named properties in the SiteConfig block and exclusively use the app_settings map
	DotNetVersion         string                   `tfschema:"dotnet_version"`              // Supported values `3.1`, `6.0`, `7.0`, `8.0` and `9.0`.
	DotNetIsolated        bool                     `tfschema:"use_dotnet_isolated_runtime"` // Supported values `true` for `dotnet-isolated`, `false` otherwise
	NodeVersion           string                   `tfschema:"node_version"`                // Supported values `12LTS`, `14LTS`, `16LTS`, `18LTS, `20LTS`, `22LTS`
	PythonVersion         string                   `tfschema:"python_version"`              // Supported values `3.12`, `3.11`, `3.10`, `3.9`, `3.8`, `3.7`
	PowerShellCoreVersion string                   `tfschema:"powershell_core_version"`     // Supported values are `7.0`, `7.2`
	JavaVersion           string                   `tfschema:"java_version"`                // Supported values `8`, `11`, `17`, `21`
	CustomHandler         bool                     `tfschema:"use_custom_runtime"`          // Supported values `true`
	Docker                []ApplicationStackDocker `tfschema:"docker"`                      // Needs ElasticPremium or Basic (B1) Standard (S 1-3) or Premium(PxV2 or PxV3) LINUX Service Plan
}

type ApplicationStackWindowsFunctionApp struct {
	DotNetVersion         string `tfschema:"dotnet_version"`              // Supported values `v3.0`, `v4.0`, `v6.0`, `v7.0`, `v8.0` and `v9.0`
	DotNetIsolated        bool   `tfschema:"use_dotnet_isolated_runtime"` // Supported values `true` for `dotnet-isolated`, `false` otherwise
<<<<<<< HEAD
	NodeVersion           string `tfschema:"node_version"`                // Supported values `12LTS`, `14LTS`, `16LTS`, `18LTS, `20LTS`, `22LTS`
	JavaVersion           string `tfschema:"java_version"`                // Supported values `8`, `11`, `17`
=======
	NodeVersion           string `tfschema:"node_version"`                // Supported values `12LTS`, `14LTS`, `16LTS`, `18LTS, `20LTS`
	JavaVersion           string `tfschema:"java_version"`                // Supported values `8`, `11`, `17`, `21`
>>>>>>> c5b2f19e
	PowerShellCoreVersion string `tfschema:"powershell_core_version"`     // Supported values are `7.0`, `7.2`
	CustomHandler         bool   `tfschema:"use_custom_runtime"`          // Supported values `true`
}

type ApplicationStackDocker struct {
	RegistryURL      string `tfschema:"registry_url"`
	RegistryUsername string `tfschema:"registry_username"`
	RegistryPassword string `tfschema:"registry_password"`
	ImageName        string `tfschema:"image_name"`
	ImageTag         string `tfschema:"image_tag"`
}

func linuxFunctionAppStackSchema() *pluginsdk.Schema {
	return &pluginsdk.Schema{
		Type:     pluginsdk.TypeList,
		Optional: true,
		MaxItems: 1,
		Elem: &pluginsdk.Resource{
			Schema: map[string]*pluginsdk.Schema{
				"dotnet_version": {
					Type:     pluginsdk.TypeString,
					Optional: true,
					ValidateFunc: validation.StringInSlice([]string{
						"3.1",
						"6.0",
						"7.0",
						"8.0",
						"9.0",
					}, false),
					ExactlyOneOf: []string{
						"site_config.0.application_stack.0.dotnet_version",
						"site_config.0.application_stack.0.python_version",
						"site_config.0.application_stack.0.java_version",
						"site_config.0.application_stack.0.node_version",
						"site_config.0.application_stack.0.powershell_core_version",
						"site_config.0.application_stack.0.docker",
						"site_config.0.application_stack.0.use_custom_runtime",
					},
					Description: "The version of .Net. Possible values are `3.1`, `6.0`, `7.0`, `8.0` and `9.0`",
				},

				"use_dotnet_isolated_runtime": {
					Type:     pluginsdk.TypeBool,
					Optional: true,
					Default:  false,
					ConflictsWith: []string{
						"site_config.0.application_stack.0.python_version",
						"site_config.0.application_stack.0.java_version",
						"site_config.0.application_stack.0.node_version",
						"site_config.0.application_stack.0.powershell_core_version",
						"site_config.0.application_stack.0.docker",
						"site_config.0.application_stack.0.use_custom_runtime",
					},
					Description: "Should the DotNet process use an isolated runtime. Defaults to `false`.",
				},

				"python_version": {
					Type:     pluginsdk.TypeString,
					Optional: true,
					ValidateFunc: validation.StringInSlice([]string{
						"3.12",
						"3.11",
						"3.10",
						"3.9",
						"3.8",
						"3.7",
					}, false),
					ExactlyOneOf: []string{
						"site_config.0.application_stack.0.dotnet_version",
						"site_config.0.application_stack.0.python_version",
						"site_config.0.application_stack.0.java_version",
						"site_config.0.application_stack.0.node_version",
						"site_config.0.application_stack.0.powershell_core_version",
						"site_config.0.application_stack.0.docker",
						"site_config.0.application_stack.0.use_custom_runtime",
					},
					Description: "The version of Python to use. Possible values include `3.12`, `3.11`, `3.10`, `3.9`, `3.8`, and `3.7`.",
				},

				"node_version": {
					Type:     pluginsdk.TypeString,
					Optional: true,
					ValidateFunc: validation.StringInSlice([]string{
						"12", // Deprecated, and removed from portal, but seemingly accepted by API
						"14",
						"16",
						"18",
						"20",
					}, false),
					ExactlyOneOf: []string{
						"site_config.0.application_stack.0.dotnet_version",
						"site_config.0.application_stack.0.python_version",
						"site_config.0.application_stack.0.java_version",
						"site_config.0.application_stack.0.node_version",
						"site_config.0.application_stack.0.powershell_core_version",
						"site_config.0.application_stack.0.docker",
						"site_config.0.application_stack.0.use_custom_runtime",
					},
					Description: "The version of Node to use. Possible values include `12`, `14`, `16`, `18` and `20`",
				},

				"powershell_core_version": {
					Type:     pluginsdk.TypeString,
					Optional: true,
					ValidateFunc: validation.StringInSlice([]string{
						"7",   // Deprecated / not available in the portal
						"7.2", // preview LTS Support
						"7.4", // current LTS Support
					}, false),
					ExactlyOneOf: []string{
						"site_config.0.application_stack.0.dotnet_version",
						"site_config.0.application_stack.0.python_version",
						"site_config.0.application_stack.0.java_version",
						"site_config.0.application_stack.0.node_version",
						"site_config.0.application_stack.0.powershell_core_version",
						"site_config.0.application_stack.0.docker",
						"site_config.0.application_stack.0.use_custom_runtime",
					},
					Description: "The version of PowerShell Core to use. Possibles values are `7`, `7.2`, and `7.4`",
				},

				"java_version": {
					Type:     pluginsdk.TypeString,
					Optional: true,
					ValidateFunc: validation.StringInSlice([]string{
						"8",
						"11",
						"17",
						"21",
					}, false),
					ExactlyOneOf: []string{
						"site_config.0.application_stack.0.dotnet_version",
						"site_config.0.application_stack.0.python_version",
						"site_config.0.application_stack.0.java_version",
						"site_config.0.application_stack.0.node_version",
						"site_config.0.application_stack.0.powershell_core_version",
						"site_config.0.application_stack.0.docker",
						"site_config.0.application_stack.0.use_custom_runtime",
					},
					Description: "The version of Java to use. Possible values are `8`, `11`, `17`, and `21`",
				},

				"docker": {
					Type:     pluginsdk.TypeList,
					Optional: true,
					Elem: &pluginsdk.Resource{
						Schema: map[string]*schema.Schema{
							"registry_url": {
								Type:         pluginsdk.TypeString,
								Required:     true,
								ValidateFunc: validation.StringIsNotEmpty,
								Description:  "The URL of the docker registry.",
							},

							"registry_username": {
								Type:         pluginsdk.TypeString,
								Optional:     true,
								Sensitive:    true,
								ValidateFunc: validation.StringIsNotEmpty,
								Description:  "The username to use for connections to the registry.",
							},

							"registry_password": {
								Type:        pluginsdk.TypeString,
								Optional:    true,
								Sensitive:   true, // Note: whilst it's not a good idea, this _can_ be blank...
								Description: "The password for the account to use to connect to the registry.",
							},

							"image_name": {
								Type:         pluginsdk.TypeString,
								Required:     true,
								ValidateFunc: validation.StringIsNotEmpty,
								Description:  "The name of the Docker image to use.",
							},

							"image_tag": {
								Type:         pluginsdk.TypeString,
								Required:     true,
								ValidateFunc: validation.StringIsNotEmpty,
								Description:  "The image tag of the image to use.",
							},
						},
					},
					ExactlyOneOf: []string{
						"site_config.0.application_stack.0.dotnet_version",
						"site_config.0.application_stack.0.python_version",
						"site_config.0.application_stack.0.java_version",
						"site_config.0.application_stack.0.node_version",
						"site_config.0.application_stack.0.powershell_core_version",
						"site_config.0.application_stack.0.docker",
						"site_config.0.application_stack.0.use_custom_runtime",
					},
					Description: "A docker block",
				},

				"use_custom_runtime": {
					Type:     pluginsdk.TypeBool,
					Optional: true,
					ExactlyOneOf: []string{
						"site_config.0.application_stack.0.dotnet_version",
						"site_config.0.application_stack.0.python_version",
						"site_config.0.application_stack.0.java_version",
						"site_config.0.application_stack.0.node_version",
						"site_config.0.application_stack.0.powershell_core_version",
						"site_config.0.application_stack.0.docker",
						"site_config.0.application_stack.0.use_custom_runtime",
					},
				},
			},
		},
	}
}

func linuxFunctionAppStackSchemaComputed() *pluginsdk.Schema {
	return &pluginsdk.Schema{
		Type:     pluginsdk.TypeList,
		Computed: true,
		Elem: &pluginsdk.Resource{
			Schema: map[string]*pluginsdk.Schema{
				"dotnet_version": {
					Type:     pluginsdk.TypeString,
					Computed: true,
				},

				"use_dotnet_isolated_runtime": {
					Type:     pluginsdk.TypeBool,
					Computed: true,
				},

				"python_version": {
					Type:     pluginsdk.TypeString,
					Computed: true,
				},

				"node_version": {
					Type:     pluginsdk.TypeString,
					Computed: true,
				},

				"powershell_core_version": {
					Type:     pluginsdk.TypeString,
					Computed: true,
				},

				"java_version": {
					Type:     pluginsdk.TypeString,
					Computed: true,
				},

				"docker": {
					Type:     pluginsdk.TypeList,
					Computed: true,
					Elem: &pluginsdk.Resource{
						Schema: map[string]*schema.Schema{
							"registry_url": {
								Type:     pluginsdk.TypeString,
								Computed: true,
							},

							"registry_username": {
								Type:     pluginsdk.TypeString,
								Computed: true,
							},

							"registry_password": {
								Type:     pluginsdk.TypeString,
								Computed: true,
							},

							"image_name": {
								Type:     pluginsdk.TypeString,
								Computed: true,
							},

							"image_tag": {
								Type:     pluginsdk.TypeString,
								Computed: true,
							},
						},
					},
				},

				"use_custom_runtime": {
					Type:     pluginsdk.TypeBool,
					Computed: true,
				},
			},
		},
	}
}

func windowsFunctionAppStackSchema() *pluginsdk.Schema {
	return &pluginsdk.Schema{
		Type:     pluginsdk.TypeList,
		Optional: true,
		Computed: true,
		MaxItems: 1,
		Elem: &pluginsdk.Resource{
			Schema: map[string]*pluginsdk.Schema{
				"dotnet_version": {
					Type:     pluginsdk.TypeString,
					Optional: true,
					Default:  "v4.0",
					ValidateFunc: validation.StringInSlice([]string{
						"v3.0",
						"v4.0",
						"v6.0",
						"v7.0",
						"v8.0",
						"v9.0",
					}, false),
					ExactlyOneOf: []string{
						"site_config.0.application_stack.0.dotnet_version",
						"site_config.0.application_stack.0.java_version",
						"site_config.0.application_stack.0.node_version",
						"site_config.0.application_stack.0.powershell_core_version",
						"site_config.0.application_stack.0.use_custom_runtime",
					},
					Description: "The version of .Net. Possible values are `v3.0`, `v4.0`, `v6.0`, `v7.0`, `v8.0` and `v9.0`",
				},

				"use_dotnet_isolated_runtime": {
					Type:     pluginsdk.TypeBool,
					Optional: true,
					Computed: true,
					ConflictsWith: []string{
						"site_config.0.application_stack.0.java_version",
						"site_config.0.application_stack.0.node_version",
						"site_config.0.application_stack.0.powershell_core_version",
						"site_config.0.application_stack.0.use_custom_runtime",
					},
					Description: "Should the DotNet process use an isolated runtime. Defaults to `false`.",
				},

				"node_version": {
					Type:     pluginsdk.TypeString,
					Optional: true,
					ValidateFunc: validation.StringInSlice([]string{
						"~12",
						"~14",
						"~16",
						"~18",
						"~20",
					}, false),
					ExactlyOneOf: []string{
						"site_config.0.application_stack.0.dotnet_version",
						"site_config.0.application_stack.0.java_version",
						"site_config.0.application_stack.0.node_version",
						"site_config.0.application_stack.0.powershell_core_version",
						"site_config.0.application_stack.0.use_custom_runtime",
					},
					Description: "The version of Node to use. Possible values include `12`, `14`, `16` and `18`",
				},

				"java_version": {
					Type:     pluginsdk.TypeString,
					Optional: true,
					ValidateFunc: validation.StringInSlice([]string{
						"1.8",
						"11",
						"17",
						"21",
					}, false),
					ExactlyOneOf: []string{
						"site_config.0.application_stack.0.dotnet_version",
						"site_config.0.application_stack.0.java_version",
						"site_config.0.application_stack.0.node_version",
						"site_config.0.application_stack.0.powershell_core_version",
						"site_config.0.application_stack.0.use_custom_runtime",
					},
					Description: "The version of Java to use. Possible values are `1.8`, `11`, `17`, and `21`",
				},

				"powershell_core_version": {
					Type:     pluginsdk.TypeString,
					Optional: true,
					ValidateFunc: validation.StringInSlice([]string{
						"7",   // Deprecated / not available in the portal
						"7.2", // preview LTS Support
						"7.4", // current LTS Support
					}, false),
					ExactlyOneOf: []string{
						"site_config.0.application_stack.0.dotnet_version",
						"site_config.0.application_stack.0.java_version",
						"site_config.0.application_stack.0.node_version",
						"site_config.0.application_stack.0.powershell_core_version",
						"site_config.0.application_stack.0.use_custom_runtime",
					},
					Description: "The PowerShell Core version to use. Possible values are `7`, `7.2`, and `7.4`",
				},

				"use_custom_runtime": {
					Type:     pluginsdk.TypeBool,
					Optional: true,
					Computed: true,
					ExactlyOneOf: []string{
						"site_config.0.application_stack.0.dotnet_version",
						"site_config.0.application_stack.0.java_version",
						"site_config.0.application_stack.0.node_version",
						"site_config.0.application_stack.0.powershell_core_version",
						"site_config.0.application_stack.0.use_custom_runtime",
					},
					Description: "Does the Function App use a custom Application Stack?",
				},
			},
		},
	}
}

func windowsFunctionAppStackSchemaComputed() *pluginsdk.Schema {
	return &pluginsdk.Schema{
		Type:     pluginsdk.TypeList,
		Computed: true,
		Elem: &pluginsdk.Resource{
			Schema: map[string]*pluginsdk.Schema{
				"dotnet_version": {
					Type:     pluginsdk.TypeString,
					Computed: true,
				},

				"use_dotnet_isolated_runtime": {
					Type:     pluginsdk.TypeBool,
					Computed: true,
				},

				"node_version": {
					Type:     pluginsdk.TypeString,
					Computed: true,
				},

				"java_version": {
					Type:     pluginsdk.TypeString,
					Computed: true,
				},

				"powershell_core_version": {
					Type:     pluginsdk.TypeString,
					Computed: true,
				},

				"use_custom_runtime": {
					Type:     pluginsdk.TypeBool,
					Computed: true,
				},
			},
		},
	}
}

type FunctionAppAppServiceLogs struct {
	DiskQuotaMB         int64 `tfschema:"disk_quota_mb"`
	RetentionPeriodDays int64 `tfschema:"retention_period_days"`
}

func FunctionAppAppServiceLogsSchema() *pluginsdk.Schema {
	return &pluginsdk.Schema{
		Type:     pluginsdk.TypeList,
		Optional: true,
		MaxItems: 1,
		Elem: &pluginsdk.Resource{
			Schema: map[string]*schema.Schema{
				"disk_quota_mb": {
					Type:         pluginsdk.TypeInt,
					Optional:     true,
					Default:      35,
					ValidateFunc: validation.IntBetween(25, 100),
					Description:  "The amount of disk space to use for logs. Valid values are between `25` and `100`.",
				},
				"retention_period_days": {
					Type:         pluginsdk.TypeInt,
					Optional:     true,
					ValidateFunc: validation.IntBetween(0, 99999),
					Description:  "The retention period for logs in days. Valid values are between `0` and `99999`. Defaults to `0` (never delete).",
				},
			},
		},
	}
}

func FunctionAppAppServiceLogsSchemaComputed() *pluginsdk.Schema {
	return &pluginsdk.Schema{
		Type:     pluginsdk.TypeList,
		Computed: true,
		Elem: &pluginsdk.Resource{
			Schema: map[string]*schema.Schema{
				"disk_quota_mb": {
					Type:     pluginsdk.TypeInt,
					Computed: true,
				},
				"retention_period_days": {
					Type:     pluginsdk.TypeInt,
					Computed: true,
				},
			},
		},
	}
}

func ExpandSiteConfigLinuxFunctionApp(siteConfig []SiteConfigLinuxFunctionApp, existing *webapps.SiteConfig, metadata sdk.ResourceMetaData, version string, storageString string, storageUsesMSI bool) (*webapps.SiteConfig, error) {
	if len(siteConfig) == 0 {
		return nil, nil
	}

	expanded := &webapps.SiteConfig{}
	if existing != nil {
		expanded = existing
		// need to zero fxversion to re-calculate based on changes below or removing app_stack doesn't apply
		expanded.LinuxFxVersion = pointer.To("")
	}

	appSettings := make([]webapps.NameValuePair, 0)

	if existing != nil && existing.AppSettings != nil {
		appSettings = *existing.AppSettings
	}

	appSettings = updateOrAppendAppSettings(appSettings, "FUNCTIONS_EXTENSION_VERSION", version, false)

	if storageUsesMSI {
		appSettings = updateOrAppendAppSettings(appSettings, "AzureWebJobsStorage__accountName", storageString, false)
	} else {
		appSettings = updateOrAppendAppSettings(appSettings, "AzureWebJobsStorage", storageString, false)
	}

	linuxSiteConfig := siteConfig[0]

	v := strconv.FormatInt(linuxSiteConfig.HealthCheckEvictionTime, 10)
	if v == "0" || linuxSiteConfig.HealthCheckPath == "" {
		appSettings = updateOrAppendAppSettings(appSettings, "WEBSITE_HEALTHCHECK_MAXPINGFAILURES", v, true)
	} else {
		appSettings = updateOrAppendAppSettings(appSettings, "WEBSITE_HEALTHCHECK_MAXPINGFAILURES", v, false)
	}

	expanded.AlwaysOn = pointer.To(linuxSiteConfig.AlwaysOn)

	if metadata.ResourceData.HasChange("site_config.0.app_scale_limit") {
		expanded.FunctionAppScaleLimit = pointer.To(linuxSiteConfig.AppScaleLimit)
	}

	if linuxSiteConfig.AppInsightsConnectionString == "" {
		appSettings = updateOrAppendAppSettings(appSettings, "APPLICATIONINSIGHTS_CONNECTION_STRING", linuxSiteConfig.AppInsightsConnectionString, true)
	} else {
		appSettings = updateOrAppendAppSettings(appSettings, "APPLICATIONINSIGHTS_CONNECTION_STRING", linuxSiteConfig.AppInsightsConnectionString, false)
	}

	if linuxSiteConfig.AppInsightsInstrumentationKey == "" {
		appSettings = updateOrAppendAppSettings(appSettings, "APPINSIGHTS_INSTRUMENTATIONKEY", linuxSiteConfig.AppInsightsInstrumentationKey, true)
	} else {
		appSettings = updateOrAppendAppSettings(appSettings, "APPINSIGHTS_INSTRUMENTATIONKEY", linuxSiteConfig.AppInsightsInstrumentationKey, false)
	}

	if metadata.ResourceData.HasChange("site_config.0.api_management_api_id") {
		expanded.ApiManagementConfig = &webapps.ApiManagementConfig{
			Id: pointer.To(linuxSiteConfig.ApiManagementConfigId),
		}
	}

	if metadata.ResourceData.HasChange("site_config.0.api_definition_url") {
		expanded.ApiDefinition = &webapps.ApiDefinitionInfo{
			Url: pointer.To(linuxSiteConfig.ApiDefinition),
		}
	}

	if metadata.ResourceData.HasChange("site_config.0.app_command_line") {
		expanded.AppCommandLine = pointer.To(linuxSiteConfig.AppCommandLine)
	}

	if len(linuxSiteConfig.ApplicationStack) > 0 {
		linuxAppStack := linuxSiteConfig.ApplicationStack[0]
		if linuxAppStack.DotNetVersion != "" {
			if linuxAppStack.DotNetIsolated {
				appSettings = updateOrAppendAppSettings(appSettings, "FUNCTIONS_WORKER_RUNTIME", "dotnet-isolated", false)
				expanded.LinuxFxVersion = pointer.To(fmt.Sprintf("DOTNET-ISOLATED|%s", linuxAppStack.DotNetVersion))
			} else {
				appSettings = updateOrAppendAppSettings(appSettings, "FUNCTIONS_WORKER_RUNTIME", "dotnet", false)
				expanded.LinuxFxVersion = pointer.To(fmt.Sprintf("DOTNET|%s", linuxAppStack.DotNetVersion))
			}
		}

		if linuxAppStack.NodeVersion != "" {
			appSettings = updateOrAppendAppSettings(appSettings, "FUNCTIONS_WORKER_RUNTIME", "node", false)
			appSettings = updateOrAppendAppSettings(appSettings, "WEBSITE_NODE_DEFAULT_VERSION", linuxAppStack.NodeVersion, false)
			expanded.LinuxFxVersion = pointer.To(fmt.Sprintf("NODE|%s", linuxAppStack.NodeVersion))
		}

		if linuxAppStack.PythonVersion != "" {
			appSettings = updateOrAppendAppSettings(appSettings, "FUNCTIONS_WORKER_RUNTIME", "python", false)
			expanded.LinuxFxVersion = pointer.To(fmt.Sprintf("PYTHON|%s", linuxAppStack.PythonVersion))
		}

		if linuxAppStack.JavaVersion != "" {
			appSettings = updateOrAppendAppSettings(appSettings, "FUNCTIONS_WORKER_RUNTIME", "java", false)
			expanded.LinuxFxVersion = pointer.To(fmt.Sprintf("JAVA|%s", linuxAppStack.JavaVersion))
		}

		if linuxAppStack.PowerShellCoreVersion != "" {
			appSettings = updateOrAppendAppSettings(appSettings, "FUNCTIONS_WORKER_RUNTIME", "powershell", false)
			expanded.LinuxFxVersion = pointer.To(fmt.Sprintf("POWERSHELL|%s", linuxAppStack.PowerShellCoreVersion))
		}

		if linuxAppStack.CustomHandler {
			appSettings = updateOrAppendAppSettings(appSettings, "FUNCTIONS_WORKER_RUNTIME", "custom", false)
			expanded.LinuxFxVersion = pointer.To("") // Custom needs an explicit empty string here
		}

		if len(linuxAppStack.Docker) == 1 {
			dockerConfig := linuxAppStack.Docker[0]
			appSettings = updateOrAppendAppSettings(appSettings, "DOCKER_REGISTRY_SERVER_URL", dockerConfig.RegistryURL, false)
			appSettings = updateOrAppendAppSettings(appSettings, "DOCKER_REGISTRY_SERVER_USERNAME", dockerConfig.RegistryUsername, false)
			appSettings = updateOrAppendAppSettings(appSettings, "DOCKER_REGISTRY_SERVER_PASSWORD", dockerConfig.RegistryPassword, false)
			var dockerUrl string = dockerConfig.RegistryURL
			for _, prefix := range urlSchemes {
				if strings.HasPrefix(dockerConfig.RegistryURL, prefix) {
					dockerUrl = strings.TrimPrefix(dockerConfig.RegistryURL, prefix)
					continue
				}
			}
			expanded.LinuxFxVersion = pointer.To(fmt.Sprintf("DOCKER|%s/%s:%s", dockerUrl, dockerConfig.ImageName, dockerConfig.ImageTag))
		}
	} else {
		appSettings = updateOrAppendAppSettings(appSettings, "FUNCTIONS_WORKER_RUNTIME", "", true)
		expanded.LinuxFxVersion = pointer.To("")
	}

	if metadata.ResourceData.HasChange("site_config.0.container_registry_use_managed_identity") {
		expanded.AcrUseManagedIdentityCreds = pointer.To(linuxSiteConfig.UseManagedIdentityACR)
	}

	if metadata.ResourceData.HasChange("site_config.0.vnet_route_all_enabled") {
		expanded.VnetRouteAllEnabled = pointer.To(linuxSiteConfig.VnetRouteAllEnabled)
	}

	if metadata.ResourceData.HasChange("site_config.0.container_registry_managed_identity_client_id") {
		expanded.AcrUserManagedIdentityID = pointer.To(linuxSiteConfig.ContainerRegistryMSI)
	}

	if metadata.ResourceData.HasChange("site_config.0.default_documents") {
		expanded.DefaultDocuments = &linuxSiteConfig.DefaultDocuments
	}

	if metadata.ResourceData.HasChange("site_config.0.http2_enabled") {
		expanded.HTTP20Enabled = pointer.To(linuxSiteConfig.Http2Enabled)
	}

	if metadata.ResourceData.HasChange("site_config.0.ip_restriction") {
		ipRestrictions, err := ExpandIpRestrictions(linuxSiteConfig.IpRestriction)
		if err != nil {
			return nil, err
		}
		expanded.IPSecurityRestrictions = ipRestrictions
	}

	if metadata.ResourceData.HasChange("site_config.0.ip_restriction_default_action") {
		expanded.IPSecurityRestrictionsDefaultAction = pointer.To(webapps.DefaultAction(linuxSiteConfig.IpRestrictionDefaultAction))
	}

	if metadata.ResourceData.HasChange("site_config.0.scm_use_main_ip_restriction") {
		expanded.ScmIPSecurityRestrictionsUseMain = pointer.To(linuxSiteConfig.ScmUseMainIpRestriction)
	}

	if metadata.ResourceData.HasChange("site_config.0.scm_ip_restriction") {
		scmIpRestrictions, err := ExpandIpRestrictions(linuxSiteConfig.ScmIpRestriction)
		if err != nil {
			return nil, err
		}
		expanded.ScmIPSecurityRestrictions = scmIpRestrictions
	}

	if metadata.ResourceData.HasChange("site_config.0.scm_ip_restriction_default_action") {
		expanded.ScmIPSecurityRestrictionsDefaultAction = pointer.To(webapps.DefaultAction(linuxSiteConfig.ScmIpRestrictionDefaultAction))
	}

	if metadata.ResourceData.HasChange("site_config.0.load_balancing_mode") {
		expanded.LoadBalancing = pointer.To(webapps.SiteLoadBalancing(linuxSiteConfig.LoadBalancing))
	}

	if metadata.ResourceData.HasChange("site_config.0.managed_pipeline_mode") {
		expanded.ManagedPipelineMode = pointer.To(webapps.ManagedPipelineMode(linuxSiteConfig.ManagedPipelineMode))
	}

	if metadata.ResourceData.HasChange("site_config.0.remote_debugging_enabled") {
		expanded.RemoteDebuggingEnabled = pointer.To(linuxSiteConfig.RemoteDebugging)
	}

	if metadata.ResourceData.HasChange("site_config.0.remote_debugging_version") {
		expanded.RemoteDebuggingVersion = pointer.To(linuxSiteConfig.RemoteDebuggingVersion)
	}

	expanded.Use32BitWorkerProcess = pointer.To(linuxSiteConfig.Use32BitWorker)

	if metadata.ResourceData.HasChange("site_config.0.websockets_enabled") {
		expanded.WebSocketsEnabled = pointer.To(linuxSiteConfig.WebSockets)
	}

	if metadata.ResourceData.HasChange("site_config.0.ftps_state") {
		expanded.FtpsState = pointer.To(webapps.FtpsState(linuxSiteConfig.FtpsState))
	}

	if metadata.ResourceData.HasChange("site_config.0.health_check_path") {
		expanded.HealthCheckPath = pointer.To(linuxSiteConfig.HealthCheckPath)
	}

	if metadata.ResourceData.HasChange("site_config.0.worker_count") {
		expanded.NumberOfWorkers = pointer.To(linuxSiteConfig.WorkerCount)
	}

	if metadata.ResourceData.HasChange("site_config.0.minimum_tls_version") {
		expanded.MinTlsVersion = pointer.To(webapps.SupportedTlsVersions(linuxSiteConfig.MinTlsVersion))
	}

	if metadata.ResourceData.HasChange("site_config.0.scm_minimum_tls_version") {
		expanded.ScmMinTlsVersion = pointer.To(webapps.SupportedTlsVersions(linuxSiteConfig.ScmMinTlsVersion))
	}

	if metadata.ResourceData.HasChange("site_config.0.cors") {
		cors := ExpandCorsSettings(linuxSiteConfig.Cors)
		expanded.Cors = cors
	}

	if metadata.ResourceData.HasChange("site_config.0.pre_warmed_instance_count") {
		expanded.PreWarmedInstanceCount = pointer.To(linuxSiteConfig.PreWarmedInstanceCount)
	}

	if metadata.ResourceData.HasChange("site_config.0.vnet_route_all_enabled") {
		expanded.VnetRouteAllEnabled = pointer.To(linuxSiteConfig.VnetRouteAllEnabled)
	}

	if metadata.ResourceData.HasChange("site_config.0.elastic_instance_minimum") {
		expanded.MinimumElasticInstanceCount = pointer.To(linuxSiteConfig.ElasticInstanceMinimum)
	}

	if metadata.ResourceData.HasChange("site_config.0.runtime_scale_monitoring_enabled") {
		expanded.FunctionsRuntimeScaleMonitoringEnabled = pointer.To(linuxSiteConfig.RuntimeScaleMonitoring)
	}

	expanded.AppSettings = &appSettings

	return expanded, nil
}

// updateOrAppendAppSettings is used to modify a collection of webapps.NameValuePair items.
func updateOrAppendAppSettings(input []webapps.NameValuePair, name string, value string, remove bool) []webapps.NameValuePair {
	for k, v := range input {
		if v.Name != nil && *v.Name == name {
			if remove {
				input[k] = input[len(input)-1]
				input[len(input)-1] = webapps.NameValuePair{}
				input = input[:len(input)-1]
			} else {
				input[k] = webapps.NameValuePair{
					Name:  pointer.To(name),
					Value: pointer.To(value),
				}
			}
			return input
		}
	}

	if !remove {
		input = append(input, webapps.NameValuePair{
			Name:  pointer.To(name),
			Value: pointer.To(value),
		})
	}

	return input
}

func ExpandSiteConfigWindowsFunctionApp(siteConfig []SiteConfigWindowsFunctionApp, existing *webapps.SiteConfig, metadata sdk.ResourceMetaData, version string, storageString string, storageUsesMSI bool) (*webapps.SiteConfig, error) {
	if len(siteConfig) == 0 {
		return nil, nil
	}

	expanded := &webapps.SiteConfig{}
	if existing != nil {
		expanded = existing
		// need to zero fxversion to re-calculate based on changes below or removing app_stack doesn't apply
		expanded.WindowsFxVersion = pointer.To("")
	}

	appSettings := make([]webapps.NameValuePair, 0)

	if existing != nil && existing.AppSettings != nil {
		appSettings = *existing.AppSettings
	}

	appSettings = updateOrAppendAppSettings(appSettings, "FUNCTIONS_EXTENSION_VERSION", version, false)

	if storageUsesMSI {
		appSettings = updateOrAppendAppSettings(appSettings, "AzureWebJobsStorage__accountName", storageString, false)
	} else {
		appSettings = updateOrAppendAppSettings(appSettings, "AzureWebJobsStorage", storageString, false)
	}

	windowsSiteConfig := siteConfig[0]

	v := strconv.FormatInt(windowsSiteConfig.HealthCheckEvictionTime, 10)
	if v == "0" || windowsSiteConfig.HealthCheckPath == "" {
		appSettings = updateOrAppendAppSettings(appSettings, "WEBSITE_HEALTHCHECK_MAXPINGFAILURES", v, true)
	} else {
		appSettings = updateOrAppendAppSettings(appSettings, "WEBSITE_HEALTHCHECK_MAXPINGFAILURES", v, false)
	}

	expanded.AlwaysOn = pointer.To(windowsSiteConfig.AlwaysOn)

	if metadata.ResourceData.HasChange("site_config.0.app_scale_limit") {
		expanded.FunctionAppScaleLimit = pointer.To(windowsSiteConfig.AppScaleLimit)
	}

	if windowsSiteConfig.AppInsightsConnectionString == "" {
		appSettings = updateOrAppendAppSettings(appSettings, "APPLICATIONINSIGHTS_CONNECTION_STRING", windowsSiteConfig.AppInsightsConnectionString, true)
	} else {
		appSettings = updateOrAppendAppSettings(appSettings, "APPLICATIONINSIGHTS_CONNECTION_STRING", windowsSiteConfig.AppInsightsConnectionString, false)
	}

	if windowsSiteConfig.AppInsightsInstrumentationKey == "" {
		appSettings = updateOrAppendAppSettings(appSettings, "APPINSIGHTS_INSTRUMENTATIONKEY", windowsSiteConfig.AppInsightsInstrumentationKey, true)
	} else {
		appSettings = updateOrAppendAppSettings(appSettings, "APPINSIGHTS_INSTRUMENTATIONKEY", windowsSiteConfig.AppInsightsInstrumentationKey, false)
	}

	if metadata.ResourceData.HasChange("site_config.0.api_management_api_id") {
		expanded.ApiManagementConfig = &webapps.ApiManagementConfig{
			Id: pointer.To(windowsSiteConfig.ApiManagementConfigId),
		}
	}

	if metadata.ResourceData.HasChange("site_config.0.api_definition_url") {
		expanded.ApiDefinition = &webapps.ApiDefinitionInfo{
			Url: pointer.To(windowsSiteConfig.ApiDefinition),
		}
	}

	if metadata.ResourceData.HasChange("site_config.0.app_command_line") {
		expanded.AppCommandLine = pointer.To(windowsSiteConfig.AppCommandLine)
	}

	if len(windowsSiteConfig.ApplicationStack) > 0 {
		windowsAppStack := windowsSiteConfig.ApplicationStack[0]
		if windowsAppStack.DotNetVersion != "" {
			if windowsAppStack.DotNetIsolated {
				appSettings = updateOrAppendAppSettings(appSettings, "FUNCTIONS_WORKER_RUNTIME", "dotnet-isolated", false)
			} else {
				appSettings = updateOrAppendAppSettings(appSettings, "FUNCTIONS_WORKER_RUNTIME", "dotnet", false)
			}
			expanded.NetFrameworkVersion = pointer.To(windowsAppStack.DotNetVersion)
		}

		if windowsAppStack.NodeVersion != "" {
			appSettings = updateOrAppendAppSettings(appSettings, "FUNCTIONS_WORKER_RUNTIME", "node", false)
			appSettings = updateOrAppendAppSettings(appSettings, "WEBSITE_NODE_DEFAULT_VERSION", windowsAppStack.NodeVersion, false)
		}

		if windowsAppStack.JavaVersion != "" {
			appSettings = updateOrAppendAppSettings(appSettings, "FUNCTIONS_WORKER_RUNTIME", "java", false)
			expanded.JavaVersion = pointer.To(windowsAppStack.JavaVersion)
		}

		if windowsAppStack.PowerShellCoreVersion != "" {
			appSettings = updateOrAppendAppSettings(appSettings, "FUNCTIONS_WORKER_RUNTIME", "powershell", false)
			expanded.PowerShellVersion = pointer.To(strings.TrimPrefix(windowsAppStack.PowerShellCoreVersion, "~"))
		}

		if windowsAppStack.CustomHandler {
			appSettings = updateOrAppendAppSettings(appSettings, "FUNCTIONS_WORKER_RUNTIME", "custom", false)
			expanded.WindowsFxVersion = pointer.To("") // Custom needs an explicit empty string here
		}
	} else {
		appSettings = updateOrAppendAppSettings(appSettings, "FUNCTIONS_WORKER_RUNTIME", "", true)
		expanded.WindowsFxVersion = pointer.To("")
	}

	if metadata.ResourceData.HasChange("site_config.0.vnet_route_all_enabled") {
		expanded.VnetRouteAllEnabled = pointer.To(windowsSiteConfig.VnetRouteAllEnabled)
	}

	if metadata.ResourceData.HasChange("site_config.0.default_documents") {
		expanded.DefaultDocuments = &windowsSiteConfig.DefaultDocuments
	}

	if metadata.ResourceData.HasChange("site_config.0.http2_enabled") {
		expanded.HTTP20Enabled = pointer.To(windowsSiteConfig.Http2Enabled)
	}

	if metadata.ResourceData.HasChange("site_config.0.ip_restriction") {
		ipRestrictions, err := ExpandIpRestrictions(windowsSiteConfig.IpRestriction)
		if err != nil {
			return nil, err
		}
		expanded.IPSecurityRestrictions = ipRestrictions
	}

	if metadata.ResourceData.HasChange("site_config.0.ip_restriction_default_action") {
		expanded.IPSecurityRestrictionsDefaultAction = pointer.To(webapps.DefaultAction(windowsSiteConfig.IpRestrictionDefaultAction))
	}

	if metadata.ResourceData.HasChange("site_config.0.scm_use_main_ip_restriction") {
		expanded.ScmIPSecurityRestrictionsUseMain = pointer.To(windowsSiteConfig.ScmUseMainIpRestriction)
	}

	if metadata.ResourceData.HasChange("site_config.0.scm_ip_restriction") {
		scmIpRestrictions, err := ExpandIpRestrictions(windowsSiteConfig.ScmIpRestriction)
		if err != nil {
			return nil, err
		}
		expanded.ScmIPSecurityRestrictions = scmIpRestrictions
	}

	if metadata.ResourceData.HasChange("site_config.0.scm_ip_restriction_default_action") {
		expanded.ScmIPSecurityRestrictionsDefaultAction = pointer.To(webapps.DefaultAction(windowsSiteConfig.ScmIpRestrictionDefaultAction))
	}

	if metadata.ResourceData.HasChange("site_config.0.load_balancing_mode") {
		expanded.LoadBalancing = pointer.To(webapps.SiteLoadBalancing(windowsSiteConfig.LoadBalancing))
	}

	if metadata.ResourceData.HasChange("site_config.0.managed_pipeline_mode") {
		expanded.ManagedPipelineMode = pointer.To(webapps.ManagedPipelineMode(windowsSiteConfig.ManagedPipelineMode))
	}

	if metadata.ResourceData.HasChange("site_config.0.remote_debugging_enabled") {
		expanded.RemoteDebuggingEnabled = pointer.To(windowsSiteConfig.RemoteDebugging)
	}

	if metadata.ResourceData.HasChange("site_config.0.remote_debugging_version") {
		expanded.RemoteDebuggingVersion = pointer.To(windowsSiteConfig.RemoteDebuggingVersion)
	}

	expanded.Use32BitWorkerProcess = pointer.To(windowsSiteConfig.Use32BitWorker)

	if metadata.ResourceData.HasChange("site_config.0.websockets_enabled") {
		expanded.WebSocketsEnabled = pointer.To(windowsSiteConfig.WebSockets)
	}

	if metadata.ResourceData.HasChange("site_config.0.ftps_state") {
		expanded.FtpsState = pointer.To(webapps.FtpsState(windowsSiteConfig.FtpsState))
	}

	if metadata.ResourceData.HasChange("site_config.0.health_check_path") {
		expanded.HealthCheckPath = pointer.To(windowsSiteConfig.HealthCheckPath)
	}

	if metadata.ResourceData.HasChange("site_config.0.worker_count") {
		expanded.NumberOfWorkers = pointer.To(windowsSiteConfig.NumberOfWorkers)
	}

	if metadata.ResourceData.HasChange("site_config.0.minimum_tls_version") {
		expanded.MinTlsVersion = pointer.To(webapps.SupportedTlsVersions(windowsSiteConfig.MinTlsVersion))
	}

	if metadata.ResourceData.HasChange("site_config.0.scm_minimum_tls_version") {
		expanded.ScmMinTlsVersion = pointer.To(webapps.SupportedTlsVersions(windowsSiteConfig.ScmMinTlsVersion))
	}

	if metadata.ResourceData.HasChange("site_config.0.cors") {
		cors := ExpandCorsSettings(windowsSiteConfig.Cors)
		expanded.Cors = cors
	}

	if metadata.ResourceData.HasChange("site_config.0.pre_warmed_instance_count") {
		expanded.PreWarmedInstanceCount = pointer.To(windowsSiteConfig.PreWarmedInstanceCount)
	}

	if metadata.ResourceData.HasChange("site_config.0.vnet_route_all_enabled") {
		expanded.VnetRouteAllEnabled = pointer.To(windowsSiteConfig.VnetRouteAllEnabled)
	}

	if metadata.ResourceData.HasChange("site_config.0.elastic_instance_minimum") {
		expanded.MinimumElasticInstanceCount = pointer.To(windowsSiteConfig.ElasticInstanceMinimum)
	}

	if metadata.ResourceData.HasChange("site_config.0.runtime_scale_monitoring_enabled") {
		expanded.FunctionsRuntimeScaleMonitoringEnabled = pointer.To(windowsSiteConfig.RuntimeScaleMonitoring)
	}

	expanded.AppSettings = &appSettings

	return expanded, nil
}

func FlattenSiteConfigLinuxFunctionApp(functionAppSiteConfig *webapps.SiteConfig) (*SiteConfigLinuxFunctionApp, error) {
	if functionAppSiteConfig == nil {
		return nil, fmt.Errorf("flattening site config: SiteConfig was nil")
	}

	result := &SiteConfigLinuxFunctionApp{
		AlwaysOn:                      pointer.From(functionAppSiteConfig.AlwaysOn),
		AppCommandLine:                pointer.From(functionAppSiteConfig.AppCommandLine),
		AppScaleLimit:                 pointer.From(functionAppSiteConfig.FunctionAppScaleLimit),
		ContainerRegistryMSI:          pointer.From(functionAppSiteConfig.AcrUserManagedIdentityID),
		Cors:                          FlattenCorsSettings(functionAppSiteConfig.Cors),
		DetailedErrorLogging:          pointer.From(functionAppSiteConfig.DetailedErrorLoggingEnabled),
		HealthCheckPath:               pointer.From(functionAppSiteConfig.HealthCheckPath),
		Http2Enabled:                  pointer.From(functionAppSiteConfig.HTTP20Enabled),
		IpRestrictionDefaultAction:    string(pointer.From(functionAppSiteConfig.IPSecurityRestrictionsDefaultAction)),
		ScmIpRestrictionDefaultAction: string(pointer.From(functionAppSiteConfig.ScmIPSecurityRestrictionsDefaultAction)),
		LinuxFxVersion:                pointer.From(functionAppSiteConfig.LinuxFxVersion),
		LoadBalancing:                 string(pointer.From(functionAppSiteConfig.LoadBalancing)),
		ManagedPipelineMode:           string(pointer.From(functionAppSiteConfig.ManagedPipelineMode)),
		WorkerCount:                   pointer.From(functionAppSiteConfig.NumberOfWorkers),
		ScmType:                       string(pointer.From(functionAppSiteConfig.ScmType)),
		FtpsState:                     string(pointer.From(functionAppSiteConfig.FtpsState)),
		RuntimeScaleMonitoring:        pointer.From(functionAppSiteConfig.FunctionsRuntimeScaleMonitoringEnabled),
		MinTlsVersion:                 string(pointer.From(functionAppSiteConfig.MinTlsVersion)),
		ScmMinTlsVersion:              string(pointer.From(functionAppSiteConfig.ScmMinTlsVersion)),
		PreWarmedInstanceCount:        pointer.From(functionAppSiteConfig.PreWarmedInstanceCount),
		ElasticInstanceMinimum:        pointer.From(functionAppSiteConfig.MinimumElasticInstanceCount),
		Use32BitWorker:                pointer.From(functionAppSiteConfig.Use32BitWorkerProcess),
		WebSockets:                    pointer.From(functionAppSiteConfig.WebSocketsEnabled),
		ScmUseMainIpRestriction:       pointer.From(functionAppSiteConfig.ScmIPSecurityRestrictionsUseMain),
		UseManagedIdentityACR:         pointer.From(functionAppSiteConfig.AcrUseManagedIdentityCreds),
		RemoteDebugging:               pointer.From(functionAppSiteConfig.RemoteDebuggingEnabled),
		RemoteDebuggingVersion:        strings.ToUpper(pointer.From(functionAppSiteConfig.RemoteDebuggingVersion)),
		VnetRouteAllEnabled:           pointer.From(functionAppSiteConfig.VnetRouteAllEnabled),
	}

	if v := functionAppSiteConfig.ApiDefinition; v != nil && v.Url != nil {
		result.ApiDefinition = *v.Url
	}

	if v := functionAppSiteConfig.ApiManagementConfig; v != nil && v.Id != nil {
		result.ApiManagementConfigId = *v.Id
	}

	if functionAppSiteConfig.IPSecurityRestrictions != nil {
		result.IpRestriction = FlattenIpRestrictions(functionAppSiteConfig.IPSecurityRestrictions)
	}

	if functionAppSiteConfig.ScmIPSecurityRestrictions != nil {
		result.ScmIpRestriction = FlattenIpRestrictions(functionAppSiteConfig.ScmIPSecurityRestrictions)
	}

	if v := functionAppSiteConfig.DefaultDocuments; v != nil {
		result.DefaultDocuments = *v
	}

	var appStack []ApplicationStackLinuxFunctionApp
	if functionAppSiteConfig.LinuxFxVersion != nil {
		decoded, err := DecodeFunctionAppLinuxFxVersion(*functionAppSiteConfig.LinuxFxVersion)
		if err != nil {
			return nil, fmt.Errorf("flattening site config: %s", err)
		}
		appStack = decoded
	}
	result.ApplicationStack = appStack

	return result, nil
}

func FlattenSiteConfigWindowsFunctionApp(functionAppSiteConfig *webapps.SiteConfig) (*SiteConfigWindowsFunctionApp, error) {
	if functionAppSiteConfig == nil {
		return nil, fmt.Errorf("flattening site config: SiteConfig was nil")
	}

	result := &SiteConfigWindowsFunctionApp{
		AlwaysOn:                      pointer.From(functionAppSiteConfig.AlwaysOn),
		AppCommandLine:                pointer.From(functionAppSiteConfig.AppCommandLine),
		AppScaleLimit:                 pointer.From(functionAppSiteConfig.FunctionAppScaleLimit),
		Cors:                          FlattenCorsSettings(functionAppSiteConfig.Cors),
		DetailedErrorLogging:          pointer.From(functionAppSiteConfig.DetailedErrorLoggingEnabled),
		HealthCheckPath:               pointer.From(functionAppSiteConfig.HealthCheckPath),
		Http2Enabled:                  pointer.From(functionAppSiteConfig.HTTP20Enabled),
		WindowsFxVersion:              pointer.From(functionAppSiteConfig.WindowsFxVersion),
		LoadBalancing:                 string(pointer.From(functionAppSiteConfig.LoadBalancing)),
		ManagedPipelineMode:           string(pointer.From(functionAppSiteConfig.ManagedPipelineMode)),
		NumberOfWorkers:               pointer.From(functionAppSiteConfig.NumberOfWorkers),
		ScmType:                       string(pointer.From(functionAppSiteConfig.ScmType)),
		FtpsState:                     string(pointer.From(functionAppSiteConfig.FtpsState)),
		RuntimeScaleMonitoring:        pointer.From(functionAppSiteConfig.FunctionsRuntimeScaleMonitoringEnabled),
		MinTlsVersion:                 string(pointer.From(functionAppSiteConfig.MinTlsVersion)),
		ScmMinTlsVersion:              string(pointer.From(functionAppSiteConfig.ScmMinTlsVersion)),
		PreWarmedInstanceCount:        pointer.From(functionAppSiteConfig.PreWarmedInstanceCount),
		ElasticInstanceMinimum:        pointer.From(functionAppSiteConfig.MinimumElasticInstanceCount),
		Use32BitWorker:                pointer.From(functionAppSiteConfig.Use32BitWorkerProcess),
		WebSockets:                    pointer.From(functionAppSiteConfig.WebSocketsEnabled),
		ScmUseMainIpRestriction:       pointer.From(functionAppSiteConfig.ScmIPSecurityRestrictionsUseMain),
		RemoteDebugging:               pointer.From(functionAppSiteConfig.RemoteDebuggingEnabled),
		RemoteDebuggingVersion:        strings.ToUpper(pointer.From(functionAppSiteConfig.RemoteDebuggingVersion)),
		VnetRouteAllEnabled:           pointer.From(functionAppSiteConfig.VnetRouteAllEnabled),
		IpRestrictionDefaultAction:    string(pointer.From(functionAppSiteConfig.IPSecurityRestrictionsDefaultAction)),
		ScmIpRestrictionDefaultAction: string(pointer.From(functionAppSiteConfig.ScmIPSecurityRestrictionsDefaultAction)),
	}

	if v := functionAppSiteConfig.ApiDefinition; v != nil && v.Url != nil {
		result.ApiDefinition = *v.Url
	}

	if v := functionAppSiteConfig.ApiManagementConfig; v != nil && v.Id != nil {
		result.ApiManagementConfigId = *v.Id
	}

	if functionAppSiteConfig.IPSecurityRestrictions != nil {
		result.IpRestriction = FlattenIpRestrictions(functionAppSiteConfig.IPSecurityRestrictions)
	}

	if functionAppSiteConfig.ScmIPSecurityRestrictions != nil {
		result.ScmIpRestriction = FlattenIpRestrictions(functionAppSiteConfig.ScmIPSecurityRestrictions)
	}

	if v := functionAppSiteConfig.DefaultDocuments; v != nil {
		result.DefaultDocuments = *v
	}

	powershellVersion := ""
	if p := functionAppSiteConfig.PowerShellVersion; p != nil {
		powershellVersion = *p
		if powershellVersion == "~7" {
			powershellVersion = "7"
		}
	}

	result.ApplicationStack = []ApplicationStackWindowsFunctionApp{{
		DotNetVersion:         pointer.From(functionAppSiteConfig.NetFrameworkVersion),
		DotNetIsolated:        false, // set this later from app_settings
		NodeVersion:           "",    // Need to get this from app_settings later
		JavaVersion:           pointer.From(functionAppSiteConfig.JavaVersion),
		PowerShellCoreVersion: powershellVersion,
		CustomHandler:         false, // set this later from app_settings
	}}

	return result, nil
}

func ParseWebJobsStorageString(input string) (name, key string) {
	if input == "" {
		return
	}

	parts := strings.Split(input, ";")
	for _, part := range parts {
		if strings.HasPrefix(part, "AccountName") {
			name = strings.TrimPrefix(part, "AccountName=")
		}
		if strings.HasPrefix(part, "AccountKey") {
			key = strings.TrimPrefix(part, "AccountKey=")
		}
	}

	return
}

func MergeUserAppSettings(systemSettings *[]webapps.NameValuePair, userSettings map[string]string) *[]webapps.NameValuePair {
	if len(userSettings) == 0 {
		return systemSettings
	}
	combined := *systemSettings
	for k, v := range userSettings {
		// Dedupe, explicit user settings take priority over enumerated, e.g. specifying KeyVault for `AzureWebJobsStorage`
		for i, x := range combined {
			if x.Name != nil && strings.EqualFold(*x.Name, k) {
				copy(combined[i:], combined[i+1:])
				combined = combined[:len(combined)-1]
			}
		}
		combined = append(combined, webapps.NameValuePair{
			Name:  pointer.To(k),
			Value: pointer.To(v),
		})
	}
	return &combined
}

func ExpandFunctionAppAppServiceLogs(input []FunctionAppAppServiceLogs) webapps.SiteLogsConfig {
	if len(input) == 0 {
		return webapps.SiteLogsConfig{
			Properties: &webapps.SiteLogsConfigProperties{
				HTTPLogs: &webapps.HTTPLogsConfig{
					FileSystem: &webapps.FileSystemHTTPLogsConfig{
						Enabled: pointer.To(false),
					},
				},
			},
		}
	}

	config := input[0]
	return webapps.SiteLogsConfig{
		Properties: &webapps.SiteLogsConfigProperties{
			HTTPLogs: &webapps.HTTPLogsConfig{
				FileSystem: &webapps.FileSystemHTTPLogsConfig{
					RetentionInDays: pointer.To(config.RetentionPeriodDays),
					RetentionInMb:   pointer.To(config.DiskQuotaMB),
					Enabled:         pointer.To(true),
				},
			},
		},
	}
}

func FlattenFunctionAppAppServiceLogs(input *webapps.SiteLogsConfig) []FunctionAppAppServiceLogs {
	if input == nil {
		return []FunctionAppAppServiceLogs{}
	}
	if props := input.Properties; props != nil && props.HTTPLogs != nil && props.HTTPLogs.FileSystem != nil && pointer.From(props.HTTPLogs.FileSystem.Enabled) {
		return []FunctionAppAppServiceLogs{{
			DiskQuotaMB:         pointer.From(props.HTTPLogs.FileSystem.RetentionInMb),
			RetentionPeriodDays: pointer.From(props.HTTPLogs.FileSystem.RetentionInDays),
		}}
	}

	return []FunctionAppAppServiceLogs{}
}

func ParseContentSettings(input *webapps.StringDictionary, existing map[string]string) map[string]string {
	if input == nil || input.Properties == nil {
		return nil
	}

	out := existing
	for k, v := range *input.Properties {
		switch k {
		case "WEBSITE_CONTENTAZUREFILECONNECTIONSTRING":
			out[k] = v

		case "WEBSITE_CONTENTSHARE":
			out[k] = v
		}
	}

	return out
}<|MERGE_RESOLUTION|>--- conflicted
+++ resolved
@@ -1042,13 +1042,8 @@
 type ApplicationStackWindowsFunctionApp struct {
 	DotNetVersion         string `tfschema:"dotnet_version"`              // Supported values `v3.0`, `v4.0`, `v6.0`, `v7.0`, `v8.0` and `v9.0`
 	DotNetIsolated        bool   `tfschema:"use_dotnet_isolated_runtime"` // Supported values `true` for `dotnet-isolated`, `false` otherwise
-<<<<<<< HEAD
 	NodeVersion           string `tfschema:"node_version"`                // Supported values `12LTS`, `14LTS`, `16LTS`, `18LTS, `20LTS`, `22LTS`
-	JavaVersion           string `tfschema:"java_version"`                // Supported values `8`, `11`, `17`
-=======
-	NodeVersion           string `tfschema:"node_version"`                // Supported values `12LTS`, `14LTS`, `16LTS`, `18LTS, `20LTS`
 	JavaVersion           string `tfschema:"java_version"`                // Supported values `8`, `11`, `17`, `21`
->>>>>>> c5b2f19e
 	PowerShellCoreVersion string `tfschema:"powershell_core_version"`     // Supported values are `7.0`, `7.2`
 	CustomHandler         bool   `tfschema:"use_custom_runtime"`          // Supported values `true`
 }
