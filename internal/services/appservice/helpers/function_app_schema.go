--- conflicted
+++ resolved
@@ -1802,8 +1802,7 @@
 				expanded.LinuxFxVersion = pointer.To("") // Custom needs an explicit empty string here
 			}
 
-<<<<<<< HEAD
-			if linuxAppStack.Docker != nil && len(linuxAppStack.Docker) == 1 {
+			if len(linuxAppStack.Docker) == 1 && len(linuxAppStack.Docker) == 1 {
 				dockerConfig := linuxAppStack.Docker[0]
 				appSettings = updateOrAppendAppSettings(appSettings, "DOCKER_REGISTRY_SERVER_URL", dockerConfig.RegistryURL, false)
 				appSettings = updateOrAppendAppSettings(appSettings, "DOCKER_REGISTRY_SERVER_USERNAME", dockerConfig.RegistryUsername, false)
@@ -1814,18 +1813,6 @@
 						dockerUrl = strings.TrimPrefix(dockerConfig.RegistryURL, prefix)
 						continue
 					}
-=======
-		if len(linuxAppStack.Docker) == 1 {
-			dockerConfig := linuxAppStack.Docker[0]
-			appSettings = updateOrAppendAppSettings(appSettings, "DOCKER_REGISTRY_SERVER_URL", dockerConfig.RegistryURL, false)
-			appSettings = updateOrAppendAppSettings(appSettings, "DOCKER_REGISTRY_SERVER_USERNAME", dockerConfig.RegistryUsername, false)
-			appSettings = updateOrAppendAppSettings(appSettings, "DOCKER_REGISTRY_SERVER_PASSWORD", dockerConfig.RegistryPassword, false)
-			var dockerUrl string = dockerConfig.RegistryURL
-			for _, prefix := range urlSchemes {
-				if strings.HasPrefix(dockerConfig.RegistryURL, prefix) {
-					dockerUrl = strings.TrimPrefix(dockerConfig.RegistryURL, prefix)
-					continue
->>>>>>> f9a191c6
 				}
 				expanded.LinuxFxVersion = pointer.To(fmt.Sprintf("DOCKER|%s/%s:%s", dockerUrl, dockerConfig.ImageName, dockerConfig.ImageTag))
 			}
