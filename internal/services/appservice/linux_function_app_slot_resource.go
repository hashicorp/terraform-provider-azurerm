--- conflicted
+++ resolved
@@ -34,48 +34,6 @@
 type LinuxFunctionAppSlotResource struct{}
 
 type LinuxFunctionAppSlotModel struct {
-<<<<<<< HEAD
-	Name                             string                                     `tfschema:"name"`
-	FunctionAppID                    string                                     `tfschema:"function_app_id"`
-	ServicePlanID                    string                                     `tfschema:"service_plan_id"`
-	StorageAccountName               string                                     `tfschema:"storage_account_name"`
-	StorageAccountKey                string                                     `tfschema:"storage_account_access_key"`
-	StorageUsesMSI                   bool                                       `tfschema:"storage_uses_managed_identity"` // Storage uses MSI not account key
-	StorageKeyVaultSecretID          string                                     `tfschema:"storage_key_vault_secret_id"`
-	AppSettings                      map[string]string                          `tfschema:"app_settings"`
-	AuthSettings                     []helpers.AuthSettings                     `tfschema:"auth_settings"`
-	AuthV2Settings                   []helpers.AuthV2Settings                   `tfschema:"auth_settings_v2"`
-	Backup                           []helpers.Backup                           `tfschema:"backup"` // Not supported on Dynamic or Basic plans
-	BuiltinLogging                   bool                                       `tfschema:"builtin_logging_enabled"`
-	ClientCertEnabled                bool                                       `tfschema:"client_certificate_enabled"`
-	ClientCertMode                   string                                     `tfschema:"client_certificate_mode"`
-	ClientCertExclusionPaths         string                                     `tfschema:"client_certificate_exclusion_paths"`
-	ConnectionStrings                []helpers.ConnectionString                 `tfschema:"connection_string"`
-	DailyMemoryTimeQuota             int64                                      `tfschema:"daily_memory_time_quota"` // TODO - Value ignored in for linux apps, even in Consumption plans?
-	Enabled                          bool                                       `tfschema:"enabled"`
-	FunctionExtensionsVersion        string                                     `tfschema:"functions_extension_version"`
-	ForceDisableContentShare         bool                                       `tfschema:"content_share_force_disabled"`
-	HttpsOnly                        bool                                       `tfschema:"https_only"`
-	KeyVaultReferenceIdentityID      string                                     `tfschema:"key_vault_reference_identity_id"`
-	SiteConfig                       []helpers.SiteConfigLinuxFunctionAppSlot   `tfschema:"site_config"`
-	Tags                             map[string]string                          `tfschema:"tags"`
-	VirtualNetworkSubnetID           string                                     `tfschema:"virtual_network_subnet_id"`
-	CustomDomainVerificationId       string                                     `tfschema:"custom_domain_verification_id"`
-	HostingEnvId                     string                                     `tfschema:"hosting_environment_id"`
-	DefaultHostname                  string                                     `tfschema:"default_hostname"`
-	Kind                             string                                     `tfschema:"kind"`
-	OutboundIPAddresses              string                                     `tfschema:"outbound_ip_addresses"`
-	OutboundIPAddressList            []string                                   `tfschema:"outbound_ip_address_list"`
-	PossibleOutboundIPAddresses      string                                     `tfschema:"possible_outbound_ip_addresses"`
-	PossibleOutboundIPAddressList    []string                                   `tfschema:"possible_outbound_ip_address_list"`
-	PublicNetworkAccess              bool                                       `tfschema:"public_network_access_enabled"`
-	PublishingDeployBasicAuthEnabled bool                                       `tfschema:"webdeploy_publish_basic_authentication_enabled"`
-	PublishingFTPBasicAuthEnabled    bool                                       `tfschema:"ftp_publish_basic_authentication_enabled"`
-	SiteCredentials                  []helpers.SiteCredential                   `tfschema:"site_credential"`
-	StorageAccounts                  []helpers.StorageAccount                   `tfschema:"storage_account"`
-	Identity                         []identity.ModelSystemAssignedUserAssigned `tfschema:"identity"`
-	VnetImagePullEnabled             bool                                       `tfschema:"vnet_image_pull_enabled"`
-=======
 	Name                               string                                     `tfschema:"name"`
 	FunctionAppID                      string                                     `tfschema:"function_app_id"`
 	ServicePlanID                      string                                     `tfschema:"service_plan_id"`
@@ -116,8 +74,7 @@
 	SiteCredentials                    []helpers.SiteCredential                   `tfschema:"site_credential"`
 	StorageAccounts                    []helpers.StorageAccount                   `tfschema:"storage_account"`
 	Identity                           []identity.ModelSystemAssignedUserAssigned `tfschema:"identity"`
-	VnetImagePullEnabled               bool                                       `tfschema:"vnet_image_pull_enabled,addedInNextMajorVersion"`
->>>>>>> 3e958639
+	VnetImagePullEnabled               bool                                       `tfschema:"vnet_image_pull_enabled"`
 }
 
 var _ sdk.ResourceWithUpdate = LinuxFunctionAppSlotResource{}
