--- conflicted
+++ resolved
@@ -578,12 +578,9 @@
 				Tags:                        tags.ToTypedObject(functionApp.Tags),
 				Kind:                        utils.NormalizeNilableString(functionApp.Kind),
 				KeyVaultReferenceIdentityID: utils.NormalizeNilableString(props.KeyVaultReferenceIdentity),
-<<<<<<< HEAD
 				VirtualNetworkSubnetID:      utils.NormalizeNilableString(functionApp.VirtualNetworkSubnetID),
-=======
 				CustomDomainVerificationId:  utils.NormalizeNilableString(props.CustomDomainVerificationID),
 				DefaultHostname:             utils.NormalizeNilableString(props.DefaultHostName),
->>>>>>> bdeedf67
 			}
 
 			configResp, err := client.GetConfigurationSlot(ctx, id.ResourceGroup, id.SiteName, id.SlotName)
