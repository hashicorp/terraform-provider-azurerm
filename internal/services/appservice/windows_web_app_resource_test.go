--- conflicted
+++ resolved
@@ -982,11 +982,6 @@
 			Config: r.basic(data),
 			Check: acceptance.ComposeTestCheckFunc(
 				check.That(data.ResourceName).ExistsInAzure(r),
-<<<<<<< HEAD
-=======
-				check.That(data.ResourceName).Key("app_settings").DoesNotExist(),
-				check.That(data.ResourceName).Key("sticky_settings.#").DoesNotExist(),
->>>>>>> ee4ff07d
 			),
 		},
 		data.ImportStep(),
@@ -1015,11 +1010,6 @@
 			Config: r.stickySettingsRemoved(data),
 			Check: acceptance.ComposeTestCheckFunc(
 				check.That(data.ResourceName).ExistsInAzure(r),
-<<<<<<< HEAD
-=======
-				check.That(data.ResourceName).Key("app_settings.foo").HasValue("bar"),
-				check.That(data.ResourceName).Key("sticky_settings.#").DoesNotExist(),
->>>>>>> ee4ff07d
 			),
 		},
 		data.ImportStep(),
