// Copyright (c) HashiCorp, Inc.
// SPDX-License-Identifier: MPL-2.0

package appservice_test

import (
	"context"
	"fmt"
	"strings"
	"testing"

	"github.com/hashicorp/go-azure-helpers/lang/pointer"
	"github.com/hashicorp/go-azure-helpers/lang/response"
	"github.com/hashicorp/go-azure-sdk/resource-manager/web/2023-01-01/webapps"
	"github.com/hashicorp/terraform-provider-azurerm/internal/acceptance"
	"github.com/hashicorp/terraform-provider-azurerm/internal/acceptance/check"
	"github.com/hashicorp/terraform-provider-azurerm/internal/clients"
	"github.com/hashicorp/terraform-provider-azurerm/internal/features"
	"github.com/hashicorp/terraform-provider-azurerm/internal/tf/pluginsdk"
)

type LinuxFunctionAppSlotResource struct{}

// Plan types

func TestAccLinuxFunctionAppSlot_basicConsumptionPlan(t *testing.T) {
	data := acceptance.BuildTestData(t, "azurerm_linux_function_app_slot", "test")
	r := LinuxFunctionAppSlotResource{}

	data.ResourceTest(t, r, []acceptance.TestStep{
		{
			Config: r.basic(data, SkuConsumptionPlan),
			Check: acceptance.ComposeTestCheckFunc(
				check.That(data.ResourceName).ExistsInAzure(r),
				check.That(data.ResourceName).Key("kind").HasValue("functionapp,linux"),
			),
		},
		data.ImportStep("site_credential.0.password"),
	})
}

func TestAccLinuxFunctionAppSlot_basicElasticPremiumPlan(t *testing.T) {
	data := acceptance.BuildTestData(t, "azurerm_linux_function_app_slot", "test")
	r := LinuxFunctionAppSlotResource{}

	data.ResourceTest(t, r, []acceptance.TestStep{
		{
			Config: r.basic(data, SkuElasticPremiumPlan),
			Check: acceptance.ComposeTestCheckFunc(
				check.That(data.ResourceName).ExistsInAzure(r),
				check.That(data.ResourceName).Key("kind").HasValue("functionapp,linux"),
			),
		},
		data.ImportStep("site_credential.0.password"),
	})
}

func TestAccLinuxFunctionAppSlot_basicPremiumAppServicePlan(t *testing.T) {
	data := acceptance.BuildTestData(t, "azurerm_linux_function_app_slot", "test")
	r := LinuxFunctionAppSlotResource{}

	data.ResourceTest(t, r, []acceptance.TestStep{
		{
			Config: r.basic(data, SkuPremiumPlan),
			Check: acceptance.ComposeTestCheckFunc(
				check.That(data.ResourceName).ExistsInAzure(r),
				check.That(data.ResourceName).Key("kind").HasValue("functionapp,linux"),
			),
		},
		data.ImportStep("site_credential.0.password"),
	})
}

func TestAccLinuxFunctionAppSlot_basicStandardPlan(t *testing.T) {
	data := acceptance.BuildTestData(t, "azurerm_linux_function_app_slot", "test")
	r := LinuxFunctionAppSlotResource{}

	data.ResourceTest(t, r, []acceptance.TestStep{
		{
			Config: r.basic(data, SkuStandardPlan),
			Check: acceptance.ComposeTestCheckFunc(
				check.That(data.ResourceName).ExistsInAzure(r),
				check.That(data.ResourceName).Key("kind").HasValue("functionapp,linux"),
			),
		},
		data.ImportStep("site_credential.0.password"),
	})
}

// App Settings by Plan Type

func TestAccLinuxFunctionAppSlot_withAppSettingsConsumption(t *testing.T) {
	data := acceptance.BuildTestData(t, "azurerm_linux_function_app_slot", "test")
	r := LinuxFunctionAppSlotResource{}

	data.ResourceTest(t, r, []acceptance.TestStep{
		{
			Config: r.appSettings(data, SkuConsumptionPlan),
			Check: acceptance.ComposeTestCheckFunc(
				check.That(data.ResourceName).ExistsInAzure(r),
				check.That(data.ResourceName).Key("kind").HasValue("functionapp,linux"),
				check.That(data.ResourceName).Key("app_settings.%").HasValue("2"),
			),
		},
		data.ImportStep("site_credential.0.password"),
	})
}

func TestAccLinuxFunctionAppSlot_withAppSettingsElasticPremiumPlan(t *testing.T) {
	data := acceptance.BuildTestData(t, "azurerm_linux_function_app_slot", "test")
	r := LinuxFunctionAppSlotResource{}

	data.ResourceTest(t, r, []acceptance.TestStep{
		{
			Config: r.appSettings(data, SkuElasticPremiumPlan),
			Check: acceptance.ComposeTestCheckFunc(
				check.That(data.ResourceName).ExistsInAzure(r),
				check.That(data.ResourceName).Key("kind").HasValue("functionapp,linux"),
				check.That(data.ResourceName).Key("app_settings.%").HasValue("2"),
			),
		},
		data.ImportStep("site_credential.0.password"),
	})
}

func TestAccLinuxFunctionAppSlot_withCustomContentShareElasticPremiumPla(t *testing.T) {
	data := acceptance.BuildTestData(t, "azurerm_linux_function_app_slot", "test")
	r := LinuxFunctionAppSlotResource{}

	data.ResourceTest(t, r, []acceptance.TestStep{
		{
			Config: r.appSettingsCustomContentShare(data, SkuElasticPremiumPlan),
			Check: acceptance.ComposeTestCheckFunc(
				check.That(data.ResourceName).ExistsInAzure(r),
				check.That(data.ResourceName).Key("kind").HasValue("functionapp,linux"),
				check.That(data.ResourceName).Key("app_settings.%").HasValue("3"),
				check.That(data.ResourceName).Key("app_settings.WEBSITE_CONTENTSHARE").HasValue("test-acc-custom-content-share"),
			),
		},
		data.ImportStep("app_settings.WEBSITE_CONTENTSHARE", "app_settings.%", "site_credential.0.password"),
	})
}

func TestAccLinuxFunctionAppSlot_withAppSettingsPremiumPlan(t *testing.T) {
	data := acceptance.BuildTestData(t, "azurerm_linux_function_app_slot", "test")
	r := LinuxFunctionAppSlotResource{}

	data.ResourceTest(t, r, []acceptance.TestStep{
		{
			Config: r.appSettings(data, SkuPremiumPlan),
			Check: acceptance.ComposeTestCheckFunc(
				check.That(data.ResourceName).ExistsInAzure(r),
				check.That(data.ResourceName).Key("kind").HasValue("functionapp,linux"),
				check.That(data.ResourceName).Key("app_settings.%").HasValue("2"),
			),
		},
		data.ImportStep("site_credential.0.password"),
	})
}

func TestAccLinuxFunctionAppSlot_withAppSettingsStandardPlan(t *testing.T) {
	data := acceptance.BuildTestData(t, "azurerm_linux_function_app_slot", "test")
	r := LinuxFunctionAppSlotResource{}

	data.ResourceTest(t, r, []acceptance.TestStep{
		{
			Config: r.appSettings(data, SkuStandardPlan),
			Check: acceptance.ComposeTestCheckFunc(
				check.That(data.ResourceName).ExistsInAzure(r),
				check.That(data.ResourceName).Key("kind").HasValue("functionapp,linux"),
				check.That(data.ResourceName).Key("app_settings.%").HasValue("2"),
			),
		},
		data.ImportStep("site_credential.0.password"),
	})
}

func TestAccLinuxFunctionAppSlot_separateStandardPlan(t *testing.T) {
	data := acceptance.BuildTestData(t, "azurerm_linux_function_app_slot", "test")
	r := LinuxFunctionAppSlotResource{}

	data.ResourceTest(t, r, []acceptance.TestStep{
		{
			Config: r.separatePlan(data, SkuStandardPlan),
			Check: acceptance.ComposeTestCheckFunc(
				check.That(data.ResourceName).ExistsInAzure(r),
				check.That(data.ResourceName).Key("kind").HasValue("functionapp,linux"),
			),
		},
		data.ImportStep("site_credential.0.password"),
	})
}

func TestAccLinuxFunctionAppSlot_separateStandardPlanUpdate(t *testing.T) {
	data := acceptance.BuildTestData(t, "azurerm_linux_function_app_slot", "test")
	r := LinuxFunctionAppSlotResource{}

	data.ResourceTest(t, r, []acceptance.TestStep{
		{
			Config: r.separatePlan(data, SkuStandardPlan),
			Check: acceptance.ComposeTestCheckFunc(
				check.That(data.ResourceName).ExistsInAzure(r),
				check.That(data.ResourceName).Key("kind").HasValue("functionapp,linux"),
			),
		},
		data.ImportStep("site_credential.0.password"),
		{
			Config: r.separatePlanUpdate(data, SkuStandardPlan),
			Check: acceptance.ComposeTestCheckFunc(
				check.That(data.ResourceName).ExistsInAzure(r),
				check.That(data.ResourceName).Key("kind").HasValue("functionapp,linux"),
			),
		},
		data.ImportStep("site_credential.0.password"),
	})
}

func TestAccLinuxFunctionAppSlot_withAppSettingsUserSettingUpdate(t *testing.T) {
	data := acceptance.BuildTestData(t, "azurerm_linux_function_app_slot", "test")
	r := LinuxFunctionAppSlotResource{}

	data.ResourceTest(t, r, []acceptance.TestStep{
		{
			Config: r.appSettingsUserSettings(data, SkuElasticPremiumPlan),
			Check: acceptance.ComposeTestCheckFunc(
				check.That(data.ResourceName).ExistsInAzure(r),
				check.That(data.ResourceName).Key("kind").HasValue("functionapp,linux"),
				check.That(data.ResourceName).Key("app_settings.%").DoesNotExist(),
			),
		},
		data.ImportStep("site_credential.0.password"),
		{
			Config: r.appSettingsUserSettingsUpdate(data, SkuElasticPremiumPlan),
			Check: acceptance.ComposeTestCheckFunc(
				check.That(data.ResourceName).ExistsInAzure(r),
				check.That(data.ResourceName).Key("kind").HasValue("functionapp,linux"),
				check.That(data.ResourceName).Key("app_settings.%").HasValue("2"),
			),
		},
		data.ImportStep("site_credential.0.password"),
	})
}

// backup by plan type

func TestAccLinuxFunctionAppSlot_withBackupElasticPremiumPlan(t *testing.T) {
	data := acceptance.BuildTestData(t, "azurerm_linux_function_app_slot", "test")
	r := LinuxFunctionAppSlotResource{}

	data.ResourceTest(t, r, []acceptance.TestStep{
		{
			Config: r.backup(data, SkuElasticPremiumPlan),
			Check: acceptance.ComposeTestCheckFunc(
				check.That(data.ResourceName).ExistsInAzure(r),
				check.That(data.ResourceName).Key("kind").HasValue("functionapp,linux"),
			),
		},
		data.ImportStep("site_credential.0.password"),
	})
}

func TestAccLinuxFunctionAppSlot_withBackupPremiumPlan(t *testing.T) {
	data := acceptance.BuildTestData(t, "azurerm_linux_function_app_slot", "test")
	r := LinuxFunctionAppSlotResource{}

	data.ResourceTest(t, r, []acceptance.TestStep{
		{
			Config: r.backup(data, SkuPremiumPlan),
			Check: acceptance.ComposeTestCheckFunc(
				check.That(data.ResourceName).ExistsInAzure(r),
				check.That(data.ResourceName).Key("kind").HasValue("functionapp,linux"),
			),
		},
		data.ImportStep("site_credential.0.password"),
	})
}

func TestAccLinuxFunctionAppSlot_withBackupStandardPlan(t *testing.T) {
	data := acceptance.BuildTestData(t, "azurerm_linux_function_app_slot", "test")
	r := LinuxFunctionAppSlotResource{}

	data.ResourceTest(t, r, []acceptance.TestStep{
		{
			Config: r.backup(data, SkuStandardPlan),
			Check: acceptance.ComposeTestCheckFunc(
				check.That(data.ResourceName).ExistsInAzure(r),
				check.That(data.ResourceName).Key("kind").HasValue("functionapp,linux"),
			),
		},
		data.ImportStep("site_credential.0.password"),
	})
}

// Completes by plan type

func TestAccLinuxFunctionAppSlot_consumptionComplete(t *testing.T) {
	data := acceptance.BuildTestData(t, "azurerm_linux_function_app_slot", "test")
	r := LinuxFunctionAppSlotResource{}

	data.ResourceTest(t, r, []acceptance.TestStep{
		{
			Config: r.consumptionComplete(data),
			Check: acceptance.ComposeTestCheckFunc(
				check.That(data.ResourceName).ExistsInAzure(r),
			),
		},
		data.ImportStep("site_credential.0.password"),
	})
}

func TestAccLinuxFunctionAppSlot_consumptionCompleteUpdate(t *testing.T) {
	data := acceptance.BuildTestData(t, "azurerm_linux_function_app_slot", "test")
	r := LinuxFunctionAppSlotResource{}

	data.ResourceTest(t, r, []acceptance.TestStep{
		{
			Config: r.basic(data, SkuConsumptionPlan),
			Check: acceptance.ComposeTestCheckFunc(
				check.That(data.ResourceName).ExistsInAzure(r),
				check.That(data.ResourceName).Key("kind").HasValue("functionapp,linux"),
			),
		},
		data.ImportStep("site_credential.0.password"),
		{
			Config: r.consumptionComplete(data),
			Check: acceptance.ComposeTestCheckFunc(
				check.That(data.ResourceName).ExistsInAzure(r),
			),
		},
		data.ImportStep("site_credential.0.password"),
		{
			Config: r.basic(data, SkuConsumptionPlan),
			Check: acceptance.ComposeTestCheckFunc(
				check.That(data.ResourceName).ExistsInAzure(r),
				check.That(data.ResourceName).Key("kind").HasValue("functionapp,linux"),
			),
		},
	})
}

func TestAccLinuxFunctionAppSlot_elasticPremiumCompleteWithVnetProperties(t *testing.T) {
	if !features.FourPointOhBeta() {
		t.Skip("this test requires 4.0 mode")
	}
	data := acceptance.BuildTestData(t, "azurerm_linux_function_app_slot", "test")
	r := LinuxFunctionAppSlotResource{}

	data.ResourceTest(t, r, []acceptance.TestStep{
		{
			Config: r.elasticCompleteWithVnetProperties(data),
			Check: acceptance.ComposeTestCheckFunc(
				check.That(data.ResourceName).ExistsInAzure(r),
			),
		},
		data.ImportStep("site_credential.0.password"),
	})
}

func TestAccLinuxFunctionAppSlot_elasticPremiumComplete(t *testing.T) {
	data := acceptance.BuildTestData(t, "azurerm_linux_function_app_slot", "test")
	r := LinuxFunctionAppSlotResource{}

	data.ResourceTest(t, r, []acceptance.TestStep{
		{
			Config: r.elasticComplete(data),
			Check: acceptance.ComposeTestCheckFunc(
				check.That(data.ResourceName).ExistsInAzure(r),
			),
		},
		data.ImportStep("site_credential.0.password"),
	})
}

func TestAccLinuxFunctionAppSlot_standardCompleteWithVnetProperties(t *testing.T) {
	if !features.FourPointOhBeta() {
		t.Skip("this test requires 4.0 mode")
	}
	data := acceptance.BuildTestData(t, "azurerm_linux_function_app_slot", "test")
	r := LinuxFunctionAppSlotResource{}

	data.ResourceTest(t, r, []acceptance.TestStep{
		{
			Config: r.standardCompleteWithVnetProperties(data),
			Check: acceptance.ComposeTestCheckFunc(
				check.That(data.ResourceName).ExistsInAzure(r),
			),
		},
		data.ImportStep("site_credential.0.password"),
	})
}

func TestAccLinuxFunctionAppSlot_standardComplete(t *testing.T) {
	data := acceptance.BuildTestData(t, "azurerm_linux_function_app_slot", "test")
	r := LinuxFunctionAppSlotResource{}

	data.ResourceTest(t, r, []acceptance.TestStep{
		{
			Config: r.standardComplete(data),
			Check: acceptance.ComposeTestCheckFunc(
				check.That(data.ResourceName).ExistsInAzure(r),
			),
		},
		data.ImportStep("site_credential.0.password"),
	})
}

// Individual Settings / Blocks

func TestAccLinuxFunctionAppSlot_withAuthSettingsStandard(t *testing.T) {
	data := acceptance.BuildTestData(t, "azurerm_linux_function_app_slot", "test")
	r := LinuxFunctionAppSlotResource{}

	data.ResourceTest(t, r, []acceptance.TestStep{
		{
			Config: r.withAuthSettings(data, SkuStandardPlan),
			Check: acceptance.ComposeTestCheckFunc(
				check.That(data.ResourceName).ExistsInAzure(r),
				check.That(data.ResourceName).Key("kind").HasValue("functionapp,linux"),
			),
		},
		data.ImportStep("site_credential.0.password"),
	})
}

func TestAccLinuxFunctionAppSlot_scmIpRestrictionSubnetWithVnetProperties(t *testing.T) {
	if !features.FourPointOhBeta() {
		t.Skip("this test requires 4.0 mode")
	}
	data := acceptance.BuildTestData(t, "azurerm_linux_function_app_slot", "test")
	r := LinuxFunctionAppSlotResource{}

	data.ResourceTest(t, r, []acceptance.TestStep{
		{
			Config: r.scmIpRestrictionSubnetWithVnetProperties(data, SkuStandardPlan),
			Check: acceptance.ComposeTestCheckFunc(
				check.That(data.ResourceName).ExistsInAzure(r),
			),
		},
		data.ImportStep("site_credential.0.password"),
	})
}

func TestAccLinuxFunctionAppSlot_scmIpRestrictionSubnet(t *testing.T) {
	data := acceptance.BuildTestData(t, "azurerm_linux_function_app_slot", "test")
	r := LinuxFunctionAppSlotResource{}

	data.ResourceTest(t, r, []acceptance.TestStep{
		{
			Config: r.scmIpRestrictionSubnet(data, SkuStandardPlan),
			Check: acceptance.ComposeTestCheckFunc(
				check.That(data.ResourceName).ExistsInAzure(r),
			),
		},
		data.ImportStep("site_credential.0.password"),
	})
}

func TestAccLinuxFunctionAppSlot_withAuthSettingsConsumption(t *testing.T) {
	data := acceptance.BuildTestData(t, "azurerm_linux_function_app_slot", "test")
	r := LinuxFunctionAppSlotResource{}

	data.ResourceTest(t, r, []acceptance.TestStep{
		{
			Config: r.withAuthSettings(data, SkuConsumptionPlan),
			Check: acceptance.ComposeTestCheckFunc(
				check.That(data.ResourceName).ExistsInAzure(r),
				check.That(data.ResourceName).Key("kind").HasValue("functionapp,linux"),
			),
		},
		data.ImportStep("site_credential.0.password"),
	})
}

func TestAccLinuxFunctionAppSlot_builtInLogging(t *testing.T) {
	data := acceptance.BuildTestData(t, "azurerm_linux_function_app_slot", "test")
	r := LinuxFunctionAppSlotResource{}

	data.ResourceTest(t, r, []acceptance.TestStep{
		{
			Config: r.builtInLogging(data, SkuStandardPlan, true),
			Check: acceptance.ComposeTestCheckFunc(
				check.That(data.ResourceName).ExistsInAzure(r),
				check.That(data.ResourceName).Key("kind").HasValue("functionapp,linux"),
			),
		},
		data.ImportStep("site_credential.0.password"),
	})
}

func TestAccLinuxFunctionAppSlot_withConnectionStrings(t *testing.T) {
	data := acceptance.BuildTestData(t, "azurerm_linux_function_app_slot", "test")
	r := LinuxFunctionAppSlotResource{}

	data.ResourceTest(t, r, []acceptance.TestStep{
		{
			Config: r.connectionStrings(data, SkuStandardPlan),
			Check: acceptance.ComposeTestCheckFunc(
				check.That(data.ResourceName).ExistsInAzure(r),
				check.That(data.ResourceName).Key("kind").HasValue("functionapp,linux"),
			),
		},
		data.ImportStep("site_credential.0.password"),
	})
}

func TestAccLinuxFunctionAppSlot_withConnectionStringsUpdate(t *testing.T) {
	data := acceptance.BuildTestData(t, "azurerm_linux_function_app_slot", "test")
	r := LinuxFunctionAppSlotResource{}

	data.ResourceTest(t, r, []acceptance.TestStep{
		{
			Config: r.basic(data, SkuStandardPlan),
			Check: acceptance.ComposeTestCheckFunc(
				check.That(data.ResourceName).ExistsInAzure(r),
				check.That(data.ResourceName).Key("kind").HasValue("functionapp,linux"),
			),
		},
		data.ImportStep("site_credential.0.password"),
		{
			Config: r.connectionStrings(data, SkuStandardPlan),
			Check: acceptance.ComposeTestCheckFunc(
				check.That(data.ResourceName).ExistsInAzure(r),
				check.That(data.ResourceName).Key("kind").HasValue("functionapp,linux"),
			),
		},
		data.ImportStep("site_credential.0.password"),
		{
			Config: r.connectionStringsUpdate(data, SkuStandardPlan),
			Check: acceptance.ComposeTestCheckFunc(
				check.That(data.ResourceName).ExistsInAzure(r),
				check.That(data.ResourceName).Key("kind").HasValue("functionapp,linux"),
			),
		},
		data.ImportStep("site_credential.0.password"),
		{
			Config: r.basic(data, SkuStandardPlan),
			Check: acceptance.ComposeTestCheckFunc(
				check.That(data.ResourceName).ExistsInAzure(r),
				check.That(data.ResourceName).Key("kind").HasValue("functionapp,linux"),
			),
		},
		data.ImportStep("site_credential.0.password"),
	})
}

func TestAccLinuxFunctionAppSlot_dailyTimeQuotaConsumptionPlan(t *testing.T) {
	data := acceptance.BuildTestData(t, "azurerm_linux_function_app_slot", "test")
	r := LinuxFunctionAppSlotResource{}

	data.ResourceTest(t, r, []acceptance.TestStep{
		{
			Config: r.dailyTimeLimitQuota(data, SkuConsumptionPlan, 1000),
			Check: acceptance.ComposeTestCheckFunc(
				check.That(data.ResourceName).ExistsInAzure(r),
				check.That(data.ResourceName).Key("kind").HasValue("functionapp,linux"),
			),
		},
		data.ImportStep("site_credential.0.password"),
	})
}

func TestAccLinuxFunctionAppSlot_dailyTimeQuotaElasticPremiumPlan(t *testing.T) {
	data := acceptance.BuildTestData(t, "azurerm_linux_function_app_slot", "test")
	r := LinuxFunctionAppSlotResource{}

	data.ResourceTest(t, r, []acceptance.TestStep{
		{
			Config: r.dailyTimeLimitQuota(data, SkuElasticPremiumPlan, 2000),
			Check: acceptance.ComposeTestCheckFunc(
				check.That(data.ResourceName).ExistsInAzure(r),
				check.That(data.ResourceName).Key("kind").HasValue("functionapp,linux"),
			),
		},
		data.ImportStep("site_credential.0.password"),
	})
}

func TestAccLinuxFunctionAppSlot_healthCheckPath(t *testing.T) {
	data := acceptance.BuildTestData(t, "azurerm_linux_function_app_slot", "test")
	r := LinuxFunctionAppSlotResource{}

	data.ResourceTest(t, r, []acceptance.TestStep{
		{
			Config: r.healthCheckPath(data, "S1"),
			Check: acceptance.ComposeTestCheckFunc(
				check.That(data.ResourceName).ExistsInAzure(r),
			),
		},
		data.ImportStep("site_credential.0.password"),
	})
}

func TestAccLinuxFunctionAppSlot_basicRuntimeCheck(t *testing.T) {
	data := acceptance.BuildTestData(t, "azurerm_linux_function_app_slot", "test")
	r := LinuxFunctionAppSlotResource{}

	data.ResourceTest(t, r, []acceptance.TestStep{
		{
			Config: r.runtimeScaleCheck(data, SkuElasticPremiumPlan),
			Check: acceptance.ComposeTestCheckFunc(
				check.That(data.ResourceName).ExistsInAzure(r),
				check.That(data.ResourceName).Key("site_config.0.runtime_scale_monitoring_enabled").HasValue("true"),
			),
		},
		data.ImportStep("site_credential.0.password"),
	})
}

func TestAccLinuxFunctionAppSlot_healthCheckPathWithEviction(t *testing.T) {
	data := acceptance.BuildTestData(t, "azurerm_linux_function_app_slot", "test")
	r := LinuxFunctionAppSlotResource{}

	data.ResourceTest(t, r, []acceptance.TestStep{
		{
			Config: r.healthCheckPathWithEviction(data, "S1"),
			Check: acceptance.ComposeTestCheckFunc(
				check.That(data.ResourceName).ExistsInAzure(r),
			),
		},
		data.ImportStep("site_credential.0.password"),
	})
}

func TestAccLinuxFunctionAppSlot_healthCheckPathWithEvictionUpdate(t *testing.T) {
	data := acceptance.BuildTestData(t, "azurerm_linux_function_app_slot", "test")
	r := LinuxFunctionAppSlotResource{}

	data.ResourceTest(t, r, []acceptance.TestStep{
		{
			Config: r.basic(data, "S1"),
			Check: acceptance.ComposeTestCheckFunc(
				check.That(data.ResourceName).ExistsInAzure(r),
			),
		},
		data.ImportStep("site_credential.0.password"),
		{
			Config: r.healthCheckPathWithEviction(data, "S1"),
			Check: acceptance.ComposeTestCheckFunc(
				check.That(data.ResourceName).ExistsInAzure(r),
			),
		},
		data.ImportStep("site_credential.0.password"),
		{
			Config: r.basic(data, "S1"),
			Check: acceptance.ComposeTestCheckFunc(
				check.That(data.ResourceName).ExistsInAzure(r),
			),
		},
		data.ImportStep("site_credential.0.password"),
	})
}

func TestAccLinuxFunctionAppSlot_appServiceLogging(t *testing.T) {
	data := acceptance.BuildTestData(t, "azurerm_linux_function_app_slot", "test")
	r := LinuxFunctionAppSlotResource{}

	data.ResourceTest(t, r, []acceptance.TestStep{
		{
			Config: r.appServiceLogs(data, SkuStandardPlan),
			Check: acceptance.ComposeTestCheckFunc(
				check.That(data.ResourceName).ExistsInAzure(r),
				check.That(data.ResourceName).Key("kind").HasValue("functionapp,linux"),
			),
		},
		data.ImportStep("site_credential.0.password"),
	})
}

func TestAccLinuxFunctionAppSlot_appServiceLoggingUpdate(t *testing.T) {
	data := acceptance.BuildTestData(t, "azurerm_linux_function_app_slot", "test")
	r := LinuxFunctionAppSlotResource{}

	data.ResourceTest(t, r, []acceptance.TestStep{
		{
			Config: r.basic(data, SkuStandardPlan),
			Check: acceptance.ComposeTestCheckFunc(
				check.That(data.ResourceName).ExistsInAzure(r),
				check.That(data.ResourceName).Key("kind").HasValue("functionapp,linux"),
			),
		},
		data.ImportStep("site_credential.0.password"),
		{
			Config: r.appServiceLogs(data, SkuStandardPlan),
			Check: acceptance.ComposeTestCheckFunc(
				check.That(data.ResourceName).ExistsInAzure(r),
				check.That(data.ResourceName).Key("kind").HasValue("functionapp,linux"),
			),
		},
		data.ImportStep("site_credential.0.password"),
		{
			Config: r.basic(data, SkuStandardPlan),
			Check: acceptance.ComposeTestCheckFunc(
				check.That(data.ResourceName).ExistsInAzure(r),
				check.That(data.ResourceName).Key("kind").HasValue("functionapp,linux"),
			),
		},
		data.ImportStep("site_credential.0.password"),
	})
}

func TestAccLinuxFunctionAppSlot_withIPRestrictions(t *testing.T) {
	data := acceptance.BuildTestData(t, "azurerm_linux_function_app_slot", "test")
	r := LinuxFunctionAppSlotResource{}

	data.ResourceTest(t, r, []acceptance.TestStep{
		{
			Config: r.withIPRestrictions(data, SkuStandardPlan),
			Check: acceptance.ComposeTestCheckFunc(
				check.That(data.ResourceName).ExistsInAzure(r),
				check.That(data.ResourceName).Key("kind").HasValue("functionapp,linux"),
			),
		},
		data.ImportStep("site_credential.0.password"),
	})
}

func TestAccLinuxFunctionAppSlot_withIPRestrictionsDescription(t *testing.T) {
	data := acceptance.BuildTestData(t, "azurerm_linux_function_app_slot", "test")
	r := LinuxFunctionAppSlotResource{}

	data.ResourceTest(t, r, []acceptance.TestStep{
		{
			Config: r.withIPRestrictions(data, SkuStandardPlan),
			Check: acceptance.ComposeTestCheckFunc(
				check.That(data.ResourceName).ExistsInAzure(r),
				check.That(data.ResourceName).Key("kind").HasValue("functionapp,linux"),
			),
		},
		data.ImportStep("site_credential.0.password"),
		{
			Config: r.withIPRestrictionsDescription(data, SkuStandardPlan),
			Check: acceptance.ComposeTestCheckFunc(
				check.That(data.ResourceName).ExistsInAzure(r),
				check.That(data.ResourceName).Key("kind").HasValue("functionapp,linux"),
			),
		},
		data.ImportStep("site_credential.0.password"),
		{
			Config: r.withIPRestrictions(data, SkuStandardPlan),
			Check: acceptance.ComposeTestCheckFunc(
				check.That(data.ResourceName).ExistsInAzure(r),
				check.That(data.ResourceName).Key("kind").HasValue("functionapp,linux"),
			),
		},
		data.ImportStep("site_credential.0.password"),
	})
}

func TestAccLinuxFunctionAppSlot_withIPRestrictionsDefaultAction(t *testing.T) {
	data := acceptance.BuildTestData(t, "azurerm_linux_function_app_slot", "test")
	r := LinuxFunctionAppSlotResource{}

	data.ResourceTest(t, r, []acceptance.TestStep{
		{
			Config: r.withIPRestrictionsDefaultActionDeny(data, SkuStandardPlan),
			Check: acceptance.ComposeTestCheckFunc(
				check.That(data.ResourceName).ExistsInAzure(r),
				check.That(data.ResourceName).Key("kind").HasValue("functionapp,linux"),
			),
		},
		data.ImportStep("site_credential.0.password"),
	})
}

func TestAccLinuxFunctionAppSlot_withIPRestrictionsDefaultActionUpdate(t *testing.T) {
	data := acceptance.BuildTestData(t, "azurerm_linux_function_app_slot", "test")
	r := LinuxFunctionAppSlotResource{}

	data.ResourceTest(t, r, []acceptance.TestStep{
		{
			Config: r.withIPRestrictions(data, SkuStandardPlan),
			Check: acceptance.ComposeTestCheckFunc(
				check.That(data.ResourceName).ExistsInAzure(r),
				check.That(data.ResourceName).Key("kind").HasValue("functionapp,linux"),
			),
		},
		data.ImportStep("site_credential.0.password"),
		{
			Config: r.withIPRestrictionsDefaultActionDeny(data, SkuStandardPlan),
			Check: acceptance.ComposeTestCheckFunc(
				check.That(data.ResourceName).ExistsInAzure(r),
				check.That(data.ResourceName).Key("kind").HasValue("functionapp,linux"),
			),
		},
		data.ImportStep("site_credential.0.password"),
		{
			Config: r.withIPRestrictions(data, SkuStandardPlan),
			Check: acceptance.ComposeTestCheckFunc(
				check.That(data.ResourceName).ExistsInAzure(r),
				check.That(data.ResourceName).Key("kind").HasValue("functionapp,linux"),
			),
		},
		data.ImportStep("site_credential.0.password"),
	})
}

// App Stacks

func TestAccLinuxFunctionAppSlot_appStackCustom(t *testing.T) {
	data := acceptance.BuildTestData(t, "azurerm_linux_function_app_slot", "test")
	r := LinuxFunctionAppSlotResource{}

	data.ResourceTest(t, r, []acceptance.TestStep{
		{
			Config: r.appStackCustom(data, SkuStandardPlan),
			Check: acceptance.ComposeTestCheckFunc(
				check.That(data.ResourceName).ExistsInAzure(r),
				check.That(data.ResourceName).Key("kind").HasValue("functionapp,linux"),
			),
		},
		data.ImportStep("site_credential.0.password"),
	})
}

func TestAccLinuxFunctionAppSlot_appStackDotNet31(t *testing.T) {
	data := acceptance.BuildTestData(t, "azurerm_linux_function_app_slot", "test")
	r := LinuxFunctionAppSlotResource{}

	data.ResourceTest(t, r, []acceptance.TestStep{
		{
			Config: r.appStackDotNet(data, SkuStandardPlan, "3.1"),
			Check: acceptance.ComposeTestCheckFunc(
				check.That(data.ResourceName).ExistsInAzure(r),
				check.That(data.ResourceName).Key("kind").HasValue("functionapp,linux"),
				check.That(data.ResourceName).Key("site_config.0.linux_fx_version").HasValue("DOTNET|3.1"),
			),
		},
		data.ImportStep("site_credential.0.password"),
	})
}

func TestAccLinuxFunctionAppSlot_appStackDotNet6(t *testing.T) {
	data := acceptance.BuildTestData(t, "azurerm_linux_function_app_slot", "test")
	r := LinuxFunctionAppSlotResource{}

	data.ResourceTest(t, r, []acceptance.TestStep{
		{
			Config: r.appStackDotNet(data, SkuStandardPlan, "6.0"),
			Check: acceptance.ComposeTestCheckFunc(
				check.That(data.ResourceName).ExistsInAzure(r),
				check.That(data.ResourceName).Key("kind").HasValue("functionapp,linux"),
				check.That(data.ResourceName).Key("site_config.0.linux_fx_version").HasValue("DOTNET|6.0"),
			),
		},
		data.ImportStep("site_credential.0.password"),
	})
}

func TestAccLinuxFunctionAppSlot_appStackDotNet6Isolated(t *testing.T) {
	data := acceptance.BuildTestData(t, "azurerm_linux_function_app_slot", "test")
	r := LinuxFunctionAppSlotResource{}

	data.ResourceTest(t, r, []acceptance.TestStep{
		{
			Config: r.appStackDotNetIsolated(data, SkuStandardPlan, "6.0"),
			Check: acceptance.ComposeTestCheckFunc(
				check.That(data.ResourceName).ExistsInAzure(r),
				check.That(data.ResourceName).Key("kind").HasValue("functionapp,linux"),
				check.That(data.ResourceName).Key("site_config.0.linux_fx_version").HasValue("DOTNET-ISOLATED|6.0"),
			),
		},
		data.ImportStep("site_credential.0.password"),
	})
}

func TestAccLinuxFunctionAppSlot_appStackPython(t *testing.T) {
	data := acceptance.BuildTestData(t, "azurerm_linux_function_app_slot", "test")
	r := LinuxFunctionAppSlotResource{}

	data.ResourceTest(t, r, []acceptance.TestStep{
		{
			Config: r.appStackPython(data, SkuStandardPlan, "3.11"),
			Check: acceptance.ComposeTestCheckFunc(
				check.That(data.ResourceName).ExistsInAzure(r),
				check.That(data.ResourceName).Key("kind").HasValue("functionapp,linux"),
				check.That(data.ResourceName).Key("site_config.0.linux_fx_version").HasValue("PYTHON|3.11"),
			),
		},
		data.ImportStep("site_credential.0.password"),
	})
}

func TestAccLinuxFunctionAppSlot_appStackPythonUpdate(t *testing.T) {
	data := acceptance.BuildTestData(t, "azurerm_linux_function_app_slot", "test")
	r := LinuxFunctionAppSlotResource{}

	data.ResourceTest(t, r, []acceptance.TestStep{
		{
			Config: r.appStackPython(data, SkuStandardPlan, "3.9"),
			Check: acceptance.ComposeTestCheckFunc(
				check.That(data.ResourceName).ExistsInAzure(r),
				check.That(data.ResourceName).Key("kind").HasValue("functionapp,linux"),
				check.That(data.ResourceName).Key("site_config.0.linux_fx_version").HasValue("PYTHON|3.9"),
			),
		},
		data.ImportStep("site_credential.0.password"),
		{
			Config: r.appStackPython(data, SkuStandardPlan, "3.11"),
			Check: acceptance.ComposeTestCheckFunc(
				check.That(data.ResourceName).ExistsInAzure(r),
				check.That(data.ResourceName).Key("kind").HasValue("functionapp,linux"),
				check.That(data.ResourceName).Key("site_config.0.linux_fx_version").HasValue("PYTHON|3.11"),
			),
		},
		data.ImportStep("site_credential.0.password"),
	})
}

func TestAccLinuxFunctionAppSlot_appStackNode(t *testing.T) {
	data := acceptance.BuildTestData(t, "azurerm_linux_function_app_slot", "test")
	r := LinuxFunctionAppSlotResource{}

	data.ResourceTest(t, r, []acceptance.TestStep{
		{
			Config: r.appStackNode(data, SkuStandardPlan, "16"),
			Check: acceptance.ComposeTestCheckFunc(
				check.That(data.ResourceName).ExistsInAzure(r),
				check.That(data.ResourceName).Key("kind").HasValue("functionapp,linux"),
				check.That(data.ResourceName).Key("site_config.0.linux_fx_version").HasValue("NODE|16"),
			),
		},
		data.ImportStep("site_credential.0.password"),
	})
}

func TestAccLinuxFunctionAppSlot_appStackNodeUpdate(t *testing.T) {
	data := acceptance.BuildTestData(t, "azurerm_linux_function_app_slot", "test")
	r := LinuxFunctionAppSlotResource{}

	data.ResourceTest(t, r, []acceptance.TestStep{
		{
			Config: r.appStackNode(data, SkuStandardPlan, "14"),
			Check: acceptance.ComposeTestCheckFunc(
				check.That(data.ResourceName).ExistsInAzure(r),
				check.That(data.ResourceName).Key("kind").HasValue("functionapp,linux"),
				check.That(data.ResourceName).Key("site_config.0.linux_fx_version").HasValue("NODE|14"),
			),
		},
		data.ImportStep("site_credential.0.password"),
		{
			Config: r.appStackNode(data, SkuStandardPlan, "16"),
			Check: acceptance.ComposeTestCheckFunc(
				check.That(data.ResourceName).ExistsInAzure(r),
				check.That(data.ResourceName).Key("kind").HasValue("functionapp,linux"),
				check.That(data.ResourceName).Key("site_config.0.linux_fx_version").HasValue("NODE|16"),
			),
		},
		data.ImportStep("site_credential.0.password"),
		{
			Config: r.appStackNode(data, SkuStandardPlan, "18"),
			Check: acceptance.ComposeTestCheckFunc(
				check.That(data.ResourceName).ExistsInAzure(r),
				check.That(data.ResourceName).Key("kind").HasValue("functionapp,linux"),
				check.That(data.ResourceName).Key("site_config.0.linux_fx_version").HasValue("NODE|18"),
			),
		},
		data.ImportStep("site_credential.0.password"),
		{
			Config: r.appStackNode(data, SkuStandardPlan, "20"),
			Check: acceptance.ComposeTestCheckFunc(
				check.That(data.ResourceName).ExistsInAzure(r),
				check.That(data.ResourceName).Key("kind").HasValue("functionapp,linux"),
				check.That(data.ResourceName).Key("site_config.0.linux_fx_version").HasValue("NODE|20"),
			),
		},
		data.ImportStep("site_credential.0.password"),
		{
			Config: r.appStackNodeUpdateTags(data, SkuStandardPlan, "18"),
			Check: acceptance.ComposeTestCheckFunc(
				check.That(data.ResourceName).ExistsInAzure(r),
				check.That(data.ResourceName).Key("kind").HasValue("functionapp,linux"),
				check.That(data.ResourceName).Key("site_config.0.linux_fx_version").HasValue("NODE|18"),
			),
		},
		data.ImportStep("site_credential.0.password"),
	})
}

func TestAccLinuxFunctionAppSlot_appStackJava(t *testing.T) {
	data := acceptance.BuildTestData(t, "azurerm_linux_function_app_slot", "test")
	r := LinuxFunctionAppSlotResource{}

	data.ResourceTest(t, r, []acceptance.TestStep{
		{
			Config: r.appStackJava(data, SkuStandardPlan, "11"),
			Check: acceptance.ComposeTestCheckFunc(
				check.That(data.ResourceName).ExistsInAzure(r),
				check.That(data.ResourceName).Key("kind").HasValue("functionapp,linux"),
				check.That(data.ResourceName).Key("site_config.0.linux_fx_version").HasValue("JAVA|11"),
			),
		},
		data.ImportStep("site_credential.0.password"),
	})
}

func TestAccLinuxFunctionAppSlot_appStackJavaUpdate(t *testing.T) {
	data := acceptance.BuildTestData(t, "azurerm_linux_function_app_slot", "test")
	r := LinuxFunctionAppSlotResource{}

	data.ResourceTest(t, r, []acceptance.TestStep{
		{
			Config: r.appStackJava(data, SkuStandardPlan, "8"),
			Check: acceptance.ComposeTestCheckFunc(
				check.That(data.ResourceName).ExistsInAzure(r),
				check.That(data.ResourceName).Key("kind").HasValue("functionapp,linux"),
				check.That(data.ResourceName).Key("site_config.0.linux_fx_version").HasValue("JAVA|8"),
			),
		},
		data.ImportStep("site_credential.0.password"),
		{
			Config: r.appStackJava(data, SkuStandardPlan, "17"),
			Check: acceptance.ComposeTestCheckFunc(
				check.That(data.ResourceName).ExistsInAzure(r),
				check.That(data.ResourceName).Key("kind").HasValue("functionapp,linux"),
				check.That(data.ResourceName).Key("site_config.0.linux_fx_version").HasValue("JAVA|17"),
			),
		},
		data.ImportStep("site_credential.0.password"),
	})
}

func TestAccLinuxFunctionAppSlot_appStackDocker(t *testing.T) {
	data := acceptance.BuildTestData(t, "azurerm_linux_function_app_slot", "test")
	r := LinuxFunctionAppSlotResource{}

	data.ResourceTest(t, r, []acceptance.TestStep{
		{
			Config: r.appStackDocker(data, SkuStandardPlan),
			Check: acceptance.ComposeTestCheckFunc(
				check.That(data.ResourceName).ExistsInAzure(r),
				check.That(data.ResourceName).Key("kind").HasValue("functionapp,linux,container"),
			),
		},
		data.ImportStep("site_credential.0.password"),
	})
}

func TestAccLinuxFunctionAppSlot_appStackDockerManagedServiceIdentity(t *testing.T) {
	data := acceptance.BuildTestData(t, "azurerm_linux_function_app_slot", "test")
	r := LinuxFunctionAppSlotResource{}

	data.ResourceTest(t, r, []acceptance.TestStep{
		{
			Config: r.appStackDockerUseMSI(data, SkuStandardPlan),
			Check: acceptance.ComposeTestCheckFunc(
				check.That(data.ResourceName).ExistsInAzure(r),
				check.That(data.ResourceName).Key("kind").HasValue("functionapp,linux,container"),
			),
		},
		data.ImportStep("site_credential.0.password"),
	})
}

func TestAccLinuxFunctionAppSlot_appStackPowerShellCore(t *testing.T) {
	data := acceptance.BuildTestData(t, "azurerm_linux_function_app_slot", "test")
	r := LinuxFunctionAppSlotResource{}

	data.ResourceTest(t, r, []acceptance.TestStep{
		{
			Config: r.appStackPowerShellCore(data, SkuStandardPlan, "7"),
			Check: acceptance.ComposeTestCheckFunc(
				check.That(data.ResourceName).ExistsInAzure(r),
				check.That(data.ResourceName).Key("kind").HasValue("functionapp,linux"),
				check.That(data.ResourceName).Key("site_config.0.linux_fx_version").HasValue("POWERSHELL|7"),
			),
		},
		data.ImportStep("site_credential.0.password"),
	})
}

func TestAccLinuxFunctionAppSlot_appStackPowerShellCore72(t *testing.T) {
	data := acceptance.BuildTestData(t, "azurerm_linux_function_app_slot", "test")
	r := LinuxFunctionAppSlotResource{}

	data.ResourceTest(t, r, []acceptance.TestStep{
		{
			Config: r.appStackPowerShellCore(data, SkuStandardPlan, "7.2"),
			Check: acceptance.ComposeTestCheckFunc(
				check.That(data.ResourceName).ExistsInAzure(r),
				check.That(data.ResourceName).Key("kind").HasValue("functionapp,linux"),
				check.That(data.ResourceName).Key("site_config.0.linux_fx_version").HasValue("POWERSHELL|7.2"),
			),
		},
		data.ImportStep("site_credential.0.password"),
	})
}

// Others

func TestAccLinuxFunctionAppSlot_identity(t *testing.T) {
	data := acceptance.BuildTestData(t, "azurerm_linux_function_app_slot", "test")
	r := LinuxFunctionAppSlotResource{}

	data.ResourceTest(t, r, []acceptance.TestStep{
		{
			Config: r.identitySystemAssigned(data, SkuStandardPlan),
			Check: acceptance.ComposeTestCheckFunc(
				check.That(data.ResourceName).ExistsInAzure(r),
			),
		},
		data.ImportStep("site_credential.0.password"),
		{
			Config: r.identityUserAssigned(data, SkuStandardPlan),
			Check: acceptance.ComposeTestCheckFunc(
				check.That(data.ResourceName).ExistsInAzure(r),
			),
		},
		data.ImportStep("site_credential.0.password"),
		{
			Config: r.identitySystemAssignedUserAssigned(data, SkuStandardPlan),
			Check: acceptance.ComposeTestCheckFunc(
				check.That(data.ResourceName).ExistsInAzure(r),
			),
		},
		data.ImportStep("site_credential.0.password"),
		{
			Config: r.basic(data, SkuStandardPlan),
			Check: acceptance.ComposeTestCheckFunc(
				check.That(data.ResourceName).ExistsInAzure(r),
			),
		},
		data.ImportStep("site_credential.0.password"),
	})
}

func TestAccLinuxFunctionAppSlot_updateStorageAccount(t *testing.T) {
	data := acceptance.BuildTestData(t, "azurerm_linux_function_app_slot", "test")
	r := LinuxFunctionAppSlotResource{}

	data.ResourceTest(t, r, []acceptance.TestStep{
		{
			Config: r.basic(data, SkuStandardPlan),
			Check: acceptance.ComposeTestCheckFunc(
				check.That(data.ResourceName).ExistsInAzure(r),
				check.That(data.ResourceName).Key("kind").HasValue("functionapp,linux"),
			),
		},
		data.ImportStep("site_credential.0.password"),
		{
			Config: r.updateStorageAccount(data, SkuStandardPlan),
			Check: acceptance.ComposeTestCheckFunc(
				check.That(data.ResourceName).ExistsInAzure(r),
				check.That(data.ResourceName).Key("kind").HasValue("functionapp,linux"),
			),
		},
		data.ImportStep("site_credential.0.password"),
	})
}

func TestAccLinuxFunctionAppSlot_identityKeyVaultIdentity(t *testing.T) {
	data := acceptance.BuildTestData(t, "azurerm_linux_function_app_slot", "test")
	r := LinuxFunctionAppSlotResource{}

	data.ResourceTest(t, r, []acceptance.TestStep{
		{
			Config: r.identityUserAssignedKeyVaultIdentity(data, SkuStandardPlan),
			Check: acceptance.ComposeTestCheckFunc(
				check.That(data.ResourceName).ExistsInAzure(r),
			),
		},
	})
}

func TestAccLinuxFunctionAppSlot_msiStorageAccountElastic(t *testing.T) {
	data := acceptance.BuildTestData(t, "azurerm_linux_function_app_slot", "test")
	r := LinuxFunctionAppSlotResource{}

	data.ResourceTest(t, r, []acceptance.TestStep{
		{
			Config: r.msiStorageAccount(data, SkuElasticPremiumPlan),
			Check: acceptance.ComposeTestCheckFunc(
				check.That(data.ResourceName).ExistsInAzure(r),
				check.That(data.ResourceName).Key("kind").HasValue("functionapp,linux"),
			),
		},
		data.ImportStep("site_credential.0.password"),
	})
}

func TestAccLinuxFunctionAppSlot_msiStorageAccountStandard(t *testing.T) {
	data := acceptance.BuildTestData(t, "azurerm_linux_function_app_slot", "test")
	r := LinuxFunctionAppSlotResource{}

	data.ResourceTest(t, r, []acceptance.TestStep{
		{
			Config: r.msiStorageAccount(data, SkuStandardPlan),
			Check: acceptance.ComposeTestCheckFunc(
				check.That(data.ResourceName).ExistsInAzure(r),
				check.That(data.ResourceName).Key("kind").HasValue("functionapp,linux"),
			),
		},
		data.ImportStep("site_credential.0.password"),
	})
}

func TestAccLinuxFunctionAppSlot_storageAccountKeyVaultSecret(t *testing.T) {
	data := acceptance.BuildTestData(t, "azurerm_linux_function_app_slot", "test")
	r := LinuxFunctionAppSlotResource{}

	data.ResourceTest(t, r, []acceptance.TestStep{
		{
			Config: r.storageAccountKVSecret(data, SkuStandardPlan),
			Check: acceptance.ComposeTestCheckFunc(
				check.That(data.ResourceName).ExistsInAzure(r),
				check.That(data.ResourceName).Key("kind").HasValue("functionapp,linux"),
			),
		},
		data.ImportStep("site_credential.0.password"),
	})
}

func TestAccLinuxFunctionAppSlot_storageAccountKeyVaultSecretVersionless(t *testing.T) {
	data := acceptance.BuildTestData(t, "azurerm_linux_function_app_slot", "test")
	r := LinuxFunctionAppSlotResource{}

	data.ResourceTest(t, r, []acceptance.TestStep{
		{
			Config: r.storageAccountKVSecretVersionless(data, SkuStandardPlan),
			Check: acceptance.ComposeTestCheckFunc(
				check.That(data.ResourceName).ExistsInAzure(r),
				check.That(data.ResourceName).Key("kind").HasValue("functionapp,linux"),
			),
		},
		data.ImportStep("site_credential.0.password"),
	})
}

func TestAccLinuxFunctionAppSlot_vNetIntegration(t *testing.T) {
	data := acceptance.BuildTestData(t, "azurerm_linux_function_app_slot", "test")
	r := LinuxFunctionAppSlotResource{}

	var vnetIntegrationProperties string
	if features.FourPointOhBeta() {
		vnetIntegrationProperties = r.vNetIntegration_subnet1WithVnetProperties(data, SkuStandardPlan)
	} else {
		vnetIntegrationProperties = r.vNetIntegration_subnet1(data, SkuStandardPlan)
	}

	data.ResourceTest(t, r, []acceptance.TestStep{
		{
			Config: vnetIntegrationProperties,
			Check: acceptance.ComposeTestCheckFunc(
				check.That(data.ResourceName).ExistsInAzure(r),
				check.That(data.ResourceName).Key("virtual_network_subnet_id").MatchesOtherKey(
					check.That("azurerm_subnet.test1").Key("id"),
				),
			),
		},
		data.ImportStep("site_credential.0.password"),
	})
}

func TestAccLinuxFunctionAppSlot_vNetIntegrationUpdate(t *testing.T) {
	data := acceptance.BuildTestData(t, "azurerm_linux_function_app_slot", "test")
	r := LinuxFunctionAppSlotResource{}

	data.ResourceTest(t, r, []acceptance.TestStep{
		{
			Config: r.vNetIntegration_basic(data, SkuStandardPlan),
			Check: acceptance.ComposeTestCheckFunc(
				check.That(data.ResourceName).ExistsInAzure(r),
			),
		},
		data.ImportStep("site_credential.0.password"),
		{
			Config: r.vNetIntegration_subnet1(data, SkuStandardPlan),
			Check: acceptance.ComposeTestCheckFunc(
				check.That(data.ResourceName).ExistsInAzure(r),
				check.That(data.ResourceName).Key("virtual_network_subnet_id").MatchesOtherKey(
					check.That("azurerm_subnet.test1").Key("id"),
				),
			),
		},
		data.ImportStep("site_credential.0.password"),
		{
			Config: r.vNetIntegration_subnet2(data, SkuStandardPlan),
			Check: acceptance.ComposeTestCheckFunc(
				check.That(data.ResourceName).ExistsInAzure(r),
				check.That(data.ResourceName).Key("virtual_network_subnet_id").MatchesOtherKey(
					check.That("azurerm_subnet.test2").Key("id"),
				),
			),
		},
		data.ImportStep("site_credential.0.password"),
		{
			Config: r.vNetIntegration_basic(data, SkuStandardPlan),
			Check: acceptance.ComposeTestCheckFunc(
				check.That(data.ResourceName).ExistsInAzure(r),
			),
		},
		data.ImportStep("site_credential.0.password"),
	})
}

func TestAccLinuxFunctionAppSlot_vNetIntegrationUpdateWithVnetProperties(t *testing.T) {
	if !features.FourPointOhBeta() {
		t.Skip("this test requires 4.0 mode")
	}
	data := acceptance.BuildTestData(t, "azurerm_linux_function_app_slot", "test")
	r := LinuxFunctionAppSlotResource{}

	data.ResourceTest(t, r, []acceptance.TestStep{
		{
			Config: r.vNetIntegration_basicWithVnetProperties(data, SkuStandardPlan),
			Check: acceptance.ComposeTestCheckFunc(
				check.That(data.ResourceName).ExistsInAzure(r),
			),
		},
		data.ImportStep("site_credential.0.password"),
		{
			Config: r.vNetIntegration_subnet1WithVnetProperties(data, SkuStandardPlan),
			Check: acceptance.ComposeTestCheckFunc(
				check.That(data.ResourceName).ExistsInAzure(r),
				check.That(data.ResourceName).Key("virtual_network_subnet_id").MatchesOtherKey(
					check.That("azurerm_subnet.test1").Key("id"),
				),
			),
		},
		data.ImportStep("site_credential.0.password"),
		{
			Config: r.vNetIntegration_subnet2WithVnetProperties(data, SkuStandardPlan),
			Check: acceptance.ComposeTestCheckFunc(
				check.That(data.ResourceName).ExistsInAzure(r),
				check.That(data.ResourceName).Key("virtual_network_subnet_id").MatchesOtherKey(
					check.That("azurerm_subnet.test2").Key("id"),
				),
			),
		},
		data.ImportStep("site_credential.0.password"),
		{
			Config: r.vNetIntegration_basicWithVnetProperties(data, SkuStandardPlan),
			Check: acceptance.ComposeTestCheckFunc(
				check.That(data.ResourceName).ExistsInAzure(r),
			),
		},
		data.ImportStep("site_credential.0.password"),
	})
}

func TestAccLinuxFunctionAppSlotASEv3_basic(t *testing.T) {
	data := acceptance.BuildTestData(t, "azurerm_linux_function_app_slot", "test")
	r := LinuxFunctionAppSlotResource{}

	data.ResourceTest(t, r, []acceptance.TestStep{
		{
			Config: r.withASEV3(data),
			Check: acceptance.ComposeTestCheckFunc(
				check.That(data.ResourceName).ExistsInAzure(r),
			),
		},
		data.ImportStep("site_credential.0.password"),
	})
}

func TestAccLinuxFunctionAppSlotASEv3_basicWithVnetProperties(t *testing.T) {
	if !features.FourPointOhBeta() {
		t.Skip("this test requires 4.0 mode")
	}
	data := acceptance.BuildTestData(t, "azurerm_linux_function_app_slot", "test")
	r := LinuxFunctionAppSlotResource{}

	data.ResourceTest(t, r, []acceptance.TestStep{
		{
			Config: r.withASEV3WithVnetProperties(data),
			Check: acceptance.ComposeTestCheckFunc(
				check.That(data.ResourceName).ExistsInAzure(r),
			),
		},
		data.ImportStep("site_credential.0.password"),
	})
}

func TestAccLinuxFunctionAppSlot_withStorageAccountBlock(t *testing.T) {
	data := acceptance.BuildTestData(t, "azurerm_linux_function_app_slot", "test")
	r := LinuxFunctionAppSlotResource{}

	data.ResourceTest(t, r, []acceptance.TestStep{
		{
			Config: r.withStorageAccountSingle(data, SkuStandardPlan),
			Check: acceptance.ComposeTestCheckFunc(
				check.That(data.ResourceName).ExistsInAzure(r),
			),
		},
		data.ImportStep("site_credential.0.password"),
	})
}

func TestAccLinuxFunctionAppSlot_withStorageAccountBlocks(t *testing.T) {
	data := acceptance.BuildTestData(t, "azurerm_linux_function_app_slot", "test")
	r := LinuxFunctionAppSlotResource{}

	data.ResourceTest(t, r, []acceptance.TestStep{
		{
			Config: r.withStorageAccountMultiple(data, SkuStandardPlan),
			Check: acceptance.ComposeTestCheckFunc(
				check.That(data.ResourceName).ExistsInAzure(r),
			),
		},
		data.ImportStep("site_credential.0.password"),
	})
}

func TestAccLinuxFunctionAppSlot_withStorageAccountBlockUpdate(t *testing.T) {
	data := acceptance.BuildTestData(t, "azurerm_linux_function_app_slot", "test")
	r := LinuxFunctionAppSlotResource{}

	data.ResourceTest(t, r, []acceptance.TestStep{
		{
			Config: r.basic(data, SkuStandardPlan),
			Check: acceptance.ComposeTestCheckFunc(
				check.That(data.ResourceName).ExistsInAzure(r),
			),
		},
		data.ImportStep("site_credential.0.password"),
		{
			Config: r.withStorageAccountSingle(data, SkuStandardPlan),
			Check: acceptance.ComposeTestCheckFunc(
				check.That(data.ResourceName).ExistsInAzure(r),
			),
		},
		data.ImportStep("site_credential.0.password"),
		{
			Config: r.withStorageAccountMultiple(data, SkuStandardPlan),
			Check: acceptance.ComposeTestCheckFunc(
				check.That(data.ResourceName).ExistsInAzure(r),
			),
		},
		data.ImportStep("site_credential.0.password"),
		{
			Config: r.withStorageAccountSingle(data, SkuStandardPlan),
			Check: acceptance.ComposeTestCheckFunc(
				check.That(data.ResourceName).ExistsInAzure(r),
			),
		},
		data.ImportStep("site_credential.0.password"),
		{
			Config: r.basic(data, SkuStandardPlan),
			Check: acceptance.ComposeTestCheckFunc(
				check.That(data.ResourceName).ExistsInAzure(r),
			),
		},
		data.ImportStep("site_credential.0.password"),
	})
}

func TestAccLinuxFunctionAppSlot_publicNetworkAccessDisabled(t *testing.T) {
	data := acceptance.BuildTestData(t, "azurerm_linux_function_app_slot", "test")
	r := LinuxFunctionAppSlotResource{}

	data.ResourceTest(t, r, []acceptance.TestStep{
		{
			Config: r.publicNetworkAccessDisabled(data, SkuStandardPlan),
			Check: acceptance.ComposeTestCheckFunc(
				check.That(data.ResourceName).ExistsInAzure(r),
				check.That(data.ResourceName).Key("kind").HasValue("functionapp,linux"),
			),
		},
		data.ImportStep("site_credential.0.password"),
	})
}

func TestAccLinuxFunctionAppSlot_publicNetworkAccessUpdate(t *testing.T) {
	data := acceptance.BuildTestData(t, "azurerm_linux_function_app_slot", "test")
	r := LinuxFunctionAppSlotResource{}

	data.ResourceTest(t, r, []acceptance.TestStep{
		{
			Config: r.basic(data, SkuStandardPlan),
			Check: acceptance.ComposeTestCheckFunc(
				check.That(data.ResourceName).ExistsInAzure(r),
				check.That(data.ResourceName).Key("public_network_access_enabled").HasValue("true"),
			),
		},
		data.ImportStep("site_credential.0.password"),
		{
			Config: r.publicNetworkAccessDisabled(data, SkuStandardPlan),
			Check: acceptance.ComposeTestCheckFunc(
				check.That(data.ResourceName).ExistsInAzure(r),
				check.That(data.ResourceName).Key("public_network_access_enabled").HasValue("false"),
			),
		},
		data.ImportStep("site_credential.0.password"),
		{
			Config: r.basic(data, SkuStandardPlan),
			Check: acceptance.ComposeTestCheckFunc(
				check.That(data.ResourceName).ExistsInAzure(r),
				check.That(data.ResourceName).Key("public_network_access_enabled").HasValue("true"),
			),
		},
		data.ImportStep("site_credential.0.password"),
	})
}

// Configs

func (r LinuxFunctionAppSlotResource) Exists(ctx context.Context, client *clients.Client, state *pluginsdk.InstanceState) (*bool, error) {
	id, err := webapps.ParseSlotID(state.ID)
	if err != nil {
		return nil, err
	}

	resp, err := client.AppService.WebAppsClient.GetSlot(ctx, *id)
	if err != nil {
		if response.WasNotFound(resp.HttpResponse) {
			return pointer.To(false), nil
		}
		return nil, fmt.Errorf("retrieving Linux Function App %s: %+v", id, err)
	}
	if response.WasNotFound(resp.HttpResponse) {
		return pointer.To(false), nil
	}
	return pointer.To(true), nil
}

func (r LinuxFunctionAppSlotResource) basic(data acceptance.TestData, planSku string) string {
	return fmt.Sprintf(`
provider "azurerm" {
  features {}
}

%s

resource "azurerm_linux_function_app_slot" "test" {
  name                       = "acctest-LFAS-%d"
  function_app_id            = azurerm_linux_function_app.test.id
  storage_account_name       = azurerm_storage_account.test.name
  storage_account_access_key = azurerm_storage_account.test.primary_access_key

  site_config {}
}
`, r.template(data, planSku), data.RandomInteger)
}

func (r LinuxFunctionAppSlotResource) healthCheckPath(data acceptance.TestData, planSku string) string {
	return fmt.Sprintf(`
provider "azurerm" {
  features {}
}

%s

resource "azurerm_linux_function_app_slot" "test" {
  name                       = "acctest-LFAS-%d"
  function_app_id            = azurerm_linux_function_app.test.id
  storage_account_name       = azurerm_storage_account.test.name
  storage_account_access_key = azurerm_storage_account.test.primary_access_key

  site_config {
    health_check_path = "/health"
  }
}
`, r.template(data, planSku), data.RandomInteger)
}

func (r LinuxFunctionAppSlotResource) runtimeScaleCheck(data acceptance.TestData, planSku string) string {
	return fmt.Sprintf(`
provider "azurerm" {
  features {}
}

%s

resource "azurerm_linux_function_app_slot" "test" {
  name                       = "acctest-LFAS-%d"
  function_app_id            = azurerm_linux_function_app.test.id
  storage_account_name       = azurerm_storage_account.test.name
  storage_account_access_key = azurerm_storage_account.test.primary_access_key

  site_config {
    runtime_scale_monitoring_enabled = true
  }
}
`, r.template(data, planSku), data.RandomInteger)
}

func (r LinuxFunctionAppSlotResource) healthCheckPathWithEviction(data acceptance.TestData, planSku string) string {
	return fmt.Sprintf(`
provider "azurerm" {
  features {}
}

%s

resource "azurerm_linux_function_app_slot" "test" {
  name                       = "acctest-LFAS-%d"
  function_app_id            = azurerm_linux_function_app.test.id
  storage_account_name       = azurerm_storage_account.test.name
  storage_account_access_key = azurerm_storage_account.test.primary_access_key

  site_config {
    health_check_path                 = "/health"
    health_check_eviction_time_in_min = 3
  }
}
`, r.template(data, planSku), data.RandomInteger)
}

func (r LinuxFunctionAppSlotResource) builtInLogging(data acceptance.TestData, planSku string, builtInLogging bool) string {
	return fmt.Sprintf(`
provider "azurerm" {
  features {}
}

%s

resource "azurerm_linux_function_app_slot" "test" {
  name                       = "acctest-LFAS-%d"
  function_app_id            = azurerm_linux_function_app.test.id
  storage_account_name       = azurerm_storage_account.test.name
  storage_account_access_key = azurerm_storage_account.test.primary_access_key

  builtin_logging_enabled = %t

  site_config {}
}
`, r.template(data, planSku), data.RandomInteger, builtInLogging)
}

func (r LinuxFunctionAppSlotResource) appSettings(data acceptance.TestData, planSku string) string {
	return fmt.Sprintf(`
provider "azurerm" {
  features {}
}

%s

resource "azurerm_linux_function_app_slot" "test" {
  name                       = "acctest-LFAS-%d"
  function_app_id            = azurerm_linux_function_app.test.id
  storage_account_name       = azurerm_storage_account.test.name
  storage_account_access_key = azurerm_storage_account.test.primary_access_key

  app_settings = {
    foo    = "bar"
    secret = "sauce"
  }

  site_config {}
}
`, r.template(data, planSku), data.RandomInteger)
}

func (r LinuxFunctionAppSlotResource) appSettingsCustomContentShare(data acceptance.TestData, planSku string) string {
	return fmt.Sprintf(`
provider "azurerm" {
  features {}
}

%s

resource "azurerm_linux_function_app_slot" "test" {
  name                       = "acctest-LFAS-%d"
  function_app_id            = azurerm_linux_function_app.test.id
  storage_account_name       = azurerm_storage_account.test.name
  storage_account_access_key = azurerm_storage_account.test.primary_access_key

  app_settings = {
    foo                  = "bar"
    secret               = "sauce"
    WEBSITE_CONTENTSHARE = "test-acc-custom-content-share"
  }

  site_config {}
}
`, r.template(data, planSku), data.RandomInteger)
}

func (r LinuxFunctionAppSlotResource) appSettingsUserSettings(data acceptance.TestData, planSku string) string {
	return fmt.Sprintf(`
provider "azurerm" {
  features {}
}

%s

resource "azurerm_linux_function_app_slot" "test" {
  name                       = "acctest-LFAS-%d"
  function_app_id            = azurerm_linux_function_app.test.id
  storage_account_name       = azurerm_storage_account.test.name
  storage_account_access_key = azurerm_storage_account.test.primary_access_key

  app_settings = {}

  site_config {}
}
`, r.template(data, planSku), data.RandomInteger)
}

func (r LinuxFunctionAppSlotResource) appSettingsUserSettingsUpdate(data acceptance.TestData, planSku string) string {
	return fmt.Sprintf(`
provider "azurerm" {
  features {}
}

%s

resource "azurerm_linux_function_app_slot" "test" {
  name                       = "acctest-LFAS-%d"
  function_app_id            = azurerm_linux_function_app.test.id
  storage_account_name       = azurerm_storage_account.test.name
  storage_account_access_key = azurerm_storage_account.test.primary_access_key

  app_settings = {
    foo    = "bar"
    secret = "sauce"
  }

  site_config {}
}
`, r.template(data, planSku), data.RandomInteger)
}

func (r LinuxFunctionAppSlotResource) connectionStrings(data acceptance.TestData, planSku string) string {
	return fmt.Sprintf(`
provider "azurerm" {
  features {}
}

%s

resource "azurerm_linux_function_app_slot" "test" {
  name                       = "acctest-LFAS-%d"
  function_app_id            = azurerm_linux_function_app.test.id
  storage_account_name       = azurerm_storage_account.test.name
  storage_account_access_key = azurerm_storage_account.test.primary_access_key

  connection_string {
    name  = "Example"
    value = "some-postgresql-connection-string"
    type  = "PostgreSQL"
  }

  site_config {}
}
`, r.template(data, planSku), data.RandomInteger)
}

func (r LinuxFunctionAppSlotResource) dailyTimeLimitQuota(data acceptance.TestData, planSku string, quota int) string {
	return fmt.Sprintf(`
provider "azurerm" {
  features {}
}

%s

resource "azurerm_linux_function_app_slot" "test" {
  name                       = "acctest-LFAS-%d"
  function_app_id            = azurerm_linux_function_app.test.id
  storage_account_name       = azurerm_storage_account.test.name
  storage_account_access_key = azurerm_storage_account.test.primary_access_key

  daily_memory_time_quota = %d

  site_config {}
}
`, r.template(data, planSku), data.RandomInteger, quota)
}

func (r LinuxFunctionAppSlotResource) withAuthSettings(data acceptance.TestData, planSku string) string {
	return fmt.Sprintf(`
provider "azurerm" {
  features {}
}

%s

resource "azurerm_linux_function_app_slot" "test" {
  name                       = "acctest-LFAS-%d"
  function_app_id            = azurerm_linux_function_app.test.id
  storage_account_name       = azurerm_storage_account.test.name
  storage_account_access_key = azurerm_storage_account.test.primary_access_key

  auth_settings {
    enabled                       = true
    issuer                        = "https://sts.windows.net/%s"
    runtime_version               = "1.0"
    unauthenticated_client_action = "RedirectToLoginPage"
    token_refresh_extension_hours = 75
    token_store_enabled           = true

    additional_login_parameters = {
      test_key = "test_value"
    }

    allowed_external_redirect_urls = [
      "https://terra.form",
    ]

    active_directory {
      client_id = "aadclientid"

      allowed_audiences = [
        "activedirectorytokenaudiences",
      ]
    }
  }

  site_config {}
}
`, r.template(data, planSku), data.RandomInteger, data.RandomString)
}

func (r LinuxFunctionAppSlotResource) connectionStringsUpdate(data acceptance.TestData, planSku string) string {
	return fmt.Sprintf(`
provider "azurerm" {
  features {}
}

%s

resource "azurerm_linux_function_app_slot" "test" {
  name                       = "acctest-LFAS-%d"
  function_app_id            = azurerm_linux_function_app.test.id
  storage_account_name       = azurerm_storage_account.test.name
  storage_account_access_key = azurerm_storage_account.test.primary_access_key

  connection_string {
    name  = "Example"
    value = "some-postgresql-connection-string"
    type  = "PostgreSQL"
  }

  connection_string {
    name  = "AnotherExample"
    value = "some-other-connection-string"
    type  = "Custom"
  }

  site_config {}
}
`, r.template(data, planSku), data.RandomInteger)
}

func (r LinuxFunctionAppSlotResource) appServiceLogs(data acceptance.TestData, planSku string) string {
	return fmt.Sprintf(`
provider "azurerm" {
  features {}
}

%s

resource "azurerm_linux_function_app_slot" "test" {
  name                       = "acctest-LFAS-%d"
  function_app_id            = azurerm_linux_function_app.test.id
  storage_account_name       = azurerm_storage_account.test.name
  storage_account_access_key = azurerm_storage_account.test.primary_access_key

  site_config {
    app_service_logs {
      disk_quota_mb         = 25
      retention_period_days = 7
    }
  }
}
`, r.template(data, planSku), data.RandomInteger)
}

func (r LinuxFunctionAppSlotResource) appStackDotNet(data acceptance.TestData, planSku string, version string) string {
	return fmt.Sprintf(`
provider "azurerm" {
  features {}
}

%s

resource "azurerm_linux_function_app_slot" "test" {
  name                       = "acctest-LFAS-%d"
  function_app_id            = azurerm_linux_function_app.test.id
  storage_account_name       = azurerm_storage_account.test.name
  storage_account_access_key = azurerm_storage_account.test.primary_access_key

  site_config {
    application_stack {
      dotnet_version = "%s"
    }
  }
}
`, r.template(data, planSku), data.RandomInteger, version)
}

func (r LinuxFunctionAppSlotResource) appStackCustom(data acceptance.TestData, planSku string) string {
	return fmt.Sprintf(`
provider "azurerm" {
  features {}
}

%s

resource "azurerm_linux_function_app_slot" "test" {
  name                       = "acctest-LFAS-%d"
  function_app_id            = azurerm_linux_function_app.test.id
  storage_account_name       = azurerm_storage_account.test.name
  storage_account_access_key = azurerm_storage_account.test.primary_access_key

  site_config {
    application_stack {
      use_custom_runtime = true
    }
  }
}
`, r.template(data, planSku), data.RandomInteger)
}

func (r LinuxFunctionAppSlotResource) appStackDotNetIsolated(data acceptance.TestData, planSku string, version string) string {
	return fmt.Sprintf(`
provider "azurerm" {
  features {}
}

%s

resource "azurerm_linux_function_app_slot" "test" {
  name                       = "acctest-LFAS-%d"
  function_app_id            = azurerm_linux_function_app.test.id
  storage_account_name       = azurerm_storage_account.test.name
  storage_account_access_key = azurerm_storage_account.test.primary_access_key

  site_config {
    application_stack {
      dotnet_version              = "%s"
      use_dotnet_isolated_runtime = true
    }
  }
}
`, r.template(data, planSku), data.RandomInteger, version)
}

func (r LinuxFunctionAppSlotResource) appStackPython(data acceptance.TestData, planSku string, pythonVersion string) string {
	return fmt.Sprintf(`
provider "azurerm" {
  features {}
}

%s

resource "azurerm_linux_function_app_slot" "test" {
  name                       = "acctest-LFAS-%d"
  function_app_id            = azurerm_linux_function_app.test.id
  storage_account_name       = azurerm_storage_account.test.name
  storage_account_access_key = azurerm_storage_account.test.primary_access_key

  site_config {
    application_stack {
      python_version = "%s"
    }
  }
}
`, r.template(data, planSku), data.RandomInteger, pythonVersion)
}

func (r LinuxFunctionAppSlotResource) appStackJava(data acceptance.TestData, planSku string, javaVersion string) string {
	return fmt.Sprintf(`
provider "azurerm" {
  features {}
}

%s

resource "azurerm_linux_function_app_slot" "test" {
  name                       = "acctest-LFAS-%d"
  function_app_id            = azurerm_linux_function_app.test.id
  storage_account_name       = azurerm_storage_account.test.name
  storage_account_access_key = azurerm_storage_account.test.primary_access_key

  site_config {
    application_stack {
      java_version = "%s"
    }
  }
}
`, r.template(data, planSku), data.RandomInteger, javaVersion)
}

// nolint: unparam
func (r LinuxFunctionAppSlotResource) withIPRestrictions(data acceptance.TestData, planSku string) string {
	return fmt.Sprintf(`
provider "azurerm" {
  features {}
}

%s

resource "azurerm_linux_function_app_slot" "test" {
  name                       = "acctest-LFAS-%d"
  function_app_id            = azurerm_linux_function_app.test.id
  storage_account_name       = azurerm_storage_account.test.name
  storage_account_access_key = azurerm_storage_account.test.primary_access_key

  site_config {
    ip_restriction {
      ip_address = "13.107.6.152/31,13.107.128.0/22"
      name       = "test-restriction"
      priority   = 123
      action     = "Allow"
      headers {
        x_azure_fdid      = ["55ce4ed1-4b06-4bf1-b40e-4638452104da"]
        x_fd_health_probe = ["1"]
        x_forwarded_for   = ["9.9.9.9/32", "2002::1234:abcd:ffff:c0a8:101/64"]
        x_forwarded_host  = ["example.com"]
      }
    }
  }
}
`, r.template(data, planSku), data.RandomInteger)
}

func (r LinuxFunctionAppSlotResource) withIPRestrictionsDescription(data acceptance.TestData, planSku string) string {
	return fmt.Sprintf(`
provider "azurerm" {
  features {}
}

%s

resource "azurerm_linux_function_app_slot" "test" {
  name                       = "acctest-LFAS-%d"
  function_app_id            = azurerm_linux_function_app.test.id
  storage_account_name       = azurerm_storage_account.test.name
  storage_account_access_key = azurerm_storage_account.test.primary_access_key

  site_config {
    ip_restriction {
      ip_address = "13.107.6.152/31,13.107.128.0/22"
      name       = "test-restriction"
      priority   = 123
      action     = "Allow"
      headers {
        x_azure_fdid      = ["55ce4ed1-4b06-4bf1-b40e-4638452104da"]
        x_fd_health_probe = ["1"]
        x_forwarded_for   = ["9.9.9.9/32", "2002::1234:abcd:ffff:c0a8:101/64"]
        x_forwarded_host  = ["example.com"]
      }
      description = "Allow ip address linux function app"
    }
  }
}
`, r.template(data, planSku), data.RandomInteger)
}
func (r LinuxFunctionAppSlotResource) withIPRestrictionsDefaultActionDeny(data acceptance.TestData, planSku string) string {
	return fmt.Sprintf(`
provider "azurerm" {
  features {}
}

%s

resource "azurerm_linux_function_app_slot" "test" {
  name                       = "acctest-LFAS-%d"
  function_app_id            = azurerm_linux_function_app.test.id
  storage_account_name       = azurerm_storage_account.test.name
  storage_account_access_key = azurerm_storage_account.test.primary_access_key

  site_config {
    ip_restriction_default_action = "Deny"

    ip_restriction {
      ip_address = "13.107.6.152/31,13.107.128.0/22"
      name       = "test-restriction"
      priority   = 123
      action     = "Allow"
      headers {
        x_azure_fdid      = ["55ce4ed1-4b06-4bf1-b40e-4638452104da"]
        x_fd_health_probe = ["1"]
        x_forwarded_for   = ["9.9.9.9/32", "2002::1234:abcd:ffff:c0a8:101/64"]
        x_forwarded_host  = ["example.com"]
      }
    }
  }
}
`, r.template(data, planSku), data.RandomInteger)
}

// nolint: unparam
func (r LinuxFunctionAppSlotResource) appStackNode(data acceptance.TestData, planSku string, nodeVersion string) string {
	return fmt.Sprintf(`
provider "azurerm" {
  features {}
}

%s

resource "azurerm_linux_function_app_slot" "test" {
  name                       = "acctest-LFAS-%d"
  function_app_id            = azurerm_linux_function_app.test.id
  storage_account_name       = azurerm_storage_account.test.name
  storage_account_access_key = azurerm_storage_account.test.primary_access_key

  site_config {
    application_stack {
      node_version = "%s"
    }
  }
}
`, r.template(data, planSku), data.RandomInteger, nodeVersion)
}

func (r LinuxFunctionAppSlotResource) appStackNodeUpdateTags(data acceptance.TestData, planSku string, nodeVersion string) string {
	return fmt.Sprintf(`
provider "azurerm" {
  features {}
}

%s

resource "azurerm_linux_function_app_slot" "test" {
  name                       = "acctest-LFAS-%d"
  function_app_id            = azurerm_linux_function_app.test.id
  storage_account_name       = azurerm_storage_account.test.name
  storage_account_access_key = azurerm_storage_account.test.primary_access_key

  site_config {
    application_stack {
      node_version = "%s"
    }
  }

  tags = {
    foo = "bar"
  }
}
`, r.template(data, planSku), data.RandomInteger, nodeVersion)
}

func (r LinuxFunctionAppSlotResource) appStackDocker(data acceptance.TestData, planSku string) string {
	return fmt.Sprintf(`
provider "azurerm" {
  features {}
}

%s

resource "azurerm_linux_function_app_slot" "test" {
  name                       = "acctest-LFAS-%d"
  function_app_id            = azurerm_linux_function_app.test.id
  storage_account_name       = azurerm_storage_account.test.name
  storage_account_access_key = azurerm_storage_account.test.primary_access_key

  site_config {
    application_stack {
      docker {
        registry_url = "https://mcr.microsoft.com"
        image_name   = "azure-app-service/samples/aspnethelloworld"
        image_tag    = "latest"
      }
    }
  }
}
`, r.template(data, planSku), data.RandomInteger)
}

func (r LinuxFunctionAppSlotResource) appStackDockerUseMSI(data acceptance.TestData, planSku string) string {
	return fmt.Sprintf(`
provider "azurerm" {
  features {}
}

%s

resource "azurerm_linux_function_app_slot" "test" {
  name                       = "acctest-LFAS-%d"
  function_app_id            = azurerm_linux_function_app.test.id
  storage_account_name       = azurerm_storage_account.test.name
  storage_account_access_key = azurerm_storage_account.test.primary_access_key

  identity {
    type         = "UserAssigned"
    identity_ids = [azurerm_user_assigned_identity.test.id]
  }
  site_config {
    container_registry_use_managed_identity       = true
    container_registry_managed_identity_client_id = azurerm_user_assigned_identity.test.client_id

    application_stack {
      docker {
        registry_url = "https://mcr.microsoft.com"
        image_name   = "azure-app-service/samples/aspnethelloworld"
        image_tag    = "latest"
      }
    }
  }
}
`, r.identityTemplate(data, planSku), data.RandomInteger)
}

func (r LinuxFunctionAppSlotResource) appStackPowerShellCore(data acceptance.TestData, planSku string, version string) string {
	return fmt.Sprintf(`
provider "azurerm" {
  features {}
}

%s

resource "azurerm_linux_function_app_slot" "test" {
  name                       = "acctest-LFAS-%d"
  function_app_id            = azurerm_linux_function_app.test.id
  storage_account_name       = azurerm_storage_account.test.name
  storage_account_access_key = azurerm_storage_account.test.primary_access_key

  site_config {
    application_stack {
      powershell_core_version = "%s"
    }
  }
}
`, r.template(data, planSku), data.RandomInteger, version)
}

func (r LinuxFunctionAppSlotResource) backup(data acceptance.TestData, planSku string) string {
	return fmt.Sprintf(`
provider "azurerm" {
  features {}
}

%s

resource "azurerm_linux_function_app_slot" "test" {
  name                       = "acctest-LFAS-%d"
  function_app_id            = azurerm_linux_function_app.test.id
  storage_account_name       = azurerm_storage_account.test.name
  storage_account_access_key = azurerm_storage_account.test.primary_access_key

  backup {
    name                = "acctest"
    storage_account_url = "https://${azurerm_storage_account.test.name}.blob.core.windows.net/${azurerm_storage_container.test.name}${data.azurerm_storage_account_sas.test.sas}&sr=b"
    schedule {
      frequency_interval = 7
      frequency_unit     = "Day"
    }
  }

  site_config {}
}
`, r.storageContainerTemplate(data, planSku), data.RandomInteger)
}

func (r LinuxFunctionAppSlotResource) consumptionComplete(data acceptance.TestData) string {
	planSku := "Y1"
	return fmt.Sprintf(`
provider "azurerm" {
  features {}
}

%s

resource "azurerm_user_assigned_identity" "test" {
  name                = "acct-%[2]d"
  resource_group_name = azurerm_resource_group.test.name
  location            = azurerm_resource_group.test.location
}

resource "azurerm_application_insights" "test" {
  name                = "acctestappinsights-%[2]d"
  location            = azurerm_resource_group.test.location
  resource_group_name = azurerm_resource_group.test.name
  application_type    = "web"
}

resource "azurerm_linux_function_app_slot" "test" {
  name                       = "acctest-LFAS-%[2]d"
  function_app_id            = azurerm_linux_function_app.test.id
  storage_account_name       = azurerm_storage_account.test.name
  storage_account_access_key = azurerm_storage_account.test.primary_access_key

  app_settings = {
    foo    = "bar"
    secret = "sauce"
  }

  auth_settings {
    enabled = true
    issuer  = "https://sts.windows.net/%[3]s"

    additional_login_parameters = {
      test_key = "test_value"
    }

    active_directory {
      client_id     = "aadclientid"
      client_secret = "aadsecret"

      allowed_audiences = [
        "activedirectorytokenaudiences",
      ]
    }

    facebook {
      app_id     = "facebookappid"
      app_secret = "facebookappsecret"

      oauth_scopes = [
        "facebookscope",
      ]
    }
  }

  builtin_logging_enabled            = false
  client_certificate_enabled         = true
  client_certificate_mode            = "Required"
  client_certificate_exclusion_paths = "/foo;/bar;/hello;/world"

  connection_string {
    name  = "Second"
    value = "some-postgresql-connection-string"
    type  = "PostgreSQL"
  }

  enabled                     = false
  functions_extension_version = "~3"
  https_only                  = true

  identity {
    type         = "UserAssigned"
    identity_ids = [azurerm_user_assigned_identity.test.id]
  }

  site_config {
    app_command_line   = "whoami"
    api_definition_url = "https://example.com/azure_function_app_def.json"
    app_scale_limit    = 3
    // api_management_api_id = ""  // TODO
    application_insights_key               = azurerm_application_insights.test.instrumentation_key
    application_insights_connection_string = azurerm_application_insights.test.connection_string

    container_registry_use_managed_identity       = true
    container_registry_managed_identity_client_id = azurerm_user_assigned_identity.test.client_id

    default_documents = [
      "first.html",
      "second.jsp",
      "third.aspx",
      "hostingstart.html",
    ]

    http2_enabled = true
    ip_restriction {
      ip_address = "10.10.10.10/32"
      name       = "test-restriction"
      priority   = 123
      action     = "Allow"
      headers {
        x_azure_fdid      = ["55ce4ed1-4b06-4bf1-b40e-4638452104da"]
        x_fd_health_probe = ["1"]
        x_forwarded_for   = ["9.9.9.9/32", "2002::1234:abcd:ffff:c0a8:101/64"]
        x_forwarded_host  = ["example.com"]
      }
    }
    load_balancing_mode      = "LeastResponseTime"
    remote_debugging_enabled = true
    remote_debugging_version = "VS2022"

    scm_ip_restriction {
      ip_address = "10.20.20.20/32"
      name       = "test-scm-restriction"
      priority   = 123
      action     = "Allow"
      headers {
        x_azure_fdid      = ["55ce4ed1-4b06-4bf1-b40e-4638452104da"]
        x_fd_health_probe = ["1"]
        x_forwarded_for   = ["9.9.9.9/32", "2002::1234:abcd:ffff:c0a8:101/64"]
        x_forwarded_host  = ["example.com"]
      }
    }

    scm_ip_restriction {
      ip_address = "fd80::/64"
      name       = "test-scm-restriction-v6"
      priority   = 124
      action     = "Allow"
      headers {
        x_azure_fdid      = ["55ce4ed1-4b06-4bf1-b40e-4638452104da"]
        x_fd_health_probe = ["1"]
        x_forwarded_for   = ["9.9.9.9/32", "2002::1234:abcd:ffff:c0a8:101/64"]
        x_forwarded_host  = ["example.com"]
      }
    }

    use_32_bit_worker  = true
    websockets_enabled = true
    ftps_state         = "FtpsOnly"
    health_check_path  = "/health-check"

    application_stack {
      python_version = "3.9"
    }

    minimum_tls_version     = "1.1"
    scm_minimum_tls_version = "1.1"

    cors {
      allowed_origins = [
        "https://www.contoso.com",
        "www.contoso.com",
      ]

      support_credentials = true
    }
  }

  ftp_publish_basic_authentication_enabled       = false
  webdeploy_publish_basic_authentication_enabled = false

  tags = {
    terraform = "true"
    Env       = "AccTest"
  }
}
`, r.template(data, planSku), data.RandomInteger, data.Client().TenantID)
}

func (r LinuxFunctionAppSlotResource) standardCompleteWithVnetProperties(data acceptance.TestData) string {
	planSku := "S1"
	return fmt.Sprintf(`
provider "azurerm" {
  features {}
}

%s

resource "azurerm_user_assigned_identity" "test" {
  name                = "acct-%[2]d"
  resource_group_name = azurerm_resource_group.test.name
  location            = azurerm_resource_group.test.location
}

resource "azurerm_application_insights" "test" {
  name                = "acctestappinsights-%[2]d"
  location            = azurerm_resource_group.test.location
  resource_group_name = azurerm_resource_group.test.name
  application_type    = "web"
}

resource "azurerm_linux_function_app_slot" "test" {
  name                       = "acctest-LFAS-%[2]d"
  function_app_id            = azurerm_linux_function_app.test.id
  storage_account_name       = azurerm_storage_account.test.name
  storage_account_access_key = azurerm_storage_account.test.primary_access_key

  app_settings = {
    foo    = "bar"
    secret = "sauce"
  }

  auth_settings {
    enabled = true
    issuer  = "https://sts.windows.net/%[3]s"

    additional_login_parameters = {
      test_key = "test_value"
    }

    active_directory {
      client_id     = "aadclientid"
      client_secret = "aadsecret"

      allowed_audiences = [
        "activedirectorytokenaudiences",
      ]
    }

    facebook {
      app_id     = "facebookappid"
      app_secret = "facebookappsecret"

      oauth_scopes = [
        "facebookscope",
      ]
    }
  }

  backup {
    name                = "acctest"
    storage_account_url = "https://${azurerm_storage_account.test.name}.blob.core.windows.net/${azurerm_storage_container.test.name}${data.azurerm_storage_account_sas.test.sas}&sr=b"
    schedule {
      frequency_interval = 7
      frequency_unit     = "Day"
    }
  }

  builtin_logging_enabled            = false
  client_certificate_enabled         = true
  client_certificate_mode            = "OptionalInteractiveUser"
  client_certificate_exclusion_paths = "/foo;/bar;/hello;/world"

  connection_string {
    name  = "First"
    value = "some-postgresql-connection-string"
    type  = "PostgreSQL"
  }

  enabled                     = false
  functions_extension_version = "~3"
  https_only                  = true

  identity {
    type         = "UserAssigned"
    identity_ids = [azurerm_user_assigned_identity.test.id]
  }

  site_config {
    always_on          = true
    app_command_line   = "whoami"
    api_definition_url = "https://example.com/azure_function_app_def.json"
    // api_management_api_id = ""  // TODO
    application_insights_key               = azurerm_application_insights.test.instrumentation_key
    application_insights_connection_string = azurerm_application_insights.test.connection_string

    application_stack {
      python_version = "3.8"
    }

    container_registry_use_managed_identity       = true
    container_registry_managed_identity_client_id = azurerm_user_assigned_identity.test.client_id

    default_documents = [
      "first.html",
      "second.jsp",
      "third.aspx",
      "hostingstart.html",
    ]

    http2_enabled = true

    ip_restriction {
      ip_address = "10.10.10.10/32"
      name       = "test-restriction"
      priority   = 123
      action     = "Allow"
      headers {
        x_azure_fdid      = ["55ce4ed1-4b06-4bf1-b40e-4638452104da"]
        x_fd_health_probe = ["1"]
        x_forwarded_for   = ["9.9.9.9/32", "2002::1234:abcd:ffff:c0a8:101/64"]
        x_forwarded_host  = ["example.com"]
      }
      description = "Allow ip address 10.10.10.10/32"
    }

    load_balancing_mode       = "LeastResponseTime"
    pre_warmed_instance_count = 2
    remote_debugging_enabled  = true
    remote_debugging_version  = "VS2017"

    scm_ip_restriction {
      ip_address = "10.20.20.20/32"
      name       = "test-scm-restriction"
      priority   = 123
      action     = "Allow"
      headers {
        x_azure_fdid      = ["55ce4ed1-4b06-4bf1-b40e-4638452104da"]
        x_fd_health_probe = ["1"]
        x_forwarded_for   = ["9.9.9.9/32", "2002::1234:abcd:ffff:c0a8:101/64"]
        x_forwarded_host  = ["example.com"]
      }
    }

    scm_ip_restriction {
      ip_address = "fd80::/64"
      name       = "test-scm-restriction-v6"
      priority   = 124
      action     = "Allow"
      headers {
        x_azure_fdid      = ["55ce4ed1-4b06-4bf1-b40e-4638452104da"]
        x_fd_health_probe = ["1"]
        x_forwarded_for   = ["9.9.9.9/32", "2002::1234:abcd:ffff:c0a8:101/64"]
        x_forwarded_host  = ["example.com"]
      }
    }

    use_32_bit_worker  = true
    websockets_enabled = true
    ftps_state         = "FtpsOnly"
    health_check_path  = "/health-check"
    worker_count       = 3

    minimum_tls_version     = "1.1"
    scm_minimum_tls_version = "1.1"

    cors {
      allowed_origins = [
        "https://www.contoso.com",
        "www.contoso.com",
      ]

      support_credentials = true
    }

    vnet_route_all_enabled = true
  }

  vnet_image_pull_enabled = true

  tags = {
    terraform = "true"
    Env       = "AccTest"
  }
}
`, r.storageContainerTemplate(data, planSku), data.RandomInteger, data.Client().TenantID)
}

func (r LinuxFunctionAppSlotResource) standardComplete(data acceptance.TestData) string {
	planSku := "S1"
	return fmt.Sprintf(`
provider "azurerm" {
  features {}
}

%s

resource "azurerm_user_assigned_identity" "test" {
  name                = "acct-%[2]d"
  resource_group_name = azurerm_resource_group.test.name
  location            = azurerm_resource_group.test.location
}

resource "azurerm_application_insights" "test" {
  name                = "acctestappinsights-%[2]d"
  location            = azurerm_resource_group.test.location
  resource_group_name = azurerm_resource_group.test.name
  application_type    = "web"
}

resource "azurerm_linux_function_app_slot" "test" {
  name                       = "acctest-LFAS-%[2]d"
  function_app_id            = azurerm_linux_function_app.test.id
  storage_account_name       = azurerm_storage_account.test.name
  storage_account_access_key = azurerm_storage_account.test.primary_access_key

  app_settings = {
    foo    = "bar"
    secret = "sauce"
  }

  auth_settings {
    enabled = true
    issuer  = "https://sts.windows.net/%[3]s"

    additional_login_parameters = {
      test_key = "test_value"
    }

    active_directory {
      client_id     = "aadclientid"
      client_secret = "aadsecret"

      allowed_audiences = [
        "activedirectorytokenaudiences",
      ]
    }

    facebook {
      app_id     = "facebookappid"
      app_secret = "facebookappsecret"

      oauth_scopes = [
        "facebookscope",
      ]
    }
  }

  backup {
    name                = "acctest"
    storage_account_url = "https://${azurerm_storage_account.test.name}.blob.core.windows.net/${azurerm_storage_container.test.name}${data.azurerm_storage_account_sas.test.sas}&sr=b"
    schedule {
      frequency_interval = 7
      frequency_unit     = "Day"
    }
  }

  builtin_logging_enabled            = false
  client_certificate_enabled         = true
  client_certificate_mode            = "OptionalInteractiveUser"
  client_certificate_exclusion_paths = "/foo;/bar;/hello;/world"

  connection_string {
    name  = "First"
    value = "some-postgresql-connection-string"
    type  = "PostgreSQL"
  }

  enabled                     = false
  functions_extension_version = "~3"
  https_only                  = true

  identity {
    type         = "UserAssigned"
    identity_ids = [azurerm_user_assigned_identity.test.id]
  }

  site_config {
    always_on          = true
    app_command_line   = "whoami"
    api_definition_url = "https://example.com/azure_function_app_def.json"
    // api_management_api_id = ""  // TODO
    application_insights_key               = azurerm_application_insights.test.instrumentation_key
    application_insights_connection_string = azurerm_application_insights.test.connection_string

    application_stack {
      python_version = "3.8"
    }

    container_registry_use_managed_identity       = true
    container_registry_managed_identity_client_id = azurerm_user_assigned_identity.test.client_id

    default_documents = [
      "first.html",
      "second.jsp",
      "third.aspx",
      "hostingstart.html",
    ]

    http2_enabled = true

    ip_restriction {
      ip_address = "10.10.10.10/32"
      name       = "test-restriction"
      priority   = 123
      action     = "Allow"
      headers {
        x_azure_fdid      = ["55ce4ed1-4b06-4bf1-b40e-4638452104da"]
        x_fd_health_probe = ["1"]
        x_forwarded_for   = ["9.9.9.9/32", "2002::1234:abcd:ffff:c0a8:101/64"]
        x_forwarded_host  = ["example.com"]
      }
      description = "Allow ip address 10.10.10.10/32"
    }

    load_balancing_mode       = "LeastResponseTime"
    pre_warmed_instance_count = 2
    remote_debugging_enabled  = true
    remote_debugging_version  = "VS2017"

    scm_ip_restriction {
      ip_address = "10.20.20.20/32"
      name       = "test-scm-restriction"
      priority   = 123
      action     = "Allow"
      headers {
        x_azure_fdid      = ["55ce4ed1-4b06-4bf1-b40e-4638452104da"]
        x_fd_health_probe = ["1"]
        x_forwarded_for   = ["9.9.9.9/32", "2002::1234:abcd:ffff:c0a8:101/64"]
        x_forwarded_host  = ["example.com"]
      }
    }

    scm_ip_restriction {
      ip_address = "fd80::/64"
      name       = "test-scm-restriction-v6"
      priority   = 124
      action     = "Allow"
      headers {
        x_azure_fdid      = ["55ce4ed1-4b06-4bf1-b40e-4638452104da"]
        x_fd_health_probe = ["1"]
        x_forwarded_for   = ["9.9.9.9/32", "2002::1234:abcd:ffff:c0a8:101/64"]
        x_forwarded_host  = ["example.com"]
      }
    }

    use_32_bit_worker  = true
    websockets_enabled = true
    ftps_state         = "FtpsOnly"
    health_check_path  = "/health-check"
    worker_count       = 3

    minimum_tls_version     = "1.1"
    scm_minimum_tls_version = "1.1"

    cors {
      allowed_origins = [
        "https://www.contoso.com",
        "www.contoso.com",
      ]

      support_credentials = true
    }

    vnet_route_all_enabled = true
  }

  tags = {
    terraform = "true"
    Env       = "AccTest"
  }
}
`, r.storageContainerTemplate(data, planSku), data.RandomInteger, data.Client().TenantID)
}

func (r LinuxFunctionAppSlotResource) scmIpRestrictionSubnetWithVnetProperties(data acceptance.TestData, planSku string) string {
	return fmt.Sprintf(`
provider "azurerm" {
  features {}
}

%s

resource "azurerm_virtual_network" "test" {
  name                = "acctestvirtnet%[2]d"
  address_space       = ["10.0.0.0/16"]
  location            = azurerm_resource_group.test.location
  resource_group_name = azurerm_resource_group.test.name
}

resource "azurerm_subnet" "test" {
  name                 = "acctestsubnet%[2]d"
  resource_group_name  = azurerm_resource_group.test.name
  virtual_network_name = azurerm_virtual_network.test.name
  address_prefixes     = ["10.0.2.0/24"]
}

resource "azurerm_linux_function_app_slot" "test" {
  name                       = "acctest-LFAS-%[2]d"
  function_app_id            = azurerm_linux_function_app.test.id
  storage_account_name       = azurerm_storage_account.test.name
  storage_account_access_key = azurerm_storage_account.test.primary_access_key

  site_config {
    scm_ip_restriction {
      virtual_network_subnet_id = azurerm_subnet.test.id
    }
  }

  vnet_image_pull_enabled = true
}
`, r.template(data, planSku), data.RandomInteger)
}
func (r LinuxFunctionAppSlotResource) scmIpRestrictionSubnet(data acceptance.TestData, planSku string) string {
	return fmt.Sprintf(`
provider "azurerm" {
  features {}
}

%s

resource "azurerm_virtual_network" "test" {
  name                = "acctestvirtnet%[2]d"
  address_space       = ["10.0.0.0/16"]
  location            = azurerm_resource_group.test.location
  resource_group_name = azurerm_resource_group.test.name
}

resource "azurerm_subnet" "test" {
  name                 = "acctestsubnet%[2]d"
  resource_group_name  = azurerm_resource_group.test.name
  virtual_network_name = azurerm_virtual_network.test.name
  address_prefixes     = ["10.0.2.0/24"]
}

resource "azurerm_linux_function_app_slot" "test" {
  name                       = "acctest-LFAS-%[2]d"
  function_app_id            = azurerm_linux_function_app.test.id
  storage_account_name       = azurerm_storage_account.test.name
  storage_account_access_key = azurerm_storage_account.test.primary_access_key

  site_config {
    scm_ip_restriction {
      virtual_network_subnet_id = azurerm_subnet.test.id
    }
  }
}
`, r.template(data, planSku), data.RandomInteger)
}

func (r LinuxFunctionAppSlotResource) elasticCompleteWithVnetProperties(data acceptance.TestData) string {
	return fmt.Sprintf(`
provider "azurerm" {
  features {}
}

%s

resource "azurerm_user_assigned_identity" "test" {
  name                = "acct-%[2]d"
  resource_group_name = azurerm_resource_group.test.name
  location            = azurerm_resource_group.test.location
}

resource "azurerm_application_insights" "test" {
  name                = "acctestappinsights-%[2]d"
  location            = azurerm_resource_group.test.location
  resource_group_name = azurerm_resource_group.test.name
  application_type    = "web"
}

resource "azurerm_linux_function_app_slot" "test" {
  name                       = "acctest-LFAS-%[2]d"
  function_app_id            = azurerm_linux_function_app.test.id
  storage_account_name       = azurerm_storage_account.test.name
  storage_account_access_key = azurerm_storage_account.test.primary_access_key

  app_settings = {
    foo    = "bar"
    secret = "sauce"
  }

  backup {
    name                = "acctest"
    storage_account_url = "https://${azurerm_storage_account.test.name}.blob.core.windows.net/${azurerm_storage_container.test.name}${data.azurerm_storage_account_sas.test.sas}&sr=b"
    schedule {
      frequency_interval = 7
      frequency_unit     = "Day"
    }
  }

  connection_string {
    name  = "Example"
    value = "some-postgresql-connection-string"
    type  = "PostgreSQL"
  }

  site_config {
    app_command_line   = "whoami"
    api_definition_url = "https://example.com/azure_function_app_def.json"
    // api_management_api_id = ""  // TODO
    application_insights_key               = azurerm_application_insights.test.instrumentation_key
    application_insights_connection_string = azurerm_application_insights.test.connection_string

    application_stack {
      python_version = "3.8"
    }

    container_registry_use_managed_identity       = true
    container_registry_managed_identity_client_id = azurerm_user_assigned_identity.test.client_id

    default_documents = [
      "first.html",
      "second.jsp",
      "third.aspx",
      "hostingstart.html",
    ]

    http2_enabled = true

    ip_restriction {
      ip_address = "10.10.10.10/32"
      name       = "test-restriction"
      priority   = 123
      action     = "Allow"
      headers {
        x_azure_fdid      = ["55ce4ed1-4b06-4bf1-b40e-4638452104da"]
        x_fd_health_probe = ["1"]
        x_forwarded_for   = ["9.9.9.9/32", "2002::1234:abcd:ffff:c0a8:101/64"]
        x_forwarded_host  = ["example.com"]
      }
    }

    load_balancing_mode       = "LeastResponseTime"
    pre_warmed_instance_count = 2
    remote_debugging_enabled  = true
    remote_debugging_version  = "VS2017"

    scm_ip_restriction {
      ip_address = "10.20.20.20/32"
      name       = "test-scm-restriction"
      priority   = 123
      action     = "Allow"
      headers {
        x_azure_fdid      = ["55ce4ed1-4b06-4bf1-b40e-4638452104da"]
        x_fd_health_probe = ["1"]
        x_forwarded_for   = ["9.9.9.9/32", "2002::1234:abcd:ffff:c0a8:101/64"]
        x_forwarded_host  = ["example.com"]
      }
    }

    scm_ip_restriction {
      ip_address = "fd80::/64"
      name       = "test-scm-restriction-v6"
      priority   = 124
      action     = "Allow"
      headers {
        x_azure_fdid      = ["55ce4ed1-4b06-4bf1-b40e-4638452104da"]
        x_fd_health_probe = ["1"]
        x_forwarded_for   = ["9.9.9.9/32", "2002::1234:abcd:ffff:c0a8:101/64"]
        x_forwarded_host  = ["example.com"]
      }
    }

    use_32_bit_worker  = true
    websockets_enabled = true
    ftps_state         = "FtpsOnly"
    health_check_path  = "/health-check"
    worker_count       = 3

    minimum_tls_version     = "1.1"
    scm_minimum_tls_version = "1.1"

    cors {
      allowed_origins = [
        "https://www.contoso.com",
        "www.contoso.com",
      ]

      support_credentials = true
    }

    vnet_route_all_enabled = true
  }
  vnet_image_pull_enabled = true
}
`, r.storageContainerTemplate(data, SkuElasticPremiumPlan), data.RandomInteger)
}
func (r LinuxFunctionAppSlotResource) elasticComplete(data acceptance.TestData) string {
	return fmt.Sprintf(`
provider "azurerm" {
  features {}
}

%s

resource "azurerm_user_assigned_identity" "test" {
  name                = "acct-%[2]d"
  resource_group_name = azurerm_resource_group.test.name
  location            = azurerm_resource_group.test.location
}

resource "azurerm_application_insights" "test" {
  name                = "acctestappinsights-%[2]d"
  location            = azurerm_resource_group.test.location
  resource_group_name = azurerm_resource_group.test.name
  application_type    = "web"
}

resource "azurerm_linux_function_app_slot" "test" {
  name                       = "acctest-LFAS-%[2]d"
  function_app_id            = azurerm_linux_function_app.test.id
  storage_account_name       = azurerm_storage_account.test.name
  storage_account_access_key = azurerm_storage_account.test.primary_access_key

  app_settings = {
    foo    = "bar"
    secret = "sauce"
  }

  backup {
    name                = "acctest"
    storage_account_url = "https://${azurerm_storage_account.test.name}.blob.core.windows.net/${azurerm_storage_container.test.name}${data.azurerm_storage_account_sas.test.sas}&sr=b"
    schedule {
      frequency_interval = 7
      frequency_unit     = "Day"
    }
  }

  connection_string {
    name  = "Example"
    value = "some-postgresql-connection-string"
    type  = "PostgreSQL"
  }

  site_config {
    app_command_line   = "whoami"
    api_definition_url = "https://example.com/azure_function_app_def.json"
    // api_management_api_id = ""  // TODO
    application_insights_key               = azurerm_application_insights.test.instrumentation_key
    application_insights_connection_string = azurerm_application_insights.test.connection_string

    application_stack {
      python_version = "3.8"
    }

    container_registry_use_managed_identity       = true
    container_registry_managed_identity_client_id = azurerm_user_assigned_identity.test.client_id

    default_documents = [
      "first.html",
      "second.jsp",
      "third.aspx",
      "hostingstart.html",
    ]

    http2_enabled = true

    ip_restriction {
      ip_address = "10.10.10.10/32"
      name       = "test-restriction"
      priority   = 123
      action     = "Allow"
      headers {
        x_azure_fdid      = ["55ce4ed1-4b06-4bf1-b40e-4638452104da"]
        x_fd_health_probe = ["1"]
        x_forwarded_for   = ["9.9.9.9/32", "2002::1234:abcd:ffff:c0a8:101/64"]
        x_forwarded_host  = ["example.com"]
      }
    }

    load_balancing_mode       = "LeastResponseTime"
    pre_warmed_instance_count = 2
    remote_debugging_enabled  = true
    remote_debugging_version  = "VS2017"

    scm_ip_restriction {
      ip_address = "10.20.20.20/32"
      name       = "test-scm-restriction"
      priority   = 123
      action     = "Allow"
      headers {
        x_azure_fdid      = ["55ce4ed1-4b06-4bf1-b40e-4638452104da"]
        x_fd_health_probe = ["1"]
        x_forwarded_for   = ["9.9.9.9/32", "2002::1234:abcd:ffff:c0a8:101/64"]
        x_forwarded_host  = ["example.com"]
      }
    }

    scm_ip_restriction {
      ip_address = "fd80::/64"
      name       = "test-scm-restriction-v6"
      priority   = 124
      action     = "Allow"
      headers {
        x_azure_fdid      = ["55ce4ed1-4b06-4bf1-b40e-4638452104da"]
        x_fd_health_probe = ["1"]
        x_forwarded_for   = ["9.9.9.9/32", "2002::1234:abcd:ffff:c0a8:101/64"]
        x_forwarded_host  = ["example.com"]
      }
    }

    use_32_bit_worker  = true
    websockets_enabled = true
    ftps_state         = "FtpsOnly"
    health_check_path  = "/health-check"
    worker_count       = 3

    minimum_tls_version     = "1.1"
    scm_minimum_tls_version = "1.1"

    cors {
      allowed_origins = [
        "https://www.contoso.com",
        "www.contoso.com",
      ]

      support_credentials = true
    }

    vnet_route_all_enabled = true
  }
}
`, r.storageContainerTemplate(data, SkuElasticPremiumPlan), data.RandomInteger)
}

func (r LinuxFunctionAppSlotResource) updateStorageAccount(data acceptance.TestData, planSku string) string {
	return fmt.Sprintf(`
provider "azurerm" {
  features {}
}

%s

resource "azurerm_linux_function_app_slot" "test" {
  name                       = "acctest-LFAS-%d"
  function_app_id            = azurerm_linux_function_app.test.id
  storage_account_name       = azurerm_storage_account.update.name
  storage_account_access_key = azurerm_storage_account.update.primary_access_key

  site_config {}
}
`, r.templateExtraStorageAccount(data, planSku), data.RandomInteger)
}

func (r LinuxFunctionAppSlotResource) identitySystemAssigned(data acceptance.TestData, planSku string) string {
	return fmt.Sprintf(`
provider "azurerm" {
  features {}
}

%s

resource "azurerm_linux_function_app_slot" "test" {
  name                       = "acctest-LFAS-%d"
  function_app_id            = azurerm_linux_function_app.test.id
  storage_account_name       = azurerm_storage_account.test.name
  storage_account_access_key = azurerm_storage_account.test.primary_access_key

  site_config {}

  identity {
    type = "SystemAssigned"
  }
}
`, r.identityTemplate(data, planSku), data.RandomInteger)
}

func (r LinuxFunctionAppSlotResource) identitySystemAssignedUserAssigned(data acceptance.TestData, planSku string) string {
	return fmt.Sprintf(`
provider "azurerm" {
  features {}
}

%s

resource "azurerm_linux_function_app_slot" "test" {
  name                       = "acctest-LFAS-%d"
  function_app_id            = azurerm_linux_function_app.test.id
  storage_account_name       = azurerm_storage_account.test.name
  storage_account_access_key = azurerm_storage_account.test.primary_access_key

  site_config {}

  identity {
    type         = "SystemAssigned, UserAssigned"
    identity_ids = [azurerm_user_assigned_identity.test.id]
  }
}
`, r.identityTemplate(data, planSku), data.RandomInteger)
}

func (r LinuxFunctionAppSlotResource) identityUserAssigned(data acceptance.TestData, planSku string) string {
	return fmt.Sprintf(`
provider "azurerm" {
  features {}
}

%s

resource "azurerm_linux_function_app_slot" "test" {
  name                       = "acctest-LFAS-%d"
  function_app_id            = azurerm_linux_function_app.test.id
  storage_account_name       = azurerm_storage_account.test.name
  storage_account_access_key = azurerm_storage_account.test.primary_access_key

  site_config {}

  identity {
    type         = "UserAssigned"
    identity_ids = [azurerm_user_assigned_identity.test.id]
  }
}
`, r.identityTemplate(data, planSku), data.RandomInteger)
}

func (r LinuxFunctionAppSlotResource) identityUserAssignedKeyVaultIdentity(data acceptance.TestData, planSku string) string {
	return fmt.Sprintf(`
provider "azurerm" {
  features {}
}

%s


resource "azurerm_user_assigned_identity" "kv" {
  name                = "acctest-kv-%[2]d"
  resource_group_name = azurerm_resource_group.test.name
  location            = azurerm_resource_group.test.location
}

resource "azurerm_linux_function_app_slot" "test" {
  name                       = "acctest-LFAS-%[2]d"
  function_app_id            = azurerm_linux_function_app.test.id
  storage_account_name       = azurerm_storage_account.test.name
  storage_account_access_key = azurerm_storage_account.test.primary_access_key

  site_config {}

  identity {
    type         = "UserAssigned"
    identity_ids = [azurerm_user_assigned_identity.test.id, azurerm_user_assigned_identity.kv.id]
  }

  key_vault_reference_identity_id = azurerm_user_assigned_identity.kv.id
}
`, r.identityTemplate(data, planSku), data.RandomInteger)
}

func (r LinuxFunctionAppSlotResource) msiStorageAccount(data acceptance.TestData, planSku string) string {
	return fmt.Sprintf(`
provider "azurerm" {
  features {}
}

%s


resource "azurerm_role_assignment" "func_app_access_to_storage" {
  scope                = azurerm_storage_account.test.id
  role_definition_name = "Storage Blob Data Owner"
  principal_id         = azurerm_linux_function_app_slot.test.identity[0].principal_id
}

resource "azurerm_linux_function_app_slot" "test" {
  name            = "acctest-LFAS-%[2]d"
  function_app_id = azurerm_linux_function_app.test.id

  storage_account_name          = azurerm_storage_account.test.name
  storage_uses_managed_identity = true

  identity {
    type = "SystemAssigned"
  }

  site_config {
    application_stack {
      python_version = "3.9"
    }
  }
}
`, r.template(data, planSku), data.RandomInteger)
}

func (r LinuxFunctionAppSlotResource) storageAccountKVSecret(data acceptance.TestData, planSku string) string {
	return fmt.Sprintf(`
provider "azurerm" {
  features {
    key_vault {
      purge_soft_delete_on_destroy    = true
      recover_soft_deleted_key_vaults = true
    }
  }
}

%[1]s

data "azurerm_client_config" "current" {}

resource "azurerm_key_vault" "test" {
  name                       = "acctestkv-%[2]s"
  location                   = azurerm_resource_group.test.location
  resource_group_name        = azurerm_resource_group.test.name
  tenant_id                  = data.azurerm_client_config.current.tenant_id
  sku_name                   = "standard"
  soft_delete_retention_days = 7

  access_policy {
    tenant_id = data.azurerm_client_config.current.tenant_id
    object_id = data.azurerm_client_config.current.object_id

    key_permissions = [
      "Get",
    ]

    secret_permissions = [
      "Get",
      "Delete",
      "List",
      "Purge",
      "Recover",
      "Set",
    ]
  }

  access_policy {
    tenant_id = data.azurerm_client_config.current.tenant_id
    object_id = azurerm_user_assigned_identity.test.principal_id

    secret_permissions = [
      "Get",
      "List",
    ]
  }

  tags = {
    environment = "AccTest"
  }
}

resource "azurerm_key_vault_secret" "test" {
  name         = "secret-%[2]s"
  value        = "DefaultEndpointsProtocol=https;AccountName=${azurerm_storage_account.test.name};AccountKey=${azurerm_storage_account.test.primary_access_key};EndpointSuffix=core.windows.net"
  key_vault_id = azurerm_key_vault.test.id
}

resource "azurerm_linux_function_app_slot" "test" {
  name            = "acctest-LFAS-%[3]d"
  function_app_id = azurerm_linux_function_app.test.id

  key_vault_reference_identity_id = azurerm_user_assigned_identity.test.id
  storage_key_vault_secret_id     = azurerm_key_vault_secret.test.id

  site_config {}

  identity {
    type         = "UserAssigned"
    identity_ids = [azurerm_user_assigned_identity.test.id]
  }
}
`, r.identityTemplate(data, planSku), data.RandomString, data.RandomInteger)
}

func (r LinuxFunctionAppSlotResource) storageAccountKVSecretVersionless(data acceptance.TestData, planSku string) string {
	return fmt.Sprintf(`
provider "azurerm" {
  features {
    key_vault {
      purge_soft_delete_on_destroy    = true
      recover_soft_deleted_key_vaults = true
    }
  }
}

%[1]s

data "azurerm_client_config" "current" {}

resource "azurerm_key_vault" "test" {
  name                       = "acctestkv-%[2]s"
  location                   = azurerm_resource_group.test.location
  resource_group_name        = azurerm_resource_group.test.name
  tenant_id                  = data.azurerm_client_config.current.tenant_id
  sku_name                   = "standard"
  soft_delete_retention_days = 7

  access_policy {
    tenant_id = data.azurerm_client_config.current.tenant_id
    object_id = data.azurerm_client_config.current.object_id

    key_permissions = [
      "Get",
    ]

    secret_permissions = [
      "Get",
      "Delete",
      "List",
      "Purge",
      "Recover",
      "Set",
    ]
  }

  access_policy {
    tenant_id = data.azurerm_client_config.current.tenant_id
    object_id = azurerm_user_assigned_identity.test.principal_id

    secret_permissions = [
      "Get",
      "List",
    ]
  }

  tags = {
    environment = "AccTest"
  }
}

resource "azurerm_key_vault_secret" "test" {
  name         = "secret-%[2]s"
  value        = "DefaultEndpointsProtocol=https;AccountName=${azurerm_storage_account.test.name};AccountKey=${azurerm_storage_account.test.primary_access_key};EndpointSuffix=core.windows.net"
  key_vault_id = azurerm_key_vault.test.id
}

resource "azurerm_linux_function_app_slot" "test" {
  name            = "acctest-LFAS-%[3]d"
  function_app_id = azurerm_linux_function_app.test.id

  key_vault_reference_identity_id = azurerm_user_assigned_identity.test.id
  storage_key_vault_secret_id     = azurerm_key_vault_secret.test.versionless_id

  site_config {}

  identity {
    type         = "UserAssigned"
    identity_ids = [azurerm_user_assigned_identity.test.id]
  }
}
`, r.identityTemplate(data, planSku), data.RandomString, data.RandomInteger)
}

func (r LinuxFunctionAppSlotResource) separatePlan(data acceptance.TestData, planSku string) string {
	return fmt.Sprintf(`
provider "azurerm" {
  features {}
}

%s

resource "azurerm_service_plan" "test2" {
  name                = "acctestASP2-%[2]d"
  location            = azurerm_resource_group.test.location
  resource_group_name = azurerm_resource_group.test.name
  os_type             = "Linux"
  sku_name            = "%[3]s"
}


resource "azurerm_linux_function_app_slot" "test" {
  name                       = "acctest-LFAS-%[2]d"
  function_app_id            = azurerm_linux_function_app.test.id
  storage_account_name       = azurerm_storage_account.test.name
  storage_account_access_key = azurerm_storage_account.test.primary_access_key

  service_plan_id = azurerm_service_plan.test2.id

  site_config {}
}
`, r.template(data, planSku), data.RandomInteger, SkuStandardPlan)
}

func (r LinuxFunctionAppSlotResource) separatePlanUpdate(data acceptance.TestData, planSku string) string {
	return fmt.Sprintf(`
provider "azurerm" {
  features {}
}

%s

resource "azurerm_service_plan" "test2" {
  name                = "acctestASP2-%[2]d"
  location            = azurerm_resource_group.test.location
  resource_group_name = azurerm_resource_group.test.name
  os_type             = "Linux"
  sku_name            = "%[3]s"
}

resource "azurerm_service_plan" "test3" {
  name                = "acctestASP3-%[2]d"
  location            = azurerm_resource_group.test.location
  resource_group_name = azurerm_resource_group.test.name
  os_type             = "Linux"
  sku_name            = "%[4]s"
}

resource "azurerm_linux_function_app_slot" "test" {
  name                       = "acctest-LFAS-%[2]d"
  function_app_id            = azurerm_linux_function_app.test.id
  storage_account_name       = azurerm_storage_account.test.name
  storage_account_access_key = azurerm_storage_account.test.primary_access_key

  service_plan_id = azurerm_service_plan.test3.id

  site_config {}
}
`, r.template(data, planSku), data.RandomInteger, SkuStandardPlan, SkuPremiumPlan)
}

func (LinuxFunctionAppSlotResource) template(data acceptance.TestData, planSku string) string {
	var additionalConfig string
	if strings.EqualFold(planSku, "EP1") {
		additionalConfig = "maximum_elastic_worker_count = 5"
	}
	return fmt.Sprintf(`
resource "azurerm_resource_group" "test" {
  name     = "acctestRG-LFA-%[1]d"
  location = "%[2]s"
}

resource "azurerm_storage_account" "test" {
  name                     = "acctestsa%[3]s"
  resource_group_name      = azurerm_resource_group.test.name
  location                 = azurerm_resource_group.test.location
  account_tier             = "Standard"
  account_replication_type = "LRS"
}

resource "azurerm_service_plan" "test" {
  name                = "acctestASP-%[1]d"
  location            = azurerm_resource_group.test.location
  resource_group_name = azurerm_resource_group.test.name
  os_type             = "Linux"
  sku_name            = "%[4]s"
  %[5]s
}

resource "azurerm_linux_function_app" "test" {
  name                = "acctest-LFA-%[1]d"
  location            = azurerm_resource_group.test.location
  resource_group_name = azurerm_resource_group.test.name
  service_plan_id     = azurerm_service_plan.test.id

  storage_account_name       = azurerm_storage_account.test.name
  storage_account_access_key = azurerm_storage_account.test.primary_access_key

  site_config {}
}
`, data.RandomInteger, data.Locations.Primary, data.RandomString, planSku, additionalConfig)
}

func (LinuxFunctionAppSlotResource) templateExtraStorageAccount(data acceptance.TestData, planSku string) string {
	return fmt.Sprintf(`
resource "azurerm_resource_group" "test" {
  name     = "acctestRG-LFA-%[1]d"
  location = "%[2]s"
}

resource "azurerm_storage_account" "test" {
  name                     = "acctestsa%[3]s"
  resource_group_name      = azurerm_resource_group.test.name
  location                 = azurerm_resource_group.test.location
  account_tier             = "Standard"
  account_replication_type = "LRS"
}

resource "azurerm_storage_account" "update" {
  name                     = "acctestsa2%[3]s"
  resource_group_name      = azurerm_resource_group.test.name
  location                 = azurerm_resource_group.test.location
  account_tier             = "Standard"
  account_replication_type = "LRS"
}

resource "azurerm_service_plan" "test" {
  name                = "acctestASP-%[1]d"
  location            = azurerm_resource_group.test.location
  resource_group_name = azurerm_resource_group.test.name
  os_type             = "Linux"
  sku_name            = "%[4]s"
}

resource "azurerm_linux_function_app" "test" {
  name                = "acctest-LFA-%[1]d"
  location            = azurerm_resource_group.test.location
  resource_group_name = azurerm_resource_group.test.name
  service_plan_id     = azurerm_service_plan.test.id

  storage_account_name       = azurerm_storage_account.test.name
  storage_account_access_key = azurerm_storage_account.test.primary_access_key

  site_config {}
}
`, data.RandomInteger, data.Locations.Primary, data.RandomString, planSku)
}

func (r LinuxFunctionAppSlotResource) storageContainerTemplate(data acceptance.TestData, planSku string) string {
	return fmt.Sprintf(`
%s

resource "azurerm_storage_container" "test" {
  name                  = "test"
  storage_account_name  = azurerm_storage_account.test.name
  container_access_type = "private"
}

data "azurerm_storage_account_sas" "test" {
  connection_string = azurerm_storage_account.test.primary_connection_string
  https_only        = true

  resource_types {
    service   = false
    container = false
    object    = true
  }

  services {
    blob  = true
    queue = false
    table = false
    file  = false
  }

  start  = "2021-04-01"
  expiry = "2024-03-30"

  permissions {
    read    = false
    write   = true
    delete  = false
    list    = false
    add     = false
    create  = false
    update  = false
    process = false
    tag     = false
    filter  = false
  }
}
`, r.template(data, planSku))
}

func (r LinuxFunctionAppSlotResource) identityTemplate(data acceptance.TestData, planSku string) string {
	return fmt.Sprintf(`
%s

resource "azurerm_user_assigned_identity" "test" {
  name                = "acct-%d"
  resource_group_name = azurerm_resource_group.test.name
  location            = azurerm_resource_group.test.location
}
`, r.template(data, planSku), data.RandomInteger)
}

func (r LinuxFunctionAppSlotResource) vNetIntegration_basic(data acceptance.TestData, planSku string) string {
	return fmt.Sprintf(`
provider "azurerm" {
  features {}
}

%s

resource "azurerm_virtual_network" "test" {
  name                = "vnet-%d"
  address_space       = ["10.0.0.0/16"]
  location            = azurerm_resource_group.test.location
  resource_group_name = azurerm_resource_group.test.name
}

resource "azurerm_subnet" "test1" {
  name                 = "subnet1"
  resource_group_name  = azurerm_resource_group.test.name
  virtual_network_name = azurerm_virtual_network.test.name
  address_prefixes     = ["10.0.1.0/24"]

  delegation {
    name = "delegation"

    service_delegation {
      name    = "Microsoft.Web/serverFarms"
      actions = ["Microsoft.Network/virtualNetworks/subnets/action"]
    }
  }
}

resource "azurerm_subnet" "test2" {
  name                 = "subnet2"
  resource_group_name  = azurerm_resource_group.test.name
  virtual_network_name = azurerm_virtual_network.test.name
  address_prefixes     = ["10.0.2.0/24"]

  delegation {
    name = "delegation"

    service_delegation {
      name    = "Microsoft.Web/serverFarms"
      actions = ["Microsoft.Network/virtualNetworks/subnets/action"]
    }
  }
}

resource "azurerm_linux_function_app_slot" "test" {
  name                       = "acctest-LFAS-%d"
  function_app_id            = azurerm_linux_function_app.test.id
  storage_account_name       = azurerm_storage_account.test.name
  storage_account_access_key = azurerm_storage_account.test.primary_access_key

  site_config {}
}

`, r.template(data, planSku), data.RandomInteger, data.RandomInteger)
}

<<<<<<< HEAD
func (r LinuxFunctionAppSlotResource) vNetIntegration_basicWithVnetProperties(data acceptance.TestData, planSku string) string {
	return fmt.Sprintf(`
provider "azurerm" {
  features {}
}

%s

resource "azurerm_virtual_network" "test" {
  name                = "vnet-%d"
  address_space       = ["10.0.0.0/16"]
  location            = azurerm_resource_group.test.location
  resource_group_name = azurerm_resource_group.test.name
}

resource "azurerm_subnet" "test1" {
  name                 = "subnet1"
  resource_group_name  = azurerm_resource_group.test.name
  virtual_network_name = azurerm_virtual_network.test.name
  address_prefixes     = ["10.0.1.0/24"]

  delegation {
    name = "delegation"

    service_delegation {
      name    = "Microsoft.Web/serverFarms"
      actions = ["Microsoft.Network/virtualNetworks/subnets/action"]
    }
  }
}

resource "azurerm_subnet" "test2" {
  name                 = "subnet2"
  resource_group_name  = azurerm_resource_group.test.name
  virtual_network_name = azurerm_virtual_network.test.name
  address_prefixes     = ["10.0.2.0/24"]

  delegation {
    name = "delegation"

    service_delegation {
      name    = "Microsoft.Web/serverFarms"
      actions = ["Microsoft.Network/virtualNetworks/subnets/action"]
    }
  }
}

resource "azurerm_linux_function_app_slot" "test" {
  name                       = "acctest-LFAS-%d"
  function_app_id            = azurerm_linux_function_app.test.id
  storage_account_name       = azurerm_storage_account.test.name
  storage_account_access_key = azurerm_storage_account.test.primary_access_key

  site_config {}

  vnet_image_pull_enabled = true
}

`, r.template(data, planSku), data.RandomInteger, data.RandomInteger)
}

=======
// TODO 4.0 remove this test case as it's replaced by vNetIntegration_subnet1WithVnetProperties
>>>>>>> 99d5023d
func (r LinuxFunctionAppSlotResource) vNetIntegration_subnet1(data acceptance.TestData, planSku string) string {
	return fmt.Sprintf(`
provider "azurerm" {
  features {}
}

%s

resource "azurerm_virtual_network" "test" {
  name                = "vnet-%d"
  address_space       = ["10.0.0.0/16"]
  location            = azurerm_resource_group.test.location
  resource_group_name = azurerm_resource_group.test.name
}

resource "azurerm_subnet" "test1" {
  name                 = "subnet1"
  resource_group_name  = azurerm_resource_group.test.name
  virtual_network_name = azurerm_virtual_network.test.name
  address_prefixes     = ["10.0.1.0/24"]

  delegation {
    name = "delegation"

    service_delegation {
      name    = "Microsoft.Web/serverFarms"
      actions = ["Microsoft.Network/virtualNetworks/subnets/action"]
    }
  }
}

resource "azurerm_subnet" "test2" {
  name                 = "subnet2"
  resource_group_name  = azurerm_resource_group.test.name
  virtual_network_name = azurerm_virtual_network.test.name
  address_prefixes     = ["10.0.2.0/24"]

  delegation {
    name = "delegation"

    service_delegation {
      name    = "Microsoft.Web/serverFarms"
      actions = ["Microsoft.Network/virtualNetworks/subnets/action"]
    }
  }
}

resource "azurerm_linux_function_app_slot" "test" {
  name                       = "acctest-LFAS-%d"
  function_app_id            = azurerm_linux_function_app.test.id
  storage_account_name       = azurerm_storage_account.test.name
  storage_account_access_key = azurerm_storage_account.test.primary_access_key
  virtual_network_subnet_id  = azurerm_subnet.test1.id

  site_config {}
}
`, r.template(data, planSku), data.RandomInteger, data.RandomInteger)
}

func (r LinuxFunctionAppSlotResource) vNetIntegration_subnet1WithVnetProperties(data acceptance.TestData, planSku string) string {
	return fmt.Sprintf(`
provider "azurerm" {
  features {}
}

%s

resource "azurerm_virtual_network" "test" {
  name                = "vnet-%d"
  address_space       = ["10.0.0.0/16"]
  location            = azurerm_resource_group.test.location
  resource_group_name = azurerm_resource_group.test.name
}

resource "azurerm_subnet" "test1" {
  name                 = "subnet1"
  resource_group_name  = azurerm_resource_group.test.name
  virtual_network_name = azurerm_virtual_network.test.name
  address_prefixes     = ["10.0.1.0/24"]

  delegation {
    name = "delegation"

    service_delegation {
      name    = "Microsoft.Web/serverFarms"
      actions = ["Microsoft.Network/virtualNetworks/subnets/action"]
    }
  }
}

resource "azurerm_subnet" "test2" {
  name                 = "subnet2"
  resource_group_name  = azurerm_resource_group.test.name
  virtual_network_name = azurerm_virtual_network.test.name
  address_prefixes     = ["10.0.2.0/24"]

  delegation {
    name = "delegation"

    service_delegation {
      name    = "Microsoft.Web/serverFarms"
      actions = ["Microsoft.Network/virtualNetworks/subnets/action"]
    }
  }
}

resource "azurerm_linux_function_app_slot" "test" {
  name                       = "acctest-LFAS-%d"
  function_app_id            = azurerm_linux_function_app.test.id
  storage_account_name       = azurerm_storage_account.test.name
  storage_account_access_key = azurerm_storage_account.test.primary_access_key
  virtual_network_subnet_id  = azurerm_subnet.test1.id

  vnet_image_pull_enabled = true
  site_config {}
}
`, r.template(data, planSku), data.RandomInteger, data.RandomInteger)
}

func (r LinuxFunctionAppSlotResource) vNetIntegration_subnet2(data acceptance.TestData, planSku string) string {
	return fmt.Sprintf(`
provider "azurerm" {
  features {}
}

%s

resource "azurerm_virtual_network" "test" {
  name                = "vnet-%d"
  address_space       = ["10.0.0.0/16"]
  location            = azurerm_resource_group.test.location
  resource_group_name = azurerm_resource_group.test.name
}

resource "azurerm_subnet" "test1" {
  name                 = "subnet1"
  resource_group_name  = azurerm_resource_group.test.name
  virtual_network_name = azurerm_virtual_network.test.name
  address_prefixes     = ["10.0.1.0/24"]

  delegation {
    name = "delegation"

    service_delegation {
      name    = "Microsoft.Web/serverFarms"
      actions = ["Microsoft.Network/virtualNetworks/subnets/action"]
    }
  }
}

resource "azurerm_subnet" "test2" {
  name                 = "subnet2"
  resource_group_name  = azurerm_resource_group.test.name
  virtual_network_name = azurerm_virtual_network.test.name
  address_prefixes     = ["10.0.2.0/24"]

  delegation {
    name = "delegation"

    service_delegation {
      name    = "Microsoft.Web/serverFarms"
      actions = ["Microsoft.Network/virtualNetworks/subnets/action"]
    }
  }
}

resource "azurerm_linux_function_app_slot" "test" {
  name                       = "acctest-LFAS-%d"
  function_app_id            = azurerm_linux_function_app.test.id
  storage_account_name       = azurerm_storage_account.test.name
  storage_account_access_key = azurerm_storage_account.test.primary_access_key
  virtual_network_subnet_id  = azurerm_subnet.test2.id

  site_config {}
}
`, r.template(data, planSku), data.RandomInteger, data.RandomInteger)
}

<<<<<<< HEAD
func (r LinuxFunctionAppSlotResource) vNetIntegration_subnet2WithVnetProperties(data acceptance.TestData, planSku string) string {
=======
func (r LinuxFunctionAppSlotResource) vNetIntegration_subnet1WithVnetProperties(data acceptance.TestData, planSku string) string {
>>>>>>> 99d5023d
	return fmt.Sprintf(`
provider "azurerm" {
  features {}
}

%s

resource "azurerm_virtual_network" "test" {
  name                = "vnet-%d"
  address_space       = ["10.0.0.0/16"]
  location            = azurerm_resource_group.test.location
  resource_group_name = azurerm_resource_group.test.name
}

resource "azurerm_subnet" "test1" {
  name                 = "subnet1"
  resource_group_name  = azurerm_resource_group.test.name
  virtual_network_name = azurerm_virtual_network.test.name
  address_prefixes     = ["10.0.1.0/24"]

  delegation {
    name = "delegation"

    service_delegation {
      name    = "Microsoft.Web/serverFarms"
      actions = ["Microsoft.Network/virtualNetworks/subnets/action"]
    }
  }
}

resource "azurerm_subnet" "test2" {
  name                 = "subnet2"
  resource_group_name  = azurerm_resource_group.test.name
  virtual_network_name = azurerm_virtual_network.test.name
  address_prefixes     = ["10.0.2.0/24"]

  delegation {
    name = "delegation"

    service_delegation {
      name    = "Microsoft.Web/serverFarms"
      actions = ["Microsoft.Network/virtualNetworks/subnets/action"]
    }
  }
}

resource "azurerm_linux_function_app_slot" "test" {
  name                       = "acctest-LFAS-%d"
  function_app_id            = azurerm_linux_function_app.test.id
  storage_account_name       = azurerm_storage_account.test.name
  storage_account_access_key = azurerm_storage_account.test.primary_access_key
<<<<<<< HEAD
  virtual_network_subnet_id  = azurerm_subnet.test2.id
=======
  virtual_network_subnet_id  = azurerm_subnet.test1.id
>>>>>>> 99d5023d

  vnet_image_pull_enabled = true
  site_config {}
}
`, r.template(data, planSku), data.RandomInteger, data.RandomInteger)
}

<<<<<<< HEAD
=======
// TODO 4.0 enable the vnet_image_pull_enabled property for app running in ase env
>>>>>>> 99d5023d
func (r LinuxFunctionAppSlotResource) withASEV3(data acceptance.TestData) string {
	return fmt.Sprintf(`
%[1]s

resource "azurerm_storage_account" "test" {
  name                     = "acctestsa%[2]s"
  resource_group_name      = azurerm_resource_group.test.name
  location                 = azurerm_resource_group.test.location
  account_tier             = "Standard"
  account_replication_type = "LRS"
}

resource "azurerm_linux_function_app" "test" {
  name                = "acctest-LFA-%[3]d"
  location            = azurerm_resource_group.test.location
  resource_group_name = azurerm_resource_group.test.name
  service_plan_id     = azurerm_service_plan.test.id

  storage_account_name       = azurerm_storage_account.test.name
  storage_account_access_key = azurerm_storage_account.test.primary_access_key

  // vnet_image_pull_enabled = true
  site_config {
    vnet_route_all_enabled = true
  }
}

resource "azurerm_linux_function_app_slot" "test" {
  name                       = "acctest-LFAS-%[3]d"
  function_app_id            = azurerm_linux_function_app.test.id
  storage_account_name       = azurerm_storage_account.test.name
  storage_account_access_key = azurerm_storage_account.test.primary_access_key

  // vnet_image_pull_enabled = true
  site_config {
    vnet_route_all_enabled = true
  }
}

`, ServicePlanResource{}.aseV3Linux(data), data.RandomString, data.RandomInteger)
}
func (r LinuxFunctionAppSlotResource) withASEV3WithVnetProperties(data acceptance.TestData) string {
	return fmt.Sprintf(`
%[1]s

resource "azurerm_storage_account" "test" {
  name                     = "acctestsa%[2]s"
  resource_group_name      = azurerm_resource_group.test.name
  location                 = azurerm_resource_group.test.location
  account_tier             = "Standard"
  account_replication_type = "LRS"
}

resource "azurerm_linux_function_app" "test" {
  name                = "acctest-LFA-%[3]d"
  location            = azurerm_resource_group.test.location
  resource_group_name = azurerm_resource_group.test.name
  service_plan_id     = azurerm_service_plan.test.id

  storage_account_name       = azurerm_storage_account.test.name
  storage_account_access_key = azurerm_storage_account.test.primary_access_key

  vnet_image_pull_enabled = true

  site_config {
    vnet_route_all_enabled = true
  }
}

resource "azurerm_linux_function_app_slot" "test" {
  name                       = "acctest-LFAS-%[3]d"
  function_app_id            = azurerm_linux_function_app.test.id
  storage_account_name       = azurerm_storage_account.test.name
  storage_account_access_key = azurerm_storage_account.test.primary_access_key

  vnet_image_pull_enabled = true
  site_config {
    vnet_route_all_enabled = true
  }
}

`, ServicePlanResource{}.aseV3Linux(data), data.RandomString, data.RandomInteger)
}

func (r LinuxFunctionAppSlotResource) withStorageAccountSingle(data acceptance.TestData, planSku string) string {
	return fmt.Sprintf(`
provider "azurerm" {
  features {}
}

%s

resource "azurerm_linux_function_app_slot" "test" {
  name                       = "acctest-LFAS-%d"
  function_app_id            = azurerm_linux_function_app.test.id
  storage_account_name       = azurerm_storage_account.test.name
  storage_account_access_key = azurerm_storage_account.test.primary_access_key

  storage_account {
    name         = "files"
    type         = "AzureFiles"
    account_name = azurerm_storage_account.test.name
    share_name   = azurerm_storage_share.test.name
    access_key   = azurerm_storage_account.test.primary_access_key
    mount_path   = "/storage/files"
  }

  site_config {}
}
`, r.templateWithStorageAccountExtras(data, planSku), data.RandomInteger)
}

func (r LinuxFunctionAppSlotResource) withStorageAccountMultiple(data acceptance.TestData, planSku string) string {
	return fmt.Sprintf(`
provider "azurerm" {
  features {}
}

%s

resource "azurerm_linux_function_app_slot" "test" {
  name                       = "acctest-LFAS-%d"
  function_app_id            = azurerm_linux_function_app.test.id
  storage_account_name       = azurerm_storage_account.test.name
  storage_account_access_key = azurerm_storage_account.test.primary_access_key

  storage_account {
    name         = "files"
    type         = "AzureFiles"
    account_name = azurerm_storage_account.test.name
    share_name   = azurerm_storage_share.test.name
    access_key   = azurerm_storage_account.test.primary_access_key
    mount_path   = "/storage/files"
  }

  storage_account {
    name         = "blobs"
    type         = "AzureBlob"
    account_name = azurerm_storage_account.test.name
    share_name   = azurerm_storage_share.test.name
    access_key   = azurerm_storage_account.test.primary_access_key
    mount_path   = "/storage/blobs"
  }

  site_config {}
}
`, r.templateWithStorageAccountExtras(data, planSku), data.RandomInteger)
}

func (r LinuxFunctionAppSlotResource) publicNetworkAccessDisabled(data acceptance.TestData, planSku string) string {
	return fmt.Sprintf(`
provider "azurerm" {
  features {}
}

%s

resource "azurerm_linux_function_app_slot" "test" {
  name                       = "acctest-LFAS-%d"
  function_app_id            = azurerm_linux_function_app.test.id
  storage_account_name       = azurerm_storage_account.test.name
  storage_account_access_key = azurerm_storage_account.test.primary_access_key

  public_network_access_enabled = false

  site_config {}
}
`, r.template(data, planSku), data.RandomInteger)
}

func (r LinuxFunctionAppSlotResource) templateWithStorageAccountExtras(data acceptance.TestData, planSKU string) string {
	return fmt.Sprintf(`

%s

resource "azurerm_user_assigned_identity" "test" {
  name                = "acct-%d"
  resource_group_name = azurerm_resource_group.test.name
  location            = azurerm_resource_group.test.location
}

resource "azurerm_storage_container" "test" {
  name                  = "test"
  storage_account_name  = azurerm_storage_account.test.name
  container_access_type = "private"
}

resource "azurerm_storage_share" "test" {
  name                 = "test"
  storage_account_name = azurerm_storage_account.test.name
  quota                = 1
}

data "azurerm_storage_account_sas" "test" {
  connection_string = azurerm_storage_account.test.primary_connection_string
  https_only        = true

  resource_types {
    service   = false
    container = false
    object    = true
  }

  services {
    blob  = true
    queue = false
    table = false
    file  = false
  }

  start  = "2021-04-01"
  expiry = "2024-03-30"

  permissions {
    read    = false
    write   = true
    delete  = false
    list    = false
    add     = false
    create  = false
    update  = false
    process = false
    tag     = false
    filter  = false
  }
}
`, r.template(data, planSKU), data.RandomInteger)
}<|MERGE_RESOLUTION|>--- conflicted
+++ resolved
@@ -3721,7 +3721,6 @@
 `, r.template(data, planSku), data.RandomInteger, data.RandomInteger)
 }
 
-<<<<<<< HEAD
 func (r LinuxFunctionAppSlotResource) vNetIntegration_basicWithVnetProperties(data acceptance.TestData, planSku string) string {
 	return fmt.Sprintf(`
 provider "azurerm" {
@@ -3783,9 +3782,7 @@
 `, r.template(data, planSku), data.RandomInteger, data.RandomInteger)
 }
 
-=======
 // TODO 4.0 remove this test case as it's replaced by vNetIntegration_subnet1WithVnetProperties
->>>>>>> 99d5023d
 func (r LinuxFunctionAppSlotResource) vNetIntegration_subnet1(data acceptance.TestData, planSku string) string {
 	return fmt.Sprintf(`
 provider "azurerm" {
@@ -3964,11 +3961,7 @@
 `, r.template(data, planSku), data.RandomInteger, data.RandomInteger)
 }
 
-<<<<<<< HEAD
-func (r LinuxFunctionAppSlotResource) vNetIntegration_subnet2WithVnetProperties(data acceptance.TestData, planSku string) string {
-=======
 func (r LinuxFunctionAppSlotResource) vNetIntegration_subnet1WithVnetProperties(data acceptance.TestData, planSku string) string {
->>>>>>> 99d5023d
 	return fmt.Sprintf(`
 provider "azurerm" {
   features {}
@@ -4020,11 +4013,7 @@
   function_app_id            = azurerm_linux_function_app.test.id
   storage_account_name       = azurerm_storage_account.test.name
   storage_account_access_key = azurerm_storage_account.test.primary_access_key
-<<<<<<< HEAD
-  virtual_network_subnet_id  = azurerm_subnet.test2.id
-=======
   virtual_network_subnet_id  = azurerm_subnet.test1.id
->>>>>>> 99d5023d
 
   vnet_image_pull_enabled = true
   site_config {}
@@ -4032,10 +4021,67 @@
 `, r.template(data, planSku), data.RandomInteger, data.RandomInteger)
 }
 
-<<<<<<< HEAD
-=======
 // TODO 4.0 enable the vnet_image_pull_enabled property for app running in ase env
->>>>>>> 99d5023d
+func (r LinuxFunctionAppSlotResource) vNetIntegration_subnet2WithVnetProperties(data acceptance.TestData, planSku string) string {
+	return fmt.Sprintf(`
+provider "azurerm" {
+  features {}
+}
+
+%s
+
+resource "azurerm_virtual_network" "test" {
+  name                = "vnet-%d"
+  address_space       = ["10.0.0.0/16"]
+  location            = azurerm_resource_group.test.location
+  resource_group_name = azurerm_resource_group.test.name
+}
+
+resource "azurerm_subnet" "test1" {
+  name                 = "subnet1"
+  resource_group_name  = azurerm_resource_group.test.name
+  virtual_network_name = azurerm_virtual_network.test.name
+  address_prefixes     = ["10.0.1.0/24"]
+
+  delegation {
+    name = "delegation"
+
+    service_delegation {
+      name    = "Microsoft.Web/serverFarms"
+      actions = ["Microsoft.Network/virtualNetworks/subnets/action"]
+    }
+  }
+}
+
+resource "azurerm_subnet" "test2" {
+  name                 = "subnet2"
+  resource_group_name  = azurerm_resource_group.test.name
+  virtual_network_name = azurerm_virtual_network.test.name
+  address_prefixes     = ["10.0.2.0/24"]
+
+  delegation {
+    name = "delegation"
+
+    service_delegation {
+      name    = "Microsoft.Web/serverFarms"
+      actions = ["Microsoft.Network/virtualNetworks/subnets/action"]
+    }
+  }
+}
+
+resource "azurerm_linux_function_app_slot" "test" {
+  name                       = "acctest-LFAS-%d"
+  function_app_id            = azurerm_linux_function_app.test.id
+  storage_account_name       = azurerm_storage_account.test.name
+  storage_account_access_key = azurerm_storage_account.test.primary_access_key
+  virtual_network_subnet_id  = azurerm_subnet.test2.id
+
+  vnet_image_pull_enabled = true
+  site_config {}
+}
+`, r.template(data, planSku), data.RandomInteger, data.RandomInteger)
+}
+
 func (r LinuxFunctionAppSlotResource) withASEV3(data acceptance.TestData) string {
 	return fmt.Sprintf(`
 %[1]s
