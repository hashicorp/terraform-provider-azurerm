--- conflicted
+++ resolved
@@ -2577,10 +2577,46 @@
 `, r.storageContainerTemplate(data, planSku), data.RandomInteger, data.Client().TenantID)
 }
 
-<<<<<<< HEAD
-// TODO 4.0 remove this test case as it's replaced by standardCompleteWithVnetProperties
-func (r LinuxFunctionAppSlotResource) standardComplete(data acceptance.TestData) string {
-	planSku := "S1"
+func (r LinuxFunctionAppSlotResource) scmIpRestrictionSubnetWithVnetProperties(data acceptance.TestData, planSku string) string {
+	return fmt.Sprintf(`
+provider "azurerm" {
+  features {}
+}
+
+%s
+
+resource "azurerm_virtual_network" "test" {
+  name                = "acctestvirtnet%[2]d"
+  address_space       = ["10.0.0.0/16"]
+  location            = azurerm_resource_group.test.location
+  resource_group_name = azurerm_resource_group.test.name
+}
+
+resource "azurerm_subnet" "test" {
+  name                 = "acctestsubnet%[2]d"
+  resource_group_name  = azurerm_resource_group.test.name
+  virtual_network_name = azurerm_virtual_network.test.name
+  address_prefixes     = ["10.0.2.0/24"]
+}
+
+resource "azurerm_linux_function_app_slot" "test" {
+  name                       = "acctest-LFAS-%[2]d"
+  function_app_id            = azurerm_linux_function_app.test.id
+  storage_account_name       = azurerm_storage_account.test.name
+  storage_account_access_key = azurerm_storage_account.test.primary_access_key
+
+  site_config {
+    scm_ip_restriction {
+      virtual_network_subnet_id = azurerm_subnet.test.id
+    }
+  }
+
+  vnet_image_pull_enabled = true
+}
+`, r.template(data, planSku), data.RandomInteger)
+}
+
+func (r LinuxFunctionAppSlotResource) elasticCompleteWithVnetProperties(data acceptance.TestData) string {
 	return fmt.Sprintf(`
 provider "azurerm" {
   features {}
@@ -2610,33 +2646,6 @@
   app_settings = {
     foo    = "bar"
     secret = "sauce"
-  }
-
-  auth_settings {
-    enabled = true
-    issuer  = "https://sts.windows.net/%[3]s"
-
-    additional_login_parameters = {
-      test_key = "test_value"
-    }
-
-    active_directory {
-      client_id     = "aadclientid"
-      client_secret = "aadsecret"
-
-      allowed_audiences = [
-        "activedirectorytokenaudiences",
-      ]
-    }
-
-    facebook {
-      app_id     = "facebookappid"
-      app_secret = "facebookappsecret"
-
-      oauth_scopes = [
-        "facebookscope",
-      ]
-    }
   }
 
   backup {
@@ -2648,28 +2657,13 @@
     }
   }
 
-  builtin_logging_enabled            = false
-  client_certificate_enabled         = true
-  client_certificate_mode            = "OptionalInteractiveUser"
-  client_certificate_exclusion_paths = "/foo;/bar;/hello;/world"
-
   connection_string {
-    name  = "First"
+    name  = "Example"
     value = "some-postgresql-connection-string"
     type  = "PostgreSQL"
   }
 
-  enabled                     = false
-  functions_extension_version = "~3"
-  https_only                  = true
-
-  identity {
-    type         = "UserAssigned"
-    identity_ids = [azurerm_user_assigned_identity.test.id]
-  }
-
   site_config {
-    always_on          = true
     app_command_line   = "whoami"
     api_definition_url = "https://example.com/azure_function_app_def.json"
     // api_management_api_id = ""  // TODO
@@ -2689,6 +2683,8 @@
       "third.aspx",
       "hostingstart.html",
     ]
+
+    elastic_instance_minimum = 2
 
     http2_enabled = true
 
@@ -2703,7 +2699,6 @@
         x_forwarded_for   = ["9.9.9.9/32", "2002::1234:abcd:ffff:c0a8:101/64"]
         x_forwarded_host  = ["example.com"]
       }
-      description = "Allow ip address 10.10.10.10/32"
     }
 
     load_balancing_mode       = "LeastResponseTime"
@@ -2744,9 +2739,8 @@
     health_check_eviction_time_in_min = 3
     worker_count                      = 3
 
-    minimum_tls_version      = "1.1"
-    scm_minimum_tls_version  = "1.1"
-    minimum_tls_cipher_suite = "TLS_AES_128_GCM_SHA256"
+    minimum_tls_version     = "1.1"
+    scm_minimum_tls_version = "1.1"
 
     cors {
       allowed_origins = [
@@ -2759,57 +2753,13 @@
 
     vnet_route_all_enabled = true
   }
-
-  tags = {
-    terraform = "true"
-    Env       = "AccTest"
-  }
-}
-`, r.storageContainerTemplate(data, planSku), data.RandomInteger, data.Client().TenantID)
-}
-
-=======
->>>>>>> 1b658d25
-func (r LinuxFunctionAppSlotResource) scmIpRestrictionSubnetWithVnetProperties(data acceptance.TestData, planSku string) string {
-	return fmt.Sprintf(`
-provider "azurerm" {
-  features {}
-}
-
-%s
-
-resource "azurerm_virtual_network" "test" {
-  name                = "acctestvirtnet%[2]d"
-  address_space       = ["10.0.0.0/16"]
-  location            = azurerm_resource_group.test.location
-  resource_group_name = azurerm_resource_group.test.name
-}
-
-resource "azurerm_subnet" "test" {
-  name                 = "acctestsubnet%[2]d"
-  resource_group_name  = azurerm_resource_group.test.name
-  virtual_network_name = azurerm_virtual_network.test.name
-  address_prefixes     = ["10.0.2.0/24"]
-}
-
-resource "azurerm_linux_function_app_slot" "test" {
-  name                       = "acctest-LFAS-%[2]d"
-  function_app_id            = azurerm_linux_function_app.test.id
-  storage_account_name       = azurerm_storage_account.test.name
-  storage_account_access_key = azurerm_storage_account.test.primary_access_key
-
-  site_config {
-    scm_ip_restriction {
-      virtual_network_subnet_id = azurerm_subnet.test.id
-    }
-  }
-
   vnet_image_pull_enabled = true
 }
-`, r.template(data, planSku), data.RandomInteger)
-}
-
-func (r LinuxFunctionAppSlotResource) elasticCompleteWithVnetProperties(data acceptance.TestData) string {
+`, r.storageContainerTemplate(data, SkuElasticPremiumPlan), data.RandomInteger)
+}
+
+// TODO 4.0 remove this test case as it's replaced by elasticCompleteWithVnetProperties
+func (r LinuxFunctionAppSlotResource) elasticComplete(data acceptance.TestData) string {
 	return fmt.Sprintf(`
 provider "azurerm" {
   features {}
@@ -2876,8 +2826,6 @@
       "third.aspx",
       "hostingstart.html",
     ]
-
-    elastic_instance_minimum = 2
 
     http2_enabled = true
 
@@ -2947,7 +2895,6 @@
 
     vnet_route_all_enabled = true
   }
-  vnet_image_pull_enabled = true
 }
 `, r.storageContainerTemplate(data, SkuElasticPremiumPlan), data.RandomInteger)
 }
