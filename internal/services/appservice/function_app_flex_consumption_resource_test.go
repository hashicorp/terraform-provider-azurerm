--- conflicted
+++ resolved
@@ -559,11 +559,7 @@
   function_app_storage_account_access_key = azurerm_storage_account.test.primary_access_key
 
   storage_container_type      = "blobContainer"
-<<<<<<< HEAD
   storage_container_endpoint  = "${azurerm_storage_account.test1.primary_blob_endpoint}${azurerm_storage_container.test1-1.name}"
-=======
-  storage_container_endpoint  = "${azurerm_storage_account.test.primary_blob_endpoint}${azurerm_storage_container.test.name}"
->>>>>>> addf136c
   storage_authentication_type = "StorageAccountConnectionString"
   storage_access_key          = azurerm_storage_account.test1.primary_connection_string
   runtime_name                = "node"
