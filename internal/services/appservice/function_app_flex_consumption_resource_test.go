--- conflicted
+++ resolved
@@ -471,86 +471,101 @@
 	})
 }
 
-<<<<<<< HEAD
 func TestAccFunctionAppFlexConsumption_backendStorageUseMsi(t *testing.T) {
-=======
+	data := acceptance.BuildTestData(t, "azurerm_function_app_flex_consumption", "test")
+	r := FunctionAppFlexConsumptionResource{}
+
+	data.ResourceTest(t, r, []acceptance.TestStep{
+		{
+			Config: r.backendStorageUseMsi(data),
+			Check: acceptance.ComposeTestCheckFunc(
+				check.That(data.ResourceName).ExistsInAzure(r),
+				check.That(data.ResourceName).Key("kind").HasValue("functionapp,linux"),
+			),
+		},
+		data.ImportStep("site_credential.0.password"),
+	})
+}
+
+func TestAccFunctionAppFlexConsumption_sameBackendStorageAndDeploymentStorage(t *testing.T) {
+	data := acceptance.BuildTestData(t, "azurerm_function_app_flex_consumption", "test")
+	r := FunctionAppFlexConsumptionResource{}
+
+	data.ResourceTest(t, r, []acceptance.TestStep{
+		{
+			Config: r.sameBackendStorageAndDeploymentStorage(data),
+			Check: acceptance.ComposeTestCheckFunc(
+				check.That(data.ResourceName).ExistsInAzure(r),
+				check.That(data.ResourceName).Key("kind").HasValue("functionapp,linux"),
+			),
+		},
+		data.ImportStep("site_credential.0.password"),
+	})
+}
+
+func TestAccFunctionAppFlexConsumption_differentBackendStorageAndDeploymentStorage(t *testing.T) {
+	data := acceptance.BuildTestData(t, "azurerm_function_app_flex_consumption", "test")
+	r := FunctionAppFlexConsumptionResource{}
+
+	data.ResourceTest(t, r, []acceptance.TestStep{
+		{
+			Config: r.differentBackendStorageAndDeploymentStorage(data),
+			Check: acceptance.ComposeTestCheckFunc(
+				check.That(data.ResourceName).ExistsInAzure(r),
+				check.That(data.ResourceName).Key("kind").HasValue("functionapp,linux"),
+			),
+		},
+		data.ImportStep("site_credential.0.password"),
+	})
+}
+
+func TestAccFunctionAppFlexConsumption_backendStorageAndDeploymentStorageUpdate(t *testing.T) {
+	data := acceptance.BuildTestData(t, "azurerm_function_app_flex_consumption", "test")
+	r := FunctionAppFlexConsumptionResource{}
+
+	data.ResourceTest(t, r, []acceptance.TestStep{
+		{
+			Config: r.sameBackendStorageAndDeploymentStorage(data),
+			Check: acceptance.ComposeTestCheckFunc(
+				check.That(data.ResourceName).ExistsInAzure(r),
+				check.That(data.ResourceName).Key("kind").HasValue("functionapp,linux"),
+			),
+		},
+		data.ImportStep("site_credential.0.password"),
+		{
+			Config: r.differentBackendStorageAndDeploymentStorage(data),
+			Check: acceptance.ComposeTestCheckFunc(
+				check.That(data.ResourceName).ExistsInAzure(r),
+				check.That(data.ResourceName).Key("kind").HasValue("functionapp,linux"),
+			),
+		},
+		data.ImportStep("site_credential.0.password"),
+	})
+}
+
 func TestAccFunctionAppFlexConsumption_httpsOnlyUpdate(t *testing.T) {
->>>>>>> 0817c67e
-	data := acceptance.BuildTestData(t, "azurerm_function_app_flex_consumption", "test")
-	r := FunctionAppFlexConsumptionResource{}
-
-	data.ResourceTest(t, r, []acceptance.TestStep{
-		{
-<<<<<<< HEAD
-			Config: r.backendStorageUseMsi(data),
-=======
+	data := acceptance.BuildTestData(t, "azurerm_function_app_flex_consumption", "test")
+	r := FunctionAppFlexConsumptionResource{}
+
+	data.ResourceTest(t, r, []acceptance.TestStep{
+		{
 			Config: r.basic(data),
->>>>>>> 0817c67e
-			Check: acceptance.ComposeTestCheckFunc(
-				check.That(data.ResourceName).ExistsInAzure(r),
-				check.That(data.ResourceName).Key("kind").HasValue("functionapp,linux"),
-			),
-		},
-		data.ImportStep("site_credential.0.password"),
-<<<<<<< HEAD
-	})
-}
-
-func TestAccFunctionAppFlexConsumption_sameBackendStorageAndDeploymentStorage(t *testing.T) {
-	data := acceptance.BuildTestData(t, "azurerm_function_app_flex_consumption", "test")
-	r := FunctionAppFlexConsumptionResource{}
-
-	data.ResourceTest(t, r, []acceptance.TestStep{
-		{
-			Config: r.sameBackendStorageAndDeploymentStorage(data),
-			Check: acceptance.ComposeTestCheckFunc(
-				check.That(data.ResourceName).ExistsInAzure(r),
-				check.That(data.ResourceName).Key("kind").HasValue("functionapp,linux"),
-			),
-		},
-		data.ImportStep("site_credential.0.password"),
-	})
-}
-
-func TestAccFunctionAppFlexConsumption_differentBackendStorageAndDeploymentStorage(t *testing.T) {
-	data := acceptance.BuildTestData(t, "azurerm_function_app_flex_consumption", "test")
-	r := FunctionAppFlexConsumptionResource{}
-
-	data.ResourceTest(t, r, []acceptance.TestStep{
-		{
-			Config: r.differentBackendStorageAndDeploymentStorage(data),
-			Check: acceptance.ComposeTestCheckFunc(
-				check.That(data.ResourceName).ExistsInAzure(r),
-				check.That(data.ResourceName).Key("kind").HasValue("functionapp,linux"),
-			),
-		},
-		data.ImportStep("site_credential.0.password"),
-	})
-}
-
-func TestAccFunctionAppFlexConsumption_backendStorageAndDeploymentStorageUpdate(t *testing.T) {
-	data := acceptance.BuildTestData(t, "azurerm_function_app_flex_consumption", "test")
-	r := FunctionAppFlexConsumptionResource{}
-
-	data.ResourceTest(t, r, []acceptance.TestStep{
-		{
-			Config: r.sameBackendStorageAndDeploymentStorage(data),
-=======
+			Check: acceptance.ComposeTestCheckFunc(
+				check.That(data.ResourceName).ExistsInAzure(r),
+				check.That(data.ResourceName).Key("kind").HasValue("functionapp,linux"),
+			),
+		},
+		data.ImportStep("site_credential.0.password"),
 		{
 			Config: r.complete(data),
->>>>>>> 0817c67e
-			Check: acceptance.ComposeTestCheckFunc(
-				check.That(data.ResourceName).ExistsInAzure(r),
-				check.That(data.ResourceName).Key("kind").HasValue("functionapp,linux"),
-			),
-		},
-		data.ImportStep("site_credential.0.password"),
-		{
-<<<<<<< HEAD
-			Config: r.differentBackendStorageAndDeploymentStorage(data),
-=======
+			Check: acceptance.ComposeTestCheckFunc(
+				check.That(data.ResourceName).ExistsInAzure(r),
+				check.That(data.ResourceName).Key("kind").HasValue("functionapp,linux"),
+			),
+		},
+		data.ImportStep("site_credential.0.password"),
+		{
 			Config: r.basic(data),
->>>>>>> 0817c67e
 			Check: acceptance.ComposeTestCheckFunc(
 				check.That(data.ResourceName).ExistsInAzure(r),
 				check.That(data.ResourceName).Key("kind").HasValue("functionapp,linux"),
@@ -806,19 +821,12 @@
 %s
 
 resource "azurerm_function_app_flex_consumption" "test" {
-<<<<<<< HEAD
-  name                                    = "acctest-LFA-tf%d"
-  location                                = azurerm_resource_group.test.location
-  resource_group_name                     = azurerm_resource_group.test.name
-  service_plan_id                         = azurerm_service_plan.test.id
-  function_app_storage_account_name       = azurerm_storage_account.test.name
-  function_app_storage_account_access_key = azurerm_storage_account.test.primary_access_key
-=======
   name                = "acctest-LFA-%d"
   location            = azurerm_resource_group.test.location
   resource_group_name = azurerm_resource_group.test.name
   service_plan_id     = azurerm_service_plan.test.id
->>>>>>> 0817c67e
+  function_app_storage_account_name       = azurerm_storage_account.test.name
+  function_app_storage_account_access_key = azurerm_storage_account.test.primary_access_key
 
   storage_container_type      = "blobContainer"
   storage_container_endpoint  = "${azurerm_storage_account.test.primary_blob_endpoint}${azurerm_storage_container.test.name}"
@@ -872,19 +880,12 @@
 %s
 
 resource "azurerm_function_app_flex_consumption" "test" {
-<<<<<<< HEAD
-  name                                    = "acctest-LFA-tf%d"
-  location                                = azurerm_resource_group.test.location
-  resource_group_name                     = azurerm_resource_group.test.name
-  service_plan_id                         = azurerm_service_plan.test.id
-  function_app_storage_account_name       = azurerm_storage_account.test.name
-  function_app_storage_account_access_key = azurerm_storage_account.test.primary_access_key
-=======
   name                = "acctest-LFA-%d"
   location            = azurerm_resource_group.test.location
   resource_group_name = azurerm_resource_group.test.name
   service_plan_id     = azurerm_service_plan.test.id
->>>>>>> 0817c67e
+  function_app_storage_account_name       = azurerm_storage_account.test.name
+  function_app_storage_account_access_key = azurerm_storage_account.test.primary_access_key
 
   storage_container_type      = "blobContainer"
   storage_container_endpoint  = "${azurerm_storage_account.test.primary_blob_endpoint}${azurerm_storage_container.test.name}"
@@ -921,19 +922,12 @@
 %s
 
 resource "azurerm_function_app_flex_consumption" "test" {
-<<<<<<< HEAD
-  name                                    = "acctest-LFA-tf%d"
-  location                                = azurerm_resource_group.test.location
-  resource_group_name                     = azurerm_resource_group.test.name
-  service_plan_id                         = azurerm_service_plan.test.id
-  function_app_storage_account_name       = azurerm_storage_account.test.name
-  function_app_storage_account_access_key = azurerm_storage_account.test.primary_access_key
-=======
   name                = "acctest-LFA-%d"
   location            = azurerm_resource_group.test.location
   resource_group_name = azurerm_resource_group.test.name
   service_plan_id     = azurerm_service_plan.test.id
->>>>>>> 0817c67e
+  function_app_storage_account_name       = azurerm_storage_account.test.name
+  function_app_storage_account_access_key = azurerm_storage_account.test.primary_access_key
 
   storage_container_type      = "blobContainer"
   storage_container_endpoint  = "${azurerm_storage_account.test.primary_blob_endpoint}${azurerm_storage_container.test.name}"
@@ -1043,19 +1037,12 @@
 %s
 
 resource "azurerm_function_app_flex_consumption" "test" {
-<<<<<<< HEAD
-  name                                    = "acctest-LFA-tf%d"
-  location                                = azurerm_resource_group.test.location
-  resource_group_name                     = azurerm_resource_group.test.name
-  service_plan_id                         = azurerm_service_plan.test.id
-  function_app_storage_account_name       = azurerm_storage_account.test.name
-  function_app_storage_account_access_key = azurerm_storage_account.test.primary_access_key
-=======
   name                = "acctest-LFA-%d"
   location            = azurerm_resource_group.test.location
   resource_group_name = azurerm_resource_group.test.name
   service_plan_id     = azurerm_service_plan.test.id
->>>>>>> 0817c67e
+  function_app_storage_account_name       = azurerm_storage_account.test.name
+  function_app_storage_account_access_key = azurerm_storage_account.test.primary_access_key
 
   storage_container_type      = "blobContainer"
   storage_container_endpoint  = "${azurerm_storage_account.test.primary_blob_endpoint}${azurerm_storage_container.test.name}"
@@ -1084,19 +1071,12 @@
 %s
 
 resource "azurerm_function_app_flex_consumption" "test" {
-<<<<<<< HEAD
-  name                                    = "acctest-LFA-tf%d"
-  location                                = azurerm_resource_group.test.location
-  resource_group_name                     = azurerm_resource_group.test.name
-  service_plan_id                         = azurerm_service_plan.test.id
-  function_app_storage_account_name       = azurerm_storage_account.test.name
-  function_app_storage_account_access_key = azurerm_storage_account.test.primary_access_key
-=======
   name                = "acctest-LFA-%d"
   location            = azurerm_resource_group.test.location
   resource_group_name = azurerm_resource_group.test.name
   service_plan_id     = azurerm_service_plan.test.id
->>>>>>> 0817c67e
+  function_app_storage_account_name       = azurerm_storage_account.test.name
+  function_app_storage_account_access_key = azurerm_storage_account.test.primary_access_key
 
   storage_container_type      = "blobContainer"
   storage_container_endpoint  = "${azurerm_storage_account.test.primary_blob_endpoint}${azurerm_storage_container.test.name}"
@@ -1127,19 +1107,12 @@
 %s
 
 resource "azurerm_function_app_flex_consumption" "test" {
-<<<<<<< HEAD
-  name                                    = "acctest-LFA-tf%d"
-  location                                = azurerm_resource_group.test.location
-  resource_group_name                     = azurerm_resource_group.test.name
-  service_plan_id                         = azurerm_service_plan.test.id
-  function_app_storage_account_name       = azurerm_storage_account.test.name
-  function_app_storage_account_access_key = azurerm_storage_account.test.primary_access_key
-=======
   name                = "acctest-LFA-%d"
   location            = azurerm_resource_group.test.location
   resource_group_name = azurerm_resource_group.test.name
   service_plan_id     = azurerm_service_plan.test.id
->>>>>>> 0817c67e
+  function_app_storage_account_name       = azurerm_storage_account.test.name
+  function_app_storage_account_access_key = azurerm_storage_account.test.primary_access_key
 
   storage_container_type      = "blobContainer"
   storage_container_endpoint  = "${azurerm_storage_account.test.primary_blob_endpoint}${azurerm_storage_container.test.name}"
