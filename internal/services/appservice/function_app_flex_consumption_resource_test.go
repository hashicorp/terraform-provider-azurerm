// Copyright (c) HashiCorp, Inc.
// SPDX-License-Identifier: MPL-2.0

package appservice_test

import (
	"context"
	"fmt"
	"regexp"
	"testing"

	"github.com/hashicorp/go-azure-helpers/lang/pointer"
	"github.com/hashicorp/go-azure-helpers/resourcemanager/commonids"
	"github.com/hashicorp/terraform-provider-azurerm/internal/acceptance"
	"github.com/hashicorp/terraform-provider-azurerm/internal/acceptance/check"
	"github.com/hashicorp/terraform-provider-azurerm/internal/clients"
	"github.com/hashicorp/terraform-provider-azurerm/internal/features"
	"github.com/hashicorp/terraform-provider-azurerm/internal/tf/pluginsdk"
)

type FunctionAppFlexConsumptionResource struct{}

// remove in 5.0 starts
func TestAccFunctionAppFlexConsumption_FourPointOhBasic(t *testing.T) {
	data := acceptance.BuildTestData(t, "azurerm_function_app_flex_consumption", "test")
	r := FunctionAppFlexConsumptionResource{}

	data.ResourceTest(t, r, []acceptance.TestStep{
		{
			Config: r.basicFourPointOh(data),
			Check: acceptance.ComposeTestCheckFunc(
				check.That(data.ResourceName).ExistsInAzure(r),
				check.That(data.ResourceName).Key("kind").HasValue("functionapp,linux"),
			),
		},
		data.ImportStep("site_credential.0.password"),
	})
}

<<<<<<< HEAD
func TestAccFunctionAppFlexConsumption_FourPointOhAddBackendStorage(t *testing.T) {
=======
func TestAccFunctionAppFlexConsumption_basicEnableAiDetector(t *testing.T) {
	data := acceptance.BuildTestData(t, "azurerm_function_app_flex_consumption", "test")
	r := FunctionAppFlexConsumptionResource{}

	data.ResourceTest(t, r, []acceptance.TestStep{
		{
			Config: r.basicEnableAiFailureDetector(data),
			Check: acceptance.ComposeTestCheckFunc(
				check.That(data.ResourceName).ExistsInAzure(r),
				check.That(data.ResourceName).Key("kind").HasValue("functionapp,linux"),
			),
		},
		data.ImportStep("site_credential.0.password"),
	})
}

func TestAccFunctionAppFlexConsumption_connectionString(t *testing.T) {
>>>>>>> 6585dfec
	data := acceptance.BuildTestData(t, "azurerm_function_app_flex_consumption", "test")
	r := FunctionAppFlexConsumptionResource{}

	data.ResourceTest(t, r, []acceptance.TestStep{
		{
			Config: r.basicFourPointOh(data),
			Check: acceptance.ComposeTestCheckFunc(
				check.That(data.ResourceName).ExistsInAzure(r),
				check.That(data.ResourceName).Key("kind").HasValue("functionapp,linux"),
			),
		},
		data.ImportStep("site_credential.0.password"),
		{
			Config: r.addBackendStorageFourPointOh(data),
			Check: acceptance.ComposeTestCheckFunc(
				check.That(data.ResourceName).ExistsInAzure(r),
				check.That(data.ResourceName).Key("kind").HasValue("functionapp,linux"),
			),
		},
		data.ImportStep("site_credential.0.password"),
	})
}

func TestAccFunctionAppFlexConsumption_FourPointOhBackendStorageUpdate(t *testing.T) {
	data := acceptance.BuildTestData(t, "azurerm_function_app_flex_consumption", "test")
	r := FunctionAppFlexConsumptionResource{}

	data.ResourceTest(t, r, []acceptance.TestStep{
		{
			Config: r.basicFourPointOh(data),
			Check: acceptance.ComposeTestCheckFunc(
				check.That(data.ResourceName).ExistsInAzure(r),
				check.That(data.ResourceName).Key("kind").HasValue("functionapp,linux"),
			),
		},
		data.ImportStep("site_credential.0.password"),
		{
			Config: r.addBackendStorageFourPointOh(data),
			Check: acceptance.ComposeTestCheckFunc(
				check.That(data.ResourceName).ExistsInAzure(r),
				check.That(data.ResourceName).Key("kind").HasValue("functionapp,linux"),
			),
		},
		data.ImportStep("site_credential.0.password"),
		{
			Config: r.backendStorageUpdateFourPointOh(data),
			Check: acceptance.ComposeTestCheckFunc(
				check.That(data.ResourceName).ExistsInAzure(r),
				check.That(data.ResourceName).Key("kind").HasValue("functionapp,linux"),
			),
		},
		data.ImportStep("site_credential.0.password"),
	})
}

func TestAccFunctionAppFlexConsumption_FourPointOhBackendStorageUseMsi(t *testing.T) {
	data := acceptance.BuildTestData(t, "azurerm_function_app_flex_consumption", "test")
	r := FunctionAppFlexConsumptionResource{}

	data.ResourceTest(t, r, []acceptance.TestStep{
		{
			Config: r.backendStorageUseMsiFourPointOh(data),
			Check: acceptance.ComposeTestCheckFunc(
				check.That(data.ResourceName).ExistsInAzure(r),
				check.That(data.ResourceName).Key("kind").HasValue("functionapp,linux"),
			),
		},
	})
}

func TestAccFunctionAppFlexConsumption_FourPointOhBackendStorageUseKeyVault(t *testing.T) {
	data := acceptance.BuildTestData(t, "azurerm_function_app_flex_consumption", "test")
	r := FunctionAppFlexConsumptionResource{}

	data.ResourceTest(t, r, []acceptance.TestStep{
		{
			Config: r.backendStorageUseKeyVaultFourPointOh(data),
			Check: acceptance.ComposeTestCheckFunc(
				check.That(data.ResourceName).ExistsInAzure(r),
				check.That(data.ResourceName).Key("kind").HasValue("functionapp,linux"),
			),
		},
	})
}

func TestAccFunctionAppFlexConsumption_FourPointOhDeploymentStorageUpdate(t *testing.T) {
	data := acceptance.BuildTestData(t, "azurerm_function_app_flex_consumption", "test")
	r := FunctionAppFlexConsumptionResource{}

	data.ResourceTest(t, r, []acceptance.TestStep{
		{
			Config: r.basicFourPointOh(data),
			Check: acceptance.ComposeTestCheckFunc(
				check.That(data.ResourceName).ExistsInAzure(r),
				check.That(data.ResourceName).Key("kind").HasValue("functionapp,linux"),
			),
		},
		data.ImportStep("site_credential.0.password"),
		{
			Config: r.deploymentStorageBlobEndpointUpdateFourPointOh(data),
			Check: acceptance.ComposeTestCheckFunc(
				check.That(data.ResourceName).ExistsInAzure(r),
				check.That(data.ResourceName).Key("kind").HasValue("functionapp,linux"),
			),
		},
		data.ImportStep("site_credential.0.password"),
		{
			Config: r.deploymentStorageUpdateFourPointOh(data),
			Check: acceptance.ComposeTestCheckFunc(
				check.That(data.ResourceName).ExistsInAzure(r),
				check.That(data.ResourceName).Key("kind").HasValue("functionapp,linux"),
			),
		},
		data.ImportStep("site_credential.0.password"),
	})
}

func TestAccFunctionAppFlexConsumption_FourPointOhDeploymentStorageSchemaUpdate(t *testing.T) {
	data := acceptance.BuildTestData(t, "azurerm_function_app_flex_consumption", "test")
	r := FunctionAppFlexConsumptionResource{}

	data.ResourceTest(t, r, []acceptance.TestStep{
		{
			Config: r.basicFourPointOh(data),
			Check: acceptance.ComposeTestCheckFunc(
				check.That(data.ResourceName).ExistsInAzure(r),
				check.That(data.ResourceName).Key("kind").HasValue("functionapp,linux"),
			),
		},
		data.ImportStep("site_credential.0.password"),
		{
			Config: r.deploymentStorageSchemaUpdateFourPointOh(data),
			Check: acceptance.ComposeTestCheckFunc(
				check.That(data.ResourceName).ExistsInAzure(r),
				check.That(data.ResourceName).Key("kind").HasValue("functionapp,linux"),
			),
		},
		data.ImportStep("site_credential.0.password"),
		{
			Config: r.basic(data),
			Check: acceptance.ComposeTestCheckFunc(
				check.That(data.ResourceName).ExistsInAzure(r),
				check.That(data.ResourceName).Key("kind").HasValue("functionapp,linux"),
			),
		},
		data.ImportStep("site_credential.0.password"),
	})
}

func TestAccFunctionAppFlexConsumption_FourPointOhDeploymentStorageUaiSchemaUpdate(t *testing.T) {
	data := acceptance.BuildTestData(t, "azurerm_function_app_flex_consumption", "test")
	r := FunctionAppFlexConsumptionResource{}

	data.ResourceTest(t, r, []acceptance.TestStep{
		{
			Config: r.deploymentStorageUai1NoBackendStorage(data),
			Check: acceptance.ComposeTestCheckFunc(
				check.That(data.ResourceName).ExistsInAzure(r),
				check.That(data.ResourceName).Key("kind").HasValue("functionapp,linux"),
			),
		},
		data.ImportStep("site_credential.0.password"),
		{
			Config: r.deploymentStorageUai2NoBackendStorage(data),
			Check: acceptance.ComposeTestCheckFunc(
				check.That(data.ResourceName).ExistsInAzure(r),
				check.That(data.ResourceName).Key("kind").HasValue("functionapp,linux"),
			),
		},
		data.ImportStep("site_credential.0.password"),
		{
			Config: r.deploymentStorageUseUaiWithBackendSaFourPointOh(data),
			Check: acceptance.ComposeTestCheckFunc(
				check.That(data.ResourceName).ExistsInAzure(r),
				check.That(data.ResourceName).Key("kind").HasValue("functionapp,linux"),
			),
		},
		data.ImportStep("site_credential.0.password"),
		{
			Config: r.storageUserAssignedIdentity2(data),
			Check: acceptance.ComposeTestCheckFunc(
				check.That(data.ResourceName).ExistsInAzure(r),
				check.That(data.ResourceName).Key("kind").HasValue("functionapp,linux"),
			),
		},
		data.ImportStep("site_credential.0.password"),
	})
}

func TestAccFunctionAppFlexConsumption_FourPointOhDeploymentStorageSystemIdentitySchemaUpdate(t *testing.T) {
	data := acceptance.BuildTestData(t, "azurerm_function_app_flex_consumption", "test")
	r := FunctionAppFlexConsumptionResource{}

	data.ResourceTest(t, r, []acceptance.TestStep{
		{
			Config: r.storageSystemAssignedIdentityFourPointOh(data),
			Check: acceptance.ComposeTestCheckFunc(
				check.That(data.ResourceName).ExistsInAzure(r),
				check.That(data.ResourceName).Key("kind").HasValue("functionapp,linux"),
			),
		},
		data.ImportStep("site_credential.0.password"),
		{
			Config: r.storageSystemAssignedIdentityWithBackendSaFourPointOh(data),
			Check: acceptance.ComposeTestCheckFunc(
				check.That(data.ResourceName).ExistsInAzure(r),
				check.That(data.ResourceName).Key("kind").HasValue("functionapp,linux"),
			),
		},
		data.ImportStep("site_credential.0.password"),
		{
			Config: r.storageSystemAssignedIdentity(data),
			Check: acceptance.ComposeTestCheckFunc(
				check.That(data.ResourceName).ExistsInAzure(r),
				check.That(data.ResourceName).Key("kind").HasValue("functionapp,linux"),
			),
		},
		data.ImportStep("site_credential.0.password"),
	})
}

func TestAccFunctionAppFlexConsumption_FourPointOhConnectionString(t *testing.T) {
	data := acceptance.BuildTestData(t, "azurerm_function_app_flex_consumption", "test")
	r := FunctionAppFlexConsumptionResource{}

	data.ResourceTest(t, r, []acceptance.TestStep{
		{
			Config: r.connectionStringFourPointOh(data),
			Check: acceptance.ComposeTestCheckFunc(
				check.That(data.ResourceName).ExistsInAzure(r),
				check.That(data.ResourceName).Key("kind").HasValue("functionapp,linux"),
			),
		},
		data.ImportStep("site_credential.0.password"),
	})
}

func TestAccFunctionAppFlexConsumption_FourPointOhStickySettings(t *testing.T) {
	data := acceptance.BuildTestData(t, "azurerm_function_app_flex_consumption", "test")
	r := FunctionAppFlexConsumptionResource{}

	data.ResourceTest(t, r, []acceptance.TestStep{
		{
			Config: r.stickySettingsFourPointOh(data),
			Check: acceptance.ComposeTestCheckFunc(
				check.That(data.ResourceName).ExistsInAzure(r),
				check.That(data.ResourceName).Key("kind").HasValue("functionapp,linux"),
			),
		},
		data.ImportStep("site_credential.0.password"),
	})
}

func TestAccFunctionAppFlexConsumption_FourPointOhConnectionStringUpdate(t *testing.T) {
	data := acceptance.BuildTestData(t, "azurerm_function_app_flex_consumption", "test")
	r := FunctionAppFlexConsumptionResource{}

	data.ResourceTest(t, r, []acceptance.TestStep{
		{
			Config: r.connectionStringFourPointOh(data),
			Check: acceptance.ComposeTestCheckFunc(
				check.That(data.ResourceName).ExistsInAzure(r),
				check.That(data.ResourceName).Key("kind").HasValue("functionapp,linux"),
			),
		},
		data.ImportStep("site_credential.0.password"),
		{
			Config: r.connectionStringUpdateFourPointOh(data),
			Check: acceptance.ComposeTestCheckFunc(
				check.That(data.ResourceName).ExistsInAzure(r),
				check.That(data.ResourceName).Key("kind").HasValue("functionapp,linux"),
			),
		},
		data.ImportStep("site_credential.0.password"),
		{
			Config: r.connectionStringFourPointOh(data),
			Check: acceptance.ComposeTestCheckFunc(
				check.That(data.ResourceName).ExistsInAzure(r),
				check.That(data.ResourceName).Key("kind").HasValue("functionapp,linux"),
			),
		},
		data.ImportStep("site_credential.0.password"),
	})
}

func TestAccFunctionAppFlexConsumption_FourPointOhComplete(t *testing.T) {
	data := acceptance.BuildTestData(t, "azurerm_function_app_flex_consumption", "test")
	r := FunctionAppFlexConsumptionResource{}

	data.ResourceTest(t, r, []acceptance.TestStep{
		{
			Config: r.completeFourPointOh(data),
			Check: acceptance.ComposeTestCheckFunc(
				check.That(data.ResourceName).ExistsInAzure(r),
				check.That(data.ResourceName).Key("kind").HasValue("functionapp,linux"),
			),
		},
		data.ImportStep("site_credential.0.password"),
	})
}

func TestAccFunctionAppFlexConsumption_FourPointOhAppSettings(t *testing.T) {
	data := acceptance.BuildTestData(t, "azurerm_function_app_flex_consumption", "test")
	r := FunctionAppFlexConsumptionResource{}

	data.ResourceTest(t, r, []acceptance.TestStep{
		{
			Config: r.appSettingsFourPointOh(data),
			Check: acceptance.ComposeTestCheckFunc(
				check.That(data.ResourceName).ExistsInAzure(r),
				check.That(data.ResourceName).Key("kind").HasValue("functionapp,linux"),
			),
		},
		data.ImportStep("site_credential.0.password"),
	})
}

func TestAccFunctionAppFlexConsumption_FourPointOhAppSettingsUpdate(t *testing.T) {
	data := acceptance.BuildTestData(t, "azurerm_function_app_flex_consumption", "test")
	r := FunctionAppFlexConsumptionResource{}

	data.ResourceTest(t, r, []acceptance.TestStep{
		{
			Config: r.appSettingsFourPointOh(data),
			Check: acceptance.ComposeTestCheckFunc(
				check.That(data.ResourceName).ExistsInAzure(r),
				check.That(data.ResourceName).Key("kind").HasValue("functionapp,linux"),
			),
		},
		data.ImportStep("site_credential.0.password"),
		{
			Config: r.appSettingsAddKvpsFourPointOh(data),
			Check: acceptance.ComposeTestCheckFunc(
				check.That(data.ResourceName).ExistsInAzure(r),
				check.That(data.ResourceName).Key("kind").HasValue("functionapp,linux"),
			),
		},
		data.ImportStep("site_credential.0.password"),
		{
			Config: r.appSettingsRemoveKvpsFourPointOh(data),
			Check: acceptance.ComposeTestCheckFunc(
				check.That(data.ResourceName).ExistsInAzure(r),
				check.That(data.ResourceName).Key("kind").HasValue("functionapp,linux"),
			),
		},
		data.ImportStep("site_credential.0.password"),
	})
}

func TestAccFunctionAppFlexConsumption_FourPointOhRuntimePython(t *testing.T) {
	data := acceptance.BuildTestData(t, "azurerm_function_app_flex_consumption", "test")
	r := FunctionAppFlexConsumptionResource{}

	data.ResourceTest(t, r, []acceptance.TestStep{
		{
			Config: r.pythonFourPointOh(data, "3.10"),
			Check: acceptance.ComposeTestCheckFunc(
				check.That(data.ResourceName).ExistsInAzure(r),
				check.That(data.ResourceName).Key("kind").HasValue("functionapp,linux"),
			),
		},
		data.ImportStep("site_credential.0.password"),
	})
}

func TestAccFunctionAppFlexConsumption_FourPointOhInstanceMemoryUpdate(t *testing.T) {
	data := acceptance.BuildTestData(t, "azurerm_function_app_flex_consumption", "test")
	r := FunctionAppFlexConsumptionResource{}

	data.ResourceTest(t, r, []acceptance.TestStep{
		{
			Config: r.basicFourPointOh(data),
			Check: acceptance.ComposeTestCheckFunc(
				check.That(data.ResourceName).ExistsInAzure(r),
				check.That(data.ResourceName).Key("kind").HasValue("functionapp,linux"),
			),
		},
		data.ImportStep("site_credential.0.password"),
		{
			Config: r.instanceMemoryUpdateFourPointOh(data, "20"),
			Check: acceptance.ComposeTestCheckFunc(
				check.That(data.ResourceName).ExistsInAzure(r),
				check.That(data.ResourceName).Key("kind").HasValue("functionapp,linux"),
			),
		},
		data.ImportStep("site_credential.0.password"),
		{
			Config: r.basicFourPointOh(data),
			Check: acceptance.ComposeTestCheckFunc(
				check.That(data.ResourceName).ExistsInAzure(r),
				check.That(data.ResourceName).Key("kind").HasValue("functionapp,linux"),
			),
		},
		data.ImportStep("site_credential.0.password"),
	})
}

func TestAccFunctionAppFlexConsumption_FourPointOhAlwaysReadyUpdateName(t *testing.T) {
	data := acceptance.BuildTestData(t, "azurerm_function_app_flex_consumption", "test")
	r := FunctionAppFlexConsumptionResource{}

	data.ResourceTest(t, r, []acceptance.TestStep{
		{
			Config: r.basicFourPointOh(data),
			Check: acceptance.ComposeTestCheckFunc(
				check.That(data.ResourceName).ExistsInAzure(r),
				check.That(data.ResourceName).Key("kind").HasValue("functionapp,linux"),
			),
		},
		data.ImportStep("site_credential.0.password"),
		{
			Config: r.alwaysReadyBasicFourPointOh(data),
			Check: acceptance.ComposeTestCheckFunc(
				check.That(data.ResourceName).ExistsInAzure(r),
				check.That(data.ResourceName).Key("kind").HasValue("functionapp,linux"),
			),
		},
		data.ImportStep("site_credential.0.password"),
		{
			Config: r.alwaysReadyInstanceCountFourPointOh(data),
			Check: acceptance.ComposeTestCheckFunc(
				check.That(data.ResourceName).ExistsInAzure(r),
				check.That(data.ResourceName).Key("kind").HasValue("functionapp,linux"),
			),
		},
		data.ImportStep("site_credential.0.password"),
		{
			Config: r.basicFourPointOh(data),
			Check: acceptance.ComposeTestCheckFunc(
				check.That(data.ResourceName).ExistsInAzure(r),
				check.That(data.ResourceName).Key("kind").HasValue("functionapp,linux"),
			),
		},
		data.ImportStep("site_credential.0.password"),
	})
}

func TestAccFunctionAppFlexConsumption_FourPointOhAlwaysReadyInstanceCountError(t *testing.T) {
	data := acceptance.BuildTestData(t, "azurerm_function_app_flex_consumption", "test")
	r := FunctionAppFlexConsumptionResource{}

	data.ResourceTest(t, r, []acceptance.TestStep{
		{
			Config:      r.alwaysReadyInstanceCountErrorFourPointOh(data),
			ExpectError: regexp.MustCompile("the total number of always-ready instances should not exceed the maximum scale out limit"),
		},
	})
}

func TestAccFunctionAppFlexConsumption_FourPointOhAlwaysReadyUpdate(t *testing.T) {
	data := acceptance.BuildTestData(t, "azurerm_function_app_flex_consumption", "test")
	r := FunctionAppFlexConsumptionResource{}

	data.ResourceTest(t, r, []acceptance.TestStep{
		{
			Config: r.alwaysReadyInstanceCountFourPointOh(data),
			Check: acceptance.ComposeTestCheckFunc(
				check.That(data.ResourceName).ExistsInAzure(r),
				check.That(data.ResourceName).Key("kind").HasValue("functionapp,linux"),
			),
		},
		data.ImportStep("site_credential.0.password"),
		{
			Config: r.alwaysReadyInstanceCountUpdateFourPointOh(data),
			Check: acceptance.ComposeTestCheckFunc(
				check.That(data.ResourceName).ExistsInAzure(r),
				check.That(data.ResourceName).Key("kind").HasValue("functionapp,linux"),
			),
		},
		data.ImportStep("site_credential.0.password"),
	})
}

func TestAccFunctionAppFlexConsumption_FourPointOhMaxInstanceCount(t *testing.T) {
	data := acceptance.BuildTestData(t, "azurerm_function_app_flex_consumption", "test")
	r := FunctionAppFlexConsumptionResource{}

	data.ResourceTest(t, r, []acceptance.TestStep{
		{
			Config: r.basicFourPointOh(data),
			Check: acceptance.ComposeTestCheckFunc(
				check.That(data.ResourceName).ExistsInAzure(r),
				check.That(data.ResourceName).Key("kind").HasValue("functionapp,linux"),
			),
		},
		data.ImportStep("site_credential.0.password"),
		{
			Config: r.alwaysReadyInstanceCountFourPointOh(data),
			Check: acceptance.ComposeTestCheckFunc(
				check.That(data.ResourceName).ExistsInAzure(r),
				check.That(data.ResourceName).Key("kind").HasValue("functionapp,linux"),
			),
		},
		data.ImportStep("site_credential.0.password"),
		{
			Config: r.basicFourPointOh(data),
			Check: acceptance.ComposeTestCheckFunc(
				check.That(data.ResourceName).ExistsInAzure(r),
				check.That(data.ResourceName).Key("kind").HasValue("functionapp,linux"),
			),
		},
		data.ImportStep("site_credential.0.password"),
	})
}

func TestAccFunctionAppFlexConsumption_FourPointOhHttpsOnlyUpdate(t *testing.T) {
	data := acceptance.BuildTestData(t, "azurerm_function_app_flex_consumption", "test")
	r := FunctionAppFlexConsumptionResource{}

	data.ResourceTest(t, r, []acceptance.TestStep{
		{
			Config: r.basicFourPointOh(data),
			Check: acceptance.ComposeTestCheckFunc(
				check.That(data.ResourceName).ExistsInAzure(r),
				check.That(data.ResourceName).Key("kind").HasValue("functionapp,linux"),
			),
		},
		data.ImportStep("site_credential.0.password"),
		{
			Config: r.completeFourPointOh(data),
			Check: acceptance.ComposeTestCheckFunc(
				check.That(data.ResourceName).ExistsInAzure(r),
				check.That(data.ResourceName).Key("kind").HasValue("functionapp,linux"),
			),
		},
		data.ImportStep("site_credential.0.password"),
		{
			Config: r.basicFourPointOh(data),
			Check: acceptance.ComposeTestCheckFunc(
				check.That(data.ResourceName).ExistsInAzure(r),
				check.That(data.ResourceName).Key("kind").HasValue("functionapp,linux"),
			),
		},
		data.ImportStep("site_credential.0.password"),
	})
}

func TestAccFunctionAppFlexConsumption_FourPointOhvNetIntegrationWithVnetProperties(t *testing.T) {
	data := acceptance.BuildTestData(t, "azurerm_function_app_flex_consumption", "test")
	r := FunctionAppFlexConsumptionResource{}

	data.ResourceTest(t, r, []acceptance.TestStep{
		{
			Config: r.vNetIntegration_subnetWithVnetPropertiesFourPointOh(data),
			Check: acceptance.ComposeTestCheckFunc(
				check.That(data.ResourceName).ExistsInAzure(r),
				check.That(data.ResourceName).Key("virtual_network_subnet_id").MatchesOtherKey(
					check.That("azurerm_subnet.test1").Key("id"),
				),
				check.That(data.ResourceName).Key("site_config.0.vnet_route_all_enabled").HasValue("true"),
			),
		},
		data.ImportStep("site_credential.0.password"),
	})
}

// remove in 5.0 ends

func TestAccFunctionAppFlexConsumption_basic(t *testing.T) {
	data := acceptance.BuildTestData(t, "azurerm_function_app_flex_consumption", "test")
	r := FunctionAppFlexConsumptionResource{}

	data.ResourceTest(t, r, []acceptance.TestStep{
		{
			Config: r.basic(data),
			Check: acceptance.ComposeTestCheckFunc(
				check.That(data.ResourceName).ExistsInAzure(r),
				check.That(data.ResourceName).Key("kind").HasValue("functionapp,linux"),
			),
		},
		data.ImportStep("site_credential.0.password"),
	})
}

func TestAccFunctionAppFlexConsumption_backendStorageUpdate(t *testing.T) {
	data := acceptance.BuildTestData(t, "azurerm_function_app_flex_consumption", "test")
	r := FunctionAppFlexConsumptionResource{}

	data.ResourceTest(t, r, []acceptance.TestStep{
		{
			Config: r.basic(data),
			Check: acceptance.ComposeTestCheckFunc(
				check.That(data.ResourceName).ExistsInAzure(r),
				check.That(data.ResourceName).Key("kind").HasValue("functionapp,linux"),
			),
		},
		data.ImportStep("site_credential.0.password"),
		{
			Config: r.backendStorageUpdate(data),
			Check: acceptance.ComposeTestCheckFunc(
				check.That(data.ResourceName).ExistsInAzure(r),
				check.That(data.ResourceName).Key("kind").HasValue("functionapp,linux"),
			),
		},
		data.ImportStep("site_credential.0.password"),
	})
}

func TestAccFunctionAppFlexConsumption_backendStorageUseMsi(t *testing.T) {
	data := acceptance.BuildTestData(t, "azurerm_function_app_flex_consumption", "test")
	r := FunctionAppFlexConsumptionResource{}

	data.ResourceTest(t, r, []acceptance.TestStep{
		{
			Config: r.backendStorageUseMsi(data),
			Check: acceptance.ComposeTestCheckFunc(
				check.That(data.ResourceName).ExistsInAzure(r),
				check.That(data.ResourceName).Key("kind").HasValue("functionapp,linux"),
			),
		},
		data.ImportStep("site_credential.0.password"),
	})
}

func TestAccFunctionAppFlexConsumption_backendStorageUsingKeyVaultString(t *testing.T) {
	data := acceptance.BuildTestData(t, "azurerm_function_app_flex_consumption", "test")
	r := FunctionAppFlexConsumptionResource{}

	data.ResourceTest(t, r, []acceptance.TestStep{
		{
			Config: r.backendStorageUseKeyVault(data),
			Check: acceptance.ComposeTestCheckFunc(
				check.That(data.ResourceName).ExistsInAzure(r),
				check.That(data.ResourceName).Key("kind").HasValue("functionapp,linux"),
			),
		},
		data.ImportStep("site_credential.0.password"),
	})
}

func TestAccFunctionAppFlexConsumption_deploymentStorageUpdate(t *testing.T) {
	data := acceptance.BuildTestData(t, "azurerm_function_app_flex_consumption", "test")
	r := FunctionAppFlexConsumptionResource{}

	data.ResourceTest(t, r, []acceptance.TestStep{
		{
			Config: r.basic(data),
			Check: acceptance.ComposeTestCheckFunc(
				check.That(data.ResourceName).ExistsInAzure(r),
				check.That(data.ResourceName).Key("kind").HasValue("functionapp,linux"),
			),
		},
		data.ImportStep("site_credential.0.password"),
		{
			Config: r.deploymentStorageBlobEndpointUpdate(data),
			Check: acceptance.ComposeTestCheckFunc(
				check.That(data.ResourceName).ExistsInAzure(r),
				check.That(data.ResourceName).Key("kind").HasValue("functionapp,linux"),
			),
		},
		data.ImportStep("site_credential.0.password"),
		{
			Config: r.deploymentStorageUpdate(data),
			Check: acceptance.ComposeTestCheckFunc(
				check.That(data.ResourceName).ExistsInAzure(r),
				check.That(data.ResourceName).Key("kind").HasValue("functionapp,linux"),
			),
		},
		data.ImportStep("site_credential.0.password"),
	})
}

<<<<<<< HEAD
func TestAccFunctionAppFlexConsumption_connectionString(t *testing.T) {
=======
func TestAccFunctionAppFlexConsumption_httpConcurrencyUpdate(t *testing.T) {
	data := acceptance.BuildTestData(t, "azurerm_function_app_flex_consumption", "test")
	r := FunctionAppFlexConsumptionResource{}

	data.ResourceTest(t, r, []acceptance.TestStep{
		{
			Config: r.basic(data),
			Check: acceptance.ComposeTestCheckFunc(
				check.That(data.ResourceName).ExistsInAzure(r),
				check.That(data.ResourceName).Key("kind").HasValue("functionapp,linux"),
				check.That(data.ResourceName).Key("http_concurrency").HasValue("0"),
			),
		},
		data.ImportStep("site_credential.0.password"),
		{
			Config: r.httpConcurrency(data, 20),
			Check: acceptance.ComposeTestCheckFunc(
				check.That(data.ResourceName).ExistsInAzure(r),
				check.That(data.ResourceName).Key("kind").HasValue("functionapp,linux"),
				check.That(data.ResourceName).Key("http_concurrency").HasValue("20"),
			),
		},
		data.ImportStep("site_credential.0.password"),
		{
			Config: r.httpConcurrency(data, 60),
			Check: acceptance.ComposeTestCheckFunc(
				check.That(data.ResourceName).ExistsInAzure(r),
				check.That(data.ResourceName).Key("kind").HasValue("functionapp,linux"),
				check.That(data.ResourceName).Key("http_concurrency").HasValue("60"),
			),
		},
		data.ImportStep("site_credential.0.password"),
		{
			Config: r.basic(data),
			Check: acceptance.ComposeTestCheckFunc(
				check.That(data.ResourceName).ExistsInAzure(r),
				check.That(data.ResourceName).Key("kind").HasValue("functionapp,linux"),
				check.That(data.ResourceName).Key("http_concurrency").HasValue("0"),
			),
		},
		data.ImportStep("site_credential.0.password"),
	})
}

func (r FunctionAppFlexConsumptionResource) Exists(ctx context.Context, client *clients.Client, state *pluginsdk.InstanceState) (*bool, error) {
	id, err := commonids.ParseFunctionAppID(state.ID)
	if err != nil {
		return nil, err
	}

	resp, err := client.AppService.WebAppsClient.Get(ctx, *id)
	if err != nil {
		return nil, fmt.Errorf("retrieving %s: %+v", id, err)
	}
	return pointer.To(resp.Model != nil), nil
}

func TestAccFunctionAppFlexConsumption_vNetIntegrationWithVnetProperties(t *testing.T) {
>>>>>>> 6585dfec
	data := acceptance.BuildTestData(t, "azurerm_function_app_flex_consumption", "test")
	r := FunctionAppFlexConsumptionResource{}

	data.ResourceTest(t, r, []acceptance.TestStep{
		{
			Config: r.connectionString(data),
			Check: acceptance.ComposeTestCheckFunc(
				check.That(data.ResourceName).ExistsInAzure(r),
				check.That(data.ResourceName).Key("kind").HasValue("functionapp,linux"),
			),
		},
		data.ImportStep("site_credential.0.password"),
	})
}

func TestAccFunctionAppFlexConsumption_stickySettings(t *testing.T) {
	data := acceptance.BuildTestData(t, "azurerm_function_app_flex_consumption", "test")
	r := FunctionAppFlexConsumptionResource{}

	data.ResourceTest(t, r, []acceptance.TestStep{
		{
			Config: r.stickySettings(data),
			Check: acceptance.ComposeTestCheckFunc(
				check.That(data.ResourceName).ExistsInAzure(r),
				check.That(data.ResourceName).Key("kind").HasValue("functionapp,linux"),
			),
		},
		data.ImportStep("site_credential.0.password"),
	})
}

func TestAccFunctionAppFlexConsumption_connectionStringUpdate(t *testing.T) {
	data := acceptance.BuildTestData(t, "azurerm_function_app_flex_consumption", "test")
	r := FunctionAppFlexConsumptionResource{}

	data.ResourceTest(t, r, []acceptance.TestStep{
		{
			Config: r.connectionString(data),
			Check: acceptance.ComposeTestCheckFunc(
				check.That(data.ResourceName).ExistsInAzure(r),
				check.That(data.ResourceName).Key("kind").HasValue("functionapp,linux"),
			),
		},
		data.ImportStep("site_credential.0.password"),
		{
			Config: r.connectionStringUpdate(data),
			Check: acceptance.ComposeTestCheckFunc(
				check.That(data.ResourceName).ExistsInAzure(r),
				check.That(data.ResourceName).Key("kind").HasValue("functionapp,linux"),
			),
		},
		data.ImportStep("site_credential.0.password"),
		{
			Config: r.connectionString(data),
			Check: acceptance.ComposeTestCheckFunc(
				check.That(data.ResourceName).ExistsInAzure(r),
				check.That(data.ResourceName).Key("kind").HasValue("functionapp,linux"),
			),
		},
		data.ImportStep("site_credential.0.password"),
	})
}

func TestAccFunctionAppFlexConsumption_complete(t *testing.T) {
	data := acceptance.BuildTestData(t, "azurerm_function_app_flex_consumption", "test")
	r := FunctionAppFlexConsumptionResource{}

	data.ResourceTest(t, r, []acceptance.TestStep{
		{
			Config: r.complete(data),
			Check: acceptance.ComposeTestCheckFunc(
				check.That(data.ResourceName).ExistsInAzure(r),
				check.That(data.ResourceName).Key("kind").HasValue("functionapp,linux"),
			),
		},
		data.ImportStep("site_credential.0.password"),
	})
}

func TestAccFunctionAppFlexConsumption_appSettings(t *testing.T) {
	data := acceptance.BuildTestData(t, "azurerm_function_app_flex_consumption", "test")
	r := FunctionAppFlexConsumptionResource{}

	data.ResourceTest(t, r, []acceptance.TestStep{
		{
			Config: r.appSettings(data),
			Check: acceptance.ComposeTestCheckFunc(
				check.That(data.ResourceName).ExistsInAzure(r),
				check.That(data.ResourceName).Key("kind").HasValue("functionapp,linux"),
			),
		},
		data.ImportStep("site_credential.0.password"),
	})
}

func TestAccFunctionAppFlexConsumption_appSettingsUpdate(t *testing.T) {
	data := acceptance.BuildTestData(t, "azurerm_function_app_flex_consumption", "test")
	r := FunctionAppFlexConsumptionResource{}

	data.ResourceTest(t, r, []acceptance.TestStep{
		{
			Config: r.appSettings(data),
			Check: acceptance.ComposeTestCheckFunc(
				check.That(data.ResourceName).ExistsInAzure(r),
				check.That(data.ResourceName).Key("kind").HasValue("functionapp,linux"),
			),
		},
		data.ImportStep("site_credential.0.password"),
		{
			Config: r.appSettingsAddKvps(data),
			Check: acceptance.ComposeTestCheckFunc(
				check.That(data.ResourceName).ExistsInAzure(r),
				check.That(data.ResourceName).Key("kind").HasValue("functionapp,linux"),
			),
		},
		data.ImportStep("site_credential.0.password"),
		{
			Config: r.appSettingsRemoveKvps(data),
			Check: acceptance.ComposeTestCheckFunc(
				check.That(data.ResourceName).ExistsInAzure(r),
				check.That(data.ResourceName).Key("kind").HasValue("functionapp,linux"),
			),
		},
		data.ImportStep("site_credential.0.password"),
	})
}

func TestAccFunctionAppFlexConsumption_runtimePython(t *testing.T) {
	data := acceptance.BuildTestData(t, "azurerm_function_app_flex_consumption", "test")
	r := FunctionAppFlexConsumptionResource{}

	data.ResourceTest(t, r, []acceptance.TestStep{
		{
			Config: r.python(data, "3.10"),
			Check: acceptance.ComposeTestCheckFunc(
				check.That(data.ResourceName).ExistsInAzure(r),
				check.That(data.ResourceName).Key("kind").HasValue("functionapp,linux"),
			),
		},
		data.ImportStep("site_credential.0.password"),
	})
}

func TestAccFunctionAppFlexConsumption_runtimeNode(t *testing.T) {
	data := acceptance.BuildTestData(t, "azurerm_function_app_flex_consumption", "test")
	r := FunctionAppFlexConsumptionResource{}

	data.ResourceTest(t, r, []acceptance.TestStep{
		{
			Config: r.runtimeNode(data, "20"),
			Check: acceptance.ComposeTestCheckFunc(
				check.That(data.ResourceName).ExistsInAzure(r),
				check.That(data.ResourceName).Key("kind").HasValue("functionapp,linux"),
			),
		},
		data.ImportStep("site_credential.0.password"),
	})
}

func TestAccFunctionAppFlexConsumption_instanceMemoryUpdate(t *testing.T) {
	data := acceptance.BuildTestData(t, "azurerm_function_app_flex_consumption", "test")
	r := FunctionAppFlexConsumptionResource{}

	data.ResourceTest(t, r, []acceptance.TestStep{
		{
			Config: r.basic(data),
			Check: acceptance.ComposeTestCheckFunc(
				check.That(data.ResourceName).ExistsInAzure(r),
				check.That(data.ResourceName).Key("kind").HasValue("functionapp,linux"),
			),
		},
		data.ImportStep("site_credential.0.password"),
		{
			Config: r.instanceMemoryUpdate(data, "20"),
			Check: acceptance.ComposeTestCheckFunc(
				check.That(data.ResourceName).ExistsInAzure(r),
				check.That(data.ResourceName).Key("kind").HasValue("functionapp,linux"),
			),
		},
		data.ImportStep("site_credential.0.password"),
		{
			Config: r.basic(data),
			Check: acceptance.ComposeTestCheckFunc(
				check.That(data.ResourceName).ExistsInAzure(r),
				check.That(data.ResourceName).Key("kind").HasValue("functionapp,linux"),
			),
		},
		data.ImportStep("site_credential.0.password"),
	})
}

func TestAccFunctionAppFlexConsumption_alwaysReadyUpdateName(t *testing.T) {
	data := acceptance.BuildTestData(t, "azurerm_function_app_flex_consumption", "test")
	r := FunctionAppFlexConsumptionResource{}

	data.ResourceTest(t, r, []acceptance.TestStep{
		{
			Config: r.basic(data),
			Check: acceptance.ComposeTestCheckFunc(
				check.That(data.ResourceName).ExistsInAzure(r),
				check.That(data.ResourceName).Key("kind").HasValue("functionapp,linux"),
			),
		},
		data.ImportStep("site_credential.0.password"),
		{
			Config: r.alwaysReadyBasic(data),
			Check: acceptance.ComposeTestCheckFunc(
				check.That(data.ResourceName).ExistsInAzure(r),
				check.That(data.ResourceName).Key("kind").HasValue("functionapp,linux"),
			),
		},
		data.ImportStep("site_credential.0.password"),
		{
			Config: r.alwaysReadyInstanceCount(data),
			Check: acceptance.ComposeTestCheckFunc(
				check.That(data.ResourceName).ExistsInAzure(r),
				check.That(data.ResourceName).Key("kind").HasValue("functionapp,linux"),
			),
		},
		data.ImportStep("site_credential.0.password"),
		{
			Config: r.basic(data),
			Check: acceptance.ComposeTestCheckFunc(
				check.That(data.ResourceName).ExistsInAzure(r),
				check.That(data.ResourceName).Key("kind").HasValue("functionapp,linux"),
			),
		},
		data.ImportStep("site_credential.0.password"),
	})
}

func TestAccFunctionAppFlexConsumption_alwaysReadyInstanceCountError(t *testing.T) {
	data := acceptance.BuildTestData(t, "azurerm_function_app_flex_consumption", "test")
	r := FunctionAppFlexConsumptionResource{}

	data.ResourceTest(t, r, []acceptance.TestStep{
		{
			Config:      r.alwaysReadyInstanceCountError(data),
			ExpectError: regexp.MustCompile("the total number of always-ready instances should not exceed the maximum scale out limit"),
		},
	})
}

func TestAccFunctionAppFlexConsumption_alwaysReadyUpdate(t *testing.T) {
	data := acceptance.BuildTestData(t, "azurerm_function_app_flex_consumption", "test")
	r := FunctionAppFlexConsumptionResource{}

	data.ResourceTest(t, r, []acceptance.TestStep{
		{
			Config: r.alwaysReadyInstanceCount(data),
			Check: acceptance.ComposeTestCheckFunc(
				check.That(data.ResourceName).ExistsInAzure(r),
				check.That(data.ResourceName).Key("kind").HasValue("functionapp,linux"),
			),
		},
		data.ImportStep("site_credential.0.password"),
		{
			Config: r.alwaysReadyInstanceCountUpdate(data),
			Check: acceptance.ComposeTestCheckFunc(
				check.That(data.ResourceName).ExistsInAzure(r),
				check.That(data.ResourceName).Key("kind").HasValue("functionapp,linux"),
			),
		},
		data.ImportStep("site_credential.0.password"),
	})
}

func TestAccFunctionAppFlexConsumption_maxInstanceCount(t *testing.T) {
	data := acceptance.BuildTestData(t, "azurerm_function_app_flex_consumption", "test")
	r := FunctionAppFlexConsumptionResource{}

	data.ResourceTest(t, r, []acceptance.TestStep{
		{
			Config: r.basic(data),
			Check: acceptance.ComposeTestCheckFunc(
				check.That(data.ResourceName).ExistsInAzure(r),
				check.That(data.ResourceName).Key("kind").HasValue("functionapp,linux"),
			),
		},
		data.ImportStep("site_credential.0.password"),
		{
			Config: r.alwaysReadyInstanceCount(data),
			Check: acceptance.ComposeTestCheckFunc(
				check.That(data.ResourceName).ExistsInAzure(r),
				check.That(data.ResourceName).Key("kind").HasValue("functionapp,linux"),
			),
		},
		data.ImportStep("site_credential.0.password"),
		{
			Config: r.basic(data),
			Check: acceptance.ComposeTestCheckFunc(
				check.That(data.ResourceName).ExistsInAzure(r),
				check.That(data.ResourceName).Key("kind").HasValue("functionapp,linux"),
			),
		},
		data.ImportStep("site_credential.0.password"),
	})
}

func TestAccFunctionAppFlexConsumption_runtimeJava(t *testing.T) {
	data := acceptance.BuildTestData(t, "azurerm_function_app_flex_consumption", "test")
	r := FunctionAppFlexConsumptionResource{}

	data.ResourceTest(t, r, []acceptance.TestStep{
		{
			Config: r.java(data, "11"),
			Check: acceptance.ComposeTestCheckFunc(
				check.That(data.ResourceName).ExistsInAzure(r),
				check.That(data.ResourceName).Key("kind").HasValue("functionapp,linux"),
			),
		},
		data.ImportStep("site_credential.0.password"),
	})
}

func TestAccFunctionAppFlexConsumption_runtimeJavaUpdate(t *testing.T) {
	data := acceptance.BuildTestData(t, "azurerm_function_app_flex_consumption", "test")
	r := FunctionAppFlexConsumptionResource{}

	data.ResourceTest(t, r, []acceptance.TestStep{
		{
			Config: r.java(data, "11"),
			Check: acceptance.ComposeTestCheckFunc(
				check.That(data.ResourceName).ExistsInAzure(r),
				check.That(data.ResourceName).Key("kind").HasValue("functionapp,linux"),
			),
		},
		data.ImportStep("site_credential.0.password"),
		{
			Config: r.java(data, "17"),
			Check: acceptance.ComposeTestCheckFunc(
				check.That(data.ResourceName).ExistsInAzure(r),
				check.That(data.ResourceName).Key("kind").HasValue("functionapp,linux"),
			),
		},
		data.ImportStep("site_credential.0.password"),
		{
			Config: r.java(data, "11"),
			Check: acceptance.ComposeTestCheckFunc(
				check.That(data.ResourceName).ExistsInAzure(r),
				check.That(data.ResourceName).Key("kind").HasValue("functionapp,linux"),
			),
		},
		data.ImportStep("site_credential.0.password"),
	})
}

func TestAccFunctionAppFlexConsumption_runtimeDotNet(t *testing.T) {
	data := acceptance.BuildTestData(t, "azurerm_function_app_flex_consumption", "test")
	r := FunctionAppFlexConsumptionResource{}

	data.ResourceTest(t, r, []acceptance.TestStep{
		{
			Config: r.dotNet(data, "8.0"),
			Check: acceptance.ComposeTestCheckFunc(
				check.That(data.ResourceName).ExistsInAzure(r),
				check.That(data.ResourceName).Key("kind").HasValue("functionapp,linux"),
			),
		},
		data.ImportStep("site_credential.0.password"),
	})
}

func TestAccFunctionAppFlexConsumption_runtimePowerShell(t *testing.T) {
	data := acceptance.BuildTestData(t, "azurerm_function_app_flex_consumption", "test")
	r := FunctionAppFlexConsumptionResource{}

	data.ResourceTest(t, r, []acceptance.TestStep{
		{
			Config: r.powerShell(data, "7.4"),
			Check: acceptance.ComposeTestCheckFunc(
				check.That(data.ResourceName).ExistsInAzure(r),
				check.That(data.ResourceName).Key("kind").HasValue("functionapp,linux"),
			),
		},
		data.ImportStep("site_credential.0.password"),
	})
}

func TestAccFunctionAppFlexConsumption_systemAssignedIdentity(t *testing.T) {
	data := acceptance.BuildTestData(t, "azurerm_function_app_flex_consumption", "test")
	r := FunctionAppFlexConsumptionResource{}

	data.ResourceTest(t, r, []acceptance.TestStep{
		{
			Config: r.storageSystemAssignedIdentity(data),
			Check: acceptance.ComposeTestCheckFunc(
				check.That(data.ResourceName).ExistsInAzure(r),
				check.That(data.ResourceName).Key("kind").HasValue("functionapp,linux"),
			),
		},
		data.ImportStep("site_credential.0.password"),
	})
}

func TestAccFunctionAppFlexConsumption_userAssignedIdentity(t *testing.T) {
	data := acceptance.BuildTestData(t, "azurerm_function_app_flex_consumption", "test")
	r := FunctionAppFlexConsumptionResource{}

	data.ResourceTest(t, r, []acceptance.TestStep{
		{
			Config: r.storageUserAssignedIdentity1(data),
			Check: acceptance.ComposeTestCheckFunc(
				check.That(data.ResourceName).ExistsInAzure(r),
				check.That(data.ResourceName).Key("kind").HasValue("functionapp,linux"),
			),
		},
		data.ImportStep("site_credential.0.password"),
	})
}

func TestAccFunctionAppFlexConsumption_userAssignedIdentityUpdate(t *testing.T) {
	data := acceptance.BuildTestData(t, "azurerm_function_app_flex_consumption", "test")
	r := FunctionAppFlexConsumptionResource{}

	data.ResourceTest(t, r, []acceptance.TestStep{
		{
			Config: r.storageUserAssignedIdentity1(data),
			Check: acceptance.ComposeTestCheckFunc(
				check.That(data.ResourceName).ExistsInAzure(r),
				check.That(data.ResourceName).Key("kind").HasValue("functionapp,linux"),
			),
		},
		data.ImportStep("site_credential.0.password"),
		{
			Config: r.storageUserAssignedIdentity2(data),
			Check: acceptance.ComposeTestCheckFunc(
				check.That(data.ResourceName).ExistsInAzure(r),
				check.That(data.ResourceName).Key("kind").HasValue("functionapp,linux"),
			),
		},
		data.ImportStep("site_credential.0.password"),
	})
}

func TestAccFunctionAppFlexConsumption_httpsOnlyUpdate(t *testing.T) {
	data := acceptance.BuildTestData(t, "azurerm_function_app_flex_consumption", "test")
	r := FunctionAppFlexConsumptionResource{}

	data.ResourceTest(t, r, []acceptance.TestStep{
		{
			Config: r.basic(data),
			Check: acceptance.ComposeTestCheckFunc(
				check.That(data.ResourceName).ExistsInAzure(r),
				check.That(data.ResourceName).Key("kind").HasValue("functionapp,linux"),
			),
		},
		data.ImportStep("site_credential.0.password"),
		{
			Config: r.complete(data),
			Check: acceptance.ComposeTestCheckFunc(
				check.That(data.ResourceName).ExistsInAzure(r),
				check.That(data.ResourceName).Key("kind").HasValue("functionapp,linux"),
			),
		},
		data.ImportStep("site_credential.0.password"),
		{
			Config: r.basic(data),
			Check: acceptance.ComposeTestCheckFunc(
				check.That(data.ResourceName).ExistsInAzure(r),
				check.That(data.ResourceName).Key("kind").HasValue("functionapp,linux"),
			),
		},
		data.ImportStep("site_credential.0.password"),
	})
}

func TestAccFunctionAppFlexConsumption_vNetIntegrationWithVnetProperties(t *testing.T) {
	data := acceptance.BuildTestData(t, "azurerm_function_app_flex_consumption", "test")
	r := FunctionAppFlexConsumptionResource{}

	data.ResourceTest(t, r, []acceptance.TestStep{
		{
			Config: r.vNetIntegration_subnetWithVnetProperties(data),
			Check: acceptance.ComposeTestCheckFunc(
				check.That(data.ResourceName).ExistsInAzure(r),
				check.That(data.ResourceName).Key("virtual_network_subnet_id").MatchesOtherKey(
					check.That("azurerm_subnet.test1").Key("id"),
				),
				check.That(data.ResourceName).Key("site_config.0.vnet_route_all_enabled").HasValue("true"),
			),
		},
		data.ImportStep("site_credential.0.password"),
	})
}

func (r FunctionAppFlexConsumptionResource) Exists(ctx context.Context, client *clients.Client, state *pluginsdk.InstanceState) (*bool, error) {
	id, err := commonids.ParseFunctionAppID(state.ID)
	if err != nil {
		return nil, err
	}

	resp, err := client.AppService.WebAppsClient.Get(ctx, *id)
	if err != nil {
		return nil, fmt.Errorf("retrieving %s: %+v", id, err)
	}
	return pointer.To(resp.Model != nil), nil
}

// remove in 5.0 starts
func (r FunctionAppFlexConsumptionResource) basicFourPointOh(data acceptance.TestData) string {
	return fmt.Sprintf(`
provider "azurerm" {
  features {}
}

%s

resource "azurerm_function_app_flex_consumption" "test" {
  name                = "acctest-LFA-%d"
  location            = azurerm_resource_group.test.location
  resource_group_name = azurerm_resource_group.test.name
  service_plan_id     = azurerm_service_plan.test.id

  storage_container_type      = "blobContainer"
  storage_container_endpoint  = "${azurerm_storage_account.test.primary_blob_endpoint}${azurerm_storage_container.test.name}"
  storage_authentication_type = "StorageAccountConnectionString"
  storage_access_key          = azurerm_storage_account.test.primary_access_key
  runtime_name                = "node"
  runtime_version             = "20"
  maximum_instance_count      = 50
  instance_memory_in_mb       = 2048

  site_config {}
}
`, r.template(data), data.RandomInteger)
}

func (r FunctionAppFlexConsumptionResource) deploymentStorageUpdateFourPointOh(data acceptance.TestData) string {
	return fmt.Sprintf(`
provider "azurerm" {
  features {}
}

%s

resource "azurerm_function_app_flex_consumption" "test" {
  name                = "acctest-LFA-%d"
  location            = azurerm_resource_group.test.location
  resource_group_name = azurerm_resource_group.test.name
  service_plan_id     = azurerm_service_plan.test.id

  storage_container_type      = "blobContainer"
  storage_container_endpoint  = "${azurerm_storage_account.test1.primary_blob_endpoint}${azurerm_storage_container.test1-1.name}"
  storage_authentication_type = "StorageAccountConnectionString"
  storage_access_key          = azurerm_storage_account.test1.primary_access_key
  runtime_name                = "node"
  runtime_version             = "20"
  maximum_instance_count      = 50
  instance_memory_in_mb       = 2048

  site_config {}
}
`, r.template(data), data.RandomInteger)
}

func (r FunctionAppFlexConsumptionResource) deploymentStorageSchemaUpdateFourPointOh(data acceptance.TestData) string {
	return fmt.Sprintf(`
provider "azurerm" {
  features {}
}

%s

resource "azurerm_function_app_flex_consumption" "test" {
  name                = "acctest-LFA-%d"
  location            = azurerm_resource_group.test.location
  resource_group_name = azurerm_resource_group.test.name
  service_plan_id     = azurerm_service_plan.test.id

  deployment_storage_container_type      = "blobContainer"
  deployment_storage_container_endpoint  = "${azurerm_storage_account.test.primary_blob_endpoint}${azurerm_storage_container.test.name}"
  deployment_storage_authentication_type = "StorageAccountConnectionString"
  deployment_storage_access_key          = azurerm_storage_account.test.primary_access_key
  runtime_name                           = "node"
  runtime_version                        = "20"
  maximum_instance_count                 = 50
  instance_memory_in_mb                  = 2048

  site_config {}
}
`, r.template(data), data.RandomInteger)
}

func (r FunctionAppFlexConsumptionResource) deploymentStorageBlobEndpointUpdateFourPointOh(data acceptance.TestData) string {
	return fmt.Sprintf(`
provider "azurerm" {
  features {}
}

%s

resource "azurerm_function_app_flex_consumption" "test" {
  name                = "acctest-LFA-%d"
  location            = azurerm_resource_group.test.location
  resource_group_name = azurerm_resource_group.test.name
  service_plan_id     = azurerm_service_plan.test.id

  storage_container_type      = "blobContainer"
  storage_container_endpoint  = "${azurerm_storage_account.test.primary_blob_endpoint}${azurerm_storage_container.test1.name}"
  storage_authentication_type = "StorageAccountConnectionString"
  storage_access_key          = azurerm_storage_account.test.primary_access_key
  runtime_name                = "node"
  runtime_version             = "20"
  maximum_instance_count      = 50
  instance_memory_in_mb       = 2048

  site_config {}
}
`, r.template(data), data.RandomInteger)
}

func (r FunctionAppFlexConsumptionResource) deploymentStorageUai1NoBackendStorage(data acceptance.TestData) string {
	return fmt.Sprintf(`
provider "azurerm" {
  features {}
}

%s

resource "azurerm_user_assigned_identity" "test1" {
  name                = "acctest-uai1-%[2]d"
  resource_group_name = azurerm_resource_group.test.name
  location            = azurerm_resource_group.test.location
}

resource "azurerm_function_app_flex_consumption" "test" {
  name                = "acctest-LFA-%[2]d"
  location            = azurerm_resource_group.test.location
  resource_group_name = azurerm_resource_group.test.name
  service_plan_id     = azurerm_service_plan.test.id

  storage_container_type            = "blobContainer"
  storage_container_endpoint        = "${azurerm_storage_account.test.primary_blob_endpoint}${azurerm_storage_container.test.name}"
  storage_authentication_type       = "UserAssignedIdentity"
  storage_user_assigned_identity_id = azurerm_user_assigned_identity.test1.id
  runtime_name                      = "node"
  runtime_version                   = "20"
  maximum_instance_count            = 50
  instance_memory_in_mb             = 2048

  site_config {}
}
`, r.template(data), data.RandomInteger)
}

func (r FunctionAppFlexConsumptionResource) deploymentStorageUai2NoBackendStorage(data acceptance.TestData) string {
	return fmt.Sprintf(`
provider "azurerm" {
  features {}
}

%s

resource "azurerm_user_assigned_identity" "test2" {
  name                = "acctest-uai2-%[2]d"
  resource_group_name = azurerm_resource_group.test.name
  location            = azurerm_resource_group.test.location
}

resource "azurerm_function_app_flex_consumption" "test" {
  name                = "acctest-LFA-%[2]d"
  location            = azurerm_resource_group.test.location
  resource_group_name = azurerm_resource_group.test.name
  service_plan_id     = azurerm_service_plan.test.id

  storage_container_type            = "blobContainer"
  storage_container_endpoint        = "${azurerm_storage_account.test.primary_blob_endpoint}${azurerm_storage_container.test.name}"
  storage_authentication_type       = "UserAssignedIdentity"
  storage_user_assigned_identity_id = azurerm_user_assigned_identity.test2.id
  runtime_name                      = "node"
  runtime_version                   = "20"
  maximum_instance_count            = 50
  instance_memory_in_mb             = 2048

  site_config {}
}
`, r.template(data), data.RandomInteger)
}

func (r FunctionAppFlexConsumptionResource) deploymentStorageUseUaiWithBackendSaFourPointOh(data acceptance.TestData) string {
	return fmt.Sprintf(`
provider "azurerm" {
  features {}
}

%s

resource "azurerm_user_assigned_identity" "test2" {
  name                = "acctest-uai2-%[2]d"
  resource_group_name = azurerm_resource_group.test.name
  location            = azurerm_resource_group.test.location
}

resource "azurerm_function_app_flex_consumption" "test" {
  name                = "acctest-LFA-%[2]d"
  location            = azurerm_resource_group.test.location
  resource_group_name = azurerm_resource_group.test.name
  service_plan_id     = azurerm_service_plan.test.id

  storage_account_name       = azurerm_storage_account.test.name
  storage_account_access_key = azurerm_storage_account.test.primary_access_key

  storage_container_type            = "blobContainer"
  storage_container_endpoint        = "${azurerm_storage_account.test.primary_blob_endpoint}${azurerm_storage_container.test.name}"
  storage_authentication_type       = "UserAssignedIdentity"
  storage_user_assigned_identity_id = azurerm_user_assigned_identity.test2.id
  runtime_name                      = "node"
  runtime_version                   = "20"
  maximum_instance_count            = 50
  instance_memory_in_mb             = 2048

  site_config {}
}
`, r.template(data), data.RandomInteger)
}

func (r FunctionAppFlexConsumptionResource) storageSystemAssignedIdentityFourPointOh(data acceptance.TestData) string {
	return fmt.Sprintf(`
provider "azurerm" {
  features {}
}

%s

resource "azurerm_function_app_flex_consumption" "test" {
  name                = "acctest-LFA-%[2]d"
  location            = azurerm_resource_group.test.location
  resource_group_name = azurerm_resource_group.test.name
  service_plan_id     = azurerm_service_plan.test.id

  storage_container_type      = "blobContainer"
  storage_container_endpoint  = "${azurerm_storage_account.test.primary_blob_endpoint}${azurerm_storage_container.test.name}"
  storage_authentication_type = "SystemAssignedIdentity"
  runtime_name                = "node"
  runtime_version             = "20"
  maximum_instance_count      = 50
  instance_memory_in_mb       = 2048

  site_config {}
}
`, r.template(data), data.RandomInteger)
}

func (r FunctionAppFlexConsumptionResource) storageSystemAssignedIdentityWithBackendSaFourPointOh(data acceptance.TestData) string {
	return fmt.Sprintf(`
provider "azurerm" {
  features {}
}

%s

resource "azurerm_function_app_flex_consumption" "test" {
  name                = "acctest-LFA-%[2]d"
  location            = azurerm_resource_group.test.location
  resource_group_name = azurerm_resource_group.test.name
  service_plan_id     = azurerm_service_plan.test.id

  storage_container_type      = "blobContainer"
  storage_container_endpoint  = "${azurerm_storage_account.test.primary_blob_endpoint}${azurerm_storage_container.test.name}"
  storage_authentication_type = "SystemAssignedIdentity"
  runtime_name                = "node"
  runtime_version             = "20"
  maximum_instance_count      = 50
  instance_memory_in_mb       = 2048

  site_config {}
}
`, r.template(data), data.RandomInteger)
}

func (r FunctionAppFlexConsumptionResource) addBackendStorageFourPointOh(data acceptance.TestData) string {
	return fmt.Sprintf(`
provider "azurerm" {
  features {}
}

%s

resource "azurerm_function_app_flex_consumption" "test" {
  name                = "acctest-LFA-%d"
  location            = azurerm_resource_group.test.location
  resource_group_name = azurerm_resource_group.test.name
  service_plan_id     = azurerm_service_plan.test.id

  storage_account_name       = azurerm_storage_account.test.name
  storage_account_access_key = azurerm_storage_account.test.primary_access_key

  storage_container_type      = "blobContainer"
  storage_container_endpoint  = "${azurerm_storage_account.test.primary_blob_endpoint}${azurerm_storage_container.test.name}"
  storage_authentication_type = "StorageAccountConnectionString"
  storage_access_key          = azurerm_storage_account.test.primary_access_key
  runtime_name                = "node"
  runtime_version             = "20"
  maximum_instance_count      = 50
  instance_memory_in_mb       = 2048

  site_config {}
}
`, r.template(data), data.RandomInteger)
}

func (r FunctionAppFlexConsumptionResource) backendStorageUpdateFourPointOh(data acceptance.TestData) string {
	return fmt.Sprintf(`
provider "azurerm" {
  features {}
}

%s

resource "azurerm_function_app_flex_consumption" "test" {
  name                = "acctest-LFA-%d"
  location            = azurerm_resource_group.test.location
  resource_group_name = azurerm_resource_group.test.name
  service_plan_id     = azurerm_service_plan.test.id

  storage_account_name       = azurerm_storage_account.test1.name
  storage_account_access_key = azurerm_storage_account.test1.primary_access_key

  storage_container_type      = "blobContainer"
  storage_container_endpoint  = "${azurerm_storage_account.test.primary_blob_endpoint}${azurerm_storage_container.test.name}"
  storage_authentication_type = "StorageAccountConnectionString"
  storage_access_key          = azurerm_storage_account.test.primary_access_key
  runtime_name                = "node"
  runtime_version             = "20"
  maximum_instance_count      = 50
  instance_memory_in_mb       = 2048

  site_config {}
}
`, r.template(data), data.RandomInteger)
}

func (r FunctionAppFlexConsumptionResource) backendStorageUseMsiFourPointOh(data acceptance.TestData) string {
	return fmt.Sprintf(`
provider "azurerm" {
  features {}
}

%s

resource "azurerm_function_app_flex_consumption" "test" {
  name                = "acctest-LFA-%d"
  location            = azurerm_resource_group.test.location
  resource_group_name = azurerm_resource_group.test.name
  service_plan_id     = azurerm_service_plan.test.id

  storage_account_name                  = azurerm_storage_account.test.name
  storage_account_uses_managed_identity = true

  storage_container_type      = "blobContainer"
  storage_container_endpoint  = "${azurerm_storage_account.test.primary_blob_endpoint}${azurerm_storage_container.test.name}"
  storage_authentication_type = "StorageAccountConnectionString"
  storage_access_key          = azurerm_storage_account.test.primary_access_key

  runtime_name           = "node"
  runtime_version        = "20"
  maximum_instance_count = 50
  instance_memory_in_mb  = 2048

  site_config {}
}
`, r.template(data), data.RandomInteger)
}

func (r FunctionAppFlexConsumptionResource) backendStorageUseKeyVaultFourPointOh(data acceptance.TestData) string {
	return fmt.Sprintf(`
provider "azurerm" {
  features {
    key_vault {
      purge_soft_delete_on_destroy    = true
      recover_soft_deleted_key_vaults = true
    }
  }
}

%[1]s

data "azurerm_client_config" "current" {}

resource "azurerm_key_vault" "test" {
  name                       = "acctestkv-%[2]s"
  location                   = azurerm_resource_group.test.location
  resource_group_name        = azurerm_resource_group.test.name
  tenant_id                  = data.azurerm_client_config.current.tenant_id
  sku_name                   = "standard"
  soft_delete_retention_days = 7

  access_policy {
    tenant_id = data.azurerm_client_config.current.tenant_id
    object_id = data.azurerm_client_config.current.object_id

    key_permissions = [
      "Get",
    ]

    secret_permissions = [
      "Get",
      "Delete",
      "List",
      "Purge",
      "Recover",
      "Set",
    ]
  }

  access_policy {
    tenant_id = data.azurerm_client_config.current.tenant_id
    object_id = azurerm_user_assigned_identity.test.principal_id

    secret_permissions = [
      "Get",
      "List",
    ]
  }

  tags = {
    environment = "AccTest"
  }
}

resource "azurerm_key_vault_secret" "test" {
  name         = "secret-%[2]s"
  value        = "DefaultEndpointsProtocol=https;AccountName=${azurerm_storage_account.test.name};AccountKey=${azurerm_storage_account.test.primary_access_key};EndpointSuffix=core.windows.net"
  key_vault_id = azurerm_key_vault.test.id
}

resource "azurerm_function_app_flex_consumption" "test" {
  name                = "acctest-LFA-tf%[3]d"
  location            = azurerm_resource_group.test.location
  resource_group_name = azurerm_resource_group.test.name
  service_plan_id     = azurerm_service_plan.test.id

  key_vault_reference_identity_id     = azurerm_user_assigned_identity.test.id
  storage_account_key_vault_secret_id = azurerm_key_vault_secret.test.versionless_id

  storage_container_type      = "blobContainer"
  storage_container_endpoint  = "${azurerm_storage_account.test.primary_blob_endpoint}${azurerm_storage_container.test.name}"
  storage_authentication_type = "StorageAccountConnectionString"
  storage_access_key          = azurerm_storage_account.test.primary_access_key

  runtime_name           = "node"
  runtime_version        = "20"
  maximum_instance_count = 50
  instance_memory_in_mb  = 2048

  site_config {}
  identity {
    type         = "UserAssigned"
    identity_ids = [azurerm_user_assigned_identity.test.id]
  }
}
`, r.templateKeyVault(data), data.RandomString, data.RandomInteger)
}

func (r FunctionAppFlexConsumptionResource) connectionStringFourPointOh(data acceptance.TestData) string {
	return fmt.Sprintf(`
provider "azurerm" {
  features {}
}

%s

resource "azurerm_function_app_flex_consumption" "test" {
  name                = "acctest-LFA-%d"
  location            = azurerm_resource_group.test.location
  resource_group_name = azurerm_resource_group.test.name
  service_plan_id     = azurerm_service_plan.test.id

  storage_account_name       = azurerm_storage_account.test.name
  storage_account_access_key = azurerm_storage_account.test.primary_access_key

  storage_container_type      = "blobContainer"
  storage_container_endpoint  = "${azurerm_storage_account.test.primary_blob_endpoint}${azurerm_storage_container.test.name}"
  storage_authentication_type = "StorageAccountConnectionString"
  storage_access_key          = azurerm_storage_account.test.primary_access_key
  runtime_name                = "node"
  runtime_version             = "20"
  maximum_instance_count      = 50
  instance_memory_in_mb       = 2048

  site_config {}

  connection_string {
    name  = "Example"
    value = "some-postgresql-connection-string"
    type  = "PostgreSQL"
  }
}
`, r.template(data), data.RandomInteger)
}

func (r FunctionAppFlexConsumptionResource) stickySettingsFourPointOh(data acceptance.TestData) string {
	return fmt.Sprintf(`
provider "azurerm" {
  features {}
}

%s

resource "azurerm_function_app_flex_consumption" "test" {
  name                       = "acctest-LFA-%d"
  location                   = azurerm_resource_group.test.location
  resource_group_name        = azurerm_resource_group.test.name
  service_plan_id            = azurerm_service_plan.test.id
  storage_account_name       = azurerm_storage_account.test.name
  storage_account_access_key = azurerm_storage_account.test.primary_access_key

  storage_container_type      = "blobContainer"
  storage_container_endpoint  = "${azurerm_storage_account.test.primary_blob_endpoint}${azurerm_storage_container.test.name}"
  storage_authentication_type = "StorageAccountConnectionString"
  storage_access_key          = azurerm_storage_account.test.primary_access_key
  runtime_name                = "node"
  runtime_version             = "20"
  maximum_instance_count      = 50
  instance_memory_in_mb       = 2048

  site_config {}

  app_settings = {
    foo    = "bar"
    secret = "sauce"
    third  = "degree"
  }

  connection_string {
    name  = "First"
    value = "first-connection-string"
    type  = "Custom"
  }

  connection_string {
    name  = "Second"
    value = "some-postgresql-connection-string"
    type  = "PostgreSQL"
  }

  connection_string {
    name  = "Third"
    value = "some-postgresql-connection-string"
    type  = "PostgreSQL"
  }

  sticky_settings {
    app_setting_names       = ["foo", "secret"]
    connection_string_names = ["First", "Third"]
  }
}
`, r.template(data), data.RandomInteger)
}

func (r FunctionAppFlexConsumptionResource) connectionStringUpdateFourPointOh(data acceptance.TestData) string {
	return fmt.Sprintf(`
provider "azurerm" {
  features {}
}

%s

resource "azurerm_function_app_flex_consumption" "test" {
  name                       = "acctest-LFA-%d"
  location                   = azurerm_resource_group.test.location
  resource_group_name        = azurerm_resource_group.test.name
  service_plan_id            = azurerm_service_plan.test.id
  storage_account_name       = azurerm_storage_account.test.name
  storage_account_access_key = azurerm_storage_account.test.primary_access_key

  storage_container_type      = "blobContainer"
  storage_container_endpoint  = "${azurerm_storage_account.test.primary_blob_endpoint}${azurerm_storage_container.test.name}"
  storage_authentication_type = "StorageAccountConnectionString"
  storage_access_key          = azurerm_storage_account.test.primary_access_key
  runtime_name                = "node"
  runtime_version             = "20"
  maximum_instance_count      = 50
  instance_memory_in_mb       = 2048

  site_config {}

  connection_string {
    name  = "Example"
    value = "some-postgresql-connection-string"
    type  = "PostgreSQL"
  }

  connection_string {
    name  = "AnotherExample"
    value = "some-other-connection-string"
    type  = "Custom"
  }
}
`, r.template(data), data.RandomInteger)
}

func (r FunctionAppFlexConsumptionResource) completeFourPointOh(data acceptance.TestData) string {
	return fmt.Sprintf(`
provider "azurerm" {
  features {}
}

%s

resource "azurerm_function_app_flex_consumption" "test" {
  name                       = "acctest-LFA-%d"
  location                   = azurerm_resource_group.test.location
  resource_group_name        = azurerm_resource_group.test.name
  service_plan_id            = azurerm_service_plan.test.id
  storage_account_name       = azurerm_storage_account.test.name
  storage_account_access_key = azurerm_storage_account.test.primary_access_key

  storage_container_type      = "blobContainer"
  storage_container_endpoint  = "${azurerm_storage_account.test.primary_blob_endpoint}${azurerm_storage_container.test.name}"
  storage_authentication_type = "StorageAccountConnectionString"
  storage_access_key          = azurerm_storage_account.test.primary_access_key
  runtime_name                = "node"
  runtime_version             = "20"
  maximum_instance_count      = 100
  instance_memory_in_mb       = 2048
  https_only                  = true

  app_settings = {
    foo    = "bar"
    secret = "sauce"
  }

  connection_string {
    name  = "Example"
    value = "some-postgresql-connection-string"
    type  = "PostgreSQL"
  }

  site_config {
    app_command_line                       = "whoami"
    api_definition_url                     = "https://example.com/azure_function_app_def.json"
    application_insights_connection_string = azurerm_application_insights.test.connection_string

    default_documents = [
      "first.html",
      "second.jsp",
      "third.aspx",
      "hostingstart.html",
    ]

    http2_enabled = true

    ip_restriction {
      ip_address = "10.10.10.10/32"
      name       = "test-restriction"
      priority   = 123
      action     = "Allow"
      headers {
        x_azure_fdid      = ["55ce4ed1-4b06-4bf1-b40e-4638452104da"]
        x_fd_health_probe = ["1"]
        x_forwarded_for   = ["9.9.9.9/32", "2002::1234:abcd:ffff:c0a8:101/64"]
        x_forwarded_host  = ["example.com"]
      }
    }

    load_balancing_mode      = "LeastResponseTime"
    remote_debugging_enabled = true
    remote_debugging_version = "VS2022"

    scm_ip_restriction {
      ip_address = "10.20.20.20/32"
      name       = "test-scm-restriction"
      priority   = 123
      action     = "Allow"
      headers {
        x_azure_fdid      = ["55ce4ed1-4b06-4bf1-b40e-4638452104da"]
        x_fd_health_probe = ["1"]
        x_forwarded_for   = ["9.9.9.9/32", "2002::1234:abcd:ffff:c0a8:101/64"]
        x_forwarded_host  = ["example.com"]
      }
    }

    scm_ip_restriction {
      ip_address = "fd80::/64"
      name       = "test-scm-restriction-v6"
      priority   = 124
      action     = "Allow"
      headers {
        x_azure_fdid      = ["55ce4ed1-4b06-4bf1-b40e-4638452104da"]
        x_fd_health_probe = ["1"]
        x_forwarded_for   = ["9.9.9.9/32", "2002::1234:abcd:ffff:c0a8:101/64"]
        x_forwarded_host  = ["example.com"]
      }
    }

    websockets_enabled                = true
    health_check_path                 = "/health-check"
    health_check_eviction_time_in_min = 7
    worker_count                      = 3

    minimum_tls_version     = "1.2"
    scm_minimum_tls_version = "1.2"

    cors {
      allowed_origins = [
        "https://www.contoso.com",
        "www.contoso.com",
      ]

      support_credentials = true
    }
  }
}
`, r.template(data), data.RandomInteger)
}

func (r FunctionAppFlexConsumptionResource) appSettingsFourPointOh(data acceptance.TestData) string {
	return fmt.Sprintf(`
provider "azurerm" {
  features {}
}

%s

resource "azurerm_function_app_flex_consumption" "test" {
  name                       = "acctest-LFA-%d"
  location                   = azurerm_resource_group.test.location
  resource_group_name        = azurerm_resource_group.test.name
  service_plan_id            = azurerm_service_plan.test.id
  storage_account_name       = azurerm_storage_account.test.name
  storage_account_access_key = azurerm_storage_account.test.primary_access_key

  storage_container_type      = "blobContainer"
  storage_container_endpoint  = "${azurerm_storage_account.test.primary_blob_endpoint}${azurerm_storage_container.test.name}"
  storage_authentication_type = "StorageAccountConnectionString"
  storage_access_key          = azurerm_storage_account.test.primary_access_key
  runtime_name                = "node"
  runtime_version             = "20"
  maximum_instance_count      = 50
  instance_memory_in_mb       = 2048

  site_config {}

  app_settings = {
    "tftest" : "tftestvalue"
  }
}
`, r.template(data), data.RandomInteger)
}

func (r FunctionAppFlexConsumptionResource) appSettingsAddKvpsFourPointOh(data acceptance.TestData) string {
	return fmt.Sprintf(`
provider "azurerm" {
  features {}
}

%s

resource "azurerm_function_app_flex_consumption" "test" {
  name                       = "acctest-LFA-%d"
  location                   = azurerm_resource_group.test.location
  resource_group_name        = azurerm_resource_group.test.name
  service_plan_id            = azurerm_service_plan.test.id
  storage_account_name       = azurerm_storage_account.test.name
  storage_account_access_key = azurerm_storage_account.test.primary_access_key

  storage_container_type      = "blobContainer"
  storage_container_endpoint  = "${azurerm_storage_account.test.primary_blob_endpoint}${azurerm_storage_container.test.name}"
  storage_authentication_type = "StorageAccountConnectionString"
  storage_access_key          = azurerm_storage_account.test.primary_access_key
  runtime_name                = "node"
  runtime_version             = "20"
  maximum_instance_count      = 50
  instance_memory_in_mb       = 2048

  site_config {}

  app_settings = {
    "tftest" : "tftestvalue",
    "tftestkvp1" : "tftestkvpvalue1"
    "tftestkvp2" : "tftestkvpvalue2"
  }
}
`, r.template(data), data.RandomInteger)
}

func (r FunctionAppFlexConsumptionResource) appSettingsRemoveKvpsFourPointOh(data acceptance.TestData) string {
	return fmt.Sprintf(`
provider "azurerm" {
  features {}
}

%s

resource "azurerm_function_app_flex_consumption" "test" {
  name                       = "acctest-LFA-%d"
  location                   = azurerm_resource_group.test.location
  resource_group_name        = azurerm_resource_group.test.name
  service_plan_id            = azurerm_service_plan.test.id
  storage_account_name       = azurerm_storage_account.test.name
  storage_account_access_key = azurerm_storage_account.test.primary_access_key

  storage_container_type      = "blobContainer"
  storage_container_endpoint  = "${azurerm_storage_account.test.primary_blob_endpoint}${azurerm_storage_container.test.name}"
  storage_authentication_type = "StorageAccountConnectionString"
  storage_access_key          = azurerm_storage_account.test.primary_access_key
  runtime_name                = "node"
  runtime_version             = "20"
  maximum_instance_count      = 50
  instance_memory_in_mb       = 2048

  site_config {}

  app_settings = {
    "tftest" : "tftestvalue",
    "tftestkvp1" : "tftestkvpvalue1"
  }
}
`, r.template(data), data.RandomInteger)
}

func (r FunctionAppFlexConsumptionResource) pythonFourPointOh(data acceptance.TestData, pythonVersion string) string {
	return fmt.Sprintf(`
provider "azurerm" {
  features {}
}
%s
resource "azurerm_function_app_flex_consumption" "test" {
  name                       = "acctest-LFA-%d"
  location                   = azurerm_resource_group.test.location
  resource_group_name        = azurerm_resource_group.test.name
  service_plan_id            = azurerm_service_plan.test.id
  storage_account_name       = azurerm_storage_account.test.name
  storage_account_access_key = azurerm_storage_account.test.primary_access_key

  storage_container_type      = "blobContainer"
  storage_container_endpoint  = "${azurerm_storage_account.test.primary_blob_endpoint}${azurerm_storage_container.test.name}"
  storage_authentication_type = "StorageAccountConnectionString"
  storage_access_key          = azurerm_storage_account.test.primary_access_key
  runtime_name                = "python"
  runtime_version             = "%s"
  maximum_instance_count      = 50
  instance_memory_in_mb       = 2048

  site_config {}
}
`, r.template(data), data.RandomInteger, pythonVersion)
}

func (r FunctionAppFlexConsumptionResource) instanceMemoryUpdateFourPointOh(data acceptance.TestData, nodeVersion string) string {
	return fmt.Sprintf(`
provider "azurerm" {
  features {}
}

%s

resource "azurerm_user_assigned_identity" "test2" {
  name                = "acctest-uai2-%[2]d"
  resource_group_name = azurerm_resource_group.test.name
  location            = azurerm_resource_group.test.location
}

resource "azurerm_function_app_flex_consumption" "test" {
  name                = "acctest-LFA-%[2]d"
  location            = azurerm_resource_group.test.location
  resource_group_name = azurerm_resource_group.test.name
  service_plan_id     = azurerm_service_plan.test.id

  storage_container_type            = "blobContainer"
  storage_container_endpoint        = "${azurerm_storage_account.test.primary_blob_endpoint}${azurerm_storage_container.test.name}"
  storage_authentication_type       = "UserAssignedIdentity"
  storage_user_assigned_identity_id = azurerm_user_assigned_identity.test2.id
  runtime_name                      = "node"
  runtime_version                   = "%s"
  maximum_instance_count            = 50
  instance_memory_in_mb             = 4096

  site_config {}
}
`, r.template(data), data.RandomInteger, nodeVersion)
}

func (r FunctionAppFlexConsumptionResource) alwaysReadyBasicFourPointOh(data acceptance.TestData) string {
	return fmt.Sprintf(`
provider "azurerm" {
  features {}
}

%s

resource "azurerm_user_assigned_identity" "test2" {
  name                = "acctest-uai2-%[2]d"
  resource_group_name = azurerm_resource_group.test.name
  location            = azurerm_resource_group.test.location
}

resource "azurerm_function_app_flex_consumption" "test" {
  name                       = "acctest-LFA-%[2]d"
  location                   = azurerm_resource_group.test.location
  resource_group_name        = azurerm_resource_group.test.name
  service_plan_id            = azurerm_service_plan.test.id
  storage_account_name       = azurerm_storage_account.test.name
  storage_account_access_key = azurerm_storage_account.test.primary_access_key

  storage_container_type            = "blobContainer"
  storage_container_endpoint        = azurerm_storage_container.test.id
  storage_authentication_type       = "UserAssignedIdentity"
  storage_user_assigned_identity_id = azurerm_user_assigned_identity.test2.id
  runtime_name                      = "node"
  runtime_version                   = "20"
  maximum_instance_count            = 100
  instance_memory_in_mb             = 2048
  always_ready {
    name           = "function:myHelloWorldFunction"
    instance_count = 20
  }

  site_config {
    application_insights_key               = azurerm_application_insights.test.instrumentation_key
    application_insights_connection_string = azurerm_application_insights.test.connection_string
  }
}
`, r.template(data), data.RandomInteger)
}

func (r FunctionAppFlexConsumptionResource) alwaysReadyInstanceCountFourPointOh(data acceptance.TestData) string {
	return fmt.Sprintf(`
provider "azurerm" {
  features {}
}

%s

resource "azurerm_user_assigned_identity" "test2" {
  name                = "acctest-uai2-%[2]d"
  resource_group_name = azurerm_resource_group.test.name
  location            = azurerm_resource_group.test.location
}

resource "azurerm_function_app_flex_consumption" "test" {
  name                       = "acctest-LFA-%[2]d"
  location                   = azurerm_resource_group.test.location
  resource_group_name        = azurerm_resource_group.test.name
  service_plan_id            = azurerm_service_plan.test.id
  storage_account_name       = azurerm_storage_account.test.name
  storage_account_access_key = azurerm_storage_account.test.primary_access_key

  storage_container_type            = "blobContainer"
  storage_container_endpoint        = azurerm_storage_container.test.id
  storage_authentication_type       = "UserAssignedIdentity"
  storage_user_assigned_identity_id = azurerm_user_assigned_identity.test2.id
  runtime_name                      = "node"
  runtime_version                   = "20"
  maximum_instance_count            = 100
  instance_memory_in_mb             = 2048
  always_ready {
    name           = "blob"
    instance_count = 20
  }

  site_config {
    application_insights_key               = azurerm_application_insights.test.instrumentation_key
    application_insights_connection_string = azurerm_application_insights.test.connection_string
  }
}
`, r.template(data), data.RandomInteger)
}

func (r FunctionAppFlexConsumptionResource) alwaysReadyInstanceCountErrorFourPointOh(data acceptance.TestData) string {
	return fmt.Sprintf(`
provider "azurerm" {
  features {}
}

%s

resource "azurerm_user_assigned_identity" "test2" {
  name                = "acctest-uai2-%[2]d"
  resource_group_name = azurerm_resource_group.test.name
  location            = azurerm_resource_group.test.location
}

resource "azurerm_function_app_flex_consumption" "test" {
  name                       = "acctest-LFA-%[2]d"
  location                   = azurerm_resource_group.test.location
  resource_group_name        = azurerm_resource_group.test.name
  service_plan_id            = azurerm_service_plan.test.id
  storage_account_name       = azurerm_storage_account.test.name
  storage_account_access_key = azurerm_storage_account.test.primary_access_key

  storage_container_type            = "blobContainer"
  storage_container_endpoint        = azurerm_storage_container.test.id
  storage_authentication_type       = "UserAssignedIdentity"
  storage_user_assigned_identity_id = azurerm_user_assigned_identity.test2.id
  runtime_name                      = "node"
  runtime_version                   = "20"
  maximum_instance_count            = 50
  instance_memory_in_mb             = 2048
  always_ready {
    name           = "blob"
    instance_count = 20
  }
  always_ready {
    name           = "function:myHelloWorldFunction"
    instance_count = 50
  }

  site_config {}
}
`, r.template(data), data.RandomInteger)
}

func (r FunctionAppFlexConsumptionResource) alwaysReadyInstanceCountUpdateFourPointOh(data acceptance.TestData) string {
	return fmt.Sprintf(`
provider "azurerm" {
  features {}
}

%s

resource "azurerm_user_assigned_identity" "test2" {
  name                = "acctest-uai2-%[2]d"
  resource_group_name = azurerm_resource_group.test.name
  location            = azurerm_resource_group.test.location
}

resource "azurerm_function_app_flex_consumption" "test" {
  name                       = "acctest-LFA-%[2]d"
  location                   = azurerm_resource_group.test.location
  resource_group_name        = azurerm_resource_group.test.name
  service_plan_id            = azurerm_service_plan.test.id
  storage_account_name       = azurerm_storage_account.test.name
  storage_account_access_key = azurerm_storage_account.test.primary_access_key

  storage_container_type            = "blobContainer"
  storage_container_endpoint        = azurerm_storage_container.test.id
  storage_authentication_type       = "UserAssignedIdentity"
  storage_user_assigned_identity_id = azurerm_user_assigned_identity.test2.id
  runtime_name                      = "node"
  runtime_version                   = "20"
  maximum_instance_count            = 100
  instance_memory_in_mb             = 2048
  always_ready {
    name           = "function:myHelloWorldFunction"
    instance_count = 20
  }
  always_ready {
    name           = "blob"
    instance_count = 20
  }

  site_config {
    application_insights_key               = azurerm_application_insights.test.instrumentation_key
    application_insights_connection_string = azurerm_application_insights.test.connection_string
  }
}
`, r.template(data), data.RandomInteger)
}

func (r FunctionAppFlexConsumptionResource) vNetIntegration_subnetWithVnetPropertiesFourPointOh(data acceptance.TestData) string {
	return fmt.Sprintf(`
provider "azurerm" {
  features {}
}

%s

resource "azurerm_virtual_network" "test" {
  name                = "acctest-vnet-%d"
  address_space       = ["10.0.0.0/16"]
  location            = azurerm_resource_group.test.location
  resource_group_name = azurerm_resource_group.test.name
}

resource "azurerm_subnet" "test1" {
  name                 = "acctest-subnet1"
  resource_group_name  = azurerm_resource_group.test.name
  virtual_network_name = azurerm_virtual_network.test.name
  address_prefixes     = ["10.0.1.0/24"]

  delegation {
    name = "delegation"

    service_delegation {
      name    = "Microsoft.App/environments"
      actions = ["Microsoft.Network/virtualNetworks/subnets/action"]
    }
  }

  lifecycle {
    ignore_changes = [
      delegation[0].service_delegation[0].actions
    ]
  }
}

resource "azurerm_function_app_flex_consumption" "test" {
  name                       = "acctest-LFA-%d"
  location                   = azurerm_resource_group.test.location
  resource_group_name        = azurerm_resource_group.test.name
  service_plan_id            = azurerm_service_plan.test.id
  virtual_network_subnet_id  = azurerm_subnet.test1.id
  storage_account_name       = azurerm_storage_account.test.name
  storage_account_access_key = azurerm_storage_account.test.primary_access_key

  storage_container_type      = "blobContainer"
  storage_container_endpoint  = "${azurerm_storage_account.test.primary_blob_endpoint}${azurerm_storage_container.test.name}"
  storage_authentication_type = "StorageAccountConnectionString"
  storage_access_key          = azurerm_storage_account.test.primary_access_key
  runtime_name                = "node"
  runtime_version             = "20"
  maximum_instance_count      = 100
  instance_memory_in_mb       = 2048

  site_config {
    vnet_route_all_enabled = true
  }
}
`, r.template(data), data.RandomInteger, data.RandomInteger)
}

// remove in 5.0 ends

func (r FunctionAppFlexConsumptionResource) basic(data acceptance.TestData) string {
	return fmt.Sprintf(`
provider "azurerm" {
  features {}
}

%s

resource "azurerm_function_app_flex_consumption" "test" {
  name                = "acctest-LFA-%d"
  location            = azurerm_resource_group.test.location
  resource_group_name = azurerm_resource_group.test.name
  service_plan_id     = azurerm_service_plan.test.id

  storage_account_name       = azurerm_storage_account.test.name
  storage_account_access_key = azurerm_storage_account.test.primary_access_key

  deployment_storage_container_type      = "blobContainer"
  deployment_storage_container_endpoint  = "${azurerm_storage_account.test.primary_blob_endpoint}${azurerm_storage_container.test.name}"
  deployment_storage_authentication_type = "StorageAccountConnectionString"
  deployment_storage_access_key          = azurerm_storage_account.test.primary_access_key
  runtime_name                           = "node"
  runtime_version                        = "20"
  maximum_instance_count                 = 50
  instance_memory_in_mb                  = 2048

  site_config {}
}
`, r.template(data), data.RandomInteger)
}

func (r FunctionAppFlexConsumptionResource) deploymentStorageBlobEndpointUpdate(data acceptance.TestData) string {
	return fmt.Sprintf(`
provider "azurerm" {
  features {}
}

%s

resource "azurerm_function_app_flex_consumption" "test" {
  name                = "acctest-LFA-%d"
  location            = azurerm_resource_group.test.location
  resource_group_name = azurerm_resource_group.test.name
  service_plan_id     = azurerm_service_plan.test.id

  storage_account_name       = azurerm_storage_account.test.name
  storage_account_access_key = azurerm_storage_account.test.primary_access_key

  deployment_storage_container_type      = "blobContainer"
  deployment_storage_container_endpoint  = "${azurerm_storage_account.test.primary_blob_endpoint}${azurerm_storage_container.test1.name}"
  deployment_storage_authentication_type = "StorageAccountConnectionString"
  deployment_storage_access_key          = azurerm_storage_account.test.primary_access_key
  runtime_name                           = "node"
  runtime_version                        = "20"
  maximum_instance_count                 = 50
  instance_memory_in_mb                  = 2048

  site_config {}
}
`, r.template(data), data.RandomInteger)
}

func (r FunctionAppFlexConsumptionResource) deploymentStorageUpdate(data acceptance.TestData) string {
	return fmt.Sprintf(`
provider "azurerm" {
  features {}
}

%s

resource "azurerm_function_app_flex_consumption" "test" {
  name                = "acctest-LFA-%d"
  location            = azurerm_resource_group.test.location
  resource_group_name = azurerm_resource_group.test.name
  service_plan_id     = azurerm_service_plan.test.id

  storage_account_name       = azurerm_storage_account.test.name
  storage_account_access_key = azurerm_storage_account.test.primary_access_key

  deployment_storage_container_type      = "blobContainer"
  deployment_storage_container_endpoint  = "${azurerm_storage_account.test1.primary_blob_endpoint}${azurerm_storage_container.test1-1.name}"
  deployment_storage_authentication_type = "StorageAccountConnectionString"
  deployment_storage_access_key          = azurerm_storage_account.test1.primary_access_key
  runtime_name                           = "node"
  runtime_version                        = "20"
  maximum_instance_count                 = 50
  instance_memory_in_mb                  = 2048

  site_config {}
}
`, r.template(data), data.RandomInteger)
}

func (r FunctionAppFlexConsumptionResource) backendStorageUpdate(data acceptance.TestData) string {
	return fmt.Sprintf(`
provider "azurerm" {
  features {}
}

%s

resource "azurerm_function_app_flex_consumption" "test" {
  name                = "acctest-LFA-%d"
  location            = azurerm_resource_group.test.location
  resource_group_name = azurerm_resource_group.test.name
  service_plan_id     = azurerm_service_plan.test.id

  storage_account_name       = azurerm_storage_account.test1.name
  storage_account_access_key = azurerm_storage_account.test1.primary_access_key

  deployment_storage_container_type      = "blobContainer"
  deployment_storage_container_endpoint  = "${azurerm_storage_account.test.primary_blob_endpoint}${azurerm_storage_container.test.name}"
  deployment_storage_authentication_type = "StorageAccountConnectionString"
  deployment_storage_access_key          = azurerm_storage_account.test.primary_access_key
  runtime_name                           = "node"
  runtime_version                        = "20"
  maximum_instance_count                 = 50
  instance_memory_in_mb                  = 2048

  site_config {}
}
`, r.template(data), data.RandomInteger)
}

func (r FunctionAppFlexConsumptionResource) backendStorageUseMsi(data acceptance.TestData) string {
	return fmt.Sprintf(`
provider "azurerm" {
  features {}
}

%s

resource "azurerm_function_app_flex_consumption" "test" {
  name                = "acctest-LFA-%d"
  location            = azurerm_resource_group.test.location
  resource_group_name = azurerm_resource_group.test.name
  service_plan_id     = azurerm_service_plan.test.id

  storage_account_name                  = azurerm_storage_account.test.name
  storage_account_uses_managed_identity = true

  deployment_storage_container_type      = "blobContainer"
  deployment_storage_container_endpoint  = "${azurerm_storage_account.test.primary_blob_endpoint}${azurerm_storage_container.test.name}"
  deployment_storage_authentication_type = "StorageAccountConnectionString"
  deployment_storage_access_key          = azurerm_storage_account.test.primary_access_key

  runtime_name           = "node"
  runtime_version        = "20"
  maximum_instance_count = 50
  instance_memory_in_mb  = 2048

  site_config {}
}
`, r.template(data), data.RandomInteger)
}

<<<<<<< HEAD
func (r FunctionAppFlexConsumptionResource) backendStorageUseKeyVault(data acceptance.TestData) string {
	return fmt.Sprintf(`
provider "azurerm" {
  features {
    key_vault {
      purge_soft_delete_on_destroy    = true
      recover_soft_deleted_key_vaults = true
    }
  }
}

%[1]s

data "azurerm_client_config" "current" {}

resource "azurerm_key_vault" "test" {
  name                       = "acctestkv-%[2]s"
  location                   = azurerm_resource_group.test.location
  resource_group_name        = azurerm_resource_group.test.name
  tenant_id                  = data.azurerm_client_config.current.tenant_id
  sku_name                   = "standard"
  soft_delete_retention_days = 7

  access_policy {
    tenant_id = data.azurerm_client_config.current.tenant_id
    object_id = data.azurerm_client_config.current.object_id

    key_permissions = [
      "Get",
    ]

    secret_permissions = [
      "Get",
      "Delete",
      "List",
      "Purge",
      "Recover",
      "Set",
    ]
  }

  access_policy {
    tenant_id = data.azurerm_client_config.current.tenant_id
    object_id = azurerm_user_assigned_identity.test.principal_id

    secret_permissions = [
      "Get",
      "List",
    ]
  }

  tags = {
    environment = "AccTest"
  }
}

resource "azurerm_key_vault_secret" "test" {
  name         = "secret-%[2]s"
  value        = "DefaultEndpointsProtocol=https;AccountName=${azurerm_storage_account.test.name};AccountKey=${azurerm_storage_account.test.primary_access_key};EndpointSuffix=core.windows.net"
  key_vault_id = azurerm_key_vault.test.id
}

resource "azurerm_function_app_flex_consumption" "test" {
  name                = "acctest-LFA-tf%[3]d"
=======
func (r FunctionAppFlexConsumptionResource) basicEnableAiFailureDetector(data acceptance.TestData) string {
	return fmt.Sprintf(`
provider "azurerm" {
  features {
    application_insights {
      disable_generated_rule = true
    }
  }
}

%s

resource "azurerm_function_app_flex_consumption" "test" {
  name                = "acctest-LFA-%d"
  location            = azurerm_resource_group.test.location
  resource_group_name = azurerm_resource_group.test.name
  service_plan_id     = azurerm_service_plan.test.id

  storage_container_type      = "blobContainer"
  storage_container_endpoint  = "${azurerm_storage_account.test.primary_blob_endpoint}${azurerm_storage_container.test.name}"
  storage_authentication_type = "StorageAccountConnectionString"
  storage_access_key          = azurerm_storage_account.test.primary_access_key
  runtime_name                = "node"
  runtime_version             = "20"
  maximum_instance_count      = 100
  instance_memory_in_mb       = 2048

  site_config {}
}
`, r.templateEnabledAiDetector(data), data.RandomInteger)
}

func (r FunctionAppFlexConsumptionResource) httpConcurrency(data acceptance.TestData, httpConcurrency int64) string {
	return fmt.Sprintf(`
provider "azurerm" {
  features {}
}

%s

resource "azurerm_function_app_flex_consumption" "test" {
  name                = "acctest-LFA-%d"
>>>>>>> 6585dfec
  location            = azurerm_resource_group.test.location
  resource_group_name = azurerm_resource_group.test.name
  service_plan_id     = azurerm_service_plan.test.id

<<<<<<< HEAD
  key_vault_reference_identity_id     = azurerm_user_assigned_identity.test.id
  storage_account_key_vault_secret_id = azurerm_key_vault_secret.test.versionless_id

  deployment_storage_container_type      = "blobContainer"
  deployment_storage_container_endpoint  = "${azurerm_storage_account.test.primary_blob_endpoint}${azurerm_storage_container.test.name}"
  deployment_storage_authentication_type = "StorageAccountConnectionString"
  deployment_storage_access_key          = azurerm_storage_account.test.primary_access_key

  runtime_name           = "node"
  runtime_version        = "20"
  maximum_instance_count = 50
  instance_memory_in_mb  = 2048

  site_config {}
  identity {
    type         = "UserAssigned"
    identity_ids = [azurerm_user_assigned_identity.test.id]
  }
}
`, r.templateKeyVault(data), data.RandomString, data.RandomInteger)
=======
  storage_container_type      = "blobContainer"
  storage_container_endpoint  = "${azurerm_storage_account.test.primary_blob_endpoint}${azurerm_storage_container.test.name}"
  storage_authentication_type = "StorageAccountConnectionString"
  storage_access_key          = azurerm_storage_account.test.primary_access_key
  runtime_name                = "node"
  runtime_version             = "20"
  maximum_instance_count      = 50
  instance_memory_in_mb       = 2048
  http_concurrency            = %d

  site_config {}
}
`, r.template(data), data.RandomInteger, httpConcurrency)
>>>>>>> 6585dfec
}

func (r FunctionAppFlexConsumptionResource) connectionString(data acceptance.TestData) string {
	return fmt.Sprintf(`
provider "azurerm" {
  features {}
}

%s

resource "azurerm_function_app_flex_consumption" "test" {
  name                = "acctest-LFA-%d"
  location            = azurerm_resource_group.test.location
  resource_group_name = azurerm_resource_group.test.name
  service_plan_id     = azurerm_service_plan.test.id

  storage_account_name       = azurerm_storage_account.test.name
  storage_account_access_key = azurerm_storage_account.test.primary_access_key

  deployment_storage_container_type      = "blobContainer"
  deployment_storage_container_endpoint  = "${azurerm_storage_account.test.primary_blob_endpoint}${azurerm_storage_container.test.name}"
  deployment_storage_authentication_type = "StorageAccountConnectionString"
  deployment_storage_access_key          = azurerm_storage_account.test.primary_access_key
  runtime_name                           = "node"
  runtime_version                        = "20"
  maximum_instance_count                 = 50
  instance_memory_in_mb                  = 2048

  site_config {}

  connection_string {
    name  = "Example"
    value = "some-postgresql-connection-string"
    type  = "PostgreSQL"
  }
}
`, r.template(data), data.RandomInteger)
}

func (r FunctionAppFlexConsumptionResource) stickySettings(data acceptance.TestData) string {
	return fmt.Sprintf(`
provider "azurerm" {
  features {}
}

%s

resource "azurerm_function_app_flex_consumption" "test" {
  name                       = "acctest-LFA-%d"
  location                   = azurerm_resource_group.test.location
  resource_group_name        = azurerm_resource_group.test.name
  service_plan_id            = azurerm_service_plan.test.id
  storage_account_name       = azurerm_storage_account.test.name
  storage_account_access_key = azurerm_storage_account.test.primary_access_key

  deployment_storage_container_type      = "blobContainer"
  deployment_storage_container_endpoint  = "${azurerm_storage_account.test.primary_blob_endpoint}${azurerm_storage_container.test.name}"
  deployment_storage_authentication_type = "StorageAccountConnectionString"
  deployment_storage_access_key          = azurerm_storage_account.test.primary_access_key
  runtime_name                           = "node"
  runtime_version                        = "20"
  maximum_instance_count                 = 50
  instance_memory_in_mb                  = 2048

  site_config {}

  app_settings = {
    foo    = "bar"
    secret = "sauce"
    third  = "degree"
  }

  connection_string {
    name  = "First"
    value = "first-connection-string"
    type  = "Custom"
  }

  connection_string {
    name  = "Second"
    value = "some-postgresql-connection-string"
    type  = "PostgreSQL"
  }

  connection_string {
    name  = "Third"
    value = "some-postgresql-connection-string"
    type  = "PostgreSQL"
  }

  sticky_settings {
    app_setting_names       = ["foo", "secret"]
    connection_string_names = ["First", "Third"]
  }
}
`, r.template(data), data.RandomInteger)
}

func (r FunctionAppFlexConsumptionResource) connectionStringUpdate(data acceptance.TestData) string {
	return fmt.Sprintf(`
provider "azurerm" {
  features {}
}

%s

resource "azurerm_function_app_flex_consumption" "test" {
  name                       = "acctest-LFA-%d"
  location                   = azurerm_resource_group.test.location
  resource_group_name        = azurerm_resource_group.test.name
  service_plan_id            = azurerm_service_plan.test.id
  storage_account_name       = azurerm_storage_account.test.name
  storage_account_access_key = azurerm_storage_account.test.primary_access_key

  deployment_storage_container_type      = "blobContainer"
  deployment_storage_container_endpoint  = "${azurerm_storage_account.test.primary_blob_endpoint}${azurerm_storage_container.test.name}"
  deployment_storage_authentication_type = "StorageAccountConnectionString"
  deployment_storage_access_key          = azurerm_storage_account.test.primary_access_key
  runtime_name                           = "node"
  runtime_version                        = "20"
  maximum_instance_count                 = 50
  instance_memory_in_mb                  = 2048

  site_config {}

  connection_string {
    name  = "Example"
    value = "some-postgresql-connection-string"
    type  = "PostgreSQL"
  }

  connection_string {
    name  = "AnotherExample"
    value = "some-other-connection-string"
    type  = "Custom"
  }
}
`, r.template(data), data.RandomInteger)
}

func (r FunctionAppFlexConsumptionResource) complete(data acceptance.TestData) string {
	return fmt.Sprintf(`
provider "azurerm" {
  features {}
}

%s

resource "azurerm_function_app_flex_consumption" "test" {
  name                       = "acctest-LFA-%d"
  location                   = azurerm_resource_group.test.location
  resource_group_name        = azurerm_resource_group.test.name
  service_plan_id            = azurerm_service_plan.test.id
  storage_account_name       = azurerm_storage_account.test.name
  storage_account_access_key = azurerm_storage_account.test.primary_access_key

  deployment_storage_container_type      = "blobContainer"
  deployment_storage_container_endpoint  = "${azurerm_storage_account.test.primary_blob_endpoint}${azurerm_storage_container.test.name}"
  deployment_storage_authentication_type = "StorageAccountConnectionString"
  deployment_storage_access_key          = azurerm_storage_account.test.primary_access_key
  runtime_name                           = "node"
  runtime_version                        = "20"
  maximum_instance_count                 = 100
  instance_memory_in_mb                  = 2048
  https_only                             = true

  app_settings = {
    foo    = "bar"
    secret = "sauce"
  }

  connection_string {
    name  = "Example"
    value = "some-postgresql-connection-string"
    type  = "PostgreSQL"
  }

  site_config {
    app_command_line                       = "whoami"
    api_definition_url                     = "https://example.com/azure_function_app_def.json"
    application_insights_connection_string = azurerm_application_insights.test.connection_string

    default_documents = [
      "first.html",
      "second.jsp",
      "third.aspx",
      "hostingstart.html",
    ]

    http2_enabled = true

    ip_restriction {
      ip_address = "10.10.10.10/32"
      name       = "test-restriction"
      priority   = 123
      action     = "Allow"
      headers {
        x_azure_fdid      = ["55ce4ed1-4b06-4bf1-b40e-4638452104da"]
        x_fd_health_probe = ["1"]
        x_forwarded_for   = ["9.9.9.9/32", "2002::1234:abcd:ffff:c0a8:101/64"]
        x_forwarded_host  = ["example.com"]
      }
    }

    load_balancing_mode      = "LeastResponseTime"
    remote_debugging_enabled = true
    remote_debugging_version = "VS2022"

    scm_ip_restriction {
      ip_address = "10.20.20.20/32"
      name       = "test-scm-restriction"
      priority   = 123
      action     = "Allow"
      headers {
        x_azure_fdid      = ["55ce4ed1-4b06-4bf1-b40e-4638452104da"]
        x_fd_health_probe = ["1"]
        x_forwarded_for   = ["9.9.9.9/32", "2002::1234:abcd:ffff:c0a8:101/64"]
        x_forwarded_host  = ["example.com"]
      }
    }

    scm_ip_restriction {
      ip_address = "fd80::/64"
      name       = "test-scm-restriction-v6"
      priority   = 124
      action     = "Allow"
      headers {
        x_azure_fdid      = ["55ce4ed1-4b06-4bf1-b40e-4638452104da"]
        x_fd_health_probe = ["1"]
        x_forwarded_for   = ["9.9.9.9/32", "2002::1234:abcd:ffff:c0a8:101/64"]
        x_forwarded_host  = ["example.com"]
      }
    }

    websockets_enabled                = true
    health_check_path                 = "/health-check"
    health_check_eviction_time_in_min = 7
    worker_count                      = 3

    minimum_tls_version     = "1.2"
    scm_minimum_tls_version = "1.2"

    cors {
      allowed_origins = [
        "https://www.contoso.com",
        "www.contoso.com",
      ]

      support_credentials = true
    }
  }
}
`, r.template(data), data.RandomInteger)
}

func (r FunctionAppFlexConsumptionResource) appSettings(data acceptance.TestData) string {
	return fmt.Sprintf(`
provider "azurerm" {
  features {}
}

%s

resource "azurerm_function_app_flex_consumption" "test" {
  name                       = "acctest-LFA-%d"
  location                   = azurerm_resource_group.test.location
  resource_group_name        = azurerm_resource_group.test.name
  service_plan_id            = azurerm_service_plan.test.id
  storage_account_name       = azurerm_storage_account.test.name
  storage_account_access_key = azurerm_storage_account.test.primary_access_key

  deployment_storage_container_type      = "blobContainer"
  deployment_storage_container_endpoint  = "${azurerm_storage_account.test.primary_blob_endpoint}${azurerm_storage_container.test.name}"
  deployment_storage_authentication_type = "StorageAccountConnectionString"
  deployment_storage_access_key          = azurerm_storage_account.test.primary_access_key
  runtime_name                           = "node"
  runtime_version                        = "20"
  maximum_instance_count                 = 50
  instance_memory_in_mb                  = 2048

  site_config {}

  app_settings = {
    "tftest" : "tftestvalue"
  }
}
`, r.template(data), data.RandomInteger)
}

func (r FunctionAppFlexConsumptionResource) appSettingsAddKvps(data acceptance.TestData) string {
	return fmt.Sprintf(`
provider "azurerm" {
  features {}
}

%s

resource "azurerm_function_app_flex_consumption" "test" {
  name                       = "acctest-LFA-%d"
  location                   = azurerm_resource_group.test.location
  resource_group_name        = azurerm_resource_group.test.name
  service_plan_id            = azurerm_service_plan.test.id
  storage_account_name       = azurerm_storage_account.test.name
  storage_account_access_key = azurerm_storage_account.test.primary_access_key

  deployment_storage_container_type      = "blobContainer"
  deployment_storage_container_endpoint  = "${azurerm_storage_account.test.primary_blob_endpoint}${azurerm_storage_container.test.name}"
  deployment_storage_authentication_type = "StorageAccountConnectionString"
  deployment_storage_access_key          = azurerm_storage_account.test.primary_access_key
  runtime_name                           = "node"
  runtime_version                        = "20"
  maximum_instance_count                 = 50
  instance_memory_in_mb                  = 2048

  site_config {}

  app_settings = {
    "tftest" : "tftestvalue",
    "tftestkvp1" : "tftestkvpvalue1"
    "tftestkvp2" : "tftestkvpvalue2"
  }
}
`, r.template(data), data.RandomInteger)
}

func (r FunctionAppFlexConsumptionResource) appSettingsRemoveKvps(data acceptance.TestData) string {
	return fmt.Sprintf(`
provider "azurerm" {
  features {}
}

%s

resource "azurerm_function_app_flex_consumption" "test" {
  name                       = "acctest-LFA-%d"
  location                   = azurerm_resource_group.test.location
  resource_group_name        = azurerm_resource_group.test.name
  service_plan_id            = azurerm_service_plan.test.id
  storage_account_name       = azurerm_storage_account.test.name
  storage_account_access_key = azurerm_storage_account.test.primary_access_key

  deployment_storage_container_type      = "blobContainer"
  deployment_storage_container_endpoint  = "${azurerm_storage_account.test.primary_blob_endpoint}${azurerm_storage_container.test.name}"
  deployment_storage_authentication_type = "StorageAccountConnectionString"
  deployment_storage_access_key          = azurerm_storage_account.test.primary_access_key
  runtime_name                           = "node"
  runtime_version                        = "20"
  maximum_instance_count                 = 50
  instance_memory_in_mb                  = 2048

  site_config {}

  app_settings = {
    "tftest" : "tftestvalue",
    "tftestkvp1" : "tftestkvpvalue1"
  }
}
`, r.template(data), data.RandomInteger)
}

func (r FunctionAppFlexConsumptionResource) python(data acceptance.TestData, pythonVersion string) string {
	return fmt.Sprintf(`
provider "azurerm" {
  features {}
}
%s
resource "azurerm_function_app_flex_consumption" "test" {
  name                       = "acctest-LFA-%d"
  location                   = azurerm_resource_group.test.location
  resource_group_name        = azurerm_resource_group.test.name
  service_plan_id            = azurerm_service_plan.test.id
  storage_account_name       = azurerm_storage_account.test.name
  storage_account_access_key = azurerm_storage_account.test.primary_access_key

  deployment_storage_container_type      = "blobContainer"
  deployment_storage_container_endpoint  = "${azurerm_storage_account.test.primary_blob_endpoint}${azurerm_storage_container.test.name}"
  deployment_storage_authentication_type = "StorageAccountConnectionString"
  deployment_storage_access_key          = azurerm_storage_account.test.primary_access_key
  runtime_name                           = "python"
  runtime_version                        = "%s"
  maximum_instance_count                 = 50
  instance_memory_in_mb                  = 2048

  site_config {}
}
`, r.template(data), data.RandomInteger, pythonVersion)
}

func (r FunctionAppFlexConsumptionResource) java(data acceptance.TestData, javaVersion string) string {
	if !features.FivePointOh() {
		return fmt.Sprintf(`
provider "azurerm" {
  features {}
}

%s

resource "azurerm_function_app_flex_consumption" "test" {
  name                       = "acctest-LFA-%d"
  location                   = azurerm_resource_group.test.location
  resource_group_name        = azurerm_resource_group.test.name
  service_plan_id            = azurerm_service_plan.test.id
  storage_account_name       = azurerm_storage_account.test.name
  storage_account_access_key = azurerm_storage_account.test.primary_access_key

  storage_container_type      = "blobContainer"
  storage_container_endpoint  = "${azurerm_storage_account.test.primary_blob_endpoint}${azurerm_storage_container.test.name}"
  storage_authentication_type = "StorageAccountConnectionString"
  storage_access_key          = azurerm_storage_account.test.primary_access_key
  runtime_name                = "java"
  runtime_version             = "%s"
  maximum_instance_count      = 50
  instance_memory_in_mb       = 2048

  site_config {}
}
`, r.template(data), data.RandomInteger, javaVersion)
	}
	return fmt.Sprintf(`
provider "azurerm" {
  features {}
}

%s

resource "azurerm_function_app_flex_consumption" "test" {
  name                       = "acctest-LFA-%d"
  location                   = azurerm_resource_group.test.location
  resource_group_name        = azurerm_resource_group.test.name
  service_plan_id            = azurerm_service_plan.test.id
  storage_account_name       = azurerm_storage_account.test.name
  storage_account_access_key = azurerm_storage_account.test.primary_access_key

  deployment_storage_container_type      = "blobContainer"
  deployment_storage_container_endpoint  = "${azurerm_storage_account.test.primary_blob_endpoint}${azurerm_storage_container.test.name}"
  deployment_storage_authentication_type = "StorageAccountConnectionString"
  deployment_storage_access_key          = azurerm_storage_account.test.primary_access_key
  runtime_name                           = "java"
  runtime_version                        = "%s"
  maximum_instance_count                 = 50
  instance_memory_in_mb                  = 2048

  site_config {}
}
`, r.template(data), data.RandomInteger, javaVersion)
}

func (r FunctionAppFlexConsumptionResource) dotNet(data acceptance.TestData, dotNetVersion string) string {
	if !features.FivePointOh() {
		return fmt.Sprintf(`
provider "azurerm" {
  features {}
}

%s

resource "azurerm_function_app_flex_consumption" "test" {
  name                       = "acctest-LFA-%d"
  location                   = azurerm_resource_group.test.location
  resource_group_name        = azurerm_resource_group.test.name
  service_plan_id            = azurerm_service_plan.test.id
  storage_account_name       = azurerm_storage_account.test.name
  storage_account_access_key = azurerm_storage_account.test.primary_access_key

  storage_container_type      = "blobContainer"
  storage_container_endpoint  = "${azurerm_storage_account.test.primary_blob_endpoint}${azurerm_storage_container.test.name}"
  storage_authentication_type = "StorageAccountConnectionString"
  storage_access_key          = azurerm_storage_account.test.primary_access_key
  runtime_name                = "dotnet-isolated"
  runtime_version             = "%s"
  maximum_instance_count      = 50
  instance_memory_in_mb       = 2048

  site_config {}
}
`, r.template(data), data.RandomInteger, dotNetVersion)
	}
	return fmt.Sprintf(`
provider "azurerm" {
  features {}
}

%s

resource "azurerm_function_app_flex_consumption" "test" {
  name                       = "acctest-LFA-%d"
  location                   = azurerm_resource_group.test.location
  resource_group_name        = azurerm_resource_group.test.name
  service_plan_id            = azurerm_service_plan.test.id
  storage_account_name       = azurerm_storage_account.test.name
  storage_account_access_key = azurerm_storage_account.test.primary_access_key

  deployment_storage_container_type      = "blobContainer"
  deployment_storage_container_endpoint  = "${azurerm_storage_account.test.primary_blob_endpoint}${azurerm_storage_container.test.name}"
  deployment_storage_authentication_type = "StorageAccountConnectionString"
  deployment_storage_access_key          = azurerm_storage_account.test.primary_access_key
  runtime_name                           = "dotnet-isolated"
  runtime_version                        = "%s"
  maximum_instance_count                 = 50
  instance_memory_in_mb                  = 2048

  site_config {}
}
`, r.template(data), data.RandomInteger, dotNetVersion)
}

func (r FunctionAppFlexConsumptionResource) powerShell(data acceptance.TestData, powerShellVersion string) string {
	if !features.FivePointOh() {
		return fmt.Sprintf(`
provider "azurerm" {
  features {}
}

%s

resource "azurerm_function_app_flex_consumption" "test" {
  name                       = "acctest-LFA-%d"
  location                   = azurerm_resource_group.test.location
  resource_group_name        = azurerm_resource_group.test.name
  service_plan_id            = azurerm_service_plan.test.id
  storage_account_name       = azurerm_storage_account.test.name
  storage_account_access_key = azurerm_storage_account.test.primary_access_key

  storage_container_type      = "blobContainer"
  storage_container_endpoint  = "${azurerm_storage_account.test.primary_blob_endpoint}${azurerm_storage_container.test.name}"
  storage_authentication_type = "StorageAccountConnectionString"
  storage_access_key          = azurerm_storage_account.test.primary_access_key
  runtime_name                = "powershell"
  runtime_version             = "%s"
  maximum_instance_count      = 50
  instance_memory_in_mb       = 2048

  site_config {}
}
`, r.template(data), data.RandomInteger, powerShellVersion)
	}
	return fmt.Sprintf(`
provider "azurerm" {
  features {}
}

%s

resource "azurerm_function_app_flex_consumption" "test" {
  name                       = "acctest-LFA-%d"
  location                   = azurerm_resource_group.test.location
  resource_group_name        = azurerm_resource_group.test.name
  service_plan_id            = azurerm_service_plan.test.id
  storage_account_name       = azurerm_storage_account.test.name
  storage_account_access_key = azurerm_storage_account.test.primary_access_key

  deployment_storage_container_type      = "blobContainer"
  deployment_storage_container_endpoint  = "${azurerm_storage_account.test.primary_blob_endpoint}${azurerm_storage_container.test.name}"
  deployment_storage_authentication_type = "StorageAccountConnectionString"
  deployment_storage_access_key          = azurerm_storage_account.test.primary_access_key
  runtime_name                           = "powershell"
  runtime_version                        = "%s"
  maximum_instance_count                 = 50
  instance_memory_in_mb                  = 2048

  site_config {}
}
`, r.template(data), data.RandomInteger, powerShellVersion)
}

func (r FunctionAppFlexConsumptionResource) runtimeNode(data acceptance.TestData, nodeVersion string) string {
	if !features.FivePointOh() {
		return fmt.Sprintf(`
provider "azurerm" {
  features {}
}

%s

resource "azurerm_user_assigned_identity" "test2" {
  name                = "acctest-uai2-%[2]d"
  resource_group_name = azurerm_resource_group.test.name
  location            = azurerm_resource_group.test.location
}

resource "azurerm_function_app_flex_consumption" "test" {
  name                       = "acctest-LFA-%[2]d"
  location                   = azurerm_resource_group.test.location
  resource_group_name        = azurerm_resource_group.test.name
  service_plan_id            = azurerm_service_plan.test.id
  storage_account_name       = azurerm_storage_account.test.name
  storage_account_access_key = azurerm_storage_account.test.primary_access_key

  storage_container_type            = "blobContainer"
  storage_container_endpoint        = "${azurerm_storage_account.test.primary_blob_endpoint}${azurerm_storage_container.test.name}"
  storage_authentication_type       = "UserAssignedIdentity"
  storage_user_assigned_identity_id = azurerm_user_assigned_identity.test2.id
  runtime_name                      = "node"
  runtime_version                   = "%s"
  maximum_instance_count            = 50
  instance_memory_in_mb             = 2048

  site_config {}
}
`, r.template(data), data.RandomInteger, nodeVersion)
	}
	return fmt.Sprintf(`
provider "azurerm" {
  features {}
}

%s

resource "azurerm_user_assigned_identity" "test2" {
  name                = "acctest-uai2-%[2]d"
  resource_group_name = azurerm_resource_group.test.name
  location            = azurerm_resource_group.test.location
}

resource "azurerm_function_app_flex_consumption" "test" {
  name                       = "acctest-LFA-%[2]d"
  location                   = azurerm_resource_group.test.location
  resource_group_name        = azurerm_resource_group.test.name
  service_plan_id            = azurerm_service_plan.test.id
  storage_account_name       = azurerm_storage_account.test.name
  storage_account_access_key = azurerm_storage_account.test.primary_access_key

  deployment_storage_container_type            = "blobContainer"
  deployment_storage_container_endpoint        = "${azurerm_storage_account.test.primary_blob_endpoint}${azurerm_storage_container.test.name}"
  deployment_storage_authentication_type       = "UserAssignedIdentity"
  deployment_storage_user_assigned_identity_id = azurerm_user_assigned_identity.test2.id
  runtime_name                                 = "node"
  runtime_version                              = "%s"
  maximum_instance_count                       = 50
  instance_memory_in_mb                        = 2048

  site_config {}
}
`, r.template(data), data.RandomInteger, nodeVersion)
}

func (r FunctionAppFlexConsumptionResource) storageSystemAssignedIdentity(data acceptance.TestData) string {
	return fmt.Sprintf(`
provider "azurerm" {
  features {}
}

%s

resource "azurerm_function_app_flex_consumption" "test" {
  name                       = "acctest-LFA-%[2]d"
  location                   = azurerm_resource_group.test.location
  resource_group_name        = azurerm_resource_group.test.name
  service_plan_id            = azurerm_service_plan.test.id
  storage_account_name       = azurerm_storage_account.test.name
  storage_account_access_key = azurerm_storage_account.test.primary_access_key

  deployment_storage_container_type      = "blobContainer"
  deployment_storage_container_endpoint  = "${azurerm_storage_account.test.primary_blob_endpoint}${azurerm_storage_container.test.name}"
  deployment_storage_authentication_type = "SystemAssignedIdentity"
  runtime_name                           = "node"
  runtime_version                        = "20"
  maximum_instance_count                 = 50
  instance_memory_in_mb                  = 2048

  site_config {}
}
`, r.template(data), data.RandomInteger)
}

func (r FunctionAppFlexConsumptionResource) storageUserAssignedIdentity1(data acceptance.TestData) string {
	return fmt.Sprintf(`
provider "azurerm" {
  features {}
}

%s
resource "azurerm_user_assigned_identity" "test1" {
  name                = "acctest-uai1-%[2]d"
  resource_group_name = azurerm_resource_group.test.name
  location            = azurerm_resource_group.test.location
}

resource "azurerm_function_app_flex_consumption" "test" {
  name                       = "acctest-LFA-%[2]d"
  location                   = azurerm_resource_group.test.location
  resource_group_name        = azurerm_resource_group.test.name
  service_plan_id            = azurerm_service_plan.test.id
  storage_account_name       = azurerm_storage_account.test.name
  storage_account_access_key = azurerm_storage_account.test.primary_access_key

  deployment_storage_container_type            = "blobContainer"
  deployment_storage_container_endpoint        = "${azurerm_storage_account.test.primary_blob_endpoint}${azurerm_storage_container.test.name}"
  deployment_storage_authentication_type       = "UserAssignedIdentity"
  deployment_storage_user_assigned_identity_id = azurerm_user_assigned_identity.test1.id
  runtime_name                                 = "node"
  runtime_version                              = "20"
  maximum_instance_count                       = 50
  instance_memory_in_mb                        = 2048

  site_config {}
}
`, r.template(data), data.RandomInteger)
}

func (r FunctionAppFlexConsumptionResource) storageUserAssignedIdentity2(data acceptance.TestData) string {
	return fmt.Sprintf(`
provider "azurerm" {
  features {}
}

%s

resource "azurerm_user_assigned_identity" "test2" {
  name                = "acctest-uai2-%[2]d"
  resource_group_name = azurerm_resource_group.test.name
  location            = azurerm_resource_group.test.location
}

resource "azurerm_function_app_flex_consumption" "test" {
  name                       = "acctest-LFA-%[2]d"
  location                   = azurerm_resource_group.test.location
  resource_group_name        = azurerm_resource_group.test.name
  service_plan_id            = azurerm_service_plan.test.id
  storage_account_name       = azurerm_storage_account.test.name
  storage_account_access_key = azurerm_storage_account.test.primary_access_key

  deployment_storage_container_type            = "blobContainer"
  deployment_storage_container_endpoint        = "${azurerm_storage_account.test.primary_blob_endpoint}${azurerm_storage_container.test.name}"
  deployment_storage_authentication_type       = "UserAssignedIdentity"
  deployment_storage_user_assigned_identity_id = azurerm_user_assigned_identity.test2.id
  runtime_name                                 = "node"
  runtime_version                              = "20"
  maximum_instance_count                       = 50
  instance_memory_in_mb                        = 2048

  site_config {}
}
`, r.template(data), data.RandomInteger)
}

func (r FunctionAppFlexConsumptionResource) instanceMemoryUpdate(data acceptance.TestData, nodeVersion string) string {
	return fmt.Sprintf(`
provider "azurerm" {
  features {}
}

%s

resource "azurerm_user_assigned_identity" "test2" {
  name                = "acctest-uai2-%[2]d"
  resource_group_name = azurerm_resource_group.test.name
  location            = azurerm_resource_group.test.location
}

resource "azurerm_function_app_flex_consumption" "test" {
  name                = "acctest-LFA-%[2]d"
  location            = azurerm_resource_group.test.location
  resource_group_name = azurerm_resource_group.test.name
  service_plan_id     = azurerm_service_plan.test.id

  storage_account_name       = azurerm_storage_account.test.name
  storage_account_access_key = azurerm_storage_account.test.primary_access_key

  deployment_storage_container_type            = "blobContainer"
  deployment_storage_container_endpoint        = "${azurerm_storage_account.test.primary_blob_endpoint}${azurerm_storage_container.test.name}"
  deployment_storage_authentication_type       = "UserAssignedIdentity"
  deployment_storage_user_assigned_identity_id = azurerm_user_assigned_identity.test2.id
  runtime_name                                 = "node"
  runtime_version                              = "%s"
  maximum_instance_count                       = 50
  instance_memory_in_mb                        = 4096

  site_config {}
}
`, r.template(data), data.RandomInteger, nodeVersion)
}

func (r FunctionAppFlexConsumptionResource) alwaysReadyBasic(data acceptance.TestData) string {
	return fmt.Sprintf(`
provider "azurerm" {
  features {}
}

%s

resource "azurerm_user_assigned_identity" "test2" {
  name                = "acctest-uai2-%[2]d"
  resource_group_name = azurerm_resource_group.test.name
  location            = azurerm_resource_group.test.location
}

resource "azurerm_function_app_flex_consumption" "test" {
  name                       = "acctest-LFA-%[2]d"
  location                   = azurerm_resource_group.test.location
  resource_group_name        = azurerm_resource_group.test.name
  service_plan_id            = azurerm_service_plan.test.id
  storage_account_name       = azurerm_storage_account.test.name
  storage_account_access_key = azurerm_storage_account.test.primary_access_key

  deployment_storage_container_type            = "blobContainer"
  deployment_storage_container_endpoint        = azurerm_storage_container.test.id
  deployment_storage_authentication_type       = "UserAssignedIdentity"
  deployment_storage_user_assigned_identity_id = azurerm_user_assigned_identity.test2.id
  runtime_name                                 = "node"
  runtime_version                              = "20"
  maximum_instance_count                       = 100
  instance_memory_in_mb                        = 2048
  always_ready {
    name           = "function:myHelloWorldFunction"
    instance_count = 20
  }

  site_config {
    application_insights_key               = azurerm_application_insights.test.instrumentation_key
    application_insights_connection_string = azurerm_application_insights.test.connection_string
  }
}
`, r.template(data), data.RandomInteger)
}

func (r FunctionAppFlexConsumptionResource) alwaysReadyInstanceCount(data acceptance.TestData) string {
	return fmt.Sprintf(`
provider "azurerm" {
  features {}
}

%s

resource "azurerm_user_assigned_identity" "test2" {
  name                = "acctest-uai2-%[2]d"
  resource_group_name = azurerm_resource_group.test.name
  location            = azurerm_resource_group.test.location
}

resource "azurerm_function_app_flex_consumption" "test" {
  name                       = "acctest-LFA-%[2]d"
  location                   = azurerm_resource_group.test.location
  resource_group_name        = azurerm_resource_group.test.name
  service_plan_id            = azurerm_service_plan.test.id
  storage_account_name       = azurerm_storage_account.test.name
  storage_account_access_key = azurerm_storage_account.test.primary_access_key

  deployment_storage_container_type            = "blobContainer"
  deployment_storage_container_endpoint        = azurerm_storage_container.test.id
  deployment_storage_authentication_type       = "UserAssignedIdentity"
  deployment_storage_user_assigned_identity_id = azurerm_user_assigned_identity.test2.id
  runtime_name                                 = "node"
  runtime_version                              = "20"
  maximum_instance_count                       = 100
  instance_memory_in_mb                        = 2048
  always_ready {
    name           = "blob"
    instance_count = 20
  }

  site_config {
    application_insights_key               = azurerm_application_insights.test.instrumentation_key
    application_insights_connection_string = azurerm_application_insights.test.connection_string
  }
}
`, r.template(data), data.RandomInteger)
}

func (r FunctionAppFlexConsumptionResource) alwaysReadyInstanceCountError(data acceptance.TestData) string {
	return fmt.Sprintf(`
provider "azurerm" {
  features {}
}

%s

resource "azurerm_user_assigned_identity" "test2" {
  name                = "acctest-uai2-%[2]d"
  resource_group_name = azurerm_resource_group.test.name
  location            = azurerm_resource_group.test.location
}

resource "azurerm_function_app_flex_consumption" "test" {
  name                       = "acctest-LFA-%[2]d"
  location                   = azurerm_resource_group.test.location
  resource_group_name        = azurerm_resource_group.test.name
  service_plan_id            = azurerm_service_plan.test.id
  storage_account_name       = azurerm_storage_account.test.name
  storage_account_access_key = azurerm_storage_account.test.primary_access_key

  deployment_storage_container_type            = "blobContainer"
  deployment_storage_container_endpoint        = azurerm_storage_container.test.id
  deployment_storage_authentication_type       = "UserAssignedIdentity"
  deployment_storage_user_assigned_identity_id = azurerm_user_assigned_identity.test2.id
  runtime_name                                 = "node"
  runtime_version                              = "20"
  maximum_instance_count                       = 50
  instance_memory_in_mb                        = 2048
  always_ready {
    name           = "blob"
    instance_count = 20
  }
  always_ready {
    name           = "function:myHelloWorldFunction"
    instance_count = 50
  }

  site_config {}
}
`, r.template(data), data.RandomInteger)
}

func (r FunctionAppFlexConsumptionResource) alwaysReadyInstanceCountUpdate(data acceptance.TestData) string {
	return fmt.Sprintf(`
provider "azurerm" {
  features {}
}

%s

resource "azurerm_user_assigned_identity" "test2" {
  name                = "acctest-uai2-%[2]d"
  resource_group_name = azurerm_resource_group.test.name
  location            = azurerm_resource_group.test.location
}

resource "azurerm_function_app_flex_consumption" "test" {
  name                       = "acctest-LFA-%[2]d"
  location                   = azurerm_resource_group.test.location
  resource_group_name        = azurerm_resource_group.test.name
  service_plan_id            = azurerm_service_plan.test.id
  storage_account_name       = azurerm_storage_account.test.name
  storage_account_access_key = azurerm_storage_account.test.primary_access_key

  deployment_storage_container_type            = "blobContainer"
  deployment_storage_container_endpoint        = azurerm_storage_container.test.id
  deployment_storage_authentication_type       = "UserAssignedIdentity"
  deployment_storage_user_assigned_identity_id = azurerm_user_assigned_identity.test2.id
  runtime_name                                 = "node"
  runtime_version                              = "20"
  maximum_instance_count                       = 100
  instance_memory_in_mb                        = 2048
  always_ready {
    name           = "function:myHelloWorldFunction"
    instance_count = 20
  }
  always_ready {
    name           = "blob"
    instance_count = 20
  }

  site_config {
    application_insights_key               = azurerm_application_insights.test.instrumentation_key
    application_insights_connection_string = azurerm_application_insights.test.connection_string
  }
}
`, r.template(data), data.RandomInteger)
}

func (r FunctionAppFlexConsumptionResource) vNetIntegration_subnetWithVnetProperties(data acceptance.TestData) string {
	return fmt.Sprintf(`
provider "azurerm" {
  features {}
}

%s

resource "azurerm_virtual_network" "test" {
  name                = "acctest-vnet-%d"
  address_space       = ["10.0.0.0/16"]
  location            = azurerm_resource_group.test.location
  resource_group_name = azurerm_resource_group.test.name
}

resource "azurerm_subnet" "test1" {
  name                 = "acctest-subnet1"
  resource_group_name  = azurerm_resource_group.test.name
  virtual_network_name = azurerm_virtual_network.test.name
  address_prefixes     = ["10.0.1.0/24"]

  delegation {
    name = "delegation"

    service_delegation {
      name    = "Microsoft.App/environments"
      actions = ["Microsoft.Network/virtualNetworks/subnets/action"]
    }
  }

  lifecycle {
    ignore_changes = [
      delegation[0].service_delegation[0].actions
    ]
  }
}

resource "azurerm_function_app_flex_consumption" "test" {
  name                       = "acctest-LFA-%d"
  location                   = azurerm_resource_group.test.location
  resource_group_name        = azurerm_resource_group.test.name
  service_plan_id            = azurerm_service_plan.test.id
  virtual_network_subnet_id  = azurerm_subnet.test1.id
  storage_account_name       = azurerm_storage_account.test.name
  storage_account_access_key = azurerm_storage_account.test.primary_access_key

  deployment_storage_container_type      = "blobContainer"
  deployment_storage_container_endpoint  = "${azurerm_storage_account.test.primary_blob_endpoint}${azurerm_storage_container.test.name}"
  deployment_storage_authentication_type = "StorageAccountConnectionString"
  deployment_storage_access_key          = azurerm_storage_account.test.primary_access_key
  runtime_name                           = "node"
  runtime_version                        = "20"
  maximum_instance_count                 = 100
  instance_memory_in_mb                  = 2048

  site_config {
    vnet_route_all_enabled = true
  }
}
`, r.template(data), data.RandomInteger, data.RandomInteger)
}

func (r FunctionAppFlexConsumptionResource) templateKeyVault(data acceptance.TestData) string {
	return fmt.Sprintf(`
%s

resource "azurerm_user_assigned_identity" "test" {
  name                = "acct-%d"
  resource_group_name = azurerm_resource_group.test.name
  location            = azurerm_resource_group.test.location
}

`, r.template(data), data.RandomInteger)
}

func (FunctionAppFlexConsumptionResource) template(data acceptance.TestData) string {
	return fmt.Sprintf(`
resource "azurerm_resource_group" "test" {
  name     = "acctestRG-LFA-%d"
  location = "%s"
}

resource "azurerm_log_analytics_workspace" "test" {
  name                = "acctestlaw-%d"
  location            = azurerm_resource_group.test.location
  resource_group_name = azurerm_resource_group.test.name
  sku                 = "PerGB2018"
  retention_in_days   = 30
}

resource "azurerm_application_insights" "test" {
  name                = "acctestappinsights-%d"
  location            = azurerm_resource_group.test.location
  resource_group_name = azurerm_resource_group.test.name
  application_type    = "web"
  workspace_id        = azurerm_log_analytics_workspace.test.id
}

resource "azurerm_monitor_action_group" "test" {
  name                = "acctestActionGroup-%[1]d"
  resource_group_name = azurerm_resource_group.test.name
  short_name          = "acctestag"
}

resource "azurerm_monitor_smart_detector_alert_rule" "test" {
  name                = "acctestSDAR-%[1]d"
  resource_group_name = azurerm_resource_group.test.name
  severity            = "Sev3"
  scope_resource_ids  = [azurerm_application_insights.test.id]
  frequency           = "PT1M"
  detector_type       = "FailureAnomaliesDetector"
  enabled             = false

  action_group {
    ids = [azurerm_monitor_action_group.test.id]
  }
}

resource "azurerm_storage_account" "test" {
  name                     = "acctestsa%[3]s"
  resource_group_name      = azurerm_resource_group.test.name
  location                 = azurerm_resource_group.test.location
  account_tier             = "Standard"
  account_replication_type = "LRS"
}

resource "azurerm_storage_container" "test" {
  name                  = "acctestblobforfc"
  storage_account_name  = azurerm_storage_account.test.name
  container_access_type = "private"
}

data "azurerm_storage_account_sas" "test" {
  connection_string = azurerm_storage_account.test.primary_connection_string
  https_only        = true

  resource_types {
    service   = false
    container = false
    object    = true
  }

  services {
    blob  = true
    queue = false
    table = false
    file  = false
  }

  start  = "2021-04-01"
  expiry = "2024-03-30"

  permissions {
    read    = false
    write   = true
    delete  = false
    list    = false
    add     = false
    create  = false
    update  = false
    process = false
    tag     = false
    filter  = false
  }
}

resource "azurerm_service_plan" "test" {
  name                = "acctestASP-%[1]d"
  location            = azurerm_resource_group.test.location
  resource_group_name = azurerm_resource_group.test.name
  os_type             = "Linux"
  sku_name            = "FC1"
}
`, data.RandomInteger, "eastus2", data.RandomString, data.RandomInteger) // location needs to be hardcoded for the moment because flex isn't available in all regions yet and appservice already has location overrides in TC
}

func (FunctionAppFlexConsumptionResource) templateEnabledAiDetector(data acceptance.TestData) string {
	return fmt.Sprintf(`
resource "azurerm_resource_group" "test" {
  name     = "acctestRG-LFA-%[1]d"
  location = "%s"
}

resource "azurerm_application_insights" "test" {
  name                = "acctestappinsights-%[1]d"
  location            = azurerm_resource_group.test.location
  resource_group_name = azurerm_resource_group.test.name
  application_type    = "web"
}

resource "azurerm_storage_account" "test" {
  name                     = "acctestsa%s"
  resource_group_name      = azurerm_resource_group.test.name
  location                 = azurerm_resource_group.test.location
  account_tier             = "Standard"
  account_replication_type = "LRS"
}

resource "azurerm_storage_container" "test" {
  name                  = "acctestblobforfc"
  storage_account_name  = azurerm_storage_account.test.name
  container_access_type = "private"
}

resource "azurerm_storage_container" "test1" {
  name                  = "acctestblobforfc1"
  storage_account_name  = azurerm_storage_account.test.name
  container_access_type = "private"
}

resource "azurerm_storage_account" "test1" {
  name                     = "acctestsa1%s"
  resource_group_name      = azurerm_resource_group.test.name
  location                 = azurerm_resource_group.test.location
  account_tier             = "Standard"
  account_replication_type = "LRS"
}

resource "azurerm_storage_container" "test1-1" {
  name                  = "acctestblobforfc11"
  storage_account_name  = azurerm_storage_account.test.name
  container_access_type = "private"
}

data "azurerm_storage_account_sas" "test" {
  connection_string = azurerm_storage_account.test.primary_connection_string
  https_only        = true

  resource_types {
    service   = false
    container = false
    object    = true
  }

  services {
    blob  = true
    queue = false
    table = false
    file  = false
  }

  start  = "2021-04-01"
  expiry = "2024-03-30"

  permissions {
    read    = false
    write   = true
    delete  = false
    list    = false
    add     = false
    create  = false
    update  = false
    process = false
    tag     = false
    filter  = false
  }
}

resource "azurerm_service_plan" "test" {
  name                = "acctestASP-%d"
  location            = azurerm_resource_group.test.location
  resource_group_name = azurerm_resource_group.test.name
  os_type             = "Linux"
  sku_name            = "FC1"
}

`, data.RandomInteger, "eastus2", data.RandomInteger, data.RandomInteger, data.RandomString, data.RandomString, data.RandomInteger) // location needs to be hardcoded for the moment because flex isn't available in all regions yet and appservice already has location overrides in TC
}<|MERGE_RESOLUTION|>--- conflicted
+++ resolved
@@ -37,27 +37,7 @@
 	})
 }
 
-<<<<<<< HEAD
 func TestAccFunctionAppFlexConsumption_FourPointOhAddBackendStorage(t *testing.T) {
-=======
-func TestAccFunctionAppFlexConsumption_basicEnableAiDetector(t *testing.T) {
-	data := acceptance.BuildTestData(t, "azurerm_function_app_flex_consumption", "test")
-	r := FunctionAppFlexConsumptionResource{}
-
-	data.ResourceTest(t, r, []acceptance.TestStep{
-		{
-			Config: r.basicEnableAiFailureDetector(data),
-			Check: acceptance.ComposeTestCheckFunc(
-				check.That(data.ResourceName).ExistsInAzure(r),
-				check.That(data.ResourceName).Key("kind").HasValue("functionapp,linux"),
-			),
-		},
-		data.ImportStep("site_credential.0.password"),
-	})
-}
-
-func TestAccFunctionAppFlexConsumption_connectionString(t *testing.T) {
->>>>>>> 6585dfec
 	data := acceptance.BuildTestData(t, "azurerm_function_app_flex_consumption", "test")
 	r := FunctionAppFlexConsumptionResource{}
 
@@ -614,6 +594,50 @@
 	})
 }
 
+func TestAccFunctionAppFlexConsumption_FourPointOhHttpConcurrencyUpdate(t *testing.T) {
+	data := acceptance.BuildTestData(t, "azurerm_function_app_flex_consumption", "test")
+	r := FunctionAppFlexConsumptionResource{}
+
+	data.ResourceTest(t, r, []acceptance.TestStep{
+		{
+			Config: r.basicFourPointOh(data),
+			Check: acceptance.ComposeTestCheckFunc(
+				check.That(data.ResourceName).ExistsInAzure(r),
+				check.That(data.ResourceName).Key("kind").HasValue("functionapp,linux"),
+				check.That(data.ResourceName).Key("http_concurrency").HasValue("0"),
+			),
+		},
+		data.ImportStep("site_credential.0.password"),
+		{
+			Config: r.httpConcurrencyFourPointOh(data, 20),
+			Check: acceptance.ComposeTestCheckFunc(
+				check.That(data.ResourceName).ExistsInAzure(r),
+				check.That(data.ResourceName).Key("kind").HasValue("functionapp,linux"),
+				check.That(data.ResourceName).Key("http_concurrency").HasValue("20"),
+			),
+		},
+		data.ImportStep("site_credential.0.password"),
+		{
+			Config: r.httpConcurrencyFourPointOh(data, 60),
+			Check: acceptance.ComposeTestCheckFunc(
+				check.That(data.ResourceName).ExistsInAzure(r),
+				check.That(data.ResourceName).Key("kind").HasValue("functionapp,linux"),
+				check.That(data.ResourceName).Key("http_concurrency").HasValue("60"),
+			),
+		},
+		data.ImportStep("site_credential.0.password"),
+		{
+			Config: r.basicFourPointOh(data),
+			Check: acceptance.ComposeTestCheckFunc(
+				check.That(data.ResourceName).ExistsInAzure(r),
+				check.That(data.ResourceName).Key("kind").HasValue("functionapp,linux"),
+				check.That(data.ResourceName).Key("http_concurrency").HasValue("0"),
+			),
+		},
+		data.ImportStep("site_credential.0.password"),
+	})
+}
+
 // remove in 5.0 ends
 
 func TestAccFunctionAppFlexConsumption_basic(t *testing.T) {
@@ -720,68 +744,23 @@
 	})
 }
 
-<<<<<<< HEAD
+func TestAccFunctionAppFlexConsumption_basicEnableAiDetector(t *testing.T) {
+	data := acceptance.BuildTestData(t, "azurerm_function_app_flex_consumption", "test")
+	r := FunctionAppFlexConsumptionResource{}
+
+	data.ResourceTest(t, r, []acceptance.TestStep{
+		{
+			Config: r.basicEnableAiFailureDetector(data),
+			Check: acceptance.ComposeTestCheckFunc(
+				check.That(data.ResourceName).ExistsInAzure(r),
+				check.That(data.ResourceName).Key("kind").HasValue("functionapp,linux"),
+			),
+		},
+		data.ImportStep("site_credential.0.password"),
+	})
+}
+
 func TestAccFunctionAppFlexConsumption_connectionString(t *testing.T) {
-=======
-func TestAccFunctionAppFlexConsumption_httpConcurrencyUpdate(t *testing.T) {
-	data := acceptance.BuildTestData(t, "azurerm_function_app_flex_consumption", "test")
-	r := FunctionAppFlexConsumptionResource{}
-
-	data.ResourceTest(t, r, []acceptance.TestStep{
-		{
-			Config: r.basic(data),
-			Check: acceptance.ComposeTestCheckFunc(
-				check.That(data.ResourceName).ExistsInAzure(r),
-				check.That(data.ResourceName).Key("kind").HasValue("functionapp,linux"),
-				check.That(data.ResourceName).Key("http_concurrency").HasValue("0"),
-			),
-		},
-		data.ImportStep("site_credential.0.password"),
-		{
-			Config: r.httpConcurrency(data, 20),
-			Check: acceptance.ComposeTestCheckFunc(
-				check.That(data.ResourceName).ExistsInAzure(r),
-				check.That(data.ResourceName).Key("kind").HasValue("functionapp,linux"),
-				check.That(data.ResourceName).Key("http_concurrency").HasValue("20"),
-			),
-		},
-		data.ImportStep("site_credential.0.password"),
-		{
-			Config: r.httpConcurrency(data, 60),
-			Check: acceptance.ComposeTestCheckFunc(
-				check.That(data.ResourceName).ExistsInAzure(r),
-				check.That(data.ResourceName).Key("kind").HasValue("functionapp,linux"),
-				check.That(data.ResourceName).Key("http_concurrency").HasValue("60"),
-			),
-		},
-		data.ImportStep("site_credential.0.password"),
-		{
-			Config: r.basic(data),
-			Check: acceptance.ComposeTestCheckFunc(
-				check.That(data.ResourceName).ExistsInAzure(r),
-				check.That(data.ResourceName).Key("kind").HasValue("functionapp,linux"),
-				check.That(data.ResourceName).Key("http_concurrency").HasValue("0"),
-			),
-		},
-		data.ImportStep("site_credential.0.password"),
-	})
-}
-
-func (r FunctionAppFlexConsumptionResource) Exists(ctx context.Context, client *clients.Client, state *pluginsdk.InstanceState) (*bool, error) {
-	id, err := commonids.ParseFunctionAppID(state.ID)
-	if err != nil {
-		return nil, err
-	}
-
-	resp, err := client.AppService.WebAppsClient.Get(ctx, *id)
-	if err != nil {
-		return nil, fmt.Errorf("retrieving %s: %+v", id, err)
-	}
-	return pointer.To(resp.Model != nil), nil
-}
-
-func TestAccFunctionAppFlexConsumption_vNetIntegrationWithVnetProperties(t *testing.T) {
->>>>>>> 6585dfec
 	data := acceptance.BuildTestData(t, "azurerm_function_app_flex_consumption", "test")
 	r := FunctionAppFlexConsumptionResource{}
 
@@ -1243,6 +1222,50 @@
 			Check: acceptance.ComposeTestCheckFunc(
 				check.That(data.ResourceName).ExistsInAzure(r),
 				check.That(data.ResourceName).Key("kind").HasValue("functionapp,linux"),
+			),
+		},
+		data.ImportStep("site_credential.0.password"),
+	})
+}
+
+func TestAccFunctionAppFlexConsumption_httpConcurrencyUpdate(t *testing.T) {
+	data := acceptance.BuildTestData(t, "azurerm_function_app_flex_consumption", "test")
+	r := FunctionAppFlexConsumptionResource{}
+
+	data.ResourceTest(t, r, []acceptance.TestStep{
+		{
+			Config: r.basic(data),
+			Check: acceptance.ComposeTestCheckFunc(
+				check.That(data.ResourceName).ExistsInAzure(r),
+				check.That(data.ResourceName).Key("kind").HasValue("functionapp,linux"),
+				check.That(data.ResourceName).Key("http_concurrency").HasValue("0"),
+			),
+		},
+		data.ImportStep("site_credential.0.password"),
+		{
+			Config: r.httpConcurrency(data, 20),
+			Check: acceptance.ComposeTestCheckFunc(
+				check.That(data.ResourceName).ExistsInAzure(r),
+				check.That(data.ResourceName).Key("kind").HasValue("functionapp,linux"),
+				check.That(data.ResourceName).Key("http_concurrency").HasValue("20"),
+			),
+		},
+		data.ImportStep("site_credential.0.password"),
+		{
+			Config: r.httpConcurrency(data, 60),
+			Check: acceptance.ComposeTestCheckFunc(
+				check.That(data.ResourceName).ExistsInAzure(r),
+				check.That(data.ResourceName).Key("kind").HasValue("functionapp,linux"),
+				check.That(data.ResourceName).Key("http_concurrency").HasValue("60"),
+			),
+		},
+		data.ImportStep("site_credential.0.password"),
+		{
+			Config: r.basic(data),
+			Check: acceptance.ComposeTestCheckFunc(
+				check.That(data.ResourceName).ExistsInAzure(r),
+				check.That(data.ResourceName).Key("kind").HasValue("functionapp,linux"),
+				check.That(data.ResourceName).Key("http_concurrency").HasValue("0"),
 			),
 		},
 		data.ImportStep("site_credential.0.password"),
@@ -1645,6 +1668,35 @@
   site_config {}
 }
 `, r.template(data), data.RandomInteger)
+}
+
+func (r FunctionAppFlexConsumptionResource) httpConcurrencyFourPointOh(data acceptance.TestData, httpConcurrency int64) string {
+	return fmt.Sprintf(`
+provider "azurerm" {
+  features {}
+}
+
+%s
+
+resource "azurerm_function_app_flex_consumption" "test" {
+  name                = "acctest-LFA-%d"
+  location            = azurerm_resource_group.test.location
+  resource_group_name = azurerm_resource_group.test.name
+  service_plan_id     = azurerm_service_plan.test.id
+
+  storage_container_type      = "blobContainer"
+  storage_container_endpoint  = "${azurerm_storage_account.test.primary_blob_endpoint}${azurerm_storage_container.test.name}"
+  storage_authentication_type = "StorageAccountConnectionString"
+  storage_access_key          = azurerm_storage_account.test.primary_access_key
+  runtime_name                = "node"
+  runtime_version             = "20"
+  maximum_instance_count      = 50
+  instance_memory_in_mb       = 2048
+  http_concurrency            = %d
+
+  site_config {}
+}
+`, r.template(data), data.RandomInteger, httpConcurrency)
 }
 
 func (r FunctionAppFlexConsumptionResource) backendStorageUseKeyVaultFourPointOh(data acceptance.TestData) string {
@@ -2429,6 +2481,42 @@
 `, r.template(data), data.RandomInteger)
 }
 
+func (r FunctionAppFlexConsumptionResource) basicEnableAiFailureDetector(data acceptance.TestData) string {
+	return fmt.Sprintf(`
+provider "azurerm" {
+  features {
+    application_insights {
+      disable_generated_rule = true
+    }
+  }
+}
+
+%s
+
+resource "azurerm_function_app_flex_consumption" "test" {
+  name                = "acctest-LFA-%d"
+  location            = azurerm_resource_group.test.location
+  resource_group_name = azurerm_resource_group.test.name
+  service_plan_id     = azurerm_service_plan.test.id
+
+  storage_account_name       = azurerm_storage_account.test.name
+  storage_account_access_key = azurerm_storage_account.test.primary_access_key
+
+  deployment_storage_container_type      = "blobContainer"
+  deployment_storage_container_endpoint  = "${azurerm_storage_account.test.primary_blob_endpoint}${azurerm_storage_container.test.name}"
+  deployment_storage_authentication_type = "StorageAccountConnectionString"
+  deployment_storage_access_key          = azurerm_storage_account.test.primary_access_key
+
+  runtime_name           = "node"
+  runtime_version        = "20"
+  maximum_instance_count = 100
+  instance_memory_in_mb  = 2048
+
+  site_config {}
+}
+`, r.templateEnabledAiDetector(data), data.RandomInteger)
+}
+
 func (r FunctionAppFlexConsumptionResource) deploymentStorageBlobEndpointUpdate(data acceptance.TestData) string {
 	return fmt.Sprintf(`
 provider "azurerm" {
@@ -2554,7 +2642,38 @@
 `, r.template(data), data.RandomInteger)
 }
 
-<<<<<<< HEAD
+func (r FunctionAppFlexConsumptionResource) httpConcurrency(data acceptance.TestData, httpConcurrency int64) string {
+	return fmt.Sprintf(`
+provider "azurerm" {
+  features {}
+}
+
+%s
+
+resource "azurerm_function_app_flex_consumption" "test" {
+  name                = "acctest-LFA-%d"
+  location            = azurerm_resource_group.test.location
+  resource_group_name = azurerm_resource_group.test.name
+  service_plan_id     = azurerm_service_plan.test.id
+
+  storage_account_name       = azurerm_storage_account.test.name
+  storage_account_access_key = azurerm_storage_account.test.primary_access_key
+
+  deployment_storage_container_type      = "blobContainer"
+  deployment_storage_container_endpoint  = "${azurerm_storage_account.test.primary_blob_endpoint}${azurerm_storage_container.test.name}"
+  deployment_storage_authentication_type = "StorageAccountConnectionString"
+  deployment_storage_access_key          = azurerm_storage_account.test.primary_access_key
+
+  runtime_name           = "node"
+  runtime_version        = "20"
+  maximum_instance_count = 50
+  instance_memory_in_mb  = 2048
+  http_concurrency       = %d
+
+  site_config {}
+}
+`, r.template(data), data.RandomInteger, httpConcurrency)
+}
 func (r FunctionAppFlexConsumptionResource) backendStorageUseKeyVault(data acceptance.TestData) string {
 	return fmt.Sprintf(`
 provider "azurerm" {
@@ -2619,55 +2738,10 @@
 
 resource "azurerm_function_app_flex_consumption" "test" {
   name                = "acctest-LFA-tf%[3]d"
-=======
-func (r FunctionAppFlexConsumptionResource) basicEnableAiFailureDetector(data acceptance.TestData) string {
-	return fmt.Sprintf(`
-provider "azurerm" {
-  features {
-    application_insights {
-      disable_generated_rule = true
-    }
-  }
-}
-
-%s
-
-resource "azurerm_function_app_flex_consumption" "test" {
-  name                = "acctest-LFA-%d"
   location            = azurerm_resource_group.test.location
   resource_group_name = azurerm_resource_group.test.name
   service_plan_id     = azurerm_service_plan.test.id
 
-  storage_container_type      = "blobContainer"
-  storage_container_endpoint  = "${azurerm_storage_account.test.primary_blob_endpoint}${azurerm_storage_container.test.name}"
-  storage_authentication_type = "StorageAccountConnectionString"
-  storage_access_key          = azurerm_storage_account.test.primary_access_key
-  runtime_name                = "node"
-  runtime_version             = "20"
-  maximum_instance_count      = 100
-  instance_memory_in_mb       = 2048
-
-  site_config {}
-}
-`, r.templateEnabledAiDetector(data), data.RandomInteger)
-}
-
-func (r FunctionAppFlexConsumptionResource) httpConcurrency(data acceptance.TestData, httpConcurrency int64) string {
-	return fmt.Sprintf(`
-provider "azurerm" {
-  features {}
-}
-
-%s
-
-resource "azurerm_function_app_flex_consumption" "test" {
-  name                = "acctest-LFA-%d"
->>>>>>> 6585dfec
-  location            = azurerm_resource_group.test.location
-  resource_group_name = azurerm_resource_group.test.name
-  service_plan_id     = azurerm_service_plan.test.id
-
-<<<<<<< HEAD
   key_vault_reference_identity_id     = azurerm_user_assigned_identity.test.id
   storage_account_key_vault_secret_id = azurerm_key_vault_secret.test.versionless_id
 
@@ -2688,21 +2762,6 @@
   }
 }
 `, r.templateKeyVault(data), data.RandomString, data.RandomInteger)
-=======
-  storage_container_type      = "blobContainer"
-  storage_container_endpoint  = "${azurerm_storage_account.test.primary_blob_endpoint}${azurerm_storage_container.test.name}"
-  storage_authentication_type = "StorageAccountConnectionString"
-  storage_access_key          = azurerm_storage_account.test.primary_access_key
-  runtime_name                = "node"
-  runtime_version             = "20"
-  maximum_instance_count      = 50
-  instance_memory_in_mb       = 2048
-  http_concurrency            = %d
-
-  site_config {}
-}
-`, r.template(data), data.RandomInteger, httpConcurrency)
->>>>>>> 6585dfec
 }
 
 func (r FunctionAppFlexConsumptionResource) connectionString(data acceptance.TestData) string {
@@ -3735,20 +3794,11 @@
   location = "%s"
 }
 
-resource "azurerm_log_analytics_workspace" "test" {
-  name                = "acctestlaw-%d"
-  location            = azurerm_resource_group.test.location
-  resource_group_name = azurerm_resource_group.test.name
-  sku                 = "PerGB2018"
-  retention_in_days   = 30
-}
-
 resource "azurerm_application_insights" "test" {
-  name                = "acctestappinsights-%d"
+  name                = "acctestappinsights-%[1]d"
   location            = azurerm_resource_group.test.location
   resource_group_name = azurerm_resource_group.test.name
   application_type    = "web"
-  workspace_id        = azurerm_log_analytics_workspace.test.id
 }
 
 resource "azurerm_monitor_action_group" "test" {
@@ -3836,11 +3886,20 @@
   location = "%s"
 }
 
+resource "azurerm_log_analytics_workspace" "test" {
+  name                = "acctestlaw-%d"
+  location            = azurerm_resource_group.test.location
+  resource_group_name = azurerm_resource_group.test.name
+  sku                 = "PerGB2018"
+  retention_in_days   = 30
+}
+
 resource "azurerm_application_insights" "test" {
-  name                = "acctestappinsights-%[1]d"
+  name                = "acctestappinsights-%d"
   location            = azurerm_resource_group.test.location
   resource_group_name = azurerm_resource_group.test.name
   application_type    = "web"
+  workspace_id        = azurerm_log_analytics_workspace.test.id
 }
 
 resource "azurerm_storage_account" "test" {
