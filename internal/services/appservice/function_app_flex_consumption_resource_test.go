// Copyright (c) HashiCorp, Inc.
// SPDX-License-Identifier: MPL-2.0

package appservice_test

import (
	"context"
	"fmt"
	"regexp"
	"testing"

	"github.com/hashicorp/go-azure-helpers/lang/pointer"
	"github.com/hashicorp/go-azure-helpers/resourcemanager/commonids"
	"github.com/hashicorp/terraform-provider-azurerm/internal/acceptance"
	"github.com/hashicorp/terraform-provider-azurerm/internal/acceptance/check"
	"github.com/hashicorp/terraform-provider-azurerm/internal/clients"
	"github.com/hashicorp/terraform-provider-azurerm/internal/tf/pluginsdk"
)

type FunctionAppFlexConsumptionResource struct{}

func TestAccFunctionAppFlexConsumption_basic(t *testing.T) {
	data := acceptance.BuildTestData(t, "azurerm_function_app_flex_consumption", "test")
	r := FunctionAppFlexConsumptionResource{}

	data.ResourceTest(t, r, []acceptance.TestStep{
		{
			Config: r.basic(data),
			Check: acceptance.ComposeTestCheckFunc(
				check.That(data.ResourceName).ExistsInAzure(r),
				check.That(data.ResourceName).Key("kind").HasValue("functionapp,linux"),
			),
		},
		data.ImportStep("site_credential.0.password"),
	})
}

func TestAccFunctionAppFlexConsumption_connectionString(t *testing.T) {
	data := acceptance.BuildTestData(t, "azurerm_function_app_flex_consumption", "test")
	r := FunctionAppFlexConsumptionResource{}

	data.ResourceTest(t, r, []acceptance.TestStep{
		{
			Config: r.connectionString(data),
			Check: acceptance.ComposeTestCheckFunc(
				check.That(data.ResourceName).ExistsInAzure(r),
				check.That(data.ResourceName).Key("kind").HasValue("functionapp,linux"),
			),
		},
		data.ImportStep("site_credential.0.password"),
	})
}

func TestAccFunctionAppFlexConsumption_stickySettings(t *testing.T) {
	data := acceptance.BuildTestData(t, "azurerm_function_app_flex_consumption", "test")
	r := FunctionAppFlexConsumptionResource{}

	data.ResourceTest(t, r, []acceptance.TestStep{
		{
			Config: r.stickySettings(data),
			Check: acceptance.ComposeTestCheckFunc(
				check.That(data.ResourceName).ExistsInAzure(r),
				check.That(data.ResourceName).Key("kind").HasValue("functionapp,linux"),
			),
		},
		data.ImportStep("site_credential.0.password"),
	})
}

func TestAccFunctionAppFlexConsumption_connectionStringUpdate(t *testing.T) {
	data := acceptance.BuildTestData(t, "azurerm_function_app_flex_consumption", "test")
	r := FunctionAppFlexConsumptionResource{}

	data.ResourceTest(t, r, []acceptance.TestStep{
		{
			Config: r.connectionString(data),
			Check: acceptance.ComposeTestCheckFunc(
				check.That(data.ResourceName).ExistsInAzure(r),
				check.That(data.ResourceName).Key("kind").HasValue("functionapp,linux"),
			),
		},
		data.ImportStep("site_credential.0.password"),
		{
			Config: r.connectionStringUpdate(data),
			Check: acceptance.ComposeTestCheckFunc(
				check.That(data.ResourceName).ExistsInAzure(r),
				check.That(data.ResourceName).Key("kind").HasValue("functionapp,linux"),
			),
		},
		data.ImportStep("site_credential.0.password"),
		{
			Config: r.connectionString(data),
			Check: acceptance.ComposeTestCheckFunc(
				check.That(data.ResourceName).ExistsInAzure(r),
				check.That(data.ResourceName).Key("kind").HasValue("functionapp,linux"),
			),
		},
		data.ImportStep("site_credential.0.password"),
	})
}

func TestAccFunctionAppFlexConsumption_complete(t *testing.T) {
	data := acceptance.BuildTestData(t, "azurerm_function_app_flex_consumption", "test")
	r := FunctionAppFlexConsumptionResource{}

	data.ResourceTest(t, r, []acceptance.TestStep{
		{
			Config: r.complete(data),
			Check: acceptance.ComposeTestCheckFunc(
				check.That(data.ResourceName).ExistsInAzure(r),
				check.That(data.ResourceName).Key("kind").HasValue("functionapp,linux"),
			),
		},
		data.ImportStep("site_credential.0.password"),
	})
}

func TestAccFunctionAppFlexConsumption_appSettings(t *testing.T) {
	data := acceptance.BuildTestData(t, "azurerm_function_app_flex_consumption", "test")
	r := FunctionAppFlexConsumptionResource{}

	data.ResourceTest(t, r, []acceptance.TestStep{
		{
			Config: r.appSettings(data),
			Check: acceptance.ComposeTestCheckFunc(
				check.That(data.ResourceName).ExistsInAzure(r),
				check.That(data.ResourceName).Key("kind").HasValue("functionapp,linux"),
			),
		},
		data.ImportStep("site_credential.0.password"),
	})
}

func TestAccFunctionAppFlexConsumption_appSettingsUpdate(t *testing.T) {
	data := acceptance.BuildTestData(t, "azurerm_function_app_flex_consumption", "test")
	r := FunctionAppFlexConsumptionResource{}

	data.ResourceTest(t, r, []acceptance.TestStep{
		{
			Config: r.appSettings(data),
			Check: acceptance.ComposeTestCheckFunc(
				check.That(data.ResourceName).ExistsInAzure(r),
				check.That(data.ResourceName).Key("kind").HasValue("functionapp,linux"),
			),
		},
		data.ImportStep("site_credential.0.password"),
		{
			Config: r.appSettingsAddKvps(data),
			Check: acceptance.ComposeTestCheckFunc(
				check.That(data.ResourceName).ExistsInAzure(r),
				check.That(data.ResourceName).Key("kind").HasValue("functionapp,linux"),
			),
		},
		data.ImportStep("site_credential.0.password"),
		{
			Config: r.appSettingsRemoveKvps(data),
			Check: acceptance.ComposeTestCheckFunc(
				check.That(data.ResourceName).ExistsInAzure(r),
				check.That(data.ResourceName).Key("kind").HasValue("functionapp,linux"),
			),
		},
		data.ImportStep("site_credential.0.password"),
	})
}

func TestAccFunctionAppFlexConsumption_runtimePython(t *testing.T) {
	data := acceptance.BuildTestData(t, "azurerm_function_app_flex_consumption", "test")
	r := FunctionAppFlexConsumptionResource{}

	data.ResourceTest(t, r, []acceptance.TestStep{
		{
			Config: r.python(data, "3.10"),
			Check: acceptance.ComposeTestCheckFunc(
				check.That(data.ResourceName).ExistsInAzure(r),
				check.That(data.ResourceName).Key("kind").HasValue("functionapp,linux"),
			),
		},
		data.ImportStep("site_credential.0.password"),
	})
}

func TestAccFunctionAppFlexConsumption_runtimeNode(t *testing.T) {
	data := acceptance.BuildTestData(t, "azurerm_function_app_flex_consumption", "test")
	r := FunctionAppFlexConsumptionResource{}

	data.ResourceTest(t, r, []acceptance.TestStep{
		{
			Config: r.runtimeNode(data, "20"),
			Check: acceptance.ComposeTestCheckFunc(
				check.That(data.ResourceName).ExistsInAzure(r),
				check.That(data.ResourceName).Key("kind").HasValue("functionapp,linux"),
			),
		},
		data.ImportStep("site_credential.0.password"),
	})
}

func TestAccFunctionAppFlexConsumption_alwaysReadyUpdateName(t *testing.T) {
	data := acceptance.BuildTestData(t, "azurerm_function_app_flex_consumption", "test")
	r := FunctionAppFlexConsumptionResource{}

	data.ResourceTest(t, r, []acceptance.TestStep{
		{
			Config: r.basic(data),
			Check: acceptance.ComposeTestCheckFunc(
				check.That(data.ResourceName).ExistsInAzure(r),
				check.That(data.ResourceName).Key("kind").HasValue("functionapp,linux"),
			),
		},
		data.ImportStep("site_credential.0.password"),
		{
			Config: r.alwaysReadyBasic(data),
			Check: acceptance.ComposeTestCheckFunc(
				check.That(data.ResourceName).ExistsInAzure(r),
				check.That(data.ResourceName).Key("kind").HasValue("functionapp,linux"),
			),
		},
		data.ImportStep("site_credential.0.password"),
		{
			Config: r.alwaysReadyInstanceCount(data),
			Check: acceptance.ComposeTestCheckFunc(
				check.That(data.ResourceName).ExistsInAzure(r),
				check.That(data.ResourceName).Key("kind").HasValue("functionapp,linux"),
			),
		},
		data.ImportStep("site_credential.0.password"),
		{
			Config: r.basic(data),
			Check: acceptance.ComposeTestCheckFunc(
				check.That(data.ResourceName).ExistsInAzure(r),
				check.That(data.ResourceName).Key("kind").HasValue("functionapp,linux"),
			),
		},
		data.ImportStep("site_credential.0.password"),
	})
}

func TestAccFunctionAppFlexConsumption_alwaysReadyInstanceCountError(t *testing.T) {
	data := acceptance.BuildTestData(t, "azurerm_function_app_flex_consumption", "test")
	r := FunctionAppFlexConsumptionResource{}

	data.ResourceTest(t, r, []acceptance.TestStep{
		{
			Config:      r.alwaysReadyInstanceCountError(data),
			ExpectError: regexp.MustCompile("the total number of always-ready instances should not exceed the maximum scale out limit"),
		},
	})
}

func TestAccFunctionAppFlexConsumption_alwaysReadyUpdate(t *testing.T) {
	data := acceptance.BuildTestData(t, "azurerm_function_app_flex_consumption", "test")
	r := FunctionAppFlexConsumptionResource{}

	data.ResourceTest(t, r, []acceptance.TestStep{
		{
			Config: r.alwaysReadyInstanceCount(data),
			Check: acceptance.ComposeTestCheckFunc(
				check.That(data.ResourceName).ExistsInAzure(r),
				check.That(data.ResourceName).Key("kind").HasValue("functionapp,linux"),
			),
		},
		data.ImportStep("site_credential.0.password"),
		{
			Config: r.alwaysReadyInstanceCountUpdate(data),
			Check: acceptance.ComposeTestCheckFunc(
				check.That(data.ResourceName).ExistsInAzure(r),
				check.That(data.ResourceName).Key("kind").HasValue("functionapp,linux"),
			),
		},
		data.ImportStep("site_credential.0.password"),
	})
}

func TestAccFunctionAppFlexConsumption_runtimeJava(t *testing.T) {
	data := acceptance.BuildTestData(t, "azurerm_function_app_flex_consumption", "test")
	r := FunctionAppFlexConsumptionResource{}

	data.ResourceTest(t, r, []acceptance.TestStep{
		{
			Config: r.java(data, "11"),
			Check: acceptance.ComposeTestCheckFunc(
				check.That(data.ResourceName).ExistsInAzure(r),
				check.That(data.ResourceName).Key("kind").HasValue("functionapp,linux"),
			),
		},
		data.ImportStep("site_credential.0.password"),
	})
}

func TestAccFunctionAppFlexConsumption_runtimeJavaUpdate(t *testing.T) {
	data := acceptance.BuildTestData(t, "azurerm_function_app_flex_consumption", "test")
	r := FunctionAppFlexConsumptionResource{}

	data.ResourceTest(t, r, []acceptance.TestStep{
		{
			Config: r.java(data, "11"),
			Check: acceptance.ComposeTestCheckFunc(
				check.That(data.ResourceName).ExistsInAzure(r),
				check.That(data.ResourceName).Key("kind").HasValue("functionapp,linux"),
			),
		},
		data.ImportStep("site_credential.0.password"),
		{
			Config: r.java(data, "17"),
			Check: acceptance.ComposeTestCheckFunc(
				check.That(data.ResourceName).ExistsInAzure(r),
				check.That(data.ResourceName).Key("kind").HasValue("functionapp,linux"),
			),
		},
		data.ImportStep("site_credential.0.password"),
		{
			Config: r.java(data, "11"),
			Check: acceptance.ComposeTestCheckFunc(
				check.That(data.ResourceName).ExistsInAzure(r),
				check.That(data.ResourceName).Key("kind").HasValue("functionapp,linux"),
			),
		},
		data.ImportStep("site_credential.0.password"),
	})
}

func TestAccFunctionAppFlexConsumption_runtimeDotNet(t *testing.T) {
	data := acceptance.BuildTestData(t, "azurerm_function_app_flex_consumption", "test")
	r := FunctionAppFlexConsumptionResource{}

	data.ResourceTest(t, r, []acceptance.TestStep{
		{
			Config: r.dotNet(data, "8.0"),
			Check: acceptance.ComposeTestCheckFunc(
				check.That(data.ResourceName).ExistsInAzure(r),
				check.That(data.ResourceName).Key("kind").HasValue("functionapp,linux"),
			),
		},
		data.ImportStep("site_credential.0.password"),
	})
}

func TestAccFunctionAppFlexConsumption_runtimePowerShell(t *testing.T) {
	data := acceptance.BuildTestData(t, "azurerm_function_app_flex_consumption", "test")
	r := FunctionAppFlexConsumptionResource{}

	data.ResourceTest(t, r, []acceptance.TestStep{
		{
			Config: r.powerShell(data, "7.4"),
			Check: acceptance.ComposeTestCheckFunc(
				check.That(data.ResourceName).ExistsInAzure(r),
				check.That(data.ResourceName).Key("kind").HasValue("functionapp,linux"),
			),
		},
		data.ImportStep("site_credential.0.password"),
	})
}

func TestAccFunctionAppFlexConsumption_systemAssignedIdentity(t *testing.T) {
	data := acceptance.BuildTestData(t, "azurerm_function_app_flex_consumption", "test")
	r := FunctionAppFlexConsumptionResource{}

	data.ResourceTest(t, r, []acceptance.TestStep{
		{
			Config: r.storageSystemAssignedIdentity(data),
			Check: acceptance.ComposeTestCheckFunc(
				check.That(data.ResourceName).ExistsInAzure(r),
				check.That(data.ResourceName).Key("kind").HasValue("functionapp,linux"),
			),
		},
		data.ImportStep("site_credential.0.password"),
	})
}

func TestAccFunctionAppFlexConsumption_userAssignedIdentity(t *testing.T) {
	data := acceptance.BuildTestData(t, "azurerm_function_app_flex_consumption", "test")
	r := FunctionAppFlexConsumptionResource{}

	data.ResourceTest(t, r, []acceptance.TestStep{
		{
			Config: r.storageUserAssignedIdentity1(data),
			Check: acceptance.ComposeTestCheckFunc(
				check.That(data.ResourceName).ExistsInAzure(r),
				check.That(data.ResourceName).Key("kind").HasValue("functionapp,linux"),
			),
		},
		data.ImportStep("site_credential.0.password"),
	})
}

func TestAccFunctionAppFlexConsumption_userAssignedIdentityUpdate(t *testing.T) {
	data := acceptance.BuildTestData(t, "azurerm_function_app_flex_consumption", "test")
	r := FunctionAppFlexConsumptionResource{}

	data.ResourceTest(t, r, []acceptance.TestStep{
		{
			Config: r.storageUserAssignedIdentity1(data),
			Check: acceptance.ComposeTestCheckFunc(
				check.That(data.ResourceName).ExistsInAzure(r),
				check.That(data.ResourceName).Key("kind").HasValue("functionapp,linux"),
			),
		},
		data.ImportStep("site_credential.0.password"),
		{
			Config: r.storageUserAssignedIdentity2(data),
			Check: acceptance.ComposeTestCheckFunc(
				check.That(data.ResourceName).ExistsInAzure(r),
				check.That(data.ResourceName).Key("kind").HasValue("functionapp,linux"),
			),
		},
		data.ImportStep("site_credential.0.password"),
	})
}

<<<<<<< HEAD
func TestAccFunctionAppFlexConsumption_httpConcurrencyUpdate(t *testing.T) {
=======
func TestAccFunctionAppFlexConsumption_httpsOnlyUpdate(t *testing.T) {
>>>>>>> 572bb4f3
	data := acceptance.BuildTestData(t, "azurerm_function_app_flex_consumption", "test")
	r := FunctionAppFlexConsumptionResource{}

	data.ResourceTest(t, r, []acceptance.TestStep{
		{
			Config: r.basic(data),
			Check: acceptance.ComposeTestCheckFunc(
				check.That(data.ResourceName).ExistsInAzure(r),
				check.That(data.ResourceName).Key("kind").HasValue("functionapp,linux"),
			),
		},
		data.ImportStep("site_credential.0.password"),
		{
<<<<<<< HEAD
			Config: r.httpConcurrency(data, 20),
			Check: acceptance.ComposeTestCheckFunc(
				check.That(data.ResourceName).ExistsInAzure(r),
				check.That(data.ResourceName).Key("kind").HasValue("functionapp,linux"),
			),
		},
		data.ImportStep("site_credential.0.password"),
		{
			Config: r.httpConcurrency(data, 60),
=======
			Config: r.complete(data),
>>>>>>> 572bb4f3
			Check: acceptance.ComposeTestCheckFunc(
				check.That(data.ResourceName).ExistsInAzure(r),
				check.That(data.ResourceName).Key("kind").HasValue("functionapp,linux"),
			),
		},
		data.ImportStep("site_credential.0.password"),
		{
			Config: r.basic(data),
			Check: acceptance.ComposeTestCheckFunc(
				check.That(data.ResourceName).ExistsInAzure(r),
				check.That(data.ResourceName).Key("kind").HasValue("functionapp,linux"),
			),
		},
		data.ImportStep("site_credential.0.password"),
	})
}

func (r FunctionAppFlexConsumptionResource) Exists(ctx context.Context, client *clients.Client, state *pluginsdk.InstanceState) (*bool, error) {
	id, err := commonids.ParseFunctionAppID(state.ID)
	if err != nil {
		return nil, err
	}

	resp, err := client.AppService.WebAppsClient.Get(ctx, *id)
	if err != nil {
		return nil, fmt.Errorf("retrieving %s: %+v", id, err)
	}
	return pointer.To(resp.Model != nil), nil
}

func (r FunctionAppFlexConsumptionResource) basic(data acceptance.TestData) string {
	return fmt.Sprintf(`
provider "azurerm" {
  features {}
}

%s

resource "azurerm_function_app_flex_consumption" "test" {
  name                = "acctest-LFA-%d"
  location            = azurerm_resource_group.test.location
  resource_group_name = azurerm_resource_group.test.name
  service_plan_id     = azurerm_service_plan.test.id

  storage_container_type      = "blobContainer"
  storage_container_endpoint  = "${azurerm_storage_account.test.primary_blob_endpoint}${azurerm_storage_container.test.name}"
  storage_authentication_type = "StorageAccountConnectionString"
  storage_access_key          = azurerm_storage_account.test.primary_access_key
  runtime_name                = "node"
  runtime_version             = "20"
  maximum_instance_count      = 100
  instance_memory_in_mb       = 2048

  site_config {}
}
`, r.template(data), data.RandomInteger)
}

func (r FunctionAppFlexConsumptionResource) httpConcurrency(data acceptance.TestData, httpConcurrency int64) string {
	return fmt.Sprintf(`
provider "azurerm" {
  features {}
}

%s

resource "azurerm_function_app_flex_consumption" "test" {
  name                = "acctest-LFA-tf%d"
  location            = azurerm_resource_group.test.location
  resource_group_name = azurerm_resource_group.test.name
  service_plan_id     = azurerm_service_plan.test.id

  storage_container_type      = "blobContainer"
  storage_container_endpoint  = "${azurerm_storage_account.test.primary_blob_endpoint}${azurerm_storage_container.test.name}"
  storage_authentication_type = "StorageAccountConnectionString"
  storage_access_key          = azurerm_storage_account.test.primary_access_key
  runtime_name                = "node"
  runtime_version             = "20"
  maximum_instance_count      = 50
  instance_memory_in_mb       = 2048
  http_concurrency            = %d

  site_config {}
}
`, r.template(data), data.RandomInteger, httpConcurrency)
}

func (r FunctionAppFlexConsumptionResource) connectionString(data acceptance.TestData) string {
	return fmt.Sprintf(`
provider "azurerm" {
  features {}
}

%s

resource "azurerm_function_app_flex_consumption" "test" {
  name                = "acctest-LFA-%d"
  location            = azurerm_resource_group.test.location
  resource_group_name = azurerm_resource_group.test.name
  service_plan_id     = azurerm_service_plan.test.id

  storage_container_type      = "blobContainer"
  storage_container_endpoint  = "${azurerm_storage_account.test.primary_blob_endpoint}${azurerm_storage_container.test.name}"
  storage_authentication_type = "StorageAccountConnectionString"
  storage_access_key          = azurerm_storage_account.test.primary_access_key
  runtime_name                = "node"
  runtime_version             = "20"
  maximum_instance_count      = 50
  instance_memory_in_mb       = 2048

  site_config {}

  connection_string {
    name  = "Example"
    value = "some-postgresql-connection-string"
    type  = "PostgreSQL"
  }
}
`, r.template(data), data.RandomInteger)
}

func (r FunctionAppFlexConsumptionResource) stickySettings(data acceptance.TestData) string {
	return fmt.Sprintf(`
provider "azurerm" {
  features {}
}

%s

resource "azurerm_function_app_flex_consumption" "test" {
  name                = "acctest-LFA-%d"
  location            = azurerm_resource_group.test.location
  resource_group_name = azurerm_resource_group.test.name
  service_plan_id     = azurerm_service_plan.test.id

  storage_container_type      = "blobContainer"
  storage_container_endpoint  = "${azurerm_storage_account.test.primary_blob_endpoint}${azurerm_storage_container.test.name}"
  storage_authentication_type = "StorageAccountConnectionString"
  storage_access_key          = azurerm_storage_account.test.primary_access_key
  runtime_name                = "node"
  runtime_version             = "20"
  maximum_instance_count      = 50
  instance_memory_in_mb       = 2048

  site_config {}

  app_settings = {
    foo    = "bar"
    secret = "sauce"
    third  = "degree"
  }

  connection_string {
    name  = "First"
    value = "first-connection-string"
    type  = "Custom"
  }

  connection_string {
    name  = "Second"
    value = "some-postgresql-connection-string"
    type  = "PostgreSQL"
  }

  connection_string {
    name  = "Third"
    value = "some-postgresql-connection-string"
    type  = "PostgreSQL"
  }

  sticky_settings {
    app_setting_names       = ["foo", "secret"]
    connection_string_names = ["First", "Third"]
  }
}
`, r.template(data), data.RandomInteger)
}

func (r FunctionAppFlexConsumptionResource) connectionStringUpdate(data acceptance.TestData) string {
	return fmt.Sprintf(`
provider "azurerm" {
  features {}
}

%s

resource "azurerm_function_app_flex_consumption" "test" {
  name                = "acctest-LFA-%d"
  location            = azurerm_resource_group.test.location
  resource_group_name = azurerm_resource_group.test.name
  service_plan_id     = azurerm_service_plan.test.id

  storage_container_type      = "blobContainer"
  storage_container_endpoint  = "${azurerm_storage_account.test.primary_blob_endpoint}${azurerm_storage_container.test.name}"
  storage_authentication_type = "StorageAccountConnectionString"
  storage_access_key          = azurerm_storage_account.test.primary_access_key
  runtime_name                = "node"
  runtime_version             = "20"
  maximum_instance_count      = 50
  instance_memory_in_mb       = 2048

  site_config {}

  connection_string {
    name  = "Example"
    value = "some-postgresql-connection-string"
    type  = "PostgreSQL"
  }

  connection_string {
    name  = "AnotherExample"
    value = "some-other-connection-string"
    type  = "Custom"
  }
}
`, r.template(data), data.RandomInteger)
}

func (r FunctionAppFlexConsumptionResource) complete(data acceptance.TestData) string {
	return fmt.Sprintf(`
provider "azurerm" {
  features {}
}

%s

resource "azurerm_function_app_flex_consumption" "test" {
  name                = "acctest-LFA-%d"
  location            = azurerm_resource_group.test.location
  resource_group_name = azurerm_resource_group.test.name
  service_plan_id     = azurerm_service_plan.test.id

  storage_container_type      = "blobContainer"
  storage_container_endpoint  = "${azurerm_storage_account.test.primary_blob_endpoint}${azurerm_storage_container.test.name}"
  storage_authentication_type = "StorageAccountConnectionString"
  storage_access_key          = azurerm_storage_account.test.primary_access_key
  runtime_name                = "node"
  runtime_version             = "20"
  maximum_instance_count      = 50
  instance_memory_in_mb       = 2048
  https_only                  = true

  app_settings = {
    foo    = "bar"
    secret = "sauce"
  }

  connection_string {
    name  = "Example"
    value = "some-postgresql-connection-string"
    type  = "PostgreSQL"
  }

  site_config {
    app_command_line                       = "whoami"
    api_definition_url                     = "https://example.com/azure_function_app_def.json"
    application_insights_connection_string = azurerm_application_insights.test.connection_string

    default_documents = [
      "first.html",
      "second.jsp",
      "third.aspx",
      "hostingstart.html",
    ]

    http2_enabled = true

    ip_restriction {
      ip_address = "10.10.10.10/32"
      name       = "test-restriction"
      priority   = 123
      action     = "Allow"
      headers {
        x_azure_fdid      = ["55ce4ed1-4b06-4bf1-b40e-4638452104da"]
        x_fd_health_probe = ["1"]
        x_forwarded_for   = ["9.9.9.9/32", "2002::1234:abcd:ffff:c0a8:101/64"]
        x_forwarded_host  = ["example.com"]
      }
    }

    load_balancing_mode      = "LeastResponseTime"
    remote_debugging_enabled = true
    remote_debugging_version = "VS2022"

    scm_ip_restriction {
      ip_address = "10.20.20.20/32"
      name       = "test-scm-restriction"
      priority   = 123
      action     = "Allow"
      headers {
        x_azure_fdid      = ["55ce4ed1-4b06-4bf1-b40e-4638452104da"]
        x_fd_health_probe = ["1"]
        x_forwarded_for   = ["9.9.9.9/32", "2002::1234:abcd:ffff:c0a8:101/64"]
        x_forwarded_host  = ["example.com"]
      }
    }

    scm_ip_restriction {
      ip_address = "fd80::/64"
      name       = "test-scm-restriction-v6"
      priority   = 124
      action     = "Allow"
      headers {
        x_azure_fdid      = ["55ce4ed1-4b06-4bf1-b40e-4638452104da"]
        x_fd_health_probe = ["1"]
        x_forwarded_for   = ["9.9.9.9/32", "2002::1234:abcd:ffff:c0a8:101/64"]
        x_forwarded_host  = ["example.com"]
      }
    }

    websockets_enabled                = true
    health_check_path                 = "/health-check"
    health_check_eviction_time_in_min = 7
    worker_count                      = 3

    minimum_tls_version     = "1.2"
    scm_minimum_tls_version = "1.2"

    cors {
      allowed_origins = [
        "https://www.contoso.com",
        "www.contoso.com",
      ]

      support_credentials = true
    }
  }
}
`, r.template(data), data.RandomInteger)
}

func (r FunctionAppFlexConsumptionResource) appSettings(data acceptance.TestData) string {
	return fmt.Sprintf(`
provider "azurerm" {
  features {}
}

%s

resource "azurerm_function_app_flex_consumption" "test" {
  name                = "acctest-LFA-%d"
  location            = azurerm_resource_group.test.location
  resource_group_name = azurerm_resource_group.test.name
  service_plan_id     = azurerm_service_plan.test.id

  storage_container_type      = "blobContainer"
  storage_container_endpoint  = "${azurerm_storage_account.test.primary_blob_endpoint}${azurerm_storage_container.test.name}"
  storage_authentication_type = "StorageAccountConnectionString"
  storage_access_key          = azurerm_storage_account.test.primary_access_key
  runtime_name                = "node"
  runtime_version             = "20"
  maximum_instance_count      = 50
  instance_memory_in_mb       = 2048

  site_config {}

  app_settings = {
    "tftest" : "tftestvalue"
  }
}
`, r.template(data), data.RandomInteger)
}

func (r FunctionAppFlexConsumptionResource) appSettingsAddKvps(data acceptance.TestData) string {
	return fmt.Sprintf(`
provider "azurerm" {
  features {}
}

%s

resource "azurerm_function_app_flex_consumption" "test" {
  name                = "acctest-LFA-%d"
  location            = azurerm_resource_group.test.location
  resource_group_name = azurerm_resource_group.test.name
  service_plan_id     = azurerm_service_plan.test.id

  storage_container_type      = "blobContainer"
  storage_container_endpoint  = "${azurerm_storage_account.test.primary_blob_endpoint}${azurerm_storage_container.test.name}"
  storage_authentication_type = "StorageAccountConnectionString"
  storage_access_key          = azurerm_storage_account.test.primary_access_key
  runtime_name                = "node"
  runtime_version             = "20"
  maximum_instance_count      = 50
  instance_memory_in_mb       = 2048

  site_config {}

  app_settings = {
    "tftest" : "tftestvalue",
    "tftestkvp1" : "tftestkvpvalue1"
    "tftestkvp2" : "tftestkvpvalue2"
  }
}
`, r.template(data), data.RandomInteger)
}

func (r FunctionAppFlexConsumptionResource) appSettingsRemoveKvps(data acceptance.TestData) string {
	return fmt.Sprintf(`
provider "azurerm" {
  features {}
}

%s

resource "azurerm_function_app_flex_consumption" "test" {
  name                = "acctest-LFA-%d"
  location            = azurerm_resource_group.test.location
  resource_group_name = azurerm_resource_group.test.name
  service_plan_id     = azurerm_service_plan.test.id

  storage_container_type      = "blobContainer"
  storage_container_endpoint  = "${azurerm_storage_account.test.primary_blob_endpoint}${azurerm_storage_container.test.name}"
  storage_authentication_type = "StorageAccountConnectionString"
  storage_access_key          = azurerm_storage_account.test.primary_access_key
  runtime_name                = "node"
  runtime_version             = "20"
  maximum_instance_count      = 50
  instance_memory_in_mb       = 2048

  site_config {}

  app_settings = {
    "tftest" : "tftestvalue",
    "tftestkvp1" : "tftestkvpvalue1"
  }
}
`, r.template(data), data.RandomInteger)
}

func (r FunctionAppFlexConsumptionResource) python(data acceptance.TestData, pythonVersion string) string {
	return fmt.Sprintf(`
provider "azurerm" {
  features {}
}
%s
resource "azurerm_function_app_flex_consumption" "test" {
  name                = "acctest-LFA-%d"
  location            = azurerm_resource_group.test.location
  resource_group_name = azurerm_resource_group.test.name
  service_plan_id     = azurerm_service_plan.test.id

  storage_container_type      = "blobContainer"
  storage_container_endpoint  = azurerm_storage_container.test.id
  storage_authentication_type = "StorageAccountConnectionString"
  storage_access_key          = azurerm_storage_account.test.primary_access_key
  runtime_name                = "python"
  runtime_version             = "%s"
  maximum_instance_count      = 50
  instance_memory_in_mb       = 2048

  site_config {}
}
`, r.template(data), data.RandomInteger, pythonVersion)
}

func (r FunctionAppFlexConsumptionResource) java(data acceptance.TestData, javaVersion string) string {
	return fmt.Sprintf(`
provider "azurerm" {
  features {}
}

%s

resource "azurerm_function_app_flex_consumption" "test" {
  name                = "acctest-LFA-%d"
  location            = azurerm_resource_group.test.location
  resource_group_name = azurerm_resource_group.test.name
  service_plan_id     = azurerm_service_plan.test.id

  storage_container_type      = "blobContainer"
  storage_container_endpoint  = "${azurerm_storage_account.test.primary_blob_endpoint}${azurerm_storage_container.test.name}"
  storage_authentication_type = "StorageAccountConnectionString"
  storage_access_key          = azurerm_storage_account.test.primary_access_key
  runtime_name                = "java"
  runtime_version             = "%s"
  maximum_instance_count      = 50
  instance_memory_in_mb       = 2048

  site_config {}
}
`, r.template(data), data.RandomInteger, javaVersion)
}

func (r FunctionAppFlexConsumptionResource) dotNet(data acceptance.TestData, dotNetVersion string) string {
	return fmt.Sprintf(`
provider "azurerm" {
  features {}
}

%s

resource "azurerm_function_app_flex_consumption" "test" {
  name                = "acctest-LFA-%d"
  location            = azurerm_resource_group.test.location
  resource_group_name = azurerm_resource_group.test.name
  service_plan_id     = azurerm_service_plan.test.id

  storage_container_type      = "blobContainer"
  storage_container_endpoint  = "${azurerm_storage_account.test.primary_blob_endpoint}${azurerm_storage_container.test.name}"
  storage_authentication_type = "StorageAccountConnectionString"
  storage_access_key          = azurerm_storage_account.test.primary_access_key
  runtime_name                = "dotnet-isolated"
  runtime_version             = "%s"
  maximum_instance_count      = 50
  instance_memory_in_mb       = 2048

  site_config {}
}
`, r.template(data), data.RandomInteger, dotNetVersion)
}

func (r FunctionAppFlexConsumptionResource) powerShell(data acceptance.TestData, powerShellVersion string) string {
	return fmt.Sprintf(`
provider "azurerm" {
  features {}
}

%s

resource "azurerm_function_app_flex_consumption" "test" {
  name                = "acctest-LFA-%d"
  location            = azurerm_resource_group.test.location
  resource_group_name = azurerm_resource_group.test.name
  service_plan_id     = azurerm_service_plan.test.id

  storage_container_type      = "blobContainer"
  storage_container_endpoint  = "${azurerm_storage_account.test.primary_blob_endpoint}${azurerm_storage_container.test.name}"
  storage_authentication_type = "StorageAccountConnectionString"
  storage_access_key          = azurerm_storage_account.test.primary_access_key
  runtime_name                = "powershell"
  runtime_version             = "%s"
  maximum_instance_count      = 50
  instance_memory_in_mb       = 2048

  site_config {}
}
`, r.template(data), data.RandomInteger, powerShellVersion)
}

func (r FunctionAppFlexConsumptionResource) storageSystemAssignedIdentity(data acceptance.TestData) string {
	return fmt.Sprintf(`
provider "azurerm" {
  features {}
}

%s

resource "azurerm_function_app_flex_consumption" "test" {
  name                = "acctest-LFA-%[2]d"
  location            = azurerm_resource_group.test.location
  resource_group_name = azurerm_resource_group.test.name
  service_plan_id     = azurerm_service_plan.test.id

  storage_container_type      = "blobContainer"
  storage_container_endpoint  = "${azurerm_storage_account.test.primary_blob_endpoint}${azurerm_storage_container.test.name}"
  storage_authentication_type = "SystemAssignedIdentity"
  runtime_name                = "node"
  runtime_version             = "20"
  maximum_instance_count      = 50
  instance_memory_in_mb       = 2048

  site_config {}
}
`, r.template(data), data.RandomInteger)
}

func (r FunctionAppFlexConsumptionResource) storageUserAssignedIdentity1(data acceptance.TestData) string {
	return fmt.Sprintf(`
provider "azurerm" {
  features {}
}

%s
resource "azurerm_user_assigned_identity" "test1" {
  name                = "acctest-uai1-%[2]d"
  resource_group_name = azurerm_resource_group.test.name
  location            = azurerm_resource_group.test.location
}

resource "azurerm_function_app_flex_consumption" "test" {
  name                = "acctest-LFA-%[2]d"
  location            = azurerm_resource_group.test.location
  resource_group_name = azurerm_resource_group.test.name
  service_plan_id     = azurerm_service_plan.test.id

  storage_container_type            = "blobContainer"
  storage_container_endpoint        = "${azurerm_storage_account.test.primary_blob_endpoint}${azurerm_storage_container.test.name}"
  storage_authentication_type       = "UserAssignedIdentity"
  storage_user_assigned_identity_id = azurerm_user_assigned_identity.test1.id
  runtime_name                      = "node"
  runtime_version                   = "20"
  maximum_instance_count            = 50
  instance_memory_in_mb             = 2048

  site_config {}
}
`, r.template(data), data.RandomInteger)
}

func (r FunctionAppFlexConsumptionResource) storageUserAssignedIdentity2(data acceptance.TestData) string {
	return fmt.Sprintf(`
provider "azurerm" {
  features {}
}

%s

resource "azurerm_user_assigned_identity" "test2" {
  name                = "acctest-uai2-%[2]d"
  resource_group_name = azurerm_resource_group.test.name
  location            = azurerm_resource_group.test.location
}

resource "azurerm_function_app_flex_consumption" "test" {
  name                = "acctest-LFA-%[2]d"
  location            = azurerm_resource_group.test.location
  resource_group_name = azurerm_resource_group.test.name
  service_plan_id     = azurerm_service_plan.test.id

  storage_container_type            = "blobContainer"
  storage_container_endpoint        = "${azurerm_storage_account.test.primary_blob_endpoint}${azurerm_storage_container.test.name}"
  storage_authentication_type       = "UserAssignedIdentity"
  storage_user_assigned_identity_id = azurerm_user_assigned_identity.test2.id
  runtime_name                      = "node"
  runtime_version                   = "20"
  maximum_instance_count            = 50
  instance_memory_in_mb             = 2048

  site_config {}
}
`, r.template(data), data.RandomInteger)
}

func (r FunctionAppFlexConsumptionResource) runtimeNode(data acceptance.TestData, nodeVersion string) string {
	return fmt.Sprintf(`
provider "azurerm" {
  features {}
}

%s

resource "azurerm_user_assigned_identity" "test2" {
  name                = "acctest-uai2-%[2]d"
  resource_group_name = azurerm_resource_group.test.name
  location            = azurerm_resource_group.test.location
}

resource "azurerm_function_app_flex_consumption" "test" {
  name                = "acctest-LFA-%[2]d"
  location            = azurerm_resource_group.test.location
  resource_group_name = azurerm_resource_group.test.name
  service_plan_id     = azurerm_service_plan.test.id

  storage_container_type            = "blobContainer"
  storage_container_endpoint        = "${azurerm_storage_account.test.primary_blob_endpoint}${azurerm_storage_container.test.name}"
  storage_authentication_type       = "UserAssignedIdentity"
  storage_user_assigned_identity_id = azurerm_user_assigned_identity.test2.id
  runtime_name                      = "node"
  runtime_version                   = "%s"
  maximum_instance_count            = 50
  instance_memory_in_mb             = 2048

  site_config {}
}
`, r.template(data), data.RandomInteger, nodeVersion)
}

func (r FunctionAppFlexConsumptionResource) alwaysReadyBasic(data acceptance.TestData) string {
	return fmt.Sprintf(`
provider "azurerm" {
  features {}
}

%s

resource "azurerm_user_assigned_identity" "test2" {
  name                = "acctest-uai2-%[2]d"
  resource_group_name = azurerm_resource_group.test.name
  location            = azurerm_resource_group.test.location
}

resource "azurerm_function_app_flex_consumption" "test" {
  name                = "acctest-LFA-%[2]d"
  location            = azurerm_resource_group.test.location
  resource_group_name = azurerm_resource_group.test.name
  service_plan_id     = azurerm_service_plan.test.id

  storage_container_type            = "blobContainer"
  storage_container_endpoint        = azurerm_storage_container.test.id
  storage_authentication_type       = "UserAssignedIdentity"
  storage_user_assigned_identity_id = azurerm_user_assigned_identity.test2.id
  runtime_name                      = "node"
  runtime_version                   = "20"
  maximum_instance_count            = 100
  instance_memory_in_mb             = 2048
  always_ready {
    name           = "function:myHelloWorldFunction"
    instance_count = 20
  }

  site_config {
    application_insights_key               = azurerm_application_insights.test.instrumentation_key
    application_insights_connection_string = azurerm_application_insights.test.connection_string
  }
}
`, r.template(data), data.RandomInteger)
}

func (r FunctionAppFlexConsumptionResource) alwaysReadyInstanceCount(data acceptance.TestData) string {
	return fmt.Sprintf(`
provider "azurerm" {
  features {}
}

%s

resource "azurerm_user_assigned_identity" "test2" {
  name                = "acctest-uai2-%[2]d"
  resource_group_name = azurerm_resource_group.test.name
  location            = azurerm_resource_group.test.location
}

resource "azurerm_function_app_flex_consumption" "test" {
  name                = "acctest-LFA-%[2]d"
  location            = azurerm_resource_group.test.location
  resource_group_name = azurerm_resource_group.test.name
  service_plan_id     = azurerm_service_plan.test.id

  storage_container_type            = "blobContainer"
  storage_container_endpoint        = azurerm_storage_container.test.id
  storage_authentication_type       = "UserAssignedIdentity"
  storage_user_assigned_identity_id = azurerm_user_assigned_identity.test2.id
  runtime_name                      = "node"
  runtime_version                   = "20"
  maximum_instance_count            = 100
  instance_memory_in_mb             = 2048
  always_ready {
    name           = "blob"
    instance_count = 20
  }

  site_config {
    application_insights_key               = azurerm_application_insights.test.instrumentation_key
    application_insights_connection_string = azurerm_application_insights.test.connection_string
  }
}
`, r.template(data), data.RandomInteger)
}

func (r FunctionAppFlexConsumptionResource) alwaysReadyInstanceCountError(data acceptance.TestData) string {
	return fmt.Sprintf(`
provider "azurerm" {
  features {}
}

%s

resource "azurerm_user_assigned_identity" "test2" {
  name                = "acctest-uai2-%[2]d"
  resource_group_name = azurerm_resource_group.test.name
  location            = azurerm_resource_group.test.location
}

resource "azurerm_function_app_flex_consumption" "test" {
  name                = "acctest-LFA-%[2]d"
  location            = azurerm_resource_group.test.location
  resource_group_name = azurerm_resource_group.test.name
  service_plan_id     = azurerm_service_plan.test.id

  storage_container_type            = "blobContainer"
  storage_container_endpoint        = azurerm_storage_container.test.id
  storage_authentication_type       = "UserAssignedIdentity"
  storage_user_assigned_identity_id = azurerm_user_assigned_identity.test2.id
  runtime_name                      = "node"
  runtime_version                   = "20"
  maximum_instance_count            = 50
  instance_memory_in_mb             = 2048
  always_ready {
    name           = "blob"
    instance_count = 20
  }
  always_ready {
    name           = "function:myHelloWorldFunction"
    instance_count = 50
  }

  site_config {}
}
`, r.template(data), data.RandomInteger)
}

func (r FunctionAppFlexConsumptionResource) alwaysReadyInstanceCountUpdate(data acceptance.TestData) string {
	return fmt.Sprintf(`
provider "azurerm" {
  features {}
}

%s

resource "azurerm_user_assigned_identity" "test2" {
  name                = "acctest-uai2-%[2]d"
  resource_group_name = azurerm_resource_group.test.name
  location            = azurerm_resource_group.test.location
}

resource "azurerm_function_app_flex_consumption" "test" {
  name                = "acctest-LFA-%[2]d"
  location            = azurerm_resource_group.test.location
  resource_group_name = azurerm_resource_group.test.name
  service_plan_id     = azurerm_service_plan.test.id

  storage_container_type            = "blobContainer"
  storage_container_endpoint        = azurerm_storage_container.test.id
  storage_authentication_type       = "UserAssignedIdentity"
  storage_user_assigned_identity_id = azurerm_user_assigned_identity.test2.id
  runtime_name                      = "node"
  runtime_version                   = "20"
  maximum_instance_count            = 100
  instance_memory_in_mb             = 2048
  always_ready {
    name           = "function:myHelloWorldFunction"
    instance_count = 20
  }
  always_ready {
    name           = "blob"
    instance_count = 20
  }

  site_config {
    application_insights_key               = azurerm_application_insights.test.instrumentation_key
    application_insights_connection_string = azurerm_application_insights.test.connection_string
  }
}
`, r.template(data), data.RandomInteger)
}

func (FunctionAppFlexConsumptionResource) template(data acceptance.TestData) string {
	return fmt.Sprintf(`
resource "azurerm_resource_group" "test" {
  name     = "acctestRG-LFA-%[1]d"
  location = "%s"
}

resource "azurerm_application_insights" "test" {
  name                = "acctestappinsights-%[1]d"
  location            = azurerm_resource_group.test.location
  resource_group_name = azurerm_resource_group.test.name
  application_type    = "web"
}

resource "azurerm_storage_account" "test" {
  name                     = "acctestsa%[3]s"
  resource_group_name      = azurerm_resource_group.test.name
  location                 = azurerm_resource_group.test.location
  account_tier             = "Standard"
  account_replication_type = "LRS"
}

resource "azurerm_storage_container" "test" {
  name                  = "acctestblobforfc"
  storage_account_name  = azurerm_storage_account.test.name
  container_access_type = "private"
}

data "azurerm_storage_account_sas" "test" {
  connection_string = azurerm_storage_account.test.primary_connection_string
  https_only        = true

  resource_types {
    service   = false
    container = false
    object    = true
  }

  services {
    blob  = true
    queue = false
    table = false
    file  = false
  }

  start  = "2021-04-01"
  expiry = "2024-03-30"

  permissions {
    read    = false
    write   = true
    delete  = false
    list    = false
    add     = false
    create  = false
    update  = false
    process = false
    tag     = false
    filter  = false
  }
}

resource "azurerm_service_plan" "test" {
  name                = "acctestASP-%[1]d"
  location            = azurerm_resource_group.test.location
  resource_group_name = azurerm_resource_group.test.name
  os_type             = "Linux"
  sku_name            = "FC1"
}
`, data.RandomInteger, "eastus2", data.RandomString, data.RandomInteger) // location needs to be hardcoded for the moment because flex isn't available in all regions yet and appservice already has location overrides in TC
}<|MERGE_RESOLUTION|>--- conflicted
+++ resolved
@@ -407,11 +407,39 @@
 	})
 }
 
-<<<<<<< HEAD
+func TestAccFunctionAppFlexConsumption_httpsOnlyUpdate(t *testing.T) {
+	data := acceptance.BuildTestData(t, "azurerm_function_app_flex_consumption", "test")
+	r := FunctionAppFlexConsumptionResource{}
+
+	data.ResourceTest(t, r, []acceptance.TestStep{
+		{
+			Config: r.basic(data),
+			Check: acceptance.ComposeTestCheckFunc(
+				check.That(data.ResourceName).ExistsInAzure(r),
+				check.That(data.ResourceName).Key("kind").HasValue("functionapp,linux"),
+			),
+		},
+		data.ImportStep("site_credential.0.password"),
+		{
+			Config: r.complete(data),
+			Check: acceptance.ComposeTestCheckFunc(
+				check.That(data.ResourceName).ExistsInAzure(r),
+				check.That(data.ResourceName).Key("kind").HasValue("functionapp,linux"),
+			),
+		},
+		data.ImportStep("site_credential.0.password"),
+		{
+			Config: r.basic(data),
+			Check: acceptance.ComposeTestCheckFunc(
+				check.That(data.ResourceName).ExistsInAzure(r),
+				check.That(data.ResourceName).Key("kind").HasValue("functionapp,linux"),
+			),
+		},
+		data.ImportStep("site_credential.0.password"),
+	})
+}
+
 func TestAccFunctionAppFlexConsumption_httpConcurrencyUpdate(t *testing.T) {
-=======
-func TestAccFunctionAppFlexConsumption_httpsOnlyUpdate(t *testing.T) {
->>>>>>> 572bb4f3
 	data := acceptance.BuildTestData(t, "azurerm_function_app_flex_consumption", "test")
 	r := FunctionAppFlexConsumptionResource{}
 
@@ -425,7 +453,6 @@
 		},
 		data.ImportStep("site_credential.0.password"),
 		{
-<<<<<<< HEAD
 			Config: r.httpConcurrency(data, 20),
 			Check: acceptance.ComposeTestCheckFunc(
 				check.That(data.ResourceName).ExistsInAzure(r),
@@ -435,9 +462,6 @@
 		data.ImportStep("site_credential.0.password"),
 		{
 			Config: r.httpConcurrency(data, 60),
-=======
-			Config: r.complete(data),
->>>>>>> 572bb4f3
 			Check: acceptance.ComposeTestCheckFunc(
 				check.That(data.ResourceName).ExistsInAzure(r),
 				check.That(data.ResourceName).Key("kind").HasValue("functionapp,linux"),
