--- conflicted
+++ resolved
@@ -656,18 +656,13 @@
 			}
 
 			currentStack := ""
-<<<<<<< HEAD
-			if metadata.ResourceData.HasChange("site_config") || servicePlanChange {
-				siteConfig, stack, err := helpers.ExpandSiteConfigWindows(state.SiteConfig, existing.SiteConfig, metadata, servicePlan)
-=======
 			stateConfig := state.SiteConfig[0]
 			if len(stateConfig.ApplicationStack) == 1 {
 				currentStack = stateConfig.ApplicationStack[0].CurrentStack
 			}
 
-			if metadata.ResourceData.HasChange("site_config") {
-				siteConfig, stack, err := helpers.ExpandSiteConfigWindows(state.SiteConfig, existing.SiteConfig, metadata)
->>>>>>> a637b481
+			if metadata.ResourceData.HasChange("site_config") || servicePlanChange {
+				siteConfig, stack, err := helpers.ExpandSiteConfigWindows(state.SiteConfig, existing.SiteConfig, metadata, servicePlan)
 				if err != nil {
 					return fmt.Errorf("expanding Site Config for Windows %s: %+v", id, err)
 				}
