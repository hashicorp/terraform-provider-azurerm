// Copyright (c) HashiCorp, Inc.
// SPDX-License-Identifier: MPL-2.0

package appservice

import (
	"context"
	"fmt"
	"strconv"
	"strings"
	"time"

	"github.com/hashicorp/go-azure-helpers/lang/pointer"
	"github.com/hashicorp/go-azure-helpers/lang/response"
	"github.com/hashicorp/go-azure-helpers/resourcemanager/commonids"
	"github.com/hashicorp/go-azure-helpers/resourcemanager/commonschema"
	"github.com/hashicorp/go-azure-helpers/resourcemanager/identity"
	"github.com/hashicorp/go-azure-helpers/resourcemanager/location"
	"github.com/hashicorp/go-azure-sdk/resource-manager/web/2023-01-01/resourceproviders"
	"github.com/hashicorp/go-azure-sdk/resource-manager/web/2023-01-01/webapps"
	"github.com/hashicorp/terraform-provider-azurerm/internal/features"
	"github.com/hashicorp/terraform-provider-azurerm/internal/sdk"
	"github.com/hashicorp/terraform-provider-azurerm/internal/services/appservice/helpers"
	"github.com/hashicorp/terraform-provider-azurerm/internal/services/appservice/migration"
	"github.com/hashicorp/terraform-provider-azurerm/internal/services/appservice/parse"
	"github.com/hashicorp/terraform-provider-azurerm/internal/services/appservice/validate"
	"github.com/hashicorp/terraform-provider-azurerm/internal/tags"
	"github.com/hashicorp/terraform-provider-azurerm/internal/tf/pluginsdk"
	"github.com/hashicorp/terraform-provider-azurerm/internal/tf/validation"
)

type WindowsWebAppResource struct{}

type WindowsWebAppModel struct {
<<<<<<< HEAD
	Name                             string                                     `tfschema:"name"`
	ResourceGroup                    string                                     `tfschema:"resource_group_name"`
	Location                         string                                     `tfschema:"location"`
	ServicePlanId                    string                                     `tfschema:"service_plan_id"`
	AppSettings                      map[string]string                          `tfschema:"app_settings"`
	StickySettings                   []helpers.StickySettings                   `tfschema:"sticky_settings"`
	AuthSettings                     []helpers.AuthSettings                     `tfschema:"auth_settings"`
	AuthV2Settings                   []helpers.AuthV2Settings                   `tfschema:"auth_settings_v2"`
	Backup                           []helpers.Backup                           `tfschema:"backup"`
	ClientAffinityEnabled            bool                                       `tfschema:"client_affinity_enabled"`
	ClientCertEnabled                bool                                       `tfschema:"client_certificate_enabled"`
	ClientCertMode                   string                                     `tfschema:"client_certificate_mode"`
	ClientCertExclusionPaths         string                                     `tfschema:"client_certificate_exclusion_paths"`
	Enabled                          bool                                       `tfschema:"enabled"`
	HttpsOnly                        bool                                       `tfschema:"https_only"`
	Identity                         []identity.ModelSystemAssignedUserAssigned `tfschema:"identity"`
	KeyVaultReferenceIdentityID      string                                     `tfschema:"key_vault_reference_identity_id"`
	LogsConfig                       []helpers.LogsConfig                       `tfschema:"logs"`
	PublicNetworkAccess              bool                                       `tfschema:"public_network_access_enabled"`
	PublishingDeployBasicAuthEnabled bool                                       `tfschema:"webdeploy_publish_basic_authentication_enabled"`
	PublishingFTPBasicAuthEnabled    bool                                       `tfschema:"ftp_publish_basic_authentication_enabled"`
	SiteConfig                       []helpers.SiteConfigWindows                `tfschema:"site_config"`
	StorageAccounts                  []helpers.StorageAccount                   `tfschema:"storage_account"`
	ConnectionStrings                []helpers.ConnectionString                 `tfschema:"connection_string"`
	CustomDomainVerificationId       string                                     `tfschema:"custom_domain_verification_id"`
	HostingEnvId                     string                                     `tfschema:"hosting_environment_id"`
	DefaultHostname                  string                                     `tfschema:"default_hostname"`
	Kind                             string                                     `tfschema:"kind"`
	OutboundIPAddresses              string                                     `tfschema:"outbound_ip_addresses"`
	OutboundIPAddressList            []string                                   `tfschema:"outbound_ip_address_list"`
	PossibleOutboundIPAddresses      string                                     `tfschema:"possible_outbound_ip_addresses"`
	PossibleOutboundIPAddressList    []string                                   `tfschema:"possible_outbound_ip_address_list"`
	SiteCredentials                  []helpers.SiteCredential                   `tfschema:"site_credential"`
	ZipDeployFile                    string                                     `tfschema:"zip_deploy_file"`
	Tags                             map[string]string                          `tfschema:"tags"`
	VirtualNetworkSubnetID           string                                     `tfschema:"virtual_network_subnet_id"`
=======
	Name                          string                      `tfschema:"name"`
	ResourceGroup                 string                      `tfschema:"resource_group_name"`
	Location                      string                      `tfschema:"location"`
	ServicePlanId                 string                      `tfschema:"service_plan_id"`
	AppSettings                   map[string]string           `tfschema:"app_settings"`
	StickySettings                []helpers.StickySettings    `tfschema:"sticky_settings"`
	AuthSettings                  []helpers.AuthSettings      `tfschema:"auth_settings"`
	AuthV2Settings                []helpers.AuthV2Settings    `tfschema:"auth_settings_v2"`
	Backup                        []helpers.Backup            `tfschema:"backup"`
	ClientAffinityEnabled         bool                        `tfschema:"client_affinity_enabled"`
	ClientCertEnabled             bool                        `tfschema:"client_certificate_enabled"`
	ClientCertMode                string                      `tfschema:"client_certificate_mode"`
	ClientCertExclusionPaths      string                      `tfschema:"client_certificate_exclusion_paths"`
	Enabled                       bool                        `tfschema:"enabled"`
	HttpsOnly                     bool                        `tfschema:"https_only"`
	KeyVaultReferenceIdentityID   string                      `tfschema:"key_vault_reference_identity_id"`
	LogsConfig                    []helpers.LogsConfig        `tfschema:"logs"`
	PublicNetworkAccess           bool                        `tfschema:"public_network_access_enabled"`
	PushSetting                   []helpers.PushSetting       `tfschema:"push_settings"`
	SiteConfig                    []helpers.SiteConfigWindows `tfschema:"site_config"`
	StorageAccounts               []helpers.StorageAccount    `tfschema:"storage_account"`
	ConnectionStrings             []helpers.ConnectionString  `tfschema:"connection_string"`
	CustomDomainVerificationId    string                      `tfschema:"custom_domain_verification_id"`
	HostingEnvId                  string                      `tfschema:"hosting_environment_id"`
	DefaultHostname               string                      `tfschema:"default_hostname"`
	Kind                          string                      `tfschema:"kind"`
	OutboundIPAddresses           string                      `tfschema:"outbound_ip_addresses"`
	OutboundIPAddressList         []string                    `tfschema:"outbound_ip_address_list"`
	PossibleOutboundIPAddresses   string                      `tfschema:"possible_outbound_ip_addresses"`
	PossibleOutboundIPAddressList []string                    `tfschema:"possible_outbound_ip_address_list"`
	SiteCredentials               []helpers.SiteCredential    `tfschema:"site_credential"`
	ZipDeployFile                 string                      `tfschema:"zip_deploy_file"`
	Tags                          map[string]string           `tfschema:"tags"`
	VirtualNetworkSubnetID        string                      `tfschema:"virtual_network_subnet_id"`
>>>>>>> b731e26d
}

var _ sdk.ResourceWithCustomImporter = WindowsWebAppResource{}

var _ sdk.ResourceWithStateMigration = WindowsWebAppResource{}

func (r WindowsWebAppResource) Arguments() map[string]*pluginsdk.Schema {
	return map[string]*pluginsdk.Schema{
		"name": {
			Type:         pluginsdk.TypeString,
			Required:     true,
			ForceNew:     true,
			ValidateFunc: validate.WebAppName,
		},

		"resource_group_name": commonschema.ResourceGroupName(),

		"location": commonschema.Location(),

		"service_plan_id": {
			Type:         pluginsdk.TypeString,
			Required:     true,
			ValidateFunc: commonids.ValidateAppServicePlanID,
		},

		// Optional

		"app_settings": {
			Type:     pluginsdk.TypeMap,
			Optional: true,
			Elem: &pluginsdk.Schema{
				Type: pluginsdk.TypeString,
			},
			ValidateFunc: validate.AppSettings,
		},

		"auth_settings": helpers.AuthSettingsSchema(),

		"auth_settings_v2": helpers.AuthV2SettingsSchema(),

		"backup": helpers.BackupSchema(),

		"client_affinity_enabled": {
			Type:     pluginsdk.TypeBool,
			Optional: true,
			Default:  false,
		},

		"client_certificate_enabled": {
			Type:     pluginsdk.TypeBool,
			Optional: true,
			Default:  false,
		},

		"client_certificate_mode": {
			Type:         pluginsdk.TypeString,
			Optional:     true,
			Default:      string(webapps.ClientCertModeRequired),
			ValidateFunc: validation.StringInSlice(webapps.PossibleValuesForClientCertMode(), false),
		},

		"client_certificate_exclusion_paths": {
			Type:        pluginsdk.TypeString,
			Optional:    true,
			Description: "Paths to exclude when using client certificates, separated by ;",
		},

		"connection_string": helpers.ConnectionStringSchema(),

		"enabled": {
			Type:     pluginsdk.TypeBool,
			Optional: true,
			Default:  true,
		},

		"https_only": {
			Type:     pluginsdk.TypeBool,
			Optional: true,
			Default:  false,
		},

		"identity": commonschema.SystemAssignedUserAssignedIdentityOptional(),

		"key_vault_reference_identity_id": {
			Type:         pluginsdk.TypeString,
			Optional:     true,
			Computed:     true,
			ValidateFunc: commonids.ValidateUserAssignedIdentityID,
		},

		"logs": helpers.LogsConfigSchema(),

		"public_network_access_enabled": {
			Type:     pluginsdk.TypeBool,
			Optional: true,
			Default:  true,
		},

<<<<<<< HEAD
		"webdeploy_publish_basic_authentication_enabled": {
			Type:     pluginsdk.TypeBool,
			Optional: true,
			Default:  true,
		},

		"ftp_publish_basic_authentication_enabled": {
			Type:     pluginsdk.TypeBool,
			Optional: true,
			Default:  true,
		},
=======
		"push_settings": helpers.PushSettingSchema(),
>>>>>>> b731e26d

		"site_config": helpers.SiteConfigSchemaWindows(),

		"sticky_settings": helpers.StickySettingsSchema(),

		"storage_account": helpers.StorageAccountSchemaWindows(),

		"zip_deploy_file": {
			Type:         pluginsdk.TypeString,
			Optional:     true,
			Computed:     true,
			ValidateFunc: validation.StringIsNotEmpty,
			Description:  "The local path and filename of the Zip packaged application to deploy to this Windows Web App. **Note:** Using this value requires either `WEBSITE_RUN_FROM_PACKAGE=1` or `SCM_DO_BUILD_DURING_DEPLOYMENT=true` to be set on the App in `app_settings`.",
		},

		"tags": tags.Schema(),

		"virtual_network_subnet_id": {
			Type:         pluginsdk.TypeString,
			Optional:     true,
			ValidateFunc: commonids.ValidateSubnetID,
		},
	}
}

func (r WindowsWebAppResource) Attributes() map[string]*pluginsdk.Schema {
	return map[string]*pluginsdk.Schema{
		"custom_domain_verification_id": {
			Type:      pluginsdk.TypeString,
			Computed:  true,
			Sensitive: true,
		},

		"default_hostname": {
			Type:     pluginsdk.TypeString,
			Computed: true,
		},

		"hosting_environment_id": {
			Type:     pluginsdk.TypeString,
			Computed: true,
		},

		"kind": {
			Type:     pluginsdk.TypeString,
			Computed: true,
		},

		"outbound_ip_addresses": {
			Type:     pluginsdk.TypeString,
			Computed: true,
		},

		"outbound_ip_address_list": {
			Type:     pluginsdk.TypeList,
			Computed: true,
			Elem: &pluginsdk.Schema{
				Type: pluginsdk.TypeString,
			},
		},

		"possible_outbound_ip_addresses": {
			Type:     pluginsdk.TypeString,
			Computed: true,
		},

		"possible_outbound_ip_address_list": {
			Type:     pluginsdk.TypeList,
			Computed: true,
			Elem: &pluginsdk.Schema{
				Type: pluginsdk.TypeString,
			},
		},

		"site_credential": helpers.SiteCredentialSchema(),
	}
}

func (r WindowsWebAppResource) ModelObject() interface{} {
	return &WindowsWebAppModel{}
}

func (r WindowsWebAppResource) ResourceType() string {
	return "azurerm_windows_web_app"
}

func (r WindowsWebAppResource) Create() sdk.ResourceFunc {
	return sdk.ResourceFunc{
		Func: func(ctx context.Context, metadata sdk.ResourceMetaData) error {
			var webApp WindowsWebAppModel
			if err := metadata.Decode(&webApp); err != nil {
				return err
			}

			client := metadata.Client.AppService.WebAppsClient
			resourceProvidersClient := metadata.Client.AppService.ResourceProvidersClient
			servicePlanClient := metadata.Client.AppService.ServicePlanClient
			aseClient := metadata.Client.AppService.AppServiceEnvironmentClient
			subscriptionId := metadata.Client.Account.SubscriptionId

			baseId := commonids.NewAppServiceID(subscriptionId, webApp.ResourceGroup, webApp.Name)
			id, err := commonids.ParseWebAppID(baseId.ID())
			if err != nil {
				return err
			}

			existing, err := client.Get(ctx, *id)
			if err != nil && !response.WasNotFound(existing.HttpResponse) {
				return fmt.Errorf("checking for presence of existing Windows %s: %+v", id, err)
			}

			if !response.WasNotFound(existing.HttpResponse) {
				return metadata.ResourceRequiresImport(r.ResourceType(), id)
			}

			sc := webApp.SiteConfig[0]

			availabilityRequest := resourceproviders.ResourceNameAvailabilityRequest{
				Name: (webApp.Name),
				Type: resourceproviders.CheckNameResourceTypesMicrosoftPointWebSites,
			}

			servicePlanId, err := commonids.ParseAppServicePlanID(webApp.ServicePlanId)
			if err != nil {
				return err
			}

			servicePlan, err := servicePlanClient.Get(ctx, *servicePlanId)
			if err != nil {
				return fmt.Errorf("reading App %s: %+v", servicePlanId, err)
			}
			if servicePlan.Model != nil && servicePlan.Model.Properties != nil {
				if ase := servicePlan.Model.Properties.HostingEnvironmentProfile; ase != nil {
					// Attempt to check the ASE for the appropriate suffix for the name availability request. Not convinced
					// the `DNSSuffix` field is still valid and possibly should have been deprecated / removed as is legacy
					// setting from ASEv1? Hence the non-fatal approach here.
					nameSuffix := "appserviceenvironment.net"
					if ase.Id != nil {
						aseId, err := commonids.ParseAppServiceEnvironmentIDInsensitively(*ase.Id)
						nameSuffix = fmt.Sprintf("%s.%s", aseId.HostingEnvironmentName, nameSuffix)
						if err != nil {
							metadata.Logger.Warnf("could not parse App Service Environment ID determine FQDN for name availability check, defaulting to `%s.%s.appserviceenvironment.net`", webApp.Name, servicePlanId)
						} else {
							existingASE, err := aseClient.Get(ctx, *aseId)
							if err != nil || existingASE.Model == nil {
								metadata.Logger.Warnf("could not read App Service Environment to determine FQDN for name availability check, defaulting to `%s.%s.appserviceenvironment.net`", webApp.Name, servicePlanId)
							} else if props := existingASE.Model.Properties; props != nil && props.DnsSuffix != nil && *props.DnsSuffix != "" {
								nameSuffix = *props.DnsSuffix
							}
						}
					}
					availabilityRequest.Name = fmt.Sprintf("%s.%s", webApp.Name, nameSuffix)
					availabilityRequest.IsFqdn = pointer.To(true)
				}
				if servicePlan.Model.Sku != nil && servicePlan.Model.Sku.Name != nil {
					if helpers.IsFreeOrSharedServicePlan(*servicePlan.Model.Sku.Name) {
						if sc.AlwaysOn {
							return fmt.Errorf("always_on cannot be set to true when using Free, F1, D1 Sku")
						}
					}
				}
			}

			subscriptionID := commonids.NewSubscriptionID(subscriptionId)
			checkName, err := resourceProvidersClient.CheckNameAvailability(ctx, subscriptionID, availabilityRequest)
			if err != nil || checkName.Model == nil {
				return fmt.Errorf("checking name availability for %s: %+v", id, err)
			}
			if !*checkName.Model.NameAvailable {
				return fmt.Errorf("the Site Name %q failed the availability check: %+v", id.SiteName, *checkName.Model.Message)
			}

			siteConfig, err := sc.ExpandForCreate(webApp.AppSettings)
			if err != nil {
				return err
			}

			currentStack := ""
			if len(sc.ApplicationStack) == 1 {
				currentStack = sc.ApplicationStack[0].CurrentStack
			}

			expandedIdentity, err := identity.ExpandSystemAndUserAssignedMapFromModel(webApp.Identity)
			if err != nil {
				return fmt.Errorf("expanding `identity`: %+v", err)
			}

			siteEnvelope := webapps.Site{
				Location: location.Normalize(webApp.Location),
				Tags:     pointer.To(webApp.Tags),
				Identity: expandedIdentity,
				Properties: &webapps.SiteProperties{
					ServerFarmId:          pointer.To(webApp.ServicePlanId),
					Enabled:               pointer.To(webApp.Enabled),
					HTTPSOnly:             pointer.To(webApp.HttpsOnly),
					SiteConfig:            siteConfig,
					ClientAffinityEnabled: pointer.To(webApp.ClientAffinityEnabled),
					ClientCertEnabled:     pointer.To(webApp.ClientCertEnabled),
					ClientCertMode:        pointer.To(webapps.ClientCertMode(webApp.ClientCertMode)),
					VnetRouteAllEnabled:   siteConfig.VnetRouteAllEnabled,
				},
			}

			pna := helpers.PublicNetworkAccessEnabled
			if !webApp.PublicNetworkAccess {
				pna = helpers.PublicNetworkAccessDisabled
			}

			// (@jackofallops) - Values appear to need to be set in both SiteProperties and SiteConfig for now? https://github.com/Azure/azure-rest-api-specs/issues/24681
			siteEnvelope.Properties.PublicNetworkAccess = pointer.To(pna)
			siteEnvelope.Properties.SiteConfig.PublicNetworkAccess = siteEnvelope.Properties.PublicNetworkAccess

			if webApp.KeyVaultReferenceIdentityID != "" {
				siteEnvelope.Properties.KeyVaultReferenceIdentity = pointer.To(webApp.KeyVaultReferenceIdentityID)
			}

			if webApp.VirtualNetworkSubnetID != "" {
				siteEnvelope.Properties.VirtualNetworkSubnetId = pointer.To(webApp.VirtualNetworkSubnetID)
			}

			if webApp.ClientCertExclusionPaths != "" {
				siteEnvelope.Properties.ClientCertExclusionPaths = pointer.To(webApp.ClientCertExclusionPaths)
			}

			if err = client.CreateOrUpdateThenPoll(ctx, *id, siteEnvelope); err != nil {
				return fmt.Errorf("creating Windows %s: %+v", id, err)
			}

			metadata.SetID(id)

			if currentStack != "" {
				siteMetadata := webapps.StringDictionary{Properties: &map[string]string{
					"CURRENT_STACK": currentStack,
				}}
				if _, err := client.UpdateMetadata(ctx, *id, siteMetadata); err != nil {
					return fmt.Errorf("setting Site Metadata for Current Stack on Windows %s: %+v", id, err)
				}
			}

			appSettings := helpers.ExpandAppSettingsForUpdate(siteConfig.AppSettings)
			appSettingsProps := *appSettings.Properties
			if metadata.ResourceData.HasChange("site_config.0.health_check_eviction_time_in_min") {
				appSettingsProps["WEBSITE_HEALTHCHECK_MAXPINGFAILURES"] = strconv.Itoa(int(webApp.SiteConfig[0].HealthCheckEvictionTime))
				appSettings.Properties = &appSettingsProps
			}

			if appSettings != nil {
				if _, err := client.UpdateApplicationSettings(ctx, *id, *appSettings); err != nil {
					return fmt.Errorf("setting App Settings for Windows %s: %+v", id, err)
				}
			}

			stickySettings := helpers.ExpandStickySettings(webApp.StickySettings)

			if stickySettings != nil {
				stickySettingsUpdate := webapps.SlotConfigNamesResource{
					Properties: stickySettings,
				}
				if _, err := client.UpdateSlotConfigurationNames(ctx, *id, stickySettingsUpdate); err != nil {
					return fmt.Errorf("updating Sticky Settings for Windows %s: %+v", *id, err)
				}
			}

			auth := helpers.ExpandAuthSettings(webApp.AuthSettings)
			if auth.Properties != nil {
				if _, err := client.UpdateAuthSettings(ctx, *id, *auth); err != nil {
					return fmt.Errorf("setting Authorisation Settings for %s: %+v", *id, err)
				}
			}

			authv2 := helpers.ExpandAuthV2Settings(webApp.AuthV2Settings)
			if authv2.Properties != nil {
				if _, err = client.UpdateAuthSettingsV2(ctx, *id, *authv2); err != nil {
					return fmt.Errorf("updating AuthV2 settings for Windows %s: %+v", *id, err)
				}
			}

			if metadata.ResourceData.HasChange("logs") {
				logsConfig := helpers.ExpandLogsConfig(webApp.LogsConfig)
				if logsConfig.Properties != nil {
					if _, err := client.UpdateDiagnosticLogsConfig(ctx, *id, *logsConfig); err != nil {
						return fmt.Errorf("setting Diagnostic Logs Configuration for Windows %s: %+v", id, err)
					}
				}
			}

			backupConfig, err := helpers.ExpandBackupConfig(webApp.Backup)
			if err != nil {
				return fmt.Errorf("expanding backup configuration for Windows %s: %+v", *id, err)
			}

			if backupConfig.Properties != nil {
				if _, err := client.UpdateBackupConfiguration(ctx, *id, *backupConfig); err != nil {
					return fmt.Errorf("adding Backup Settings for Windows %s: %+v", *id, err)
				}
			}

			storageConfig := helpers.ExpandStorageConfig(webApp.StorageAccounts)
			if storageConfig.Properties != nil {
				if _, err := client.UpdateAzureStorageAccounts(ctx, *id, *storageConfig); err != nil {
					if err != nil {
						return fmt.Errorf("setting Storage Accounts for Windows %s: %+v", *id, err)
					}
				}
			}

			connectionStrings := helpers.ExpandConnectionStrings(webApp.ConnectionStrings)
			if connectionStrings.Properties != nil {
				if _, err := client.UpdateConnectionStrings(ctx, *id, *connectionStrings); err != nil {
					return fmt.Errorf("setting Connection Strings for Windows %s: %+v", id, err)
				}
			}

			if webApp.ZipDeployFile != "" {
				if err = helpers.GetCredentialsAndPublish(ctx, client, *id, webApp.ZipDeployFile); err != nil {
					return err
				}
			}

<<<<<<< HEAD
			if !webApp.PublishingDeployBasicAuthEnabled {
				sitePolicy := webapps.CsmPublishingCredentialsPoliciesEntity{
					Properties: &webapps.CsmPublishingCredentialsPoliciesEntityProperties{
						Allow: false,
					},
				}
				if _, err := client.UpdateScmAllowed(ctx, *id, sitePolicy); err != nil {
					return fmt.Errorf("setting basic auth for deploy publishing credentials for %s: %+v", *id, err)
				}
			}

			if !webApp.PublishingFTPBasicAuthEnabled {
				sitePolicy := webapps.CsmPublishingCredentialsPoliciesEntity{
					Properties: &webapps.CsmPublishingCredentialsPoliciesEntityProperties{
						Allow: false,
					},
				}
				if _, err := client.UpdateFtpAllowed(ctx, *id, sitePolicy); err != nil {
					return fmt.Errorf("setting basic auth for ftp publishing credentials for %s: %+v", *id, err)
				}
			}

=======
			// need to connect to notification hub before trying to enabled push
			isNotificationHubConnected, err := helpers.IsNotificationHubConnectedForAppService(ctx, client, id.ResourceGroup, id.SiteName)
			if err != nil {
				return fmt.Errorf("checking required notification hub key error: %+v", err)
			}

			pushSettings, err := helpers.ExpandPushSetting(webApp.PushSetting, isNotificationHubConnected)
			if err != nil {
				return fmt.Errorf("expanding push setting for windows web app error: %+v", err)
			}
			if pushSettings.PushSettingsProperties != nil {
				if _, err := client.UpdateSitePushSettings(ctx, id.ResourceGroup, id.SiteName, pushSettings); err != nil {
					return fmt.Errorf("updating push setting error: %+v", err)
				}
			}
>>>>>>> b731e26d
			return nil
		},

		Timeout: 30 * time.Minute,
	}
}

func (r WindowsWebAppResource) Read() sdk.ResourceFunc {
	return sdk.ResourceFunc{
		Timeout: 5 * time.Minute,
		Func: func(ctx context.Context, metadata sdk.ResourceMetaData) error {
			client := metadata.Client.AppService.WebAppsClient
			id, err := commonids.ParseWebAppID(metadata.ResourceData.Id())
			if err != nil {
				return err
			}
			webApp, err := client.Get(ctx, *id)
			if err != nil {
				if response.WasNotFound(webApp.HttpResponse) {
					return metadata.MarkAsGone(id)
				}
				return fmt.Errorf("reading Windows %s: %+v", id, err)
			}

			// Despite being part of the defined `Get` response model, site_config is always nil so we get it explicitly
			webAppSiteConfig, err := client.GetConfiguration(ctx, *id)
			if err != nil {
				return fmt.Errorf("reading Site Config for Windows %s: %+v", id, err)
			}

			auth, err := client.GetAuthSettings(ctx, *id)
			if err != nil {
				return fmt.Errorf("reading Auth Settings for Windows %s: %+v", id, err)
			}

			var authV2 webapps.SiteAuthSettingsV2
			if strings.EqualFold(pointer.From(auth.Model.Properties.ConfigVersion), "v2") {
				authV2Resp, err := client.GetAuthSettingsV2(ctx, *id)
				if err != nil {
					return fmt.Errorf("reading authV2 settings for Linux %s: %+v", id, err)
				}
				authV2 = *authV2Resp.Model
			}

			backup, err := client.GetBackupConfiguration(ctx, *id)
			if err != nil {
				if !response.WasNotFound(backup.HttpResponse) {
					return fmt.Errorf("reading Backup Settings for Windows %s: %+v", *id, err)
				}
			}

<<<<<<< HEAD
			logsConfig, err := client.GetDiagnosticLogsConfiguration(ctx, *id)
=======
			pushSetting, err := client.ListSitePushSettings(ctx, id.ResourceGroup, id.SiteName)
			if err != nil {
				return fmt.Errorf("reading push setting for Windows %s: %+v", id, err)
			}

			logsConfig, err := client.GetDiagnosticLogsConfiguration(ctx, id.ResourceGroup, id.SiteName)
>>>>>>> b731e26d
			if err != nil {
				return fmt.Errorf("reading Diagnostic Logs information for Windows %s: %+v", *id, err)
			}

			appSettings, err := client.ListApplicationSettings(ctx, *id)
			if err != nil {
				return fmt.Errorf("reading App Settings for Windows %s: %+v", *id, err)
			}

			stickySettings, err := client.ListSlotConfigurationNames(ctx, *id)
			if err != nil {
				return fmt.Errorf("reading Sticky Settings for Linux %s: %+v", *id, err)
			}

			storageAccounts, err := client.ListAzureStorageAccounts(ctx, *id)
			if err != nil {
				return fmt.Errorf("reading Storage Account information for Windows %s: %+v", *id, err)
			}

			connectionStrings, err := client.ListConnectionStrings(ctx, *id)
			if err != nil {
				return fmt.Errorf("reading Connection String information for Windows %s: %+v", id, err)
			}

			siteCredentials, err := helpers.ListPublishingCredentials(ctx, client, *id)
			if err != nil {
				return fmt.Errorf("listing Site Publishing Credential information for %s: %+v", id, err)
			}

			siteMetadata, err := client.ListMetadata(ctx, *id)
			if err != nil {
				return fmt.Errorf("reading Site Metadata for Windows %s: %+v", id, err)
			}

<<<<<<< HEAD
			basicAuthFTP := true
			if basicAuthFTPResp, err := client.GetFtpAllowed(ctx, *id); err != nil || basicAuthFTPResp.Model == nil {
				return fmt.Errorf("retrieving state of FTP Basic Auth for %s: %+v", id, err)
			} else if csmProps := basicAuthFTPResp.Model.Properties; csmProps != nil {
				basicAuthFTP = csmProps.Allow
			}

			basicAuthWebDeploy := true
			if basicAuthWebDeployResp, err := client.GetScmAllowed(ctx, *id); err != nil || basicAuthWebDeployResp.Model == nil {
				return fmt.Errorf("retrieving state of WebDeploy Basic Auth for %s: %+v", id, err)
			} else if csmProps := basicAuthWebDeployResp.Model.Properties; csmProps != nil {
				basicAuthWebDeploy = csmProps.Allow
			}

			state := WindowsWebAppModel{
				Name:              id.SiteName,
				ResourceGroup:     id.ResourceGroupName,
				AuthSettings:      helpers.FlattenAuthSettings(auth.Model),
				AuthV2Settings:    helpers.FlattenAuthV2Settings(authV2),
				Backup:            helpers.FlattenBackupConfig(backup.Model),
				ConnectionStrings: helpers.FlattenConnectionStrings(connectionStrings.Model),
				LogsConfig:        helpers.FlattenLogsConfig(logsConfig.Model),
				StickySettings:    helpers.FlattenStickySettings(stickySettings.Model.Properties),
				SiteCredentials:   helpers.FlattenSiteCredentials(siteCredentials),
				StorageAccounts:   helpers.FlattenStorageAccounts(storageAccounts.Model),
			}

			if model := webApp.Model; model != nil {
				state.Location = location.Normalize(model.Location)
				state.Kind = pointer.From(model.Kind)
				state.Tags = pointer.From(model.Tags)
				if props := model.Properties; props != nil {
					state.ClientAffinityEnabled = pointer.From(props.ClientAffinityEnabled)
					state.ClientCertEnabled = pointer.From(props.ClientCertEnabled)
					state.ClientCertMode = string(pointer.From(props.ClientCertMode))
					state.ClientCertExclusionPaths = pointer.From(props.ClientCertExclusionPaths)
					state.CustomDomainVerificationId = pointer.From(props.CustomDomainVerificationId)
					state.DefaultHostname = pointer.From(props.DefaultHostName)
					state.Enabled = pointer.From(props.Enabled)
					state.HttpsOnly = pointer.From(props.HTTPSOnly)
					state.KeyVaultReferenceIdentityID = pointer.From(props.KeyVaultReferenceIdentity)
					state.OutboundIPAddresses = pointer.From(props.OutboundIPAddresses)
					state.OutboundIPAddressList = strings.Split(pointer.From(props.OutboundIPAddresses), ",")
					state.PossibleOutboundIPAddresses = pointer.From(props.PossibleOutboundIPAddresses)
					state.PossibleOutboundIPAddressList = strings.Split(pointer.From(props.PossibleOutboundIPAddresses), ",")
					state.PublicNetworkAccess = !strings.EqualFold(pointer.From(props.PublicNetworkAccess), helpers.PublicNetworkAccessDisabled)

					serverFarmId, err := commonids.ParseAppServicePlanIDInsensitively(pointer.From(props.ServerFarmId))
					if err != nil {
						return fmt.Errorf("parsing Service Plan ID for %s: %+v", id, err)
					}
=======
			state := WindowsWebAppModel{}
			if props := webApp.SiteProperties; props != nil {
				state = WindowsWebAppModel{
					Name:                          id.SiteName,
					ResourceGroup:                 id.ResourceGroup,
					Location:                      location.NormalizeNilable(webApp.Location),
					AuthSettings:                  helpers.FlattenAuthSettings(auth),
					AuthV2Settings:                helpers.FlattenAuthV2Settings(authV2),
					Backup:                        helpers.FlattenBackupConfig(backup),
					ClientAffinityEnabled:         pointer.From(props.ClientAffinityEnabled),
					ClientCertEnabled:             pointer.From(props.ClientCertEnabled),
					ClientCertMode:                string(props.ClientCertMode),
					ClientCertExclusionPaths:      pointer.From(props.ClientCertExclusionPaths),
					ConnectionStrings:             helpers.FlattenConnectionStrings(connectionStrings),
					CustomDomainVerificationId:    pointer.From(props.CustomDomainVerificationID),
					DefaultHostname:               pointer.From(props.DefaultHostName),
					Enabled:                       pointer.From(props.Enabled),
					HttpsOnly:                     pointer.From(props.HTTPSOnly),
					KeyVaultReferenceIdentityID:   pointer.From(props.KeyVaultReferenceIdentity),
					Kind:                          pointer.From(webApp.Kind),
					LogsConfig:                    helpers.FlattenLogsConfig(logsConfig),
					SiteCredentials:               helpers.FlattenSiteCredentials(siteCredentials),
					StorageAccounts:               helpers.FlattenStorageAccounts(storageAccounts),
					StickySettings:                helpers.FlattenStickySettings(stickySettings.SlotConfigNames),
					OutboundIPAddresses:           pointer.From(props.OutboundIPAddresses),
					OutboundIPAddressList:         strings.Split(pointer.From(props.OutboundIPAddresses), ","),
					PossibleOutboundIPAddresses:   pointer.From(props.PossibleOutboundIPAddresses),
					PossibleOutboundIPAddressList: strings.Split(pointer.From(props.PossibleOutboundIPAddresses), ","),
					PublicNetworkAccess:           !strings.EqualFold(pointer.From(props.PublicNetworkAccess), helpers.PublicNetworkAccessDisabled),
					Tags:                          tags.ToTypedObject(webApp.Tags),
				}

				pushes, err := helpers.FlattenPushSetting(pushSetting, metadata)
				if err != nil {
					return fmt.Errorf("reading push setting error: %+v", err)
				}
				state.PushSetting = pushes

				if subnetId := pointer.From(props.VirtualNetworkSubnetID); subnetId != "" {
					state.VirtualNetworkSubnetID = subnetId
				}
				serverFarmId, err := parse.ServicePlanID(pointer.From(props.ServerFarmID))
				if err != nil {
					return fmt.Errorf("parsing Service Plan ID for %s: %+v", id, err)
				}
>>>>>>> b731e26d

					state.ServicePlanId = serverFarmId.ID()

					if hostingEnv := props.HostingEnvironmentProfile; hostingEnv != nil {
						hostingEnvId, err := parse.AppServiceEnvironmentIDInsensitively(pointer.From(hostingEnv.Id))
						if err != nil {
							return err
						}
						state.HostingEnvId = hostingEnvId.ID()
					}

					if subnetId := pointer.From(props.VirtualNetworkSubnetId); subnetId != "" {
						state.VirtualNetworkSubnetID = subnetId
					}

					state.PublishingFTPBasicAuthEnabled = basicAuthFTP
					state.PublishingDeployBasicAuthEnabled = basicAuthWebDeploy

					state.AppSettings = helpers.FlattenWebStringDictionary(appSettings.Model)

					currentStack := ""
					if m := siteMetadata.Model; m != nil && m.Properties != nil {
						p := *m.Properties
						if v, ok := p["CURRENT_STACK"]; ok {
							currentStack = v
						}
					}

					siteConfig := helpers.SiteConfigWindows{}
					if err := siteConfig.Flatten(webAppSiteConfig.Model.Properties, currentStack); err != nil {
						return err
					}
					siteConfig.SetHealthCheckEvictionTime(state.AppSettings)
					state.AppSettings = siteConfig.ParseNodeVersion(state.AppSettings)

					// For non-import cases we check for use of the deprecated docker settings - remove in 4.0
					_, usesDeprecatedDocker := metadata.ResourceData.GetOk("site_config.0.application_stack.0.docker_container_name")

					if helpers.FxStringHasPrefix(siteConfig.WindowsFxVersion, helpers.FxStringPrefixDocker) {
						if !features.FourPointOhBeta() {
							siteConfig.DecodeDockerDeprecatedAppStack(state.AppSettings, usesDeprecatedDocker)
						} else {
							siteConfig.DecodeDockerAppStack(state.AppSettings)
						}
					}

					state.SiteConfig = []helpers.SiteConfigWindows{siteConfig}

					// Filter out all settings we've consumed above
					if !features.FourPointOhBeta() && usesDeprecatedDocker {
						state.AppSettings = helpers.FilterManagedAppSettingsDeprecated(state.AppSettings)
					} else {
						state.AppSettings = helpers.FilterManagedAppSettings(state.AppSettings)
					}

					// Zip Deploys are not retrievable, so attempt to get from config. This doesn't matter for imports as an unexpected value here could break the deployment.
					if deployFile, ok := metadata.ResourceData.Get("zip_deploy_file").(string); ok {
						state.ZipDeployFile = deployFile
					}

					flattenedIdentity, err := identity.FlattenSystemAndUserAssignedMapToModel(model.Identity)
					if err != nil {
						return fmt.Errorf("flattening `identity`: %+v", err)
					}

					state.Identity = pointer.From(flattenedIdentity)

					if err := metadata.Encode(&state); err != nil {
						return fmt.Errorf("encoding: %+v", err)
					}

				}
			}

			return nil
		},
	}
}

func (r WindowsWebAppResource) Delete() sdk.ResourceFunc {
	return sdk.ResourceFunc{
		Timeout: 30 * time.Minute,
		Func: func(ctx context.Context, metadata sdk.ResourceMetaData) error {
			client := metadata.Client.AppService.WebAppsClient
			id, err := commonids.ParseWebAppID(metadata.ResourceData.Id())
			if err != nil {
				return err
			}

			metadata.Logger.Infof("deleting %s", *id)

			delOptions := webapps.DeleteOperationOptions{
				DeleteEmptyServerFarm: pointer.To(false),
				DeleteMetrics:         pointer.To(false),
			}
			if _, err = client.Delete(ctx, *id, delOptions); err != nil {
				return fmt.Errorf("deleting Windows %s: %+v", *id, err)
			}
			return nil
		},
	}
}

func (r WindowsWebAppResource) IDValidationFunc() pluginsdk.SchemaValidateFunc {
	return commonids.ValidateAppServiceID
}

func (r WindowsWebAppResource) Update() sdk.ResourceFunc {
	return sdk.ResourceFunc{
		Timeout: 30 * time.Minute,
		Func: func(ctx context.Context, metadata sdk.ResourceMetaData) error {
			client := metadata.Client.AppService.WebAppsClient
			servicePlanClient := metadata.Client.AppService.ServicePlanClient

			id, err := commonids.ParseWebAppID(metadata.ResourceData.Id())
			if err != nil {
				return err
			}

			var state WindowsWebAppModel
			if err := metadata.Decode(&state); err != nil {
				return fmt.Errorf("decoding: %+v", err)
			}

			existing, err := client.Get(ctx, *id)
			if err != nil || existing.Model == nil {
				return fmt.Errorf("reading Windows %s: %v", *id, err)
			}

			model := *existing.Model

			// Despite being part of the defined `Get` response model, site_config is always nil so we get it explicitly
			webAppSiteConfig, err := client.GetConfiguration(ctx, *id)
			if err != nil {
				return fmt.Errorf("reading Site Config for Windows %s: %+v", id, err)
			}
			model.Properties.SiteConfig = webAppSiteConfig.Model.Properties

			var serviceFarmId string
			servicePlanChange := false
			if model.Properties.ServerFarmId != nil {
				serviceFarmId = *model.Properties.ServerFarmId
			}

			if metadata.ResourceData.HasChange("service_plan_id") {
				serviceFarmId = state.ServicePlanId
				model.Properties.ServerFarmId = pointer.To(serviceFarmId)
				servicePlanChange = true
			}
			servicePlanId, err := commonids.ParseAppServicePlanIDInsensitively(serviceFarmId)
			if err != nil {
				return err
			}

			servicePlan, err := servicePlanClient.Get(ctx, *servicePlanId)
			if err != nil {
				return fmt.Errorf("reading App %s: %+v", servicePlanId, err)
			}

			if metadata.ResourceData.HasChange("enabled") {
				model.Properties.Enabled = pointer.To(state.Enabled)
			}
			if metadata.ResourceData.HasChange("https_only") {
				model.Properties.HTTPSOnly = pointer.To(state.HttpsOnly)
			}
			if metadata.ResourceData.HasChange("client_affinity_enabled") {
				model.Properties.ClientAffinityEnabled = pointer.To(state.ClientAffinityEnabled)
			}
			if metadata.ResourceData.HasChange("client_certificate_enabled") {
				model.Properties.ClientCertEnabled = pointer.To(state.ClientCertEnabled)
			}
			if metadata.ResourceData.HasChange("client_certificate_mode") {
				model.Properties.ClientCertMode = pointer.To(webapps.ClientCertMode(state.ClientCertMode))
			}
			if metadata.ResourceData.HasChange("client_certificate_exclusion_paths") {
				model.Properties.ClientCertExclusionPaths = pointer.To(state.ClientCertExclusionPaths)
			}

			if metadata.ResourceData.HasChange("identity") {
				expandedIdentity, err := identity.ExpandSystemAndUserAssignedMapFromModel(state.Identity)
				if err != nil {
					return fmt.Errorf("expanding `identity`: %+v", err)
				}
				model.Identity = expandedIdentity
			}

			if metadata.ResourceData.HasChange("key_vault_reference_identity_id") {
				model.Properties.KeyVaultReferenceIdentity = pointer.To(state.KeyVaultReferenceIdentityID)
			}

			if metadata.ResourceData.HasChange("tags") {
				model.Tags = pointer.To(state.Tags)
			}

			if metadata.ResourceData.HasChange("virtual_network_subnet_id") {
				subnetId := metadata.ResourceData.Get("virtual_network_subnet_id").(string)
				if subnetId == "" {
					if _, err := client.DeleteSwiftVirtualNetwork(ctx, *id); err != nil {
						return fmt.Errorf("removing `virtual_network_subnet_id` association for %s: %+v", *id, err)
					}
					var empty *string
					model.Properties.VirtualNetworkSubnetId = empty
				} else {
					model.Properties.VirtualNetworkSubnetId = pointer.To(subnetId)
				}
			}

			currentStack := ""
			sc := state.SiteConfig[0]

			if servicePlan.Model != nil && servicePlan.Model.Sku != nil && servicePlan.Model.Sku.Name != nil {
				if helpers.IsFreeOrSharedServicePlan(*servicePlan.Model.Sku.Name) {
					if sc.AlwaysOn {
						return fmt.Errorf("always_on feature has to be turned off before switching to a free/shared Sku")
					}
				}
			}

			if len(sc.ApplicationStack) == 1 {
				currentStack = sc.ApplicationStack[0].CurrentStack
			}

			if metadata.ResourceData.HasChanges("site_config", "app_settings") || servicePlanChange {
				model.Properties.SiteConfig, err = sc.ExpandForUpdate(metadata, model.Properties.SiteConfig, state.AppSettings)
				if err != nil {
					return err
				}
				model.Properties.VnetRouteAllEnabled = existing.Model.Properties.SiteConfig.VnetRouteAllEnabled
			}

			if metadata.ResourceData.HasChange("public_network_access_enabled") {
				pna := helpers.PublicNetworkAccessEnabled
				if !state.PublicNetworkAccess {
					pna = helpers.PublicNetworkAccessDisabled
				}

				// (@jackofallops) - Values appear to need to be set in both SiteProperties and SiteConfig for now? https://github.com/Azure/azure-rest-api-specs/issues/24681
				model.Properties.PublicNetworkAccess = pointer.To(pna)
				model.Properties.SiteConfig.PublicNetworkAccess = model.Properties.PublicNetworkAccess
			}

			if err = client.CreateOrUpdateThenPoll(ctx, *id, model); err != nil {
				return fmt.Errorf("updating Windows %s: %+v", id, err)
			}

			siteMetadata := webapps.StringDictionary{Properties: &map[string]string{
				"CURRENT_STACK": currentStack,
			}}
			if _, err := client.UpdateMetadata(ctx, *id, siteMetadata); err != nil {
				return fmt.Errorf("setting Site Metadata for Current Stack on Windows %s: %+v", id, err)
			}

			// (@jackofallops) - App Settings can clobber logs configuration so must be updated before we send any Log updates
			if metadata.ResourceData.HasChanges("app_settings", "site_config") || metadata.ResourceData.HasChange("site_config.0.health_check_eviction_time_in_min") {
				appSettingsUpdate := helpers.ExpandAppSettingsForUpdate(model.Properties.SiteConfig.AppSettings)
				appSettingsProps := *appSettingsUpdate.Properties
				appSettingsProps["WEBSITE_HEALTHCHECK_MAXPINGFAILURES"] = strconv.Itoa(int(state.SiteConfig[0].HealthCheckEvictionTime))
				appSettingsUpdate.Properties = &appSettingsProps
				if _, err := client.UpdateApplicationSettings(ctx, *id, *appSettingsUpdate); err != nil {
					return fmt.Errorf("updating App Settings for Linux %s: %+v", *id, err)
				}
			}

			if metadata.ResourceData.HasChange("connection_string") {
				connectionStringUpdate := helpers.ExpandConnectionStrings(state.ConnectionStrings)
				if connectionStringUpdate.Properties == nil {
					connectionStringUpdate.Properties = &map[string]webapps.ConnStringValueTypePair{}
				}
				if _, err := client.UpdateConnectionStrings(ctx, *id, *connectionStringUpdate); err != nil {
					return fmt.Errorf("updating Connection Strings for Windows %s: %+v", id, err)
				}
			}

			if metadata.ResourceData.HasChange("push_settings") {
				// need to connect to notification hub before trying to enabled push
				isNotificationHubConnected, err := helpers.IsNotificationHubConnectedForAppService(ctx, client, id.ResourceGroup, id.SiteName)
				if err != nil {
					return fmt.Errorf("checking required notification hub key error: %+v", err)
				}
				pushSettings, err := helpers.ExpandPushSetting(state.PushSetting, isNotificationHubConnected)
				if err != nil {
					return fmt.Errorf("expanding push setting for windows web app error: %+v", err)
				}

				if _, err := client.UpdateSitePushSettings(ctx, id.ResourceGroup, id.SiteName, pushSettings); err != nil {
					return fmt.Errorf("updating push setting error: %+v", err)
				}
			}

			if metadata.ResourceData.HasChange("sticky_settings") {
				emptySlice := make([]string, 0)
				stickySettings := helpers.ExpandStickySettings(state.StickySettings)
				stickySettingsUpdate := webapps.SlotConfigNamesResource{
					Properties: &webapps.SlotConfigNames{
						AppSettingNames:       &emptySlice,
						ConnectionStringNames: &emptySlice,
					},
				}

				if stickySettings != nil {
					if stickySettings.AppSettingNames != nil {
						stickySettingsUpdate.Properties.AppSettingNames = stickySettings.AppSettingNames
					}
					if stickySettings.ConnectionStringNames != nil {
						stickySettingsUpdate.Properties.ConnectionStringNames = stickySettings.ConnectionStringNames
					}
				}

				if _, err := client.UpdateSlotConfigurationNames(ctx, *id, stickySettingsUpdate); err != nil {
					return fmt.Errorf("updating Sticky Settings for Linux %s: %+v", id, err)
				}
			}

			updateLogs := false

			if metadata.ResourceData.HasChange("auth_settings") {
				authUpdate := helpers.ExpandAuthSettings(state.AuthSettings)
				if authUpdate.Properties == nil {
					authUpdate.Properties = &webapps.SiteAuthSettingsProperties{
						Enabled:                           pointer.To(false),
						ClientSecret:                      pointer.To(""),
						ClientSecretSettingName:           pointer.To(""),
						ClientSecretCertificateThumbprint: pointer.To(""),
						GoogleClientSecret:                pointer.To(""),
						FacebookAppSecret:                 pointer.To(""),
						GitHubClientSecret:                pointer.To(""),
						TwitterConsumerSecret:             pointer.To(""),
						MicrosoftAccountClientSecret:      pointer.To(""),
					}
					updateLogs = true
				}
				if _, err := client.UpdateAuthSettings(ctx, *id, *authUpdate); err != nil {
					return fmt.Errorf("updating Auth Settings for Windows %s: %+v", id, err)
				}
			}

			if metadata.ResourceData.HasChange("auth_settings_v2") {
				authV2Update := helpers.ExpandAuthV2Settings(state.AuthV2Settings)
				if _, err := client.UpdateAuthSettingsV2(ctx, *id, *authV2Update); err != nil {
					return fmt.Errorf("updating AuthV2 Settings for Linux %s: %+v", id, err)
				}
				updateLogs = true
			}

			if metadata.ResourceData.HasChange("backup") {
				backupUpdate, err := helpers.ExpandBackupConfig(state.Backup)
				if err != nil {
					return fmt.Errorf("expanding backup configuration for Windows %s: %+v", *id, err)
				}

				if backupUpdate.Properties == nil {
					if _, err = client.DeleteBackupConfiguration(ctx, *id); err != nil {
						return fmt.Errorf("removing Backup Settings for Windows %s: %+v", id, err)
					}
				} else {
					if _, err = client.UpdateBackupConfiguration(ctx, *id, *backupUpdate); err != nil {
						return fmt.Errorf("updating Backup Settings for Windows %s: %+v", id, err)
					}
				}
			}

			if metadata.ResourceData.HasChange("logs") || updateLogs {
				logsUpdate := helpers.ExpandLogsConfig(state.LogsConfig)
				if logsUpdate.Properties == nil {
					logsUpdate = helpers.DisabledLogsConfig() // The API is update only, so we need to send an update with everything switched of when a user removes the "logs" block
				}
				if _, err = client.UpdateDiagnosticLogsConfig(ctx, *id, *logsUpdate); err != nil {
					return fmt.Errorf("updating Logs Config for Windows %s: %+v", id, err)
				}
			}

			if metadata.ResourceData.HasChange("storage_account") {
				storageAccountUpdate := helpers.ExpandStorageConfig(state.StorageAccounts)
				if _, err := client.UpdateAzureStorageAccounts(ctx, *id, *storageAccountUpdate); err != nil {
					return fmt.Errorf("updating Storage Accounts for Windows %s: %+v", id, err)
				}
			}

			if metadata.ResourceData.HasChange("zip_deploy_file") {
				if err = helpers.GetCredentialsAndPublish(ctx, client, *id, state.ZipDeployFile); err != nil {
					return err
				}
			}

			if metadata.ResourceData.HasChange("ftp_publish_basic_authentication_enabled") {
				sitePolicy := webapps.CsmPublishingCredentialsPoliciesEntity{
					Properties: &webapps.CsmPublishingCredentialsPoliciesEntityProperties{
						Allow: state.PublishingFTPBasicAuthEnabled,
					},
				}
				if _, err := client.UpdateFtpAllowed(ctx, *id, sitePolicy); err != nil {
					return fmt.Errorf("setting basic auth for ftp publishing credentials for %s: %+v", id, err)
				}
			}

			if metadata.ResourceData.HasChange("webdeploy_publish_basic_authentication_enabled") {
				sitePolicy := webapps.CsmPublishingCredentialsPoliciesEntity{
					Properties: &webapps.CsmPublishingCredentialsPoliciesEntityProperties{
						Allow: state.PublishingDeployBasicAuthEnabled,
					},
				}
				if _, err := client.UpdateScmAllowed(ctx, *id, sitePolicy); err != nil {
					return fmt.Errorf("setting basic auth for deploy publishing credentials for %s: %+v", id, err)
				}
			}

			return nil
		},
	}
}

func (r WindowsWebAppResource) CustomImporter() sdk.ResourceRunFunc {
	return func(ctx context.Context, metadata sdk.ResourceMetaData) error {
		client := metadata.Client.AppService.WebAppsClient
		servicePlanClient := metadata.Client.AppService.ServicePlanClient

		id, err := commonids.ParseWebAppID(metadata.ResourceData.Id())
		if err != nil {
			return err
		}
		site, err := client.Get(ctx, *id)
		if err != nil || site.Model == nil || site.Model.Properties == nil {
			return fmt.Errorf("reading Windows %s: %+v", id, err)
		}
		props := site.Model.Properties
		if props.ServerFarmId == nil {
			return fmt.Errorf("determining Service Plan ID for Windows %s: %+v", id, err)
		}
		servicePlanId, err := commonids.ParseAppServicePlanIDInsensitively(*props.ServerFarmId)
		if err != nil {
			return err
		}

		sp, err := servicePlanClient.Get(ctx, *servicePlanId)
		if err != nil || sp.Model == nil || sp.Model.Kind == nil {
			return fmt.Errorf("reading Service Plan for Windows %s: %+v", id, err)
		}
		if strings.Contains(strings.ToLower(*sp.Model.Kind), "linux") {
			return fmt.Errorf("specified Service Plan is not a Windows plan")
		}

		return nil
	}
}

func (r WindowsWebAppResource) StateUpgraders() sdk.StateUpgradeData {
	return sdk.StateUpgradeData{
		SchemaVersion: 1,
		Upgraders: map[int]pluginsdk.StateUpgrade{
			0: migration.WindowsWebAppV0toV1{},
		},
	}
}<|MERGE_RESOLUTION|>--- conflicted
+++ resolved
@@ -32,7 +32,6 @@
 type WindowsWebAppResource struct{}
 
 type WindowsWebAppModel struct {
-<<<<<<< HEAD
 	Name                             string                                     `tfschema:"name"`
 	ResourceGroup                    string                                     `tfschema:"resource_group_name"`
 	Location                         string                                     `tfschema:"location"`
@@ -52,6 +51,7 @@
 	KeyVaultReferenceIdentityID      string                                     `tfschema:"key_vault_reference_identity_id"`
 	LogsConfig                       []helpers.LogsConfig                       `tfschema:"logs"`
 	PublicNetworkAccess              bool                                       `tfschema:"public_network_access_enabled"`
+	PushSetting                   []helpers.PushSetting       `tfschema:"push_settings"`
 	PublishingDeployBasicAuthEnabled bool                                       `tfschema:"webdeploy_publish_basic_authentication_enabled"`
 	PublishingFTPBasicAuthEnabled    bool                                       `tfschema:"ftp_publish_basic_authentication_enabled"`
 	SiteConfig                       []helpers.SiteConfigWindows                `tfschema:"site_config"`
@@ -69,42 +69,6 @@
 	ZipDeployFile                    string                                     `tfschema:"zip_deploy_file"`
 	Tags                             map[string]string                          `tfschema:"tags"`
 	VirtualNetworkSubnetID           string                                     `tfschema:"virtual_network_subnet_id"`
-=======
-	Name                          string                      `tfschema:"name"`
-	ResourceGroup                 string                      `tfschema:"resource_group_name"`
-	Location                      string                      `tfschema:"location"`
-	ServicePlanId                 string                      `tfschema:"service_plan_id"`
-	AppSettings                   map[string]string           `tfschema:"app_settings"`
-	StickySettings                []helpers.StickySettings    `tfschema:"sticky_settings"`
-	AuthSettings                  []helpers.AuthSettings      `tfschema:"auth_settings"`
-	AuthV2Settings                []helpers.AuthV2Settings    `tfschema:"auth_settings_v2"`
-	Backup                        []helpers.Backup            `tfschema:"backup"`
-	ClientAffinityEnabled         bool                        `tfschema:"client_affinity_enabled"`
-	ClientCertEnabled             bool                        `tfschema:"client_certificate_enabled"`
-	ClientCertMode                string                      `tfschema:"client_certificate_mode"`
-	ClientCertExclusionPaths      string                      `tfschema:"client_certificate_exclusion_paths"`
-	Enabled                       bool                        `tfschema:"enabled"`
-	HttpsOnly                     bool                        `tfschema:"https_only"`
-	KeyVaultReferenceIdentityID   string                      `tfschema:"key_vault_reference_identity_id"`
-	LogsConfig                    []helpers.LogsConfig        `tfschema:"logs"`
-	PublicNetworkAccess           bool                        `tfschema:"public_network_access_enabled"`
-	PushSetting                   []helpers.PushSetting       `tfschema:"push_settings"`
-	SiteConfig                    []helpers.SiteConfigWindows `tfschema:"site_config"`
-	StorageAccounts               []helpers.StorageAccount    `tfschema:"storage_account"`
-	ConnectionStrings             []helpers.ConnectionString  `tfschema:"connection_string"`
-	CustomDomainVerificationId    string                      `tfschema:"custom_domain_verification_id"`
-	HostingEnvId                  string                      `tfschema:"hosting_environment_id"`
-	DefaultHostname               string                      `tfschema:"default_hostname"`
-	Kind                          string                      `tfschema:"kind"`
-	OutboundIPAddresses           string                      `tfschema:"outbound_ip_addresses"`
-	OutboundIPAddressList         []string                    `tfschema:"outbound_ip_address_list"`
-	PossibleOutboundIPAddresses   string                      `tfschema:"possible_outbound_ip_addresses"`
-	PossibleOutboundIPAddressList []string                    `tfschema:"possible_outbound_ip_address_list"`
-	SiteCredentials               []helpers.SiteCredential    `tfschema:"site_credential"`
-	ZipDeployFile                 string                      `tfschema:"zip_deploy_file"`
-	Tags                          map[string]string           `tfschema:"tags"`
-	VirtualNetworkSubnetID        string                      `tfschema:"virtual_network_subnet_id"`
->>>>>>> b731e26d
 }
 
 var _ sdk.ResourceWithCustomImporter = WindowsWebAppResource{}
@@ -203,7 +167,6 @@
 			Default:  true,
 		},
 
-<<<<<<< HEAD
 		"webdeploy_publish_basic_authentication_enabled": {
 			Type:     pluginsdk.TypeBool,
 			Optional: true,
@@ -215,9 +178,8 @@
 			Optional: true,
 			Default:  true,
 		},
-=======
+
 		"push_settings": helpers.PushSettingSchema(),
->>>>>>> b731e26d
 
 		"site_config": helpers.SiteConfigSchemaWindows(),
 
@@ -537,7 +499,6 @@
 				}
 			}
 
-<<<<<<< HEAD
 			if !webApp.PublishingDeployBasicAuthEnabled {
 				sitePolicy := webapps.CsmPublishingCredentialsPoliciesEntity{
 					Properties: &webapps.CsmPublishingCredentialsPoliciesEntityProperties{
@@ -560,7 +521,6 @@
 				}
 			}
 
-=======
 			// need to connect to notification hub before trying to enabled push
 			isNotificationHubConnected, err := helpers.IsNotificationHubConnectedForAppService(ctx, client, id.ResourceGroup, id.SiteName)
 			if err != nil {
@@ -576,7 +536,6 @@
 					return fmt.Errorf("updating push setting error: %+v", err)
 				}
 			}
->>>>>>> b731e26d
 			return nil
 		},
 
@@ -628,16 +587,12 @@
 				}
 			}
 
-<<<<<<< HEAD
+			pushSetting, err := client.ListSitePushSettings(ctx, id.ResourceGroup, id.SiteName)
+			if err != nil {
+				return fmt.Errorf("reading push setting for Windows %s: %+v", id, err)
+			}
+
 			logsConfig, err := client.GetDiagnosticLogsConfiguration(ctx, *id)
-=======
-			pushSetting, err := client.ListSitePushSettings(ctx, id.ResourceGroup, id.SiteName)
-			if err != nil {
-				return fmt.Errorf("reading push setting for Windows %s: %+v", id, err)
-			}
-
-			logsConfig, err := client.GetDiagnosticLogsConfiguration(ctx, id.ResourceGroup, id.SiteName)
->>>>>>> b731e26d
 			if err != nil {
 				return fmt.Errorf("reading Diagnostic Logs information for Windows %s: %+v", *id, err)
 			}
@@ -672,7 +627,6 @@
 				return fmt.Errorf("reading Site Metadata for Windows %s: %+v", id, err)
 			}
 
-<<<<<<< HEAD
 			basicAuthFTP := true
 			if basicAuthFTPResp, err := client.GetFtpAllowed(ctx, *id); err != nil || basicAuthFTPResp.Model == nil {
 				return fmt.Errorf("retrieving state of FTP Basic Auth for %s: %+v", id, err)
@@ -724,53 +678,13 @@
 					if err != nil {
 						return fmt.Errorf("parsing Service Plan ID for %s: %+v", id, err)
 					}
-=======
-			state := WindowsWebAppModel{}
-			if props := webApp.SiteProperties; props != nil {
-				state = WindowsWebAppModel{
-					Name:                          id.SiteName,
-					ResourceGroup:                 id.ResourceGroup,
-					Location:                      location.NormalizeNilable(webApp.Location),
-					AuthSettings:                  helpers.FlattenAuthSettings(auth),
-					AuthV2Settings:                helpers.FlattenAuthV2Settings(authV2),
-					Backup:                        helpers.FlattenBackupConfig(backup),
-					ClientAffinityEnabled:         pointer.From(props.ClientAffinityEnabled),
-					ClientCertEnabled:             pointer.From(props.ClientCertEnabled),
-					ClientCertMode:                string(props.ClientCertMode),
-					ClientCertExclusionPaths:      pointer.From(props.ClientCertExclusionPaths),
-					ConnectionStrings:             helpers.FlattenConnectionStrings(connectionStrings),
-					CustomDomainVerificationId:    pointer.From(props.CustomDomainVerificationID),
-					DefaultHostname:               pointer.From(props.DefaultHostName),
-					Enabled:                       pointer.From(props.Enabled),
-					HttpsOnly:                     pointer.From(props.HTTPSOnly),
-					KeyVaultReferenceIdentityID:   pointer.From(props.KeyVaultReferenceIdentity),
-					Kind:                          pointer.From(webApp.Kind),
-					LogsConfig:                    helpers.FlattenLogsConfig(logsConfig),
-					SiteCredentials:               helpers.FlattenSiteCredentials(siteCredentials),
-					StorageAccounts:               helpers.FlattenStorageAccounts(storageAccounts),
-					StickySettings:                helpers.FlattenStickySettings(stickySettings.SlotConfigNames),
-					OutboundIPAddresses:           pointer.From(props.OutboundIPAddresses),
-					OutboundIPAddressList:         strings.Split(pointer.From(props.OutboundIPAddresses), ","),
-					PossibleOutboundIPAddresses:   pointer.From(props.PossibleOutboundIPAddresses),
-					PossibleOutboundIPAddressList: strings.Split(pointer.From(props.PossibleOutboundIPAddresses), ","),
-					PublicNetworkAccess:           !strings.EqualFold(pointer.From(props.PublicNetworkAccess), helpers.PublicNetworkAccessDisabled),
-					Tags:                          tags.ToTypedObject(webApp.Tags),
-				}
-
-				pushes, err := helpers.FlattenPushSetting(pushSetting, metadata)
-				if err != nil {
-					return fmt.Errorf("reading push setting error: %+v", err)
-				}
-				state.PushSetting = pushes
-
-				if subnetId := pointer.From(props.VirtualNetworkSubnetID); subnetId != "" {
-					state.VirtualNetworkSubnetID = subnetId
-				}
-				serverFarmId, err := parse.ServicePlanID(pointer.From(props.ServerFarmID))
-				if err != nil {
-					return fmt.Errorf("parsing Service Plan ID for %s: %+v", id, err)
-				}
->>>>>>> b731e26d
+
+					pushes, err := helpers.FlattenPushSetting(pushSetting, metadata)
+					if err != nil {
+						return fmt.Errorf("reading push setting error: %+v", err)
+					}
+					state.PushSetting = pushes
+
 
 					state.ServicePlanId = serverFarmId.ID()
 
