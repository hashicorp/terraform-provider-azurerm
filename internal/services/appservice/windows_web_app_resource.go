--- conflicted
+++ resolved
@@ -46,11 +46,8 @@
 	HttpsOnly                     bool                        `tfschema:"https_only"`
 	KeyVaultReferenceIdentityID   string                      `tfschema:"key_vault_reference_identity_id"`
 	LogsConfig                    []helpers.LogsConfig        `tfschema:"logs"`
-<<<<<<< HEAD
+	PublicNetworkAccess           bool                        `tfschema:"public_network_access_enabled"`
 	PushSetting                   []helpers.PushSetting       `tfschema:"push_settings"`
-=======
-	PublicNetworkAccess           bool                        `tfschema:"public_network_access_enabled"`
->>>>>>> 3d733a6d
 	SiteConfig                    []helpers.SiteConfigWindows `tfschema:"site_config"`
 	StorageAccounts               []helpers.StorageAccount    `tfschema:"storage_account"`
 	ConnectionStrings             []helpers.ConnectionString  `tfschema:"connection_string"`
@@ -160,15 +157,13 @@
 
 		"logs": helpers.LogsConfigSchema(),
 
-<<<<<<< HEAD
-		"push_settings": helpers.PushSettingSchema(),
-=======
 		"public_network_access_enabled": {
 			Type:     pluginsdk.TypeBool,
 			Optional: true,
 			Default:  true,
 		},
->>>>>>> 3d733a6d
+
+		"push_settings": helpers.PushSettingSchema(),
 
 		"site_config": helpers.SiteConfigSchemaWindows(),
 
@@ -605,51 +600,6 @@
 				return fmt.Errorf("reading Site Metadata for Windows %s: %+v", id, err)
 			}
 
-<<<<<<< HEAD
-			props := webApp.SiteProperties
-
-			state := WindowsWebAppModel{
-				Name:                        id.SiteName,
-				ResourceGroup:               id.ResourceGroup,
-				ServicePlanId:               pointer.From(props.ServerFarmID),
-				Location:                    location.NormalizeNilable(webApp.Location),
-				AuthSettings:                helpers.FlattenAuthSettings(auth),
-				AuthV2Settings:              helpers.FlattenAuthV2Settings(authV2),
-				Backup:                      helpers.FlattenBackupConfig(backup),
-				ClientAffinityEnabled:       pointer.From(props.ClientAffinityEnabled),
-				ClientCertEnabled:           pointer.From(props.ClientCertEnabled),
-				ClientCertMode:              string(props.ClientCertMode),
-				ClientCertExclusionPaths:    pointer.From(props.ClientCertExclusionPaths),
-				ConnectionStrings:           helpers.FlattenConnectionStrings(connectionStrings),
-				CustomDomainVerificationId:  pointer.From(props.CustomDomainVerificationID),
-				DefaultHostname:             pointer.From(props.DefaultHostName),
-				Enabled:                     pointer.From(props.Enabled),
-				HttpsOnly:                   pointer.From(props.HTTPSOnly),
-				KeyVaultReferenceIdentityID: pointer.From(props.KeyVaultReferenceIdentity),
-				Kind:                        pointer.From(webApp.Kind),
-				LogsConfig:                  helpers.FlattenLogsConfig(logsConfig),
-				SiteCredentials:             helpers.FlattenSiteCredentials(siteCredentials),
-				StorageAccounts:             helpers.FlattenStorageAccounts(storageAccounts),
-				StickySettings:              helpers.FlattenStickySettings(stickySettings.SlotConfigNames),
-				Tags:                        tags.ToTypedObject(webApp.Tags),
-			}
-
-			pushes, err := helpers.FlattenPushSetting(pushSetting, metadata)
-			if err != nil {
-				return fmt.Errorf("reading push setting error: %+v", err)
-			}
-			state.PushSetting = pushes
-
-			if subnetId := pointer.From(props.VirtualNetworkSubnetID); subnetId != "" {
-				state.VirtualNetworkSubnetID = subnetId
-			}
-
-			var healthCheckCount *int
-			state.AppSettings, healthCheckCount, err = helpers.FlattenAppSettings(appSettings)
-			if err != nil {
-				return fmt.Errorf("flattening app settings for Windows %s: %+v", id, err)
-			}
-=======
 			state := WindowsWebAppModel{}
 			if props := webApp.SiteProperties; props != nil {
 				state = WindowsWebAppModel{
@@ -682,11 +632,19 @@
 					Tags:                          tags.ToTypedObject(webApp.Tags),
 				}
 
+				pushes, err := helpers.FlattenPushSetting(pushSetting, metadata)
+				if err != nil {
+					return fmt.Errorf("reading push setting error: %+v", err)
+				}
+				state.PushSetting = pushes
+
+				if subnetId := pointer.From(props.VirtualNetworkSubnetID); subnetId != "" {
+					state.VirtualNetworkSubnetID = subnetId
+				}
 				serverFarmId, err := parse.ServicePlanID(pointer.From(props.ServerFarmID))
 				if err != nil {
 					return fmt.Errorf("parsing Service Plan ID for %s: %+v", id, err)
 				}
->>>>>>> 3d733a6d
 
 				state.ServicePlanId = serverFarmId.ID()
 
