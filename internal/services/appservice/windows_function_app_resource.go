// Copyright (c) HashiCorp, Inc.
// SPDX-License-Identifier: MPL-2.0

package appservice

import (
	"context"
	"fmt"
	"strconv"
	"strings"
	"time"

	"github.com/google/uuid"
	"github.com/hashicorp/go-azure-helpers/lang/pointer"
	"github.com/hashicorp/go-azure-helpers/lang/response"
	"github.com/hashicorp/go-azure-helpers/resourcemanager/commonids"
	"github.com/hashicorp/go-azure-helpers/resourcemanager/commonschema"
	"github.com/hashicorp/go-azure-helpers/resourcemanager/identity"
	"github.com/hashicorp/go-azure-helpers/resourcemanager/location"
	"github.com/hashicorp/go-azure-sdk/resource-manager/web/2023-01-01/resourceproviders"
	"github.com/hashicorp/go-azure-sdk/resource-manager/web/2023-01-01/webapps"
	"github.com/hashicorp/terraform-provider-azurerm/internal/sdk"
	"github.com/hashicorp/terraform-provider-azurerm/internal/services/appservice/helpers"
	"github.com/hashicorp/terraform-provider-azurerm/internal/services/appservice/migration"
	"github.com/hashicorp/terraform-provider-azurerm/internal/services/appservice/parse"
	"github.com/hashicorp/terraform-provider-azurerm/internal/services/appservice/validate"
	kvValidate "github.com/hashicorp/terraform-provider-azurerm/internal/services/keyvault/validate"
	storageValidate "github.com/hashicorp/terraform-provider-azurerm/internal/services/storage/validate"
	"github.com/hashicorp/terraform-provider-azurerm/internal/tags"
	"github.com/hashicorp/terraform-provider-azurerm/internal/tf/pluginsdk"
	"github.com/hashicorp/terraform-provider-azurerm/internal/tf/validation"
	"github.com/hashicorp/terraform-provider-azurerm/utils"
)

type WindowsFunctionAppResource struct{}

type WindowsFunctionAppModel struct {
	Name               string `tfschema:"name"`
	ResourceGroup      string `tfschema:"resource_group_name"`
	Location           string `tfschema:"location"`
	ServicePlanId      string `tfschema:"service_plan_id"`
	StorageAccountName string `tfschema:"storage_account_name"`

	StorageAccountKey       string `tfschema:"storage_account_access_key"`
	StorageUsesMSI          bool   `tfschema:"storage_uses_managed_identity"` // Storage uses MSI not account key
	StorageKeyVaultSecretID string `tfschema:"storage_key_vault_secret_id"`

	AppSettings                      map[string]string                      `tfschema:"app_settings"`
	StickySettings                   []helpers.StickySettings               `tfschema:"sticky_settings"`
	AuthSettings                     []helpers.AuthSettings                 `tfschema:"auth_settings"`
	AuthV2Settings                   []helpers.AuthV2Settings               `tfschema:"auth_settings_v2"`
	Backup                           []helpers.Backup                       `tfschema:"backup"` // Not supported on Dynamic or Basic plans
	BuiltinLogging                   bool                                   `tfschema:"builtin_logging_enabled"`
	ClientCertEnabled                bool                                   `tfschema:"client_certificate_enabled"`
	ClientCertMode                   string                                 `tfschema:"client_certificate_mode"`
	ClientCertExclusionPaths         string                                 `tfschema:"client_certificate_exclusion_paths"`
	ConnectionStrings                []helpers.ConnectionString             `tfschema:"connection_string"`
	DailyMemoryTimeQuota             int64                                  `tfschema:"daily_memory_time_quota"`
	Enabled                          bool                                   `tfschema:"enabled"`
	FunctionExtensionsVersion        string                                 `tfschema:"functions_extension_version"`
	ForceDisableContentShare         bool                                   `tfschema:"content_share_force_disabled"`
	HttpsOnly                        bool                                   `tfschema:"https_only"`
	KeyVaultReferenceIdentityID      string                                 `tfschema:"key_vault_reference_identity_id"`
	PublicNetworkAccess              bool                                   `tfschema:"public_network_access_enabled"`
	SiteConfig                       []helpers.SiteConfigWindowsFunctionApp `tfschema:"site_config"`
	StorageAccounts                  []helpers.StorageAccount               `tfschema:"storage_account"`
	Tags                             map[string]string                      `tfschema:"tags"`
	VirtualNetworkSubnetID           string                                 `tfschema:"virtual_network_subnet_id"`
	ZipDeployFile                    string                                 `tfschema:"zip_deploy_file"`
	PublishingDeployBasicAuthEnabled bool                                   `tfschema:"webdeploy_publish_basic_authentication_enabled"`
	PublishingFTPBasicAuthEnabled    bool                                   `tfschema:"ftp_publish_basic_authentication_enabled"`

	// Computed
	CustomDomainVerificationId    string   `tfschema:"custom_domain_verification_id"`
	HostingEnvId                  string   `tfschema:"hosting_environment_id"`
	DefaultHostname               string   `tfschema:"default_hostname"`
	Kind                          string   `tfschema:"kind"`
	OutboundIPAddresses           string   `tfschema:"outbound_ip_addresses"`
	OutboundIPAddressList         []string `tfschema:"outbound_ip_address_list"`
	PossibleOutboundIPAddresses   string   `tfschema:"possible_outbound_ip_addresses"`
	PossibleOutboundIPAddressList []string `tfschema:"possible_outbound_ip_address_list"`

	SiteCredentials []helpers.SiteCredential `tfschema:"site_credential"`
}

var _ sdk.ResourceWithUpdate = WindowsFunctionAppResource{}

var _ sdk.ResourceWithCustomImporter = WindowsFunctionAppResource{}

var _ sdk.ResourceWithCustomizeDiff = WindowsFunctionAppResource{}

var _ sdk.ResourceWithStateMigration = WindowsFunctionAppResource{}

func (r WindowsFunctionAppResource) ModelObject() interface{} {
	return &WindowsFunctionAppModel{}
}

func (r WindowsFunctionAppResource) ResourceType() string {
	return "azurerm_windows_function_app"
}

func (r WindowsFunctionAppResource) IDValidationFunc() pluginsdk.SchemaValidateFunc {
	return commonids.ValidateFunctionAppID
}

func (r WindowsFunctionAppResource) Arguments() map[string]*pluginsdk.Schema {
	return map[string]*pluginsdk.Schema{
		"name": {
			Type:         pluginsdk.TypeString,
			Required:     true,
			ForceNew:     true,
			ValidateFunc: validate.WebAppName,
			Description:  "Specifies the name of the Function App.",
		},

		"resource_group_name": commonschema.ResourceGroupName(),

		"location": commonschema.Location(),

		"service_plan_id": {
			Type:         pluginsdk.TypeString,
			Required:     true,
			ValidateFunc: commonids.ValidateAppServicePlanID,
			Description:  "The ID of the App Service Plan within which to create this Function App",
		},

		"storage_account_name": {
			Type:         pluginsdk.TypeString,
			Optional:     true,
			ValidateFunc: storageValidate.StorageAccountName,
			Description:  "The backend storage account name which will be used by this Function App.",
			ExactlyOneOf: []string{
				"storage_account_name",
				"storage_key_vault_secret_id",
			},
		},

		"storage_account_access_key": {
			Type:         pluginsdk.TypeString,
			Optional:     true,
			Sensitive:    true,
			ValidateFunc: validation.NoZeroValues,
			ConflictsWith: []string{
				"storage_uses_managed_identity",
				"storage_key_vault_secret_id",
			},
			Description: "The access key which will be used to access the storage account for the Function App.",
		},

		"storage_uses_managed_identity": {
			Type:     pluginsdk.TypeBool,
			Optional: true,
			Default:  false,
			ConflictsWith: []string{
				"storage_account_access_key",
				"storage_key_vault_secret_id",
			},
			Description: "Should the Function App use its Managed Identity to access storage?",
		},

		"storage_key_vault_secret_id": {
			Type:         pluginsdk.TypeString,
			Optional:     true,
			ValidateFunc: kvValidate.NestedItemIdWithOptionalVersion,
			ExactlyOneOf: []string{
				"storage_account_name",
				"storage_key_vault_secret_id",
			},
			Description: "The Key Vault Secret ID, including version, that contains the Connection String to connect to the storage account for this Function App.",
		},

		"app_settings": {
			Type:     pluginsdk.TypeMap,
			Optional: true,
			Elem: &pluginsdk.Schema{
				Type: pluginsdk.TypeString,
			},
			Description: "A map of key-value pairs for [App Settings](https://docs.microsoft.com/en-us/azure/azure-functions/functions-app-settings) and custom values.",
		},

		"auth_settings": helpers.AuthSettingsSchema(),

		"auth_settings_v2": helpers.AuthV2SettingsSchema(),

		"backup": helpers.BackupSchema(),

		"builtin_logging_enabled": {
			Type:        pluginsdk.TypeBool,
			Optional:    true,
			Default:     true,
			Description: "Should built in logging be enabled. Configures `AzureWebJobsDashboard` app setting based on the configured storage setting",
		},

		"client_certificate_enabled": {
			Type:        pluginsdk.TypeBool,
			Optional:    true,
			Default:     false,
			Description: "Should the function app use Client Certificates",
		},

		"client_certificate_mode": {
			Type:     pluginsdk.TypeString,
			Optional: true,
			Default:  webapps.ClientCertModeOptional,
			ValidateFunc: validation.StringInSlice([]string{
				string(webapps.ClientCertModeOptional),
				string(webapps.ClientCertModeRequired),
				string(webapps.ClientCertModeOptionalInteractiveUser),
			}, false),
			Description: "The mode of the Function App's client certificates requirement for incoming requests. Possible values are `Required`, `Optional`, and `OptionalInteractiveUser` ",
		},

		"client_certificate_exclusion_paths": {
			Type:        pluginsdk.TypeString,
			Optional:    true,
			Description: "Paths to exclude when using client certificates, separated by ;",
		},

		"connection_string": helpers.ConnectionStringSchema(),

		"daily_memory_time_quota": {
			Type:         pluginsdk.TypeInt,
			Optional:     true,
			Default:      0,
			ValidateFunc: validation.IntAtLeast(0),
			Description:  "The amount of memory in gigabyte-seconds that your application is allowed to consume per day. Setting this value only affects function apps in Consumption Plans.",
		},

		"enabled": {
			Type:        pluginsdk.TypeBool,
			Optional:    true,
			Default:     true,
			Description: "Is the Windows Function App enabled.",
		},

		"content_share_force_disabled": {
			Type:        pluginsdk.TypeBool,
			Optional:    true,
			Default:     false,
			Description: "Force disable the content share settings.",
		},

		"functions_extension_version": {
			Type:        pluginsdk.TypeString,
			Optional:    true,
			Default:     "~4",
			Description: "The runtime version associated with the Function App.",
		},

		"https_only": {
			Type:        pluginsdk.TypeBool,
			Optional:    true,
			Computed:    true,
			Description: "Can the Function App only be accessed via HTTPS?",
		},

		"identity": commonschema.SystemAssignedUserAssignedIdentityOptional(),

		"key_vault_reference_identity_id": {
			Type:         pluginsdk.TypeString,
			Optional:     true,
			Computed:     true,
			ValidateFunc: commonids.ValidateUserAssignedIdentityID,
			Description:  "The User Assigned Identity to use for Key Vault access.",
		},

		"public_network_access_enabled": {
			Type:     pluginsdk.TypeBool,
			Optional: true,
			Default:  true,
		},

		"webdeploy_publish_basic_authentication_enabled": {
			Type:     pluginsdk.TypeBool,
			Optional: true,
			Default:  true,
		},

		"ftp_publish_basic_authentication_enabled": {
			Type:     pluginsdk.TypeBool,
			Optional: true,
			Default:  true,
		},

		"site_config": helpers.SiteConfigSchemaWindowsFunctionApp(),

		"sticky_settings": helpers.StickySettingsSchema(),

		"storage_account": helpers.StorageAccountSchemaWindows(),

		"tags": tags.Schema(),

		"virtual_network_subnet_id": {
			Type:         pluginsdk.TypeString,
			Optional:     true,
			ValidateFunc: commonids.ValidateSubnetID,
		},

		"zip_deploy_file": {
			Type:         pluginsdk.TypeString,
			Optional:     true,
			Computed:     true,
			ValidateFunc: validation.StringIsNotEmpty,
			Description:  "The local path and filename of the Zip packaged application to deploy to this Windows Function App. **Note:** Using this value requires `WEBSITE_RUN_FROM_PACKAGE=1` to be set on the App in `app_settings`.",
		},
	}
}

func (r WindowsFunctionAppResource) Attributes() map[string]*pluginsdk.Schema {
	return map[string]*pluginsdk.Schema{
		"custom_domain_verification_id": {
			Type:      pluginsdk.TypeString,
			Computed:  true,
			Sensitive: true,
		},

		"default_hostname": {
			Type:     pluginsdk.TypeString,
			Computed: true,
		},

		"hosting_environment_id": {
			Type:     pluginsdk.TypeString,
			Computed: true,
		},

		"kind": {
			Type:     pluginsdk.TypeString,
			Computed: true,
		},

		"outbound_ip_addresses": {
			Type:     pluginsdk.TypeString,
			Computed: true,
		},

		"outbound_ip_address_list": {
			Type:     pluginsdk.TypeList,
			Computed: true,
			Elem: &pluginsdk.Schema{
				Type: pluginsdk.TypeString,
			},
		},

		"possible_outbound_ip_addresses": {
			Type:     pluginsdk.TypeString,
			Computed: true,
		},

		"possible_outbound_ip_address_list": {
			Type:     pluginsdk.TypeList,
			Computed: true,
			Elem: &pluginsdk.Schema{
				Type: pluginsdk.TypeString,
			},
		},

		"site_credential": helpers.SiteCredentialSchema(),
	}
}

func (r WindowsFunctionAppResource) Create() sdk.ResourceFunc {
	return sdk.ResourceFunc{
		Timeout: 30 * time.Minute,
		Func: func(ctx context.Context, metadata sdk.ResourceMetaData) error {
			storageDomainSuffix, ok := metadata.Client.Account.Environment.Storage.DomainSuffix()
			if !ok {
				return fmt.Errorf("could not determine Storage domain suffix for environment %q", metadata.Client.Account.Environment.Name)
			}

			var functionApp WindowsFunctionAppModel

			if err := metadata.Decode(&functionApp); err != nil {
				return err
			}

			client := metadata.Client.AppService.WebAppsClient
			resourceProvidersClient := metadata.Client.AppService.ResourceProvidersClient
			aseClient := metadata.Client.AppService.AppServiceEnvironmentClient
			servicePlanClient := metadata.Client.AppService.ServicePlanClient
			subscriptionId := metadata.Client.Account.SubscriptionId

			baseId := commonids.NewAppServiceID(subscriptionId, functionApp.ResourceGroup, functionApp.Name)
			id, err := commonids.ParseFunctionAppID(baseId.ID())
			if err != nil {
				return err
			}

			servicePlanId, err := commonids.ParseAppServicePlanID(functionApp.ServicePlanId)
			if err != nil {
				return err
			}

			servicePlan, err := servicePlanClient.Get(ctx, *servicePlanId)
			if err != nil {
				return fmt.Errorf("reading %s: %+v", servicePlanId, err)
			}

			availabilityRequest := resourceproviders.ResourceNameAvailabilityRequest{
				Name: functionApp.Name,
				Type: resourceproviders.CheckNameResourceTypesMicrosoftPointWebSites,
			}

			var planSKU *string
			if model := servicePlan.Model; model != nil {
				if sku := model.Sku; sku != nil && sku.Name != nil {
					planSKU = sku.Name
				}
				if model.Properties != nil {
					if ase := model.Properties.HostingEnvironmentProfile; ase != nil {
						// Attempt to check the ASE for the appropriate suffix for the name availability request.
						// This varies between internal and external ASE Types, and potentially has other names in other clouds
						// We use the "internal" as the fallback here, if we can read the ASE, we'll get the full one
						nameSuffix := "appserviceenvironment.net"
						if ase.Id != nil {
							aseId, err := commonids.ParseAppServiceEnvironmentIDInsensitively(*ase.Id)
							nameSuffix = fmt.Sprintf("%s.%s", aseId.HostingEnvironmentName, nameSuffix)
							if err != nil {
								metadata.Logger.Warnf("could not parse App Service Environment ID determine FQDN for name availability check, defaulting to `%s.%s.appserviceenvironment.net`", functionApp.Name, servicePlanId)
							} else {
								existingASE, err := aseClient.Get(ctx, *aseId)
								if err != nil || existingASE.Model == nil {
									metadata.Logger.Warnf("could not read App Service Environment to determine FQDN for name availability check, defaulting to `%s.%s.appserviceenvironment.net`", functionApp.Name, servicePlanId)
								} else if props := existingASE.Model.Properties; props != nil && props.DnsSuffix != nil && *props.DnsSuffix != "" {
									nameSuffix = *props.DnsSuffix
								}
							}
						}

						availabilityRequest.Name = fmt.Sprintf("%s.%s", functionApp.Name, nameSuffix)
						availabilityRequest.IsFqdn = pointer.To(true)
					}
				}
			}
			// Only send for Dynamic and ElasticPremium
			sendContentSettings := (helpers.PlanIsConsumption(planSKU) || helpers.PlanIsElastic(planSKU)) && !functionApp.ForceDisableContentShare

			existing, err := client.Get(ctx, *id)
			if err != nil && !response.WasNotFound(existing.HttpResponse) {
				return fmt.Errorf("checking for presence of existing Windows %s: %+v", id, err)
			}

			if !response.WasNotFound(existing.HttpResponse) {
				return metadata.ResourceRequiresImport(r.ResourceType(), id)
			}

			subscriptionID := commonids.NewSubscriptionID(subscriptionId)
			checkName, err := resourceProvidersClient.CheckNameAvailability(ctx, subscriptionID, availabilityRequest)
			if err != nil || checkName.Model == nil {
				return fmt.Errorf("checking name availability for Windows %s: %+v", id, err)
			}
			if checkName.Model.NameAvailable != nil && !*checkName.Model.NameAvailable {
				return fmt.Errorf("the Site Name %q failed the availability check: %+v", id.SiteName, *checkName.Model.Message)
			}

			storageString := functionApp.StorageAccountName
			if !functionApp.StorageUsesMSI {
				if functionApp.StorageKeyVaultSecretID != "" {
					storageString = fmt.Sprintf(helpers.StorageStringFmtKV, functionApp.StorageKeyVaultSecretID)
				} else {
					storageString = fmt.Sprintf(helpers.StorageStringFmt, functionApp.StorageAccountName, functionApp.StorageAccountKey, *storageDomainSuffix)
				}
			}

			siteConfig, err := helpers.ExpandSiteConfigWindowsFunctionApp(functionApp.SiteConfig, nil, metadata, functionApp.FunctionExtensionsVersion, storageString, functionApp.StorageUsesMSI)
			if err != nil {
				return fmt.Errorf("expanding site_config for Windows %s: %+v", id, err)
			}

			if functionApp.BuiltinLogging {
				if functionApp.AppSettings == nil {
					functionApp.AppSettings = make(map[string]string)
				}
				if !functionApp.StorageUsesMSI {
					functionApp.AppSettings["AzureWebJobsDashboard"] = storageString
				} else {
					functionApp.AppSettings["AzureWebJobsDashboard__accountName"] = functionApp.StorageAccountName
				}
			}

			if sendContentSettings {
				if functionApp.AppSettings == nil {
					functionApp.AppSettings = make(map[string]string)
				}
				if !functionApp.StorageUsesMSI {
					suffix := uuid.New().String()[0:4]
					_, contentOverVnetEnabled := functionApp.AppSettings["WEBSITE_CONTENTOVERVNET"]
					_, contentSharePresent := functionApp.AppSettings["WEBSITE_CONTENTSHARE"]
					if _, contentShareConnectionStringPresent := functionApp.AppSettings["WEBSITE_CONTENTAZUREFILECONNECTIONSTRING"]; !contentShareConnectionStringPresent {
						functionApp.AppSettings["WEBSITE_CONTENTAZUREFILECONNECTIONSTRING"] = storageString
					}

					if !contentSharePresent {
						if contentOverVnetEnabled {
							return fmt.Errorf("the app_setting WEBSITE_CONTENTSHARE must be specified and set to a valid share when WEBSITE_CONTENTOVERVNET is specified")
						}
						functionApp.AppSettings["WEBSITE_CONTENTSHARE"] = fmt.Sprintf("%s-%s", strings.ToLower(functionApp.Name), suffix)
					}
				} else {
					if _, present := functionApp.AppSettings["AzureWebJobsStorage__accountName"]; !present {
						functionApp.AppSettings["AzureWebJobsStorage__accountName"] = storageString
					}
				}
			}

			siteConfig.AppSettings = helpers.MergeUserAppSettings(siteConfig.AppSettings, functionApp.AppSettings)

			expandedIdentity, err := identity.ExpandSystemAndUserAssignedMap(metadata.ResourceData.Get("identity").([]interface{}))
			if err != nil {
				return fmt.Errorf("expanding `identity`: %+v", err)
			}

			siteEnvelope := webapps.Site{
				Location: location.Normalize(functionApp.Location),
				Tags:     pointer.To(functionApp.Tags),
				Kind:     pointer.To("functionapp"),
				Identity: expandedIdentity,
				Properties: &webapps.SiteProperties{
					ServerFarmId:         pointer.To(functionApp.ServicePlanId),
					Enabled:              pointer.To(functionApp.Enabled),
					HTTPSOnly:            pointer.To(functionApp.HttpsOnly),
					SiteConfig:           siteConfig,
					ClientCertEnabled:    pointer.To(functionApp.ClientCertEnabled),
					ClientCertMode:       pointer.To(webapps.ClientCertMode(functionApp.ClientCertMode)),
					DailyMemoryTimeQuota: pointer.To(functionApp.DailyMemoryTimeQuota),
					VnetRouteAllEnabled:  siteConfig.VnetRouteAllEnabled,
				},
			}

			pna := helpers.PublicNetworkAccessEnabled
			if !functionApp.PublicNetworkAccess {
				pna = helpers.PublicNetworkAccessDisabled
			}

			// (@jackofallops) - Values appear to need to be set in both SiteProperties and SiteConfig for now? https://github.com/Azure/azure-rest-api-specs/issues/24681
			siteEnvelope.Properties.PublicNetworkAccess = pointer.To(pna)
			siteEnvelope.Properties.SiteConfig.PublicNetworkAccess = siteEnvelope.Properties.PublicNetworkAccess

			if functionApp.VirtualNetworkSubnetID != "" {
				siteEnvelope.Properties.VirtualNetworkSubnetId = pointer.To(functionApp.VirtualNetworkSubnetID)
			}

			if functionApp.KeyVaultReferenceIdentityID != "" {
				siteEnvelope.Properties.KeyVaultReferenceIdentity = pointer.To(functionApp.KeyVaultReferenceIdentityID)
			}

			if functionApp.ClientCertExclusionPaths != "" {
				siteEnvelope.Properties.ClientCertExclusionPaths = pointer.To(functionApp.ClientCertExclusionPaths)
			}

			if err := client.CreateOrUpdateThenPoll(ctx, *id, siteEnvelope); err != nil {
				return fmt.Errorf("creating Windows %s: %+v", id, err)
			}

			if !functionApp.PublishingDeployBasicAuthEnabled {
				sitePolicy := webapps.CsmPublishingCredentialsPoliciesEntity{
					Properties: &webapps.CsmPublishingCredentialsPoliciesEntityProperties{
						Allow: false,
					},
				}
				if _, err := client.UpdateScmAllowed(ctx, *id, sitePolicy); err != nil {
					return fmt.Errorf("setting basic auth for deploy publishing credentials for %s: %+v", id, err)
				}
			}

			if !functionApp.PublishingFTPBasicAuthEnabled {
				sitePolicy := webapps.CsmPublishingCredentialsPoliciesEntity{
					Properties: &webapps.CsmPublishingCredentialsPoliciesEntityProperties{
						Allow: false,
					},
				}
				if _, err := client.UpdateFtpAllowed(ctx, *id, sitePolicy); err != nil {
					return fmt.Errorf("setting basic auth for ftp publishing credentials for %s: %+v", id, err)
				}
			}

			if err := client.CreateOrUpdateThenPoll(ctx, *id, siteEnvelope); err != nil {
				return fmt.Errorf("updating properties of Windows %s: %+v", id, err)
			}

			stickySettings := helpers.ExpandStickySettings(functionApp.StickySettings)

			if stickySettings != nil {
				stickySettingsUpdate := webapps.SlotConfigNamesResource{
					Properties: stickySettings,
				}
				if _, err := client.UpdateSlotConfigurationNames(ctx, *id, stickySettingsUpdate); err != nil {
					return fmt.Errorf("updating Sticky Settings for Windows %s: %+v", id, err)
				}
			}

			backupConfig, err := helpers.ExpandBackupConfig(functionApp.Backup)
			if err != nil {
				return fmt.Errorf("expanding backup configuration for Windows %s: %+v", id, err)
			}
			if backupConfig.Properties != nil {
				if _, err := client.UpdateBackupConfiguration(ctx, *id, *backupConfig); err != nil {
					return fmt.Errorf("adding Backup Settings for Windows %s: %+v", id, err)
				}
			}

			auth := helpers.ExpandAuthSettings(functionApp.AuthSettings)
			if auth.Properties != nil {
				if _, err := client.UpdateAuthSettings(ctx, *id, *auth); err != nil {
					return fmt.Errorf("setting Authorisation Settings for Windows %s: %+v", id, err)
				}
			}

			authv2 := helpers.ExpandAuthV2Settings(functionApp.AuthV2Settings)
			if authv2.Properties != nil {
				if _, err = client.UpdateAuthSettingsV2(ctx, *id, *authv2); err != nil {
					return fmt.Errorf("updating AuthV2 settings for Windows %s: %+v", id, err)
				}
			}

			storageConfig := helpers.ExpandStorageConfig(functionApp.StorageAccounts)
			if storageConfig.Properties != nil {
				if _, err := client.UpdateAzureStorageAccounts(ctx, *id, *storageConfig); err != nil {
					if err != nil {
						return fmt.Errorf("setting Storage Accounts for Windows %s: %+v", id, err)
					}
				}
			}

			connectionStrings := helpers.ExpandConnectionStrings(functionApp.ConnectionStrings)
			if connectionStrings.Properties != nil {
				if _, err := client.UpdateConnectionStrings(ctx, *id, *connectionStrings); err != nil {
					return fmt.Errorf("setting Connection Strings for Windows %s: %+v", id, err)
				}
			}

			if _, ok := metadata.ResourceData.GetOk("site_config.0.app_service_logs"); ok {
				appServiceLogs := helpers.ExpandFunctionAppAppServiceLogs(functionApp.SiteConfig[0].AppServiceLogs)
				if _, err := client.UpdateDiagnosticLogsConfig(ctx, *id, appServiceLogs); err != nil {
					return fmt.Errorf("updating App Service Log Settings for %s: %+v", id, err)
				}
			}

			if functionApp.ZipDeployFile != "" {
				if err = helpers.GetCredentialsAndPublish(ctx, client, *id, functionApp.ZipDeployFile); err != nil {
					return err
				}
			}

			metadata.SetID(id)
			return nil
		},
	}
}

func (r WindowsFunctionAppResource) Read() sdk.ResourceFunc {
	return sdk.ResourceFunc{
		Timeout: 5 * time.Minute,
		Func: func(ctx context.Context, metadata sdk.ResourceMetaData) error {
			client := metadata.Client.AppService.WebAppsClient
			id, err := commonids.ParseFunctionAppID(metadata.ResourceData.Id())
			if err != nil {
				return err
			}
			functionApp, err := client.Get(ctx, *id)
			if err != nil {
				if response.WasNotFound(functionApp.HttpResponse) {
					return metadata.MarkAsGone(id)
				}
				return fmt.Errorf("reading Windows %s: %+v", id, err)
			}

			appSettingsResp, err := client.ListApplicationSettings(ctx, *id)
			if err != nil {
				return fmt.Errorf("reading App Settings for Windows %s: %+v", *id, err)
			}

			connectionStrings, err := client.ListConnectionStrings(ctx, *id)
			if err != nil {
				return fmt.Errorf("reading Connection String information for Windows %s: %+v", *id, err)
			}

			stickySettings, err := client.ListSlotConfigurationNames(ctx, *id)
			if err != nil {
				return fmt.Errorf("reading Sticky Settings for Windows %s: %+v", *id, err)
			}

			storageAccounts, err := client.ListAzureStorageAccounts(ctx, *id)
			if err != nil {
				return fmt.Errorf("reading Storage Account information for Windows %s: %+v", id, err)
			}

			siteCredentials, err := helpers.ListPublishingCredentials(ctx, client, *id)
			if err != nil {
				return fmt.Errorf("listing Site Publishing Credential information for %s: %+v", *id, err)
			}

			auth, err := client.GetAuthSettings(ctx, *id)
			if err != nil {
				return fmt.Errorf("reading Auth Settings for Windows %s: %+v", id, err)
			}

			var authV2 webapps.SiteAuthSettingsV2
			if auth.Model != nil && auth.Model.Properties != nil && strings.EqualFold(pointer.From(auth.Model.Properties.ConfigVersion), "v2") {
				authV2Resp, err := client.GetAuthSettingsV2(ctx, *id)
				if err != nil {
					return fmt.Errorf("reading authV2 settings for Linux %s: %+v", *id, err)
				}
				authV2 = *authV2Resp.Model
			}

			backup, err := client.GetBackupConfiguration(ctx, *id)
			if err != nil {
				if !response.WasNotFound(backup.HttpResponse) {
					return fmt.Errorf("reading Backup Settings for Windows %s: %+v", id, err)
				}
			}

			logs, err := client.GetDiagnosticLogsConfiguration(ctx, *id)
			if err != nil {
				return fmt.Errorf("reading logs configuration for Windows %s: %+v", id, err)
			}

			basicAuthFTP := true
			if basicAuthFTPResp, err := client.GetFtpAllowed(ctx, *id); err != nil || basicAuthFTPResp.Model == nil {
				return fmt.Errorf("retrieving state of FTP Basic Auth for %s: %+v", id, err)
			} else if csmProps := basicAuthFTPResp.Model.Properties; csmProps != nil {
				basicAuthFTP = csmProps.Allow
			}

			basicAuthWebDeploy := true
			if basicAuthWebDeployResp, err := client.GetScmAllowed(ctx, *id); err != nil || basicAuthWebDeployResp.Model == nil {
				return fmt.Errorf("retrieving state of WebDeploy Basic Auth for %s: %+v", id, err)
			} else if csmProps := basicAuthWebDeployResp.Model.Properties; csmProps != nil {
				basicAuthWebDeploy = csmProps.Allow
			}

			if model := functionApp.Model; model != nil {
				state := WindowsFunctionAppModel{
					Name:          id.SiteName,
					ResourceGroup: id.ResourceGroupName,
					Location:      location.Normalize(model.Location),
					Tags:          pointer.From(model.Tags),
					Kind:          utils.NormalizeNilableString(model.Kind),
				}

				if props := model.Properties; props != nil {

					state.Enabled = pointer.From(props.Enabled)
					state.ClientCertMode = string(pointer.From(props.ClientCertMode))
					state.ClientCertExclusionPaths = pointer.From(props.ClientCertExclusionPaths)
					state.DailyMemoryTimeQuota = pointer.From(props.DailyMemoryTimeQuota)
					state.StickySettings = helpers.FlattenStickySettings(stickySettings.Model.Properties)
					state.KeyVaultReferenceIdentityID = pointer.From(props.KeyVaultReferenceIdentity)
					state.CustomDomainVerificationId = pointer.From(props.CustomDomainVerificationId)
					state.DefaultHostname = pointer.From(props.DefaultHostName)
					state.PublicNetworkAccess = !strings.EqualFold(pointer.From(props.PublicNetworkAccess), helpers.PublicNetworkAccessDisabled)

					servicePlanId, err := commonids.ParseAppServicePlanIDInsensitively(pointer.From(props.ServerFarmId))
					if err != nil {
						return err
					}
					state.ServicePlanId = servicePlanId.ID()

					state.PublishingFTPBasicAuthEnabled = basicAuthFTP
					state.PublishingDeployBasicAuthEnabled = basicAuthWebDeploy

					if hostingEnv := props.HostingEnvironmentProfile; hostingEnv != nil {
						hostingEnvId, err := parse.AppServiceEnvironmentIDInsensitively(*hostingEnv.Id)
						if err != nil {
							return err
						}
						state.HostingEnvId = hostingEnvId.ID()
					}

					if v := props.OutboundIPAddresses; v != nil {
						state.OutboundIPAddresses = *v
						state.OutboundIPAddressList = strings.Split(*v, ",")
					}

<<<<<<< HEAD
			userSetDefault := false
			if len(metadata.ResourceData.Get("auth_settings").([]interface{})) > 0 {
				userSetDefault = true
			}
			state.AuthSettings = helpers.FlattenAuthSettings(auth, userSetDefault)
=======
					if v := props.PossibleOutboundIPAddresses; v != nil {
						state.PossibleOutboundIPAddresses = *v
						state.PossibleOutboundIPAddressList = strings.Split(*v, ",")
					}
>>>>>>> c1367b13

					state.HttpsOnly = pointer.From(props.HTTPSOnly)
					state.ClientCertEnabled = pointer.From(props.ClientCertEnabled)

					if subnetId := pointer.From(props.VirtualNetworkSubnetId); subnetId != "" {
						state.VirtualNetworkSubnetID = subnetId
					}

				}
				configResp, err := client.GetConfiguration(ctx, *id)
				if err != nil {
					return fmt.Errorf("making Read request on AzureRM Function App Configuration %q: %+v", id.SiteName, err)
				}

				siteConfig, err := helpers.FlattenSiteConfigWindowsFunctionApp(configResp.Model.Properties)
				if err != nil {
					return fmt.Errorf("reading Site Config for Windows %s: %+v", id, err)
				}

				state.SiteConfig = []helpers.SiteConfigWindowsFunctionApp{*siteConfig}

				state.unpackWindowsFunctionAppSettings(appSettingsResp.Model, metadata)

				state.ConnectionStrings = helpers.FlattenConnectionStrings(connectionStrings.Model)

				state.SiteCredentials = helpers.FlattenSiteCredentials(siteCredentials)

				state.AuthSettings = helpers.FlattenAuthSettings(auth.Model)

				state.AuthV2Settings = helpers.FlattenAuthV2Settings(authV2)

				state.Backup = helpers.FlattenBackupConfig(backup.Model)

				state.SiteConfig[0].AppServiceLogs = helpers.FlattenFunctionAppAppServiceLogs(logs.Model)

				state.StorageAccounts = helpers.FlattenStorageAccounts(storageAccounts.Model)

				// Zip Deploys are not retrievable, so attempt to get from config. This doesn't matter for imports as an unexpected value here could break the deployment.
				if deployFile, ok := metadata.ResourceData.Get("zip_deploy_file").(string); ok {
					state.ZipDeployFile = deployFile
				}
				flattenedIdentity, err := identity.FlattenSystemAndUserAssignedMap(model.Identity)
				if err != nil {
					return fmt.Errorf("flattening `identity`: %+v", err)
				}
				if err := metadata.ResourceData.Set("identity", flattenedIdentity); err != nil {
					return fmt.Errorf("setting `identity`: %+v", err)
				}

				if err := metadata.Encode(&state); err != nil {
					return fmt.Errorf("encoding: %+v", err)
				}
			}

			return nil
		},
	}
}

func (r WindowsFunctionAppResource) Delete() sdk.ResourceFunc {
	return sdk.ResourceFunc{
		Timeout: 30 * time.Minute,
		Func: func(ctx context.Context, metadata sdk.ResourceMetaData) error {
			client := metadata.Client.AppService.WebAppsClient
			id, err := commonids.ParseFunctionAppID(metadata.ResourceData.Id())
			if err != nil {
				return err
			}

			metadata.Logger.Infof("deleting Windows %s", *id)

			delOptions := webapps.DeleteOperationOptions{
				DeleteEmptyServerFarm: pointer.To(false),
				DeleteMetrics:         pointer.To(false),
			}
			if _, err = client.Delete(ctx, *id, delOptions); err != nil {
				return fmt.Errorf("deleting Windows %s: %+v", id, err)
			}
			return nil
		},
	}
}

func (r WindowsFunctionAppResource) Update() sdk.ResourceFunc {
	return sdk.ResourceFunc{
		Timeout: 30 * time.Minute,
		Func: func(ctx context.Context, metadata sdk.ResourceMetaData) error {
			storageDomainSuffix, ok := metadata.Client.Account.Environment.Storage.DomainSuffix()
			if !ok {
				return fmt.Errorf("could not determine Storage domain suffix for environment %q", metadata.Client.Account.Environment.Name)
			}

			client := metadata.Client.AppService.WebAppsClient

			id, err := commonids.ParseFunctionAppID(metadata.ResourceData.Id())
			if err != nil {
				return err
			}

			var state WindowsFunctionAppModel
			if err := metadata.Decode(&state); err != nil {
				return fmt.Errorf("decoding: %+v", err)
			}

			existing, err := client.Get(ctx, *id)
			if err != nil || existing.Model == nil {
				return fmt.Errorf("reading Windows %s: %v", id, err)
			}

			model := *existing.Model

			var serviceFarmId string
			if metadata.ResourceData.HasChange("service_plan_id") {
				serviceFarmId = state.ServicePlanId
				existing.Model.Properties.ServerFarmId = pointer.To(serviceFarmId)
			}

			_, planSKU, err := helpers.ServicePlanInfoForApp(ctx, metadata, *id)
			if err != nil {
				return err
			}

			// Some service plan updates are allowed - see customiseDiff for exceptions
			if metadata.ResourceData.HasChange("service_plan_id") {
				model.Properties.ServerFarmId = pointer.To(state.ServicePlanId)
				servicePlanId, err := commonids.ParseAppServicePlanID(state.ServicePlanId)
				if err != nil {
					return err
				}

				servicePlanClient := metadata.Client.AppService.ServicePlanClient
				servicePlan, err := servicePlanClient.Get(ctx, *servicePlanId)
				if err != nil {
					return fmt.Errorf("reading new service plan (%s) for Windows %s: %+v", servicePlanId, id, err)
				}

				if servicePlan.Model != nil {
					if sku := servicePlan.Model.Sku; sku != nil && sku.Name != nil {
						planSKU = sku.Name
					}
				}
			}

			// Only send for ElasticPremium and consumption plan
			sendContentSettings := (helpers.PlanIsConsumption(planSKU) || helpers.PlanIsElastic(planSKU)) && !state.ForceDisableContentShare

			// Some service plan updates are allowed - see customiseDiff for exceptions
			if metadata.ResourceData.HasChange("service_plan_id") {
				model.Properties.ServerFarmId = pointer.To(state.ServicePlanId)
			}

			if metadata.ResourceData.HasChange("enabled") {
				model.Properties.Enabled = pointer.To(state.Enabled)
			}

			if metadata.ResourceData.HasChange("https_only") {
				model.Properties.HTTPSOnly = pointer.To(state.HttpsOnly)
			}

			if metadata.ResourceData.HasChange("client_certificate_enabled") {
				model.Properties.ClientCertEnabled = pointer.To(state.ClientCertEnabled)
			}

			if metadata.ResourceData.HasChange("client_certificate_mode") {
				model.Properties.ClientCertMode = pointer.To(webapps.ClientCertMode(state.ClientCertMode))
			}

			if metadata.ResourceData.HasChange("client_certificate_exclusion_paths") {
				model.Properties.ClientCertExclusionPaths = pointer.To(state.ClientCertExclusionPaths)
			}

			if metadata.ResourceData.HasChange("identity") {
				expandedIdentity, err := identity.ExpandSystemAndUserAssignedMap(metadata.ResourceData.Get("identity").([]interface{}))
				if err != nil {
					return fmt.Errorf("expanding `identity`: %+v", err)
				}
				model.Identity = expandedIdentity
			}

			if metadata.ResourceData.HasChange("key_vault_reference_identity_id") {
				model.Properties.KeyVaultReferenceIdentity = pointer.To(state.KeyVaultReferenceIdentityID)
			}

			if metadata.ResourceData.HasChange("tags") {
				model.Tags = pointer.To(state.Tags)
			}

			if metadata.ResourceData.HasChange("virtual_network_subnet_id") {
				subnetId := metadata.ResourceData.Get("virtual_network_subnet_id").(string)
				if subnetId == "" {
					if _, err := client.DeleteSwiftVirtualNetwork(ctx, *id); err != nil {
						return fmt.Errorf("removing `virtual_network_subnet_id` association for %s: %+v", *id, err)
					}
					var empty *string
					model.Properties.VirtualNetworkSubnetId = empty
				} else {
					model.Properties.VirtualNetworkSubnetId = pointer.To(subnetId)
				}
			}

			if metadata.ResourceData.HasChange("storage_account") {
				storageAccountUpdate := helpers.ExpandStorageConfig(state.StorageAccounts)
				if _, err := client.UpdateAzureStorageAccounts(ctx, *id, *storageAccountUpdate); err != nil {
					return fmt.Errorf("updating Storage Accounts for Windows %s: %+v", *id, err)
				}
			}

			storageString := state.StorageAccountName
			if !state.StorageUsesMSI {
				if state.StorageKeyVaultSecretID != "" {
					storageString = fmt.Sprintf(helpers.StorageStringFmtKV, state.StorageKeyVaultSecretID)
				} else {
					storageString = fmt.Sprintf(helpers.StorageStringFmt, state.StorageAccountName, state.StorageAccountKey, *storageDomainSuffix)
				}
			}

			if sendContentSettings {
				appSettingsResp, err := client.ListApplicationSettings(ctx, *id)
				if err != nil {
					return fmt.Errorf("reading App Settings for Windows %s: %+v", *id, err)
				}
				if state.AppSettings == nil {
					state.AppSettings = make(map[string]string)
				}
				state.AppSettings = helpers.ParseContentSettings(appSettingsResp.Model, state.AppSettings)

				if !state.StorageUsesMSI {
					suffix := uuid.New().String()[0:4]
					_, contentOverVnetEnabled := state.AppSettings["WEBSITE_CONTENTOVERVNET"]
					_, contentSharePresent := state.AppSettings["WEBSITE_CONTENTSHARE"]
					if _, contentShareConnectionStringPresent := state.AppSettings["WEBSITE_CONTENTAZUREFILECONNECTIONSTRING"]; !contentShareConnectionStringPresent {
						state.AppSettings["WEBSITE_CONTENTAZUREFILECONNECTIONSTRING"] = storageString
					}

					if !contentSharePresent {
						if contentOverVnetEnabled {
							return fmt.Errorf("the value of WEBSITE_CONTENTSHARE must be set to a predefined share when the storage account is restricted to a virtual network")
						}
						state.AppSettings["WEBSITE_CONTENTSHARE"] = fmt.Sprintf("%s-%s", strings.ToLower(state.Name), suffix)
					}
				} else {
					if _, present := state.AppSettings["AzureWebJobsStorage__accountName"]; !present {
						state.AppSettings["AzureWebJobsStorage__accountName"] = storageString
					}
				}
			}

			// Note: We process this regardless to give us a "clean" view of service-side app_settings, so we can reconcile the user-defined entries later
			siteConfig, err := helpers.ExpandSiteConfigWindowsFunctionApp(state.SiteConfig, model.Properties.SiteConfig, metadata, state.FunctionExtensionsVersion, storageString, state.StorageUsesMSI)
			if err != nil {
				return fmt.Errorf("expanding Site Config for Windows %s: %+v", id, err)
			}

			if state.BuiltinLogging {
				if state.AppSettings == nil && !state.StorageUsesMSI {
					state.AppSettings = make(map[string]string)
				}
				if !state.StorageUsesMSI {
					state.AppSettings["AzureWebJobsDashboard"] = storageString
				} else {
					state.AppSettings["AzureWebJobsDashboard__accountName"] = state.StorageAccountName
				}
			}

			if metadata.ResourceData.HasChange("site_config") {
				model.Properties.SiteConfig = siteConfig
				model.Properties.VnetRouteAllEnabled = model.Properties.SiteConfig.VnetRouteAllEnabled
			}

			model.Properties.SiteConfig.AppSettings = helpers.MergeUserAppSettings(siteConfig.AppSettings, state.AppSettings)

			if metadata.ResourceData.HasChange("public_network_access_enabled") {
				pna := helpers.PublicNetworkAccessEnabled
				if !state.PublicNetworkAccess {
					pna = helpers.PublicNetworkAccessDisabled
				}

				// (@jackofallops) - Values appear to need to be set in both SiteProperties and SiteConfig for now? https://github.com/Azure/azure-rest-api-specs/issues/24681
				model.Properties.PublicNetworkAccess = pointer.To(pna)
				model.Properties.SiteConfig.PublicNetworkAccess = model.Properties.PublicNetworkAccess
			}

			if err := client.CreateOrUpdateThenPoll(ctx, *id, model); err != nil {
				return fmt.Errorf("updating Windows %s: %+v", id, err)
			}

			if metadata.ResourceData.HasChange("ftp_publish_basic_authentication_enabled") {
				sitePolicy := webapps.CsmPublishingCredentialsPoliciesEntity{
					Properties: &webapps.CsmPublishingCredentialsPoliciesEntityProperties{
						Allow: state.PublishingFTPBasicAuthEnabled,
					},
				}
				if _, err := client.UpdateFtpAllowed(ctx, *id, sitePolicy); err != nil {
					return fmt.Errorf("setting basic auth for ftp publishing credentials for %s: %+v", id, err)
				}
			}

			if metadata.ResourceData.HasChange("webdeploy_publish_basic_authentication_enabled") {
				sitePolicy := webapps.CsmPublishingCredentialsPoliciesEntity{
					Properties: &webapps.CsmPublishingCredentialsPoliciesEntityProperties{
						Allow: state.PublishingDeployBasicAuthEnabled,
					},
				}
				if _, err := client.UpdateScmAllowed(ctx, *id, sitePolicy); err != nil {
					return fmt.Errorf("setting basic auth for deploy publishing credentials for %s: %+v", id, err)
				}
			}

			if _, err := client.UpdateConfiguration(ctx, *id, webapps.SiteConfigResource{Properties: model.Properties.SiteConfig}); err != nil {
				return fmt.Errorf("updating Site Config for Windows %s: %+v", id, err)
			}

			if metadata.ResourceData.HasChange("connection_string") {
				connectionStringUpdate := helpers.ExpandConnectionStrings(state.ConnectionStrings)
				if connectionStringUpdate.Properties == nil {
					connectionStringUpdate.Properties = &map[string]webapps.ConnStringValueTypePair{}
				}
				if _, err := client.UpdateConnectionStrings(ctx, *id, *connectionStringUpdate); err != nil {
					return fmt.Errorf("updating Connection Strings for Windows %s: %+v", id, err)
				}
			}

			if metadata.ResourceData.HasChange("sticky_settings") {
				emptySlice := make([]string, 0)
				stickySettings := helpers.ExpandStickySettings(state.StickySettings)
				stickySettingsUpdate := webapps.SlotConfigNamesResource{
					Properties: &webapps.SlotConfigNames{
						AppSettingNames:       &emptySlice,
						ConnectionStringNames: &emptySlice,
					},
				}

				if stickySettings != nil {
					if stickySettings.AppSettingNames != nil {
						stickySettingsUpdate.Properties.AppSettingNames = stickySettings.AppSettingNames
					}
					if stickySettings.ConnectionStringNames != nil {
						stickySettingsUpdate.Properties.ConnectionStringNames = stickySettings.ConnectionStringNames
					}
				}

				if _, err := client.UpdateSlotConfigurationNames(ctx, *id, stickySettingsUpdate); err != nil {
					return fmt.Errorf("updating Sticky Settings for Windows %s: %+v", id, err)
				}
			}

			updateLogs := false

			if metadata.ResourceData.HasChange("auth_settings") {
				authUpdate := helpers.ExpandAuthSettings(state.AuthSettings)
				// (@jackofallops) - in the case of a removal of this block, we need to zero these settings
				if authUpdate.Properties == nil {
					authUpdate.Properties = &webapps.SiteAuthSettingsProperties{
						Enabled:                           pointer.To(false),
						ClientSecret:                      pointer.To(""),
						ClientSecretSettingName:           pointer.To(""),
						ClientSecretCertificateThumbprint: pointer.To(""),
						GoogleClientSecret:                pointer.To(""),
						FacebookAppSecret:                 pointer.To(""),
						GitHubClientSecret:                pointer.To(""),
						TwitterConsumerSecret:             pointer.To(""),
						MicrosoftAccountClientSecret:      pointer.To(""),
					}
					updateLogs = true
				}
				if _, err := client.UpdateAuthSettings(ctx, *id, *authUpdate); err != nil {
					return fmt.Errorf("updating Auth Settings for Windows %s: %+v", id, err)
				}
			}

			if metadata.ResourceData.HasChange("auth_settings_v2") {
				authV2Update := helpers.ExpandAuthV2Settings(state.AuthV2Settings)
				if _, err := client.UpdateAuthSettingsV2(ctx, *id, *authV2Update); err != nil {
					return fmt.Errorf("updating AuthV2 Settings for Windows %s: %+v", id, err)
				}
				updateLogs = true
			}

			if metadata.ResourceData.HasChange("backup") {
				backupUpdate, err := helpers.ExpandBackupConfig(state.Backup)
				if err != nil {
					return fmt.Errorf("expanding backup configuration for Windows %s: %+v", *id, err)
				}

				if backupUpdate.Properties == nil {
					if _, err := client.DeleteBackupConfiguration(ctx, *id); err != nil {
						return fmt.Errorf("removing Backup Settings for Windows %s: %+v", id, err)
					}
				} else {
					if _, err := client.UpdateBackupConfiguration(ctx, *id, *backupUpdate); err != nil {
						return fmt.Errorf("updating Backup Settings for Windows %s: %+v", id, err)
					}
				}
			}

			if metadata.ResourceData.HasChange("site_config.0.app_service_logs") || updateLogs {
				appServiceLogs := helpers.ExpandFunctionAppAppServiceLogs(state.SiteConfig[0].AppServiceLogs)
				if _, err := client.UpdateDiagnosticLogsConfig(ctx, *id, appServiceLogs); err != nil {
					return fmt.Errorf("updating App Service Log Settings for %s: %+v", id, err)
				}
			}

			if metadata.ResourceData.HasChange("zip_deploy_file") {
				if err = helpers.GetCredentialsAndPublish(ctx, client, *id, state.ZipDeployFile); err != nil {
					return err
				}
			}

			return nil
		},
	}
}

func (r WindowsFunctionAppResource) CustomImporter() sdk.ResourceRunFunc {
	return func(ctx context.Context, metadata sdk.ResourceMetaData) error {
		client := metadata.Client.AppService.WebAppsClient
		servicePlanClient := metadata.Client.AppService.ServicePlanClient

		id, err := commonids.ParseFunctionAppID(metadata.ResourceData.Id())
		if err != nil {
			return err
		}
		site, err := client.Get(ctx, *id)
		if err != nil || site.Model == nil || site.Model.Properties == nil {
			return fmt.Errorf("reading Windows %s: %+v", id, err)
		}
		props := site.Model.Properties
		if props.ServerFarmId == nil {
			return fmt.Errorf("determining Service Plan ID for Windows %s: %+v", id, err)
		}
		servicePlanId, err := commonids.ParseAppServicePlanIDInsensitively(pointer.From(props.ServerFarmId))
		if err != nil {
			return err
		}

		sp, err := servicePlanClient.Get(ctx, *servicePlanId)
		if err != nil || sp.Model == nil || sp.Model.Kind == nil {
			return fmt.Errorf("reading Service Plan for Windows %s: %+v", id, err)
		}

		if strings.Contains(strings.ToLower(*sp.Model.Kind), "Windows") {
			return fmt.Errorf("specified Service Plan is not a Windows Functionapp plan")
		}

		return nil
	}
}

func (r WindowsFunctionAppResource) CustomizeDiff() sdk.ResourceFunc {
	return sdk.ResourceFunc{
		Timeout: 5 * time.Minute,
		Func: func(ctx context.Context, metadata sdk.ResourceMetaData) error {
			client := metadata.Client.AppService.ServicePlanClient
			rd := metadata.ResourceDiff

			if rd.HasChange("service_plan_id") {
				currentPlanIdRaw, newPlanIdRaw := rd.GetChange("service_plan_id")
				if newPlanIdRaw.(string) == "" {
					// Plans creating a new service_plan inline will be empty as `Computed` known after apply
					return nil
				}
				newPlanId, err := commonids.ParseAppServicePlanID(newPlanIdRaw.(string))
				if err != nil {
					return fmt.Errorf("reading new plan id %+v", err)
				}

				var currentTierIsDynamic, newTierIsDynamic, newTierIsBasic bool

				newPlan, err := client.Get(ctx, *newPlanId)
				if err != nil || newPlan.Model == nil {
					return fmt.Errorf("could not read new Service Plan to check tier %s: %+v", newPlanId, err)
				}
				if planSku := newPlan.Model.Sku; planSku != nil {
					if tier := planSku.Tier; tier != nil {
						newTierIsDynamic = strings.EqualFold(*tier, "dynamic")
						newTierIsBasic = strings.EqualFold(*tier, "basic")
					}
				}

				if _, ok := rd.GetOk("backup"); ok && newTierIsDynamic {
					return fmt.Errorf("cannot specify backup configuration for Dynamic tier Service Plans, Standard or higher is required")
				}
				if _, ok := rd.GetOk("backup"); ok && newTierIsBasic {
					return fmt.Errorf("cannot specify backup configuration for Basic tier Service Plans, Standard or higher is required")
				}

				if strings.EqualFold(currentPlanIdRaw.(string), newPlanIdRaw.(string)) || currentPlanIdRaw == "" {
					// State migration escape for correcting case in serverFarms
					// change of case here will not move the app to a new Service Plan
					return nil
				}
				// Service Plans can only be updated in place when both New and Existing are not Dynamic
				if currentPlanIdRaw.(string) != "" {
					currentPlanId, err := commonids.ParseAppServicePlanID(currentPlanIdRaw.(string))
					if err != nil {
						return fmt.Errorf("reading existing plan id %+v", err)
					}

					currentPlan, err := client.Get(ctx, *currentPlanId)
					if err != nil || currentPlan.Model == nil {
						return fmt.Errorf("could not read current Service Plan to check tier %s: %+v", currentPlanId, err)
					}

					if planSku := currentPlan.Model.Sku; planSku != nil {
						if tier := planSku.Tier; tier != nil {
							currentTierIsDynamic = strings.EqualFold(*tier, "dynamic")
						}
					}

					if currentTierIsDynamic || newTierIsDynamic {
						if err := rd.ForceNew("service_plan_id"); err != nil {
							return err
						}
					}
				}
			}
			return nil
		},
	}
}

func (m *WindowsFunctionAppModel) unpackWindowsFunctionAppSettings(input *webapps.StringDictionary, metadata sdk.ResourceMetaData) {
	if input == nil || input.Properties == nil {
		return
	}

	appSettings := make(map[string]string)
	var dockerSettings helpers.ApplicationStackDocker
	m.BuiltinLogging = false

	for k, v := range *input.Properties {
		switch k {
		case "FUNCTIONS_EXTENSION_VERSION":
			m.FunctionExtensionsVersion = v

		case "WEBSITE_NODE_DEFAULT_VERSION":
			if len(m.SiteConfig[0].ApplicationStack) == 0 {
				m.SiteConfig[0].ApplicationStack = []helpers.ApplicationStackWindowsFunctionApp{{}}
			}
			m.SiteConfig[0].ApplicationStack[0].NodeVersion = v
		case "WEBSITE_CONTENTAZUREFILECONNECTIONSTRING":
			if _, ok := metadata.ResourceData.GetOk("app_settings.WEBSITE_CONTENTAZUREFILECONNECTIONSTRING"); ok {
				appSettings[k] = v
			}

		case "WEBSITE_CONTENTSHARE":
			if _, ok := metadata.ResourceData.GetOk("app_settings.WEBSITE_CONTENTSHARE"); ok {
				appSettings[k] = v
			}

		case "WEBSITE_HTTPLOGGING_RETENTION_DAYS":
		case "FUNCTIONS_WORKER_RUNTIME":
			if _, ok := metadata.ResourceData.GetOk("app_settings.FUNCTIONS_WORKER_RUNTIME"); ok {
				appSettings[k] = v
			}
			switch v {
			case "dotnet-isolated":
				m.SiteConfig[0].ApplicationStack[0].DotNetIsolated = true
			case "custom":
				m.SiteConfig[0].ApplicationStack[0].CustomHandler = true

			}

		case "DOCKER_REGISTRY_SERVER_URL":
			dockerSettings.RegistryURL = v

		case "DOCKER_REGISTRY_SERVER_USERNAME":
			dockerSettings.RegistryUsername = v

		case "DOCKER_REGISTRY_SERVER_PASSWORD":
			dockerSettings.RegistryPassword = v

		case "APPINSIGHTS_INSTRUMENTATIONKEY":
			m.SiteConfig[0].AppInsightsInstrumentationKey = v

		case "APPLICATIONINSIGHTS_CONNECTION_STRING":
			m.SiteConfig[0].AppInsightsConnectionString = v

		case "AzureWebJobsStorage":
			if strings.HasPrefix(v, "@Microsoft.KeyVault") {
				trimmed := strings.TrimPrefix(strings.TrimSuffix(v, ")"), "@Microsoft.KeyVault(SecretUri=")
				m.StorageKeyVaultSecretID = trimmed
			} else {
				m.StorageAccountName, m.StorageAccountKey = helpers.ParseWebJobsStorageString(v)
			}

		case "AzureWebJobsDashboard":
			m.BuiltinLogging = true

		case "WEBSITE_HEALTHCHECK_MAXPINGFAILURES":
			i, _ := strconv.Atoi(v)
			m.SiteConfig[0].HealthCheckEvictionTime = int64(i)

		case "AzureWebJobsStorage__accountName":
			m.StorageUsesMSI = true
			m.StorageAccountName = v

		case "AzureWebJobsDashboard__accountName":
			m.BuiltinLogging = true

		case "WEBSITE_VNET_ROUTE_ALL":
			// Filter out - handled by site_config setting `vnet_route_all_enabled`

		default:
			appSettings[k] = v
		}
	}

	m.AppSettings = appSettings
}

func (r WindowsFunctionAppResource) StateUpgraders() sdk.StateUpgradeData {
	return sdk.StateUpgradeData{
		SchemaVersion: 1,
		Upgraders: map[int]pluginsdk.StateUpgrade{
			0: migration.WindowsFunctionAppV0toV1{},
		},
	}
}<|MERGE_RESOLUTION|>--- conflicted
+++ resolved
@@ -773,18 +773,10 @@
 						state.OutboundIPAddressList = strings.Split(*v, ",")
 					}
 
-<<<<<<< HEAD
-			userSetDefault := false
-			if len(metadata.ResourceData.Get("auth_settings").([]interface{})) > 0 {
-				userSetDefault = true
-			}
-			state.AuthSettings = helpers.FlattenAuthSettings(auth, userSetDefault)
-=======
 					if v := props.PossibleOutboundIPAddresses; v != nil {
 						state.PossibleOutboundIPAddresses = *v
 						state.PossibleOutboundIPAddressList = strings.Split(*v, ",")
 					}
->>>>>>> c1367b13
 
 					state.HttpsOnly = pointer.From(props.HTTPSOnly)
 					state.ClientCertEnabled = pointer.From(props.ClientCertEnabled)
@@ -812,7 +804,11 @@
 
 				state.SiteCredentials = helpers.FlattenSiteCredentials(siteCredentials)
 
-				state.AuthSettings = helpers.FlattenAuthSettings(auth.Model)
+				userSetDefault := false
+				if len(metadata.ResourceData.Get("auth_settings").([]interface{})) > 0 {
+					userSetDefault = true
+				}
+				state.AuthSettings = helpers.FlattenAuthSettings(auth.Model, userSetDefault)
 
 				state.AuthV2Settings = helpers.FlattenAuthV2Settings(authV2)
 
