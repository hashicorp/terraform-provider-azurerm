// Copyright (c) HashiCorp, Inc.
// SPDX-License-Identifier: MPL-2.0

package appservice

import (
	"context"
	"fmt"
	"strconv"
	"strings"
	"time"

	"github.com/hashicorp/go-azure-helpers/lang/pointer"
	"github.com/hashicorp/go-azure-helpers/lang/response"
	"github.com/hashicorp/go-azure-helpers/resourcemanager/commonids"
	"github.com/hashicorp/go-azure-helpers/resourcemanager/commonschema"
	"github.com/hashicorp/go-azure-helpers/resourcemanager/identity"
	"github.com/hashicorp/go-azure-helpers/resourcemanager/location"
	"github.com/hashicorp/go-azure-sdk/resource-manager/web/2023-01-01/resourceproviders"
	"github.com/hashicorp/go-azure-sdk/resource-manager/web/2023-01-01/webapps"
	"github.com/hashicorp/terraform-provider-azurerm/internal/features"
	"github.com/hashicorp/terraform-provider-azurerm/internal/sdk"
	"github.com/hashicorp/terraform-provider-azurerm/internal/services/appservice/helpers"
	"github.com/hashicorp/terraform-provider-azurerm/internal/services/appservice/migration"
	"github.com/hashicorp/terraform-provider-azurerm/internal/services/appservice/parse"
	"github.com/hashicorp/terraform-provider-azurerm/internal/services/appservice/validate"
	"github.com/hashicorp/terraform-provider-azurerm/internal/tags"
	"github.com/hashicorp/terraform-provider-azurerm/internal/tf/pluginsdk"
	"github.com/hashicorp/terraform-provider-azurerm/internal/tf/validation"
)

type LinuxWebAppResource struct{}

type LinuxWebAppModel struct {
	Name                             string                                     `tfschema:"name"`
	ResourceGroup                    string                                     `tfschema:"resource_group_name"`
	Location                         string                                     `tfschema:"location"`
	ServicePlanId                    string                                     `tfschema:"service_plan_id"`
	AppSettings                      map[string]string                          `tfschema:"app_settings"`
	StickySettings                   []helpers.StickySettings                   `tfschema:"sticky_settings"`
	AuthSettings                     []helpers.AuthSettings                     `tfschema:"auth_settings"`
	AuthV2Settings                   []helpers.AuthV2Settings                   `tfschema:"auth_settings_v2"`
	Backup                           []helpers.Backup                           `tfschema:"backup"`
	ClientAffinityEnabled            bool                                       `tfschema:"client_affinity_enabled"`
	ClientCertEnabled                bool                                       `tfschema:"client_certificate_enabled"`
	ClientCertMode                   string                                     `tfschema:"client_certificate_mode"`
	ClientCertExclusionPaths         string                                     `tfschema:"client_certificate_exclusion_paths"`
	Enabled                          bool                                       `tfschema:"enabled"`
	HttpsOnly                        bool                                       `tfschema:"https_only"`
	VirtualNetworkSubnetID           string                                     `tfschema:"virtual_network_subnet_id"`
	KeyVaultReferenceIdentityID      string                                     `tfschema:"key_vault_reference_identity_id"`
	LogsConfig                       []helpers.LogsConfig                       `tfschema:"logs"`
	SiteConfig                       []helpers.SiteConfigLinux                  `tfschema:"site_config"`
	StorageAccounts                  []helpers.StorageAccount                   `tfschema:"storage_account"`
	ConnectionStrings                []helpers.ConnectionString                 `tfschema:"connection_string"`
	ZipDeployFile                    string                                     `tfschema:"zip_deploy_file"`
	Tags                             map[string]string                          `tfschema:"tags"`
	CustomDomainVerificationId       string                                     `tfschema:"custom_domain_verification_id"`
	HostingEnvId                     string                                     `tfschema:"hosting_environment_id"`
	DefaultHostname                  string                                     `tfschema:"default_hostname"`
	Kind                             string                                     `tfschema:"kind"`
	Identity                         []identity.ModelSystemAssignedUserAssigned `tfschema:"identity"`
	OutboundIPAddresses              string                                     `tfschema:"outbound_ip_addresses"`
	OutboundIPAddressList            []string                                   `tfschema:"outbound_ip_address_list"`
	PossibleOutboundIPAddresses      string                                     `tfschema:"possible_outbound_ip_addresses"`
	PossibleOutboundIPAddressList    []string                                   `tfschema:"possible_outbound_ip_address_list"`
	PublicNetworkAccess              bool                                       `tfschema:"public_network_access_enabled"`
	PublishingDeployBasicAuthEnabled bool                                       `tfschema:"webdeploy_publish_basic_authentication_enabled"`
	PublishingFTPBasicAuthEnabled    bool                                       `tfschema:"ftp_publish_basic_authentication_enabled"`
	SiteCredentials                  []helpers.SiteCredential                   `tfschema:"site_credential"`
}

var _ sdk.ResourceWithUpdate = LinuxWebAppResource{}

var _ sdk.ResourceWithCustomImporter = LinuxWebAppResource{}

var _ sdk.ResourceWithStateMigration = LinuxWebAppResource{}

func (r LinuxWebAppResource) Arguments() map[string]*pluginsdk.Schema {
	return map[string]*pluginsdk.Schema{
		"name": {
			Type:         pluginsdk.TypeString,
			Required:     true,
			ForceNew:     true,
			ValidateFunc: validate.WebAppName,
		},

		"resource_group_name": commonschema.ResourceGroupName(),

		"location": commonschema.Location(),

		"service_plan_id": {
			Type:         pluginsdk.TypeString,
			Required:     true,
			ValidateFunc: commonids.ValidateAppServicePlanID,
		},

		// Optional

		"app_settings": {
			Type:     pluginsdk.TypeMap,
			Optional: true,
			Elem: &pluginsdk.Schema{
				Type: pluginsdk.TypeString,
			},
			ValidateFunc: validate.AppSettings,
		},

		"auth_settings": helpers.AuthSettingsSchema(),

		"auth_settings_v2": helpers.AuthV2SettingsSchema(),

		"backup": helpers.BackupSchema(),

		"client_affinity_enabled": {
			Type:     pluginsdk.TypeBool,
			Optional: true,
			Default:  false,
		},

		"client_certificate_enabled": {
			Type:     pluginsdk.TypeBool,
			Optional: true,
			Default:  false,
		},

		"client_certificate_mode": {
			Type:         pluginsdk.TypeString,
			Optional:     true,
			Default:      "Required",
			ValidateFunc: validation.StringInSlice(webapps.PossibleValuesForClientCertMode(), false),
		},

		"client_certificate_exclusion_paths": {
			Type:        pluginsdk.TypeString,
			Optional:    true,
			Description: "Paths to exclude when using client certificates, separated by ;",
		},

		"connection_string": helpers.ConnectionStringSchema(),

		"enabled": {
			Type:     pluginsdk.TypeBool,
			Optional: true,
			Default:  true,
		},

		"https_only": {
			Type:     pluginsdk.TypeBool,
			Optional: true,
			Default:  false,
		},

		"virtual_network_subnet_id": {
			Type:         pluginsdk.TypeString,
			Optional:     true,
			ValidateFunc: commonids.ValidateSubnetID,
		},

		"identity": commonschema.SystemAssignedUserAssignedIdentityOptional(),

		"key_vault_reference_identity_id": {
			Type:         pluginsdk.TypeString,
			Optional:     true,
			Computed:     true,
			ValidateFunc: commonids.ValidateUserAssignedIdentityID,
		},

		"logs": helpers.LogsConfigSchema(),

		"public_network_access_enabled": {
			Type:     pluginsdk.TypeBool,
			Optional: true,
			Default:  true,
		},

		"webdeploy_publish_basic_authentication_enabled": {
			Type:     pluginsdk.TypeBool,
			Optional: true,
			Default:  true,
		},

		"ftp_publish_basic_authentication_enabled": {
			Type:     pluginsdk.TypeBool,
			Optional: true,
			Default:  true,
		},

		"site_config": helpers.SiteConfigSchemaLinux(),

		"sticky_settings": helpers.StickySettingsSchema(),

		"storage_account": helpers.StorageAccountSchema(),

		"zip_deploy_file": {
			Type:         pluginsdk.TypeString,
			Optional:     true,
			Computed:     true,
			ValidateFunc: validation.StringIsNotEmpty,
			Description:  "The local path and filename of the Zip packaged application to deploy to this Linux Web App. **Note:** Using this value requires either `WEBSITE_RUN_FROM_PACKAGE=1` or `SCM_DO_BUILD_DURING_DEPLOYMENT=true` to be set on the App in `app_settings`.",
		},

		"tags": tags.Schema(),
	}
}

func (r LinuxWebAppResource) Attributes() map[string]*pluginsdk.Schema {
	return map[string]*pluginsdk.Schema{
		"custom_domain_verification_id": {
			Type:      pluginsdk.TypeString,
			Computed:  true,
			Sensitive: true,
		},

		"default_hostname": {
			Type:     pluginsdk.TypeString,
			Computed: true,
		},

		"hosting_environment_id": {
			Type:     pluginsdk.TypeString,
			Computed: true,
		},

		"kind": {
			Type:     pluginsdk.TypeString,
			Computed: true,
		},

		"outbound_ip_addresses": {
			Type:     pluginsdk.TypeString,
			Computed: true,
		},

		"outbound_ip_address_list": {
			Type:     pluginsdk.TypeList,
			Computed: true,
			Elem: &pluginsdk.Schema{
				Type: pluginsdk.TypeString,
			},
		},

		"possible_outbound_ip_addresses": {
			Type:     pluginsdk.TypeString,
			Computed: true,
		},

		"possible_outbound_ip_address_list": {
			Type:     pluginsdk.TypeList,
			Computed: true,
			Elem: &pluginsdk.Schema{
				Type: pluginsdk.TypeString,
			},
		},

		"site_credential": helpers.SiteCredentialSchema(),
	}
}

func (r LinuxWebAppResource) ModelObject() interface{} {
	return &LinuxWebAppModel{}
}

func (r LinuxWebAppResource) ResourceType() string {
	return "azurerm_linux_web_app"
}

func (r LinuxWebAppResource) Create() sdk.ResourceFunc {
	return sdk.ResourceFunc{
		Timeout: 30 * time.Minute,
		Func: func(ctx context.Context, metadata sdk.ResourceMetaData) error {
			var webApp LinuxWebAppModel
			if err := metadata.Decode(&webApp); err != nil {
				return err
			}

			client := metadata.Client.AppService.WebAppsClient
			resourceProvidersClient := metadata.Client.AppService.ResourceProvidersClient
			aseClient := metadata.Client.AppService.AppServiceEnvironmentClient
			servicePlanClient := metadata.Client.AppService.ServicePlanClient
			subscriptionId := metadata.Client.Account.SubscriptionId

			id := commonids.NewAppServiceID(subscriptionId, webApp.ResourceGroup, webApp.Name)

			existing, err := client.Get(ctx, id)
			if err != nil && !response.WasNotFound(existing.HttpResponse) {
				return fmt.Errorf("checking for presence of existing Linux %s: %+v", id, err)
			}

			if !response.WasNotFound(existing.HttpResponse) {
				return metadata.ResourceRequiresImport(r.ResourceType(), id)
			}

			availabilityRequest := resourceproviders.ResourceNameAvailabilityRequest{
				Name: webApp.Name,
				Type: resourceproviders.CheckNameResourceTypesMicrosoftPointWebSites,
			}

			sc := webApp.SiteConfig[0]

			servicePlanId, err := commonids.ParseAppServicePlanID(webApp.ServicePlanId)
			if err != nil {
				return err
			}

			servicePlan, err := servicePlanClient.Get(ctx, *servicePlanId)
			if err != nil {
				return fmt.Errorf("reading %s: %+v", servicePlanId, err)
			}
			if servicePlan.Model != nil && servicePlan.Model.Properties != nil {
				if servicePlan.Model.Sku != nil && servicePlan.Model.Sku.Name != nil {
					if helpers.IsFreeOrSharedServicePlan(*servicePlan.Model.Sku.Name) {
						if sc.AlwaysOn {
							return fmt.Errorf("always_on cannot be set to true when using Free, F1, D1 Sku")
						}
					}
				}
				if ase := servicePlan.Model.Properties.HostingEnvironmentProfile; ase != nil {
					// Attempt to check the ASE for the appropriate suffix for the name availability request.
					// This varies between internal and external ASE Types, and potentially has other names in other clouds
					// We use the "internal" as the fallback here, if we can read the ASE, we'll get the full one
					nameSuffix := "appserviceenvironment.net"
					if ase.Id != nil {
						aseId, err := commonids.ParseAppServiceEnvironmentIDInsensitively(*ase.Id)
						nameSuffix = fmt.Sprintf("%s.%s", aseId.HostingEnvironmentName, nameSuffix)
						if err != nil {
							metadata.Logger.Warnf("could not parse App Service Environment ID determine FQDN for name availability check, defaulting to `%s.%s.appserviceenvironment.net`", webApp.Name, servicePlanId)
						} else {
							existingASE, err := aseClient.Get(ctx, *aseId)
							if err != nil || existingASE.Model == nil {
								metadata.Logger.Warnf("could not read App Service Environment to determine FQDN for name availability check, defaulting to `%s.%s.appserviceenvironment.net`", webApp.Name, servicePlanId)
							} else if props := existingASE.Model.Properties; props != nil && props.DnsSuffix != nil && *props.DnsSuffix != "" {
								nameSuffix = *props.DnsSuffix
							}
						}
					}

					availabilityRequest.Name = fmt.Sprintf("%s.%s", webApp.Name, nameSuffix)
					availabilityRequest.IsFqdn = pointer.To(true)
				}
			}

			subscriptionID := commonids.NewSubscriptionID(subscriptionId)
			checkName, err := resourceProvidersClient.CheckNameAvailability(ctx, subscriptionID, availabilityRequest)
			if err != nil || checkName.Model == nil {
				return fmt.Errorf("checking name availability for Linux %s: %+v", id, err)
			}
			if !*checkName.Model.NameAvailable {
				return fmt.Errorf("the Site Name %q failed the availability check: %+v", id.SiteName, *checkName.Model.Message)
			}

			siteConfig, err := sc.ExpandForCreate(webApp.AppSettings)
			if err != nil {
				return err
			}

			expandedIdentity, err := identity.ExpandSystemAndUserAssignedMapFromModel(webApp.Identity)
			if err != nil {
				return fmt.Errorf("expanding `identity`: %+v", err)
			}

			siteEnvelope := webapps.Site{
				Location: location.Normalize(webApp.Location),
				Identity: expandedIdentity,
				Tags:     pointer.To(webApp.Tags),
				Properties: &webapps.SiteProperties{
					ServerFarmId:          pointer.To(webApp.ServicePlanId),
					Enabled:               pointer.To(webApp.Enabled),
					HTTPSOnly:             pointer.To(webApp.HttpsOnly),
					SiteConfig:            siteConfig,
					ClientAffinityEnabled: pointer.To(webApp.ClientAffinityEnabled),
					ClientCertEnabled:     pointer.To(webApp.ClientCertEnabled),
					ClientCertMode:        pointer.To(webapps.ClientCertMode(webApp.ClientCertMode)),
					VnetRouteAllEnabled:   siteConfig.VnetRouteAllEnabled,
				},
			}

			pna := helpers.PublicNetworkAccessEnabled
			if !webApp.PublicNetworkAccess {
				pna = helpers.PublicNetworkAccessDisabled
			}

			// (@jackofallops) - Values appear to need to be set in both SiteProperties and SiteConfig for now? https://github.com/Azure/azure-rest-api-specs/issues/24681
			siteEnvelope.Properties.PublicNetworkAccess = pointer.To(pna)
			siteEnvelope.Properties.SiteConfig.PublicNetworkAccess = siteEnvelope.Properties.PublicNetworkAccess

			if webApp.VirtualNetworkSubnetID != "" {
				siteEnvelope.Properties.VirtualNetworkSubnetId = pointer.To(webApp.VirtualNetworkSubnetID)
			}

			if webApp.KeyVaultReferenceIdentityID != "" {
				siteEnvelope.Properties.KeyVaultReferenceIdentity = pointer.To(webApp.KeyVaultReferenceIdentityID)
			}

			if webApp.ClientCertExclusionPaths != "" {
				siteEnvelope.Properties.ClientCertExclusionPaths = pointer.To(webApp.ClientCertExclusionPaths)
			}

			if err := client.CreateOrUpdateThenPoll(ctx, id, siteEnvelope); err != nil {
				return fmt.Errorf("creating Linux %s: %+v", id, err)
			}

			metadata.SetID(id)

			appSettingsUpdate := helpers.ExpandAppSettingsForUpdate(siteConfig.AppSettings)
			appSettingsProps := *appSettingsUpdate.Properties
			if metadata.ResourceData.HasChange("site_config.0.health_check_eviction_time_in_min") {
				appSettingsProps["WEBSITE_HEALTHCHECK_MAXPINGFAILURES"] = strconv.Itoa(int(webApp.SiteConfig[0].HealthCheckEvictionTime))
				appSettingsUpdate.Properties = &appSettingsProps
			}

			if appSettingsUpdate.Properties != nil {
				if _, err := client.UpdateApplicationSettings(ctx, id, *appSettingsUpdate); err != nil {
					return fmt.Errorf("setting App Settings for Linux %s: %+v", id, err)
				}
			}

			stickySettings := helpers.ExpandStickySettings(webApp.StickySettings)

			if stickySettings != nil {
				stickySettingsUpdate := webapps.SlotConfigNamesResource{
					Properties: stickySettings,
				}
				if _, err := client.UpdateSlotConfigurationNames(ctx, id, stickySettingsUpdate); err != nil {
					return fmt.Errorf("updating Sticky Settings for Linux %s: %+v", id, err)
				}
			}

			auth := helpers.ExpandAuthSettings(webApp.AuthSettings)
			if auth.Properties != nil {
				if _, err := client.UpdateAuthSettings(ctx, id, *auth); err != nil {
					return fmt.Errorf("setting Authorisation Settings for Linux %s: %+v", id, err)
				}
			}

			authv2 := helpers.ExpandAuthV2Settings(webApp.AuthV2Settings)
			if authv2.Properties != nil {
				if _, err = client.UpdateAuthSettingsV2(ctx, id, *authv2); err != nil {
					return fmt.Errorf("updating AuthV2 settings for Linux %s: %+v", id, err)
				}
			}

			if metadata.ResourceData.HasChange("logs") {
				logsConfig := helpers.ExpandLogsConfig(webApp.LogsConfig)
				if logsConfig.Properties != nil {
					if _, err := client.UpdateDiagnosticLogsConfig(ctx, id, *logsConfig); err != nil {
						return fmt.Errorf("setting Diagnostic Logs Configuration for Linux %s: %+v", id, err)
					}
				}
			}

			backupConfig, err := helpers.ExpandBackupConfig(webApp.Backup)
			if err != nil {
				return fmt.Errorf("expanding backup configuration for Linux %s: %+v", id, err)
			}
			if backupConfig.Properties != nil {
				if _, err := client.UpdateBackupConfiguration(ctx, id, *backupConfig); err != nil {
					return fmt.Errorf("adding Backup Settings for Linux %s: %+v", id, err)
				}
			}

			storageConfig := helpers.ExpandStorageConfig(webApp.StorageAccounts)
			if storageConfig.Properties != nil {
				if _, err := client.UpdateAzureStorageAccounts(ctx, id, *storageConfig); err != nil {
					if err != nil {
						return fmt.Errorf("setting Storage Accounts for Linux %s: %+v", id, err)
					}
				}
			}

			connectionStrings := helpers.ExpandConnectionStrings(webApp.ConnectionStrings)
			if connectionStrings.Properties != nil {
				if _, err := client.UpdateConnectionStrings(ctx, id, *connectionStrings); err != nil {
					return fmt.Errorf("setting Connection Strings for Linux %s: %+v", id, err)
				}
			}

			if webApp.ZipDeployFile != "" {
				if err = helpers.GetCredentialsAndPublish(ctx, client, id, webApp.ZipDeployFile); err != nil {
					return err
				}
			}

			if !webApp.PublishingDeployBasicAuthEnabled {
				sitePolicy := webapps.CsmPublishingCredentialsPoliciesEntity{
					Properties: &webapps.CsmPublishingCredentialsPoliciesEntityProperties{
						Allow: false,
					},
				}
				if _, err := client.UpdateScmAllowed(ctx, id, sitePolicy); err != nil {
					return fmt.Errorf("setting basic auth for deploy publishing credentials for %s: %+v", id, err)
				}
			}

			if !webApp.PublishingFTPBasicAuthEnabled {
				sitePolicy := webapps.CsmPublishingCredentialsPoliciesEntity{
					Properties: &webapps.CsmPublishingCredentialsPoliciesEntityProperties{
						Allow: false,
					},
				}
				if _, err := client.UpdateFtpAllowed(ctx, id, sitePolicy); err != nil {
					return fmt.Errorf("setting basic auth for ftp publishing credentials for %s: %+v", id, err)
				}
			}

			return nil
		},
	}
}

func (r LinuxWebAppResource) Read() sdk.ResourceFunc {
	return sdk.ResourceFunc{
		Timeout: 5 * time.Minute,
		Func: func(ctx context.Context, metadata sdk.ResourceMetaData) error {
			client := metadata.Client.AppService.WebAppsClient
			id, err := commonids.ParseFunctionAppID(metadata.ResourceData.Id())
			if err != nil {
				return err
			}

			webApp, err := client.Get(ctx, *id)
			if err != nil {
				if response.WasNotFound(webApp.HttpResponse) {
					return metadata.MarkAsGone(id)
				}
				return fmt.Errorf("reading Linux %s: %+v", id, err)
			}

			// Despite being part of the defined `Get` response model, site_config is always nil so we get it explicitly
			webAppSiteConfig, err := client.GetConfiguration(ctx, *id)
			if err != nil {
				return fmt.Errorf("reading Site Config for Linux %s: %+v", id, err)
			}

			auth, err := client.GetAuthSettings(ctx, *id)
			if err != nil {
				return fmt.Errorf("reading Auth Settings for Linux %s: %+v", id, err)
			}

			var authV2 webapps.SiteAuthSettingsV2
			if strings.EqualFold(pointer.From(auth.Model.Properties.ConfigVersion), "v2") {
				authV2Resp, err := client.GetAuthSettingsV2(ctx, *id)
				if err != nil {
					return fmt.Errorf("reading authV2 settings for Linux %s: %+v", id, err)
				}
				authV2 = *authV2Resp.Model
			}

			backup, err := client.GetBackupConfiguration(ctx, *id)
			if err != nil {
				if !response.WasNotFound(backup.HttpResponse) {
					return fmt.Errorf("reading Backup Settings for Linux %s: %+v", id, err)
				}
			}

			logsConfig, err := client.GetDiagnosticLogsConfiguration(ctx, *id)
			if err != nil {
				return fmt.Errorf("reading Diagnostic Logs information for Linux %s: %+v", id, err)
			}

			appSettings, err := client.ListApplicationSettings(ctx, *id)
			if err != nil {
				return fmt.Errorf("reading App Settings for Linux %s: %+v", id, err)
			}

			stickySettings, err := client.ListSlotConfigurationNames(ctx, *id)
			if err != nil {
				return fmt.Errorf("reading Sticky Settings for Linux %s: %+v", id, err)
			}

			storageAccounts, err := client.ListAzureStorageAccounts(ctx, *id)
			if err != nil {
				return fmt.Errorf("reading Storage Account information for Linux %s: %+v", id, err)
			}

			connectionStrings, err := client.ListConnectionStrings(ctx, *id)
			if err != nil {
				return fmt.Errorf("reading Connection String information for Linux %s: %+v", id, err)
			}

			siteCredentials, err := helpers.ListPublishingCredentials(ctx, client, *id)
			if err != nil {
				return fmt.Errorf("listing Site Publishing Credential information for %s: %+v", id, err)
			}

			basicAuthFTP := true
			if basicAuthFTPResp, err := client.GetFtpAllowed(ctx, *id); err != nil || basicAuthFTPResp.Model == nil {
				return fmt.Errorf("retrieving state of FTP Basic Auth for %s: %+v", id, err)
			} else if csmProps := basicAuthFTPResp.Model.Properties; csmProps != nil {
				basicAuthFTP = csmProps.Allow
			}

			basicAuthWebDeploy := true
			if basicAuthWebDeployResp, err := client.GetScmAllowed(ctx, *id); err != nil || basicAuthWebDeployResp.Model == nil {
				return fmt.Errorf("retrieving state of WebDeploy Basic Auth for %s: %+v", id, err)
			} else if csmProps := basicAuthWebDeployResp.Model.Properties; csmProps != nil {
				basicAuthWebDeploy = csmProps.Allow
			}
			if model := webApp.Model; model != nil {
				state := LinuxWebAppModel{
					Name:              id.SiteName,
					ResourceGroup:     id.ResourceGroupName,
					Location:          location.Normalize(model.Location),
					AppSettings:       helpers.FlattenWebStringDictionary(appSettings.Model),
					AuthSettings:      helpers.FlattenAuthSettings(auth.Model),
					AuthV2Settings:    helpers.FlattenAuthV2Settings(authV2),
					Backup:            helpers.FlattenBackupConfig(backup.Model),
					Kind:              pointer.From(model.Kind),
					LogsConfig:        helpers.FlattenLogsConfig(logsConfig.Model),
					StickySettings:    helpers.FlattenStickySettings(stickySettings.Model.Properties),
					StorageAccounts:   helpers.FlattenStorageAccounts(storageAccounts.Model),
					ConnectionStrings: helpers.FlattenConnectionStrings(connectionStrings.Model),
					SiteCredentials:   helpers.FlattenSiteCredentials(siteCredentials),
					Tags:              pointer.From(model.Tags),
				}

				if props := model.Properties; props != nil {
					state.ClientAffinityEnabled = pointer.From(props.ClientAffinityEnabled)
					state.ClientCertEnabled = pointer.From(props.ClientCertEnabled)
					state.ClientCertMode = string(pointer.From(props.ClientCertMode))
					state.ClientCertExclusionPaths = pointer.From(props.ClientCertExclusionPaths)
					state.CustomDomainVerificationId = pointer.From(props.CustomDomainVerificationId)
					state.DefaultHostname = pointer.From(props.DefaultHostName)
					state.KeyVaultReferenceIdentityID = pointer.From(props.KeyVaultReferenceIdentity)
					state.Enabled = pointer.From(props.Enabled)
					state.HttpsOnly = pointer.From(props.HTTPSOnly)
					state.OutboundIPAddresses = pointer.From(props.OutboundIPAddresses)
					state.OutboundIPAddressList = strings.Split(pointer.From(props.OutboundIPAddresses), ",")
					state.PossibleOutboundIPAddresses = pointer.From(props.PossibleOutboundIPAddresses)
					state.PossibleOutboundIPAddressList = strings.Split(pointer.From(props.PossibleOutboundIPAddresses), ",")
					state.PublicNetworkAccess = !strings.EqualFold(pointer.From(props.PublicNetworkAccess), helpers.PublicNetworkAccessDisabled)

					servicePlanId, err := commonids.ParseAppServicePlanIDInsensitively(pointer.From(props.ServerFarmId))
					if err != nil {
						return err
					}
					state.ServicePlanId = servicePlanId.ID()

					if hostingEnv := props.HostingEnvironmentProfile; hostingEnv != nil {
						hostingEnvId, err := parse.AppServiceEnvironmentIDInsensitively(*hostingEnv.Id)
						if err != nil {
							return err
						}
						state.HostingEnvId = hostingEnvId.ID()
					}

<<<<<<< HEAD
			userSetDefault := false
			if len(metadata.ResourceData.Get("auth_settings").([]interface{})) > 0 {
				userSetDefault = true
			}
			state.AuthSettings = helpers.FlattenAuthSettings(auth, userSetDefault)
=======
					if subnetId := pointer.From(props.VirtualNetworkSubnetId); subnetId != "" {
						state.VirtualNetworkSubnetID = subnetId
					}
				}
>>>>>>> c1367b13

				state.PublishingFTPBasicAuthEnabled = basicAuthFTP
				state.PublishingDeployBasicAuthEnabled = basicAuthWebDeploy

				siteConfig := helpers.SiteConfigLinux{}
				siteConfig.Flatten(webAppSiteConfig.Model.Properties)
				siteConfig.SetHealthCheckEvictionTime(state.AppSettings)

				// For non-import cases we check for use of the deprecated docker settings - remove in 4.0
				_, usesDeprecatedDocker := metadata.ResourceData.GetOk("site_config.0.application_stack.0.docker_image")

				if helpers.FxStringHasPrefix(siteConfig.LinuxFxVersion, helpers.FxStringPrefixDocker) {
					if !features.FourPointOhBeta() {
						siteConfig.DecodeDockerDeprecatedAppStack(state.AppSettings, usesDeprecatedDocker)
					} else {
						siteConfig.DecodeDockerAppStack(state.AppSettings)
					}
				}

				state.SiteConfig = []helpers.SiteConfigLinux{siteConfig}

				// Filter out all settings we've consumed above
				if !features.FourPointOhBeta() && usesDeprecatedDocker {
					state.AppSettings = helpers.FilterManagedAppSettingsDeprecated(state.AppSettings)
				} else {
					state.AppSettings = helpers.FilterManagedAppSettings(state.AppSettings)
				}

				// Zip Deploys are not retrievable, so attempt to get from config. This doesn't matter for imports as an unexpected value here could break the deployment.
				if deployFile, ok := metadata.ResourceData.Get("zip_deploy_file").(string); ok {
					state.ZipDeployFile = deployFile
				}

				flattenedIdentity, err := identity.FlattenSystemAndUserAssignedMapToModel(model.Identity)
				if err != nil {
					return fmt.Errorf("flattening `identity`: %+v", err)
				}

				state.Identity = pointer.From(flattenedIdentity)

				if err := metadata.Encode(&state); err != nil {
					return fmt.Errorf("encoding: %+v", err)
				}
			}

			return nil
		},
	}
}

func (r LinuxWebAppResource) Delete() sdk.ResourceFunc {
	return sdk.ResourceFunc{
		Timeout: 30 * time.Minute,
		Func: func(ctx context.Context, metadata sdk.ResourceMetaData) error {
			client := metadata.Client.AppService.WebAppsClient
			id, err := commonids.ParseWebAppID(metadata.ResourceData.Id())
			if err != nil {
				return err
			}

			metadata.Logger.Infof("deleting %s", *id)
			delOptions := webapps.DeleteOperationOptions{
				DeleteEmptyServerFarm: pointer.To(false),
				DeleteMetrics:         pointer.To(false),
			}
			if _, err = client.Delete(ctx, *id, delOptions); err != nil {
				return fmt.Errorf("deleting Linux %s: %+v", id, err)
			}
			return nil
		},
	}
}

func (r LinuxWebAppResource) IDValidationFunc() pluginsdk.SchemaValidateFunc {
	return commonids.ValidateAppServiceID
}

func (r LinuxWebAppResource) Update() sdk.ResourceFunc {
	return sdk.ResourceFunc{
		Timeout: 30 * time.Minute,
		Func: func(ctx context.Context, metadata sdk.ResourceMetaData) error {
			client := metadata.Client.AppService.WebAppsClient
			servicePlanClient := metadata.Client.AppService.ServicePlanClient

			id, err := commonids.ParseFunctionAppID(metadata.ResourceData.Id())
			if err != nil {
				return err
			}

			var state LinuxWebAppModel
			if err := metadata.Decode(&state); err != nil {
				return fmt.Errorf("decoding: %+v", err)
			}

			existing, err := client.Get(ctx, *id)
			if err != nil || existing.Model == nil {
				return fmt.Errorf("reading Linux %s: %v", id, err)
			}

			model := existing.Model
			if model.Properties == nil {
				return fmt.Errorf("reading properties for Linux %s: %+v", id, err)
			}

			servicePlanChange := metadata.ResourceData.HasChange("service_plan_id")
			if servicePlanChange {
				model.Properties.ServerFarmId = pointer.To(state.ServicePlanId)
			}

			servicePlanId, err := commonids.ParseAppServicePlanID(state.ServicePlanId)
			if err != nil {
				return err
			}

			servicePlan, err := servicePlanClient.Get(ctx, *servicePlanId)
			if err != nil {
				return fmt.Errorf("reading %s: %+v", servicePlanId, err)
			}

			sc := state.SiteConfig[0]
			if servicePlan.Model != nil && servicePlan.Model.Sku != nil && servicePlan.Model.Sku.Name != nil {
				if helpers.IsFreeOrSharedServicePlan(*servicePlan.Model.Sku.Name) {
					if sc.AlwaysOn {
						return fmt.Errorf("always_on feature has to be turned off before switching to a free/shared Sku")
					}
				}
			}

			if metadata.ResourceData.HasChange("enabled") {
				model.Properties.Enabled = pointer.To(state.Enabled)
			}
			if metadata.ResourceData.HasChange("https_only") {
				model.Properties.HTTPSOnly = pointer.To(state.HttpsOnly)
			}
			if metadata.ResourceData.HasChange("client_affinity_enabled") {
				model.Properties.ClientAffinityEnabled = pointer.To(state.ClientAffinityEnabled)
			}
			if metadata.ResourceData.HasChange("client_certificate_enabled") {
				model.Properties.ClientCertEnabled = pointer.To(state.ClientCertEnabled)
			}
			if metadata.ResourceData.HasChange("client_certificate_mode") {
				model.Properties.ClientCertMode = pointer.To(webapps.ClientCertMode(state.ClientCertMode))
			}
			if metadata.ResourceData.HasChange("client_certificate_exclusion_paths") {
				model.Properties.ClientCertExclusionPaths = pointer.To(state.ClientCertExclusionPaths)
			}

			if metadata.ResourceData.HasChange("identity") {
				expandedIdentity, err := identity.ExpandSystemAndUserAssignedMapFromModel(state.Identity)
				if err != nil {
					return fmt.Errorf("expanding `identity`: %+v", err)
				}
				model.Identity = expandedIdentity
			}

			if metadata.ResourceData.HasChange("key_vault_reference_identity_id") {
				model.Properties.KeyVaultReferenceIdentity = pointer.To(state.KeyVaultReferenceIdentityID)
			}

			if metadata.ResourceData.HasChange("tags") {
				model.Tags = pointer.To(state.Tags)
			}

			if metadata.ResourceData.HasChanges("site_config", "app_settings") || servicePlanChange {
				model.Properties.SiteConfig, err = sc.ExpandForUpdate(metadata, model.Properties.SiteConfig, state.AppSettings)
				if err != nil {
					return err
				}
				model.Properties.VnetRouteAllEnabled = model.Properties.SiteConfig.VnetRouteAllEnabled
			}

			if metadata.ResourceData.HasChange("public_network_access_enabled") {
				pna := helpers.PublicNetworkAccessEnabled
				if !state.PublicNetworkAccess {
					pna = helpers.PublicNetworkAccessDisabled
				}

				// (@jackofallops) - Values appear to need to be set in both SiteProperties and SiteConfig for now? https://github.com/Azure/azure-rest-api-specs/issues/24681
				model.Properties.PublicNetworkAccess = pointer.To(pna)
				model.Properties.SiteConfig.PublicNetworkAccess = model.Properties.PublicNetworkAccess
			}

			if metadata.ResourceData.HasChange("virtual_network_subnet_id") {
				subnetId := metadata.ResourceData.Get("virtual_network_subnet_id").(string)
				if subnetId == "" {
					if _, err := client.DeleteSwiftVirtualNetwork(ctx, *id); err != nil {
						return fmt.Errorf("removing `virtual_network_subnet_id` association for %s: %+v", *id, err)
					}
					var empty *string
					model.Properties.VirtualNetworkSubnetId = empty
				} else {
					model.Properties.VirtualNetworkSubnetId = pointer.To(subnetId)
				}
			}

			if err := client.CreateOrUpdateThenPoll(ctx, *id, *model); err != nil {
				return fmt.Errorf("updating Linux %s: %+v", id, err)
			}

			// (@jackofallops) - App Settings can clobber logs configuration so must be updated before we send any Log updates
			if metadata.ResourceData.HasChanges("app_settings", "site_config") || metadata.ResourceData.HasChange("site_config.0.health_check_eviction_time_in_min") {
				appSettingsUpdate := helpers.ExpandAppSettingsForUpdate(model.Properties.SiteConfig.AppSettings)
				appSettingsProps := *appSettingsUpdate.Properties
				appSettingsProps["WEBSITE_HEALTHCHECK_MAXPINGFAILURES"] = strconv.Itoa(int(state.SiteConfig[0].HealthCheckEvictionTime))
				appSettingsUpdate.Properties = &appSettingsProps
				if _, err := client.UpdateApplicationSettings(ctx, *id, *appSettingsUpdate); err != nil {
					return fmt.Errorf("updating App Settings for Linux %s: %+v", id, err)
				}
			}

			if metadata.ResourceData.HasChange("connection_string") {
				connectionStringUpdate := helpers.ExpandConnectionStrings(state.ConnectionStrings)
				if connectionStringUpdate.Properties == nil {
					connectionStringUpdate.Properties = &map[string]webapps.ConnStringValueTypePair{}
				}
				if _, err := client.UpdateConnectionStrings(ctx, *id, *connectionStringUpdate); err != nil {
					return fmt.Errorf("updating Connection Strings for Linux %s: %+v", id, err)
				}
			}

			if metadata.ResourceData.HasChange("sticky_settings") {
				emptySlice := make([]string, 0)
				stickySettings := helpers.ExpandStickySettings(state.StickySettings)
				stickySettingsUpdate := webapps.SlotConfigNamesResource{
					Properties: &webapps.SlotConfigNames{
						AppSettingNames:       &emptySlice,
						ConnectionStringNames: &emptySlice,
					},
				}

				if stickySettings != nil {
					if stickySettings.AppSettingNames != nil {
						stickySettingsUpdate.Properties.AppSettingNames = stickySettings.AppSettingNames
					}
					if stickySettings.ConnectionStringNames != nil {
						stickySettingsUpdate.Properties.ConnectionStringNames = stickySettings.ConnectionStringNames
					}
				}

				if _, err := client.UpdateSlotConfigurationNames(ctx, *id, stickySettingsUpdate); err != nil {
					return fmt.Errorf("updating Sticky Settings for Linux %s: %+v", id, err)
				}
			}

			updateLogs := false

			if metadata.ResourceData.HasChange("auth_settings") {
				authUpdate := helpers.ExpandAuthSettings(state.AuthSettings)
				// (@jackofallops) - in the case of a removal of this block, we need to zero these settings
				if authUpdate.Properties == nil {
					authUpdate.Properties = &webapps.SiteAuthSettingsProperties{
						Enabled:                           pointer.To(false),
						ClientSecret:                      pointer.To(""),
						ClientSecretSettingName:           pointer.To(""),
						ClientSecretCertificateThumbprint: pointer.To(""),
						GoogleClientSecret:                pointer.To(""),
						FacebookAppSecret:                 pointer.To(""),
						GitHubClientSecret:                pointer.To(""),
						TwitterConsumerSecret:             pointer.To(""),
						MicrosoftAccountClientSecret:      pointer.To(""),
					}
					updateLogs = true
				}
				if _, err := client.UpdateAuthSettings(ctx, *id, *authUpdate); err != nil {
					return fmt.Errorf("updating Auth Settings for Linux %s: %+v", id, err)
				}
			}

			if metadata.ResourceData.HasChange("auth_settings_v2") {
				authV2Update := helpers.ExpandAuthV2Settings(state.AuthV2Settings)
				if _, err := client.UpdateAuthSettingsV2(ctx, *id, *authV2Update); err != nil {
					return fmt.Errorf("updating AuthV2 Settings for Linux %s: %+v", id, err)
				}
				updateLogs = true
			}

			if metadata.ResourceData.HasChange("backup") {
				backupUpdate, err := helpers.ExpandBackupConfig(state.Backup)
				if err != nil {
					return fmt.Errorf("expanding backup configuration for Linux %s: %+v", *id, err)
				}
				if backupUpdate.Properties == nil {
					if _, err := client.DeleteBackupConfiguration(ctx, *id); err != nil {
						return fmt.Errorf("removing Backup Settings for Linux %s: %+v", id, err)
					}
				} else {
					if _, err := client.UpdateBackupConfiguration(ctx, *id, *backupUpdate); err != nil {
						return fmt.Errorf("updating Backup Settings for Linux %s: %+v", id, err)
					}
				}
			}

			if metadata.ResourceData.HasChange("logs") || updateLogs {
				logsUpdate := helpers.ExpandLogsConfig(state.LogsConfig)
				if logsUpdate.Properties == nil {
					logsUpdate = helpers.DisabledLogsConfig() // The API is update only, so we need to send an update with everything switched of when a user removes the "logs" block
				}
				if _, err := client.UpdateDiagnosticLogsConfig(ctx, *id, *logsUpdate); err != nil {
					return fmt.Errorf("updating Logs Config for Linux %s: %+v", id, err)
				}
			}

			if metadata.ResourceData.HasChange("storage_account") {
				storageAccountUpdate := helpers.ExpandStorageConfig(state.StorageAccounts)
				if _, err := client.UpdateAzureStorageAccounts(ctx, *id, *storageAccountUpdate); err != nil {
					return fmt.Errorf("updating Storage Accounts for Linux %s: %+v", id, err)
				}
			}

			if metadata.ResourceData.HasChange("zip_deploy_file") {
				if err = helpers.GetCredentialsAndPublish(ctx, client, *id, state.ZipDeployFile); err != nil {
					return err
				}
			}

			if metadata.ResourceData.HasChange("ftp_publish_basic_authentication_enabled") {
				sitePolicy := webapps.CsmPublishingCredentialsPoliciesEntity{
					Properties: &webapps.CsmPublishingCredentialsPoliciesEntityProperties{
						Allow: state.PublishingFTPBasicAuthEnabled,
					},
				}
				if _, err := client.UpdateFtpAllowed(ctx, *id, sitePolicy); err != nil {
					return fmt.Errorf("setting basic auth for ftp publishing credentials for %s: %+v", id, err)
				}
			}

			if metadata.ResourceData.HasChange("webdeploy_publish_basic_authentication_enabled") {
				sitePolicy := webapps.CsmPublishingCredentialsPoliciesEntity{
					Properties: &webapps.CsmPublishingCredentialsPoliciesEntityProperties{
						Allow: state.PublishingDeployBasicAuthEnabled,
					},
				}
				if _, err := client.UpdateScmAllowed(ctx, *id, sitePolicy); err != nil {
					return fmt.Errorf("setting basic auth for deploy publishing credentials for %s: %+v", id, err)
				}
			}

			return nil
		},
	}
}

func (r LinuxWebAppResource) CustomImporter() sdk.ResourceRunFunc {
	return func(ctx context.Context, metadata sdk.ResourceMetaData) error {
		client := metadata.Client.AppService.WebAppsClient
		servicePlanClient := metadata.Client.AppService.ServicePlanClient

		id, err := commonids.ParseWebAppID(metadata.ResourceData.Id())
		if err != nil {
			return err
		}
		site, err := client.Get(ctx, *id)
		if err != nil || site.Model == nil || site.Model.Properties == nil {
			return fmt.Errorf("reading Linux %s: %+v", id, err)
		}
		props := site.Model.Properties
		if props.ServerFarmId == nil {
			return fmt.Errorf("determining Service Plan ID for Linux %s: %+v", id, err)
		}
		servicePlanId, err := commonids.ParseAppServicePlanIDInsensitively(*props.ServerFarmId)
		if err != nil {
			return err
		}

		sp, err := servicePlanClient.Get(ctx, *servicePlanId)
		if err != nil || sp.Model == nil || sp.Model.Kind == nil {
			return fmt.Errorf("reading Service Plan for Linux %s: %+v", id, err)
		}
		if !strings.Contains(strings.ToLower(*sp.Model.Kind), "linux") {
			return fmt.Errorf("specified Service Plan is not a Linux plan")
		}

		return nil
	}
}

func (r LinuxWebAppResource) StateUpgraders() sdk.StateUpgradeData {
	return sdk.StateUpgradeData{
		SchemaVersion: 1,
		Upgraders: map[int]pluginsdk.StateUpgrade{
			0: migration.LinuxWebAppV0toV1{},
		},
	}
}<|MERGE_RESOLUTION|>--- conflicted
+++ resolved
@@ -644,19 +644,24 @@
 						state.HostingEnvId = hostingEnvId.ID()
 					}
 
-<<<<<<< HEAD
-			userSetDefault := false
-			if len(metadata.ResourceData.Get("auth_settings").([]interface{})) > 0 {
-				userSetDefault = true
-			}
-			state.AuthSettings = helpers.FlattenAuthSettings(auth, userSetDefault)
-=======
 					if subnetId := pointer.From(props.VirtualNetworkSubnetId); subnetId != "" {
 						state.VirtualNetworkSubnetID = subnetId
 					}
 				}
->>>>>>> c1367b13
-
+
+				state.AppSettings = helpers.FlattenWebStringDictionary(appSettings)
+
+				userSetDefault := false
+				if len(metadata.ResourceData.Get("auth_settings").([]interface{})) > 0 {
+					userSetDefault = true
+				}
+				state.AuthSettings = helpers.FlattenAuthSettings(auth, userSetDefault)
+
+				state.AuthV2Settings = helpers.FlattenAuthV2Settings(authV2)
+
+				state.Backup = helpers.FlattenBackupConfig(backup)
+
+				state.LogsConfig = helpers.FlattenLogsConfig(logsConfig)
 				state.PublishingFTPBasicAuthEnabled = basicAuthFTP
 				state.PublishingDeployBasicAuthEnabled = basicAuthWebDeploy
 
