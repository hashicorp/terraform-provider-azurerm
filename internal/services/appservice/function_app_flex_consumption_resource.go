--- conflicted
+++ resolved
@@ -64,11 +64,8 @@
 	RuntimeVersion                string                                         `tfschema:"runtime_version"`
 	MaximumInstanceCount          int64                                          `tfschema:"maximum_instance_count"`
 	InstanceMemoryInMB            int64                                          `tfschema:"instance_memory_in_mb"`
-<<<<<<< HEAD
 	HttpConcurrency               int64                                          `tfschema:"http_concurrency"`
-=======
 	AlwaysReady                   []FunctionAppAlwaysReady                       `tfschema:"always_ready"`
->>>>>>> 572bb4f3
 	SiteConfig                    []helpers.SiteConfigFunctionAppFlexConsumption `tfschema:"site_config"`
 	Identity                      []identity.ModelSystemAssignedUserAssigned     `tfschema:"identity"`
 	Tags                          map[string]string                              `tfschema:"tags"`
@@ -195,12 +192,12 @@
 			ValidateFunc: validation.IntBetween(40, 1000),
 		},
 
-<<<<<<< HEAD
 		"http_concurrency": {
 			Type:         pluginsdk.TypeInt,
 			Optional:     true,
 			ValidateFunc: validation.IntBetween(1, 1000),
-=======
+		},
+
 		// the name is always being lower-cased by the api: https://github.com/Azure/azure-rest-api-specs/issues/33095
 		"always_ready": {
 			Type:     pluginsdk.TypeList,
@@ -221,7 +218,6 @@
 					},
 				},
 			},
->>>>>>> 572bb4f3
 		},
 
 		"site_config": helpers.SiteConfigSchemaFunctionAppFlexConsumption(),
@@ -919,7 +915,14 @@
 				model.Properties.SiteConfig = siteConfig
 			}
 
-<<<<<<< HEAD
+			if metadata.ResourceData.HasChange("always_ready") {
+				arc, err := ExpandAlwaysReadyConfiguration(state.AlwaysReady, state.MaximumInstanceCount)
+				if err != nil {
+					return fmt.Errorf("expanding `always_ready` for %s: %+v", id, err)
+				}
+				model.Properties.FunctionAppConfig.ScaleAndConcurrency.AlwaysReady = arc
+			}
+
 			if metadata.ResourceData.HasChange("maximum_instance_count") {
 				model.Properties.FunctionAppConfig.ScaleAndConcurrency.MaximumInstanceCount = &state.MaximumInstanceCount
 			}
@@ -936,14 +939,6 @@
 						HTTP: nil,
 					}
 				}
-=======
-			if metadata.ResourceData.HasChange("always_ready") {
-				arc, err := ExpandAlwaysReadyConfiguration(state.AlwaysReady, state.MaximumInstanceCount)
-				if err != nil {
-					return fmt.Errorf("expanding `always_ready` for %s: %+v", id, err)
-				}
-				model.Properties.FunctionAppConfig.ScaleAndConcurrency.AlwaysReady = arc
->>>>>>> 572bb4f3
 			}
 
 			if metadata.ResourceData.HasChange("runtime_name") {
