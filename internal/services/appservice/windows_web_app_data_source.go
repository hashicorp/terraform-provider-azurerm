--- conflicted
+++ resolved
@@ -317,13 +317,11 @@
 				webApp.OutboundIPAddressList = strings.Split(webApp.OutboundIPAddresses, ",")
 				webApp.PossibleOutboundIPAddresses = utils.NormalizeNilableString(props.PossibleOutboundIPAddresses)
 				webApp.PossibleOutboundIPAddressList = strings.Split(webApp.PossibleOutboundIPAddresses, ",")
-<<<<<<< HEAD
+				if subnetId := utils.NormalizeNilableString(props.VirtualNetworkSubnetID); subnetId != "" {
+					webApp.VirtualNetworkSubnetID = subnetId
+				}
 				if hostingEnv := props.HostingEnvironmentProfile; hostingEnv != nil {
 					webApp.HostingEnvId = utils.NormalizeNilableString(hostingEnv.ID)
-=======
-				if subnetId := utils.NormalizeNilableString(props.VirtualNetworkSubnetID); subnetId != "" {
-					webApp.VirtualNetworkSubnetID = subnetId
->>>>>>> 9d370895
 				}
 			}
 
