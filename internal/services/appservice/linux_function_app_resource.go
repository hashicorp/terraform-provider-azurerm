// Copyright (c) HashiCorp, Inc.
// SPDX-License-Identifier: MPL-2.0

package appservice

import (
	"context"
	"fmt"
	"strconv"
	"strings"
	"time"

	"github.com/google/uuid"
	"github.com/hashicorp/go-azure-helpers/lang/pointer"
	"github.com/hashicorp/go-azure-helpers/lang/response"
	"github.com/hashicorp/go-azure-helpers/resourcemanager/commonids"
	"github.com/hashicorp/go-azure-helpers/resourcemanager/commonschema"
	"github.com/hashicorp/go-azure-helpers/resourcemanager/identity"
	"github.com/hashicorp/go-azure-helpers/resourcemanager/location"
	"github.com/hashicorp/go-azure-sdk/resource-manager/web/2023-01-01/resourceproviders"
	"github.com/hashicorp/go-azure-sdk/resource-manager/web/2023-12-01/webapps"
<<<<<<< HEAD
	"github.com/hashicorp/terraform-plugin-sdk/v2/helper/schema"
	"github.com/hashicorp/terraform-provider-azurerm/internal/features"
=======
>>>>>>> 000440fd
	"github.com/hashicorp/terraform-provider-azurerm/internal/sdk"
	"github.com/hashicorp/terraform-provider-azurerm/internal/services/appservice/helpers"
	"github.com/hashicorp/terraform-provider-azurerm/internal/services/appservice/migration"
	"github.com/hashicorp/terraform-provider-azurerm/internal/services/appservice/parse"
	"github.com/hashicorp/terraform-provider-azurerm/internal/services/appservice/validate"
	kvValidate "github.com/hashicorp/terraform-provider-azurerm/internal/services/keyvault/validate"
	storageValidate "github.com/hashicorp/terraform-provider-azurerm/internal/services/storage/validate"
	"github.com/hashicorp/terraform-provider-azurerm/internal/tags"
	"github.com/hashicorp/terraform-provider-azurerm/internal/tf/pluginsdk"
	"github.com/hashicorp/terraform-provider-azurerm/internal/tf/validation"
	"github.com/jackofallops/kermit/sdk/web/2022-09-01/web"
)

type LinuxFunctionAppResource struct{}

type LinuxFunctionAppModel struct {
	Name               string `tfschema:"name"`
	ResourceGroup      string `tfschema:"resource_group_name"`
	Location           string `tfschema:"location"`
	ServicePlanId      string `tfschema:"service_plan_id"`
	StorageAccountName string `tfschema:"storage_account_name"`

	StorageAccountKey       string `tfschema:"storage_account_access_key"`
	StorageUsesMSI          bool   `tfschema:"storage_uses_managed_identity"` // Storage uses MSI not account key
	StorageKeyVaultSecretID string `tfschema:"storage_key_vault_secret_id"`

	AppSettings                      map[string]string                          `tfschema:"app_settings"`
	StickySettings                   []helpers.StickySettings                   `tfschema:"sticky_settings"`
	AuthSettings                     []helpers.AuthSettings                     `tfschema:"auth_settings"`
	AuthV2Settings                   []helpers.AuthV2Settings                   `tfschema:"auth_settings_v2"`
	Backup                           []helpers.Backup                           `tfschema:"backup"` // Not supported on Dynamic or Basic plans
	BuiltinLogging                   bool                                       `tfschema:"builtin_logging_enabled"`
	ClientCertEnabled                bool                                       `tfschema:"client_certificate_enabled"`
	ClientCertMode                   string                                     `tfschema:"client_certificate_mode"`
	ClientCertExclusionPaths         string                                     `tfschema:"client_certificate_exclusion_paths"`
	ConnectionStrings                []helpers.ConnectionString                 `tfschema:"connection_string"`
	DailyMemoryTimeQuota             int64                                      `tfschema:"daily_memory_time_quota"` // TODO - Value ignored in for linux apps, even in Consumption plans?
	Enabled                          bool                                       `tfschema:"enabled"`
	FunctionExtensionsVersion        string                                     `tfschema:"functions_extension_version"`
	ForceDisableContentShare         bool                                       `tfschema:"content_share_force_disabled"`
	HttpsOnly                        bool                                       `tfschema:"https_only"`
	KeyVaultReferenceIdentityID      string                                     `tfschema:"key_vault_reference_identity_id"`
	PublicNetworkAccess              bool                                       `tfschema:"public_network_access_enabled"`
	SiteConfig                       []helpers.SiteConfigLinuxFunctionApp       `tfschema:"site_config"`
	FlexFunctionAppDeployment        []helpers.FlexFunctionAppDeployment        `tfschema:"flex_function_app_deployment"`
	StorageAccounts                  []helpers.StorageAccount                   `tfschema:"storage_account"`
	Tags                             map[string]string                          `tfschema:"tags"`
	VirtualNetworkSubnetID           string                                     `tfschema:"virtual_network_subnet_id"`
	ZipDeployFile                    string                                     `tfschema:"zip_deploy_file"`
	PublishingDeployBasicAuthEnabled bool                                       `tfschema:"webdeploy_publish_basic_authentication_enabled"`
	PublishingFTPBasicAuthEnabled    bool                                       `tfschema:"ftp_publish_basic_authentication_enabled"`
	Identity                         []identity.ModelSystemAssignedUserAssigned `tfschema:"identity"`
	VnetImagePullEnabled             bool                                       `tfschema:"vnet_image_pull_enabled,addedInNextMajorVersion"`

	// Computed
	CustomDomainVerificationId    string   `tfschema:"custom_domain_verification_id"`
	DefaultHostname               string   `tfschema:"default_hostname"`
	HostingEnvId                  string   `tfschema:"hosting_environment_id"`
	Kind                          string   `tfschema:"kind"`
	OutboundIPAddresses           string   `tfschema:"outbound_ip_addresses"`
	OutboundIPAddressList         []string `tfschema:"outbound_ip_address_list"`
	PossibleOutboundIPAddresses   string   `tfschema:"possible_outbound_ip_addresses"`
	PossibleOutboundIPAddressList []string `tfschema:"possible_outbound_ip_address_list"`

	SiteCredentials []helpers.SiteCredential `tfschema:"site_credential"`
}

var _ sdk.ResourceWithUpdate = LinuxFunctionAppResource{}

var _ sdk.ResourceWithCustomImporter = LinuxFunctionAppResource{}

var _ sdk.ResourceWithCustomizeDiff = LinuxFunctionAppResource{}

var _ sdk.ResourceWithStateMigration = LinuxFunctionAppResource{}

func (r LinuxFunctionAppResource) ModelObject() interface{} {
	return &LinuxFunctionAppModel{}
}

func (r LinuxFunctionAppResource) ResourceType() string {
	return "azurerm_linux_function_app"
}

func (r LinuxFunctionAppResource) IDValidationFunc() pluginsdk.SchemaValidateFunc {
	return commonids.ValidateFunctionAppID
}

func (r LinuxFunctionAppResource) Arguments() map[string]*pluginsdk.Schema {
	return map[string]*pluginsdk.Schema{
		"name": {
			Type:         pluginsdk.TypeString,
			Required:     true,
			ForceNew:     true,
			ValidateFunc: validate.WebAppName,
			Description:  "Specifies the name of the Function App.",
		},

		"resource_group_name": commonschema.ResourceGroupName(),

		"location": commonschema.Location(),

		"service_plan_id": {
			Type:         pluginsdk.TypeString,
			Required:     true,
			ValidateFunc: commonids.ValidateAppServicePlanID,
			Description:  "The ID of the App Service Plan within which to create this Function App",
		},

		"storage_account_name": {
			Type:         pluginsdk.TypeString,
			Optional:     true,
			ValidateFunc: storageValidate.StorageAccountName,
			Description:  "The backend storage account name which will be used by this Function App.",
			ExactlyOneOf: []string{
				"storage_account_name",
				"storage_key_vault_secret_id",
				"flex_function_app_deployment",
			},
		},

		"storage_account_access_key": {
			Type:         pluginsdk.TypeString,
			Optional:     true,
			Sensitive:    true,
			ValidateFunc: validation.NoZeroValues,
			ConflictsWith: []string{
				"storage_uses_managed_identity",
				"storage_key_vault_secret_id",
				"flex_function_app_deployment",
			},
			Description: "The access key which will be used to access the storage account for the Function App.",
		},

		"storage_uses_managed_identity": {
			Type:     pluginsdk.TypeBool,
			Optional: true,
			Default:  false,
			ConflictsWith: []string{
				"storage_account_access_key",
				"storage_key_vault_secret_id",
				"flex_function_app_deployment",
			},
			Description: "Should the Function App use its Managed Identity to access storage?",
		},

		"storage_key_vault_secret_id": {
			Type:         pluginsdk.TypeString,
			Optional:     true,
			ValidateFunc: kvValidate.NestedItemIdWithOptionalVersion,
			ExactlyOneOf: []string{
				"storage_account_name",
				"storage_key_vault_secret_id",
				"flex_function_app_deployment",
			},
			Description: "The Key Vault Secret ID, including version, that contains the Connection String to connect to the storage account for this Function App.",
		},

		"app_settings": {
			Type:     pluginsdk.TypeMap,
			Optional: true,
			Elem: &pluginsdk.Schema{
				Type: pluginsdk.TypeString,
			},
			Description: "A map of key-value pairs for [App Settings](https://docs.microsoft.com/en-us/azure/azure-functions/functions-app-settings) and custom values.",
		},

		"auth_settings": helpers.AuthSettingsSchema(),

		"auth_settings_v2": helpers.AuthV2SettingsSchema(),

		"backup": helpers.BackupSchema(),

		"builtin_logging_enabled": {
			Type:          pluginsdk.TypeBool,
			Optional:      true,
			Default:       true,
			ConflictsWith: []string{"flex_function_app_deployment"},
			DiffSuppressFunc: func(_, old, new string, rd *schema.ResourceData) bool {
				flexFuncSettings, isFlexSettingSet := rd.GetOk("flex_function_app_deployment")
				if isFlexSettingSet && len(flexFuncSettings.([]interface{})) > 0 {
					return true
				}
				return false
			},
			Description: "Should built in logging be enabled. Configures `AzureWebJobsDashboard` app setting based on the configured storage setting",
		},

		"client_certificate_enabled": {
			Type:        pluginsdk.TypeBool,
			Optional:    true,
			Default:     false,
			Description: "Should the function app use Client Certificates",
		},

		"client_certificate_mode": {
			Type:     pluginsdk.TypeString,
			Optional: true,
			Default:  web.ClientCertModeOptional,
			ValidateFunc: validation.StringInSlice([]string{
				string(web.ClientCertModeOptional),
				string(web.ClientCertModeRequired),
				string(web.ClientCertModeOptionalInteractiveUser),
			}, false),
			Description: "The mode of the Function App's client certificates requirement for incoming requests. Possible values are `Required`, `Optional`, and `OptionalInteractiveUser` ",
		},

		"client_certificate_exclusion_paths": {
			Type:        pluginsdk.TypeString,
			Optional:    true,
			Description: "Paths to exclude when using client certificates, separated by ;",
		},

		"connection_string": helpers.ConnectionStringSchema(),

		"daily_memory_time_quota": {
			Type:         pluginsdk.TypeInt,
			Optional:     true,
			Default:      0,
			ValidateFunc: validation.IntAtLeast(0),
			Description:  "The amount of memory in gigabyte-seconds that your application is allowed to consume per day. Setting this value only affects function apps in Consumption Plans.",
		},

		"enabled": {
			Type:        pluginsdk.TypeBool,
			Optional:    true,
			Default:     true,
			Description: "Is the Linux Function App enabled.",
		},

		"content_share_force_disabled": {
			Type:        pluginsdk.TypeBool,
			Optional:    true,
			Default:     false,
			Description: "Force disable the content share settings.",
		},

		"functions_extension_version": {
			Type:          pluginsdk.TypeString,
			Optional:      true,
			Default:       "~4",
			ConflictsWith: []string{"flex_function_app_deployment"},
			DiffSuppressFunc: func(_, old, new string, rd *pluginsdk.ResourceData) bool {
				flexFuncSettings, isFlexSettingSet := rd.GetOk("flex_function_app_deployment")
				if isFlexSettingSet && len(flexFuncSettings.([]interface{})) > 0 {
					return true
				}
				return false
			},
			Description: "The runtime version associated with the Function App.",
		},

		"https_only": {
			Type:        pluginsdk.TypeBool,
			Optional:    true,
			Default:     false,
			Description: "Can the Function App only be accessed via HTTPS?",
		},

		"identity": commonschema.SystemAssignedUserAssignedIdentityOptional(),

		"key_vault_reference_identity_id": {
			Type:         pluginsdk.TypeString,
			Optional:     true,
			Computed:     true,
			ValidateFunc: commonids.ValidateUserAssignedIdentityID,
			Description:  "The User Assigned Identity to use for Key Vault access.",
		},

		"public_network_access_enabled": {
			Type:     pluginsdk.TypeBool,
			Optional: true,
			Default:  true,
		},

		"webdeploy_publish_basic_authentication_enabled": {
			Type:     pluginsdk.TypeBool,
			Optional: true,
			Default:  true,
		},

		"ftp_publish_basic_authentication_enabled": {
			Type:     pluginsdk.TypeBool,
			Optional: true,
			Default:  true,
		},

		"site_config": helpers.SiteConfigSchemaLinuxFunctionApp(),

		"flex_function_app_deployment": helpers.FlexFunctionAppDeploymentSchema(),

		"sticky_settings": helpers.StickySettingsSchema(),

		"storage_account": helpers.StorageAccountSchema(),

		"tags": tags.Schema(),

		"virtual_network_subnet_id": {
			Type:         pluginsdk.TypeString,
			Optional:     true,
			ValidateFunc: commonids.ValidateSubnetID,
		},

		"vnet_image_pull_enabled": {
			Type:        pluginsdk.TypeBool,
			Optional:    true,
			Default:     false,
			Description: "Is container image pull over virtual network enabled? Defaults to `false`.",
		},

		"zip_deploy_file": {
			Type:         pluginsdk.TypeString,
			Optional:     true,
			Computed:     true,
			ValidateFunc: validation.StringIsNotEmpty,
			Description:  "The local path and filename of the Zip packaged application to deploy to this Linux Function App. **Note:** Using this value requires either `WEBSITE_RUN_FROM_PACKAGE=1` or `SCM_DO_BUILD_DURING_DEPLOYMENT=true` to be set on the App in `app_settings`.",
		},
	}
}

func (r LinuxFunctionAppResource) Attributes() map[string]*pluginsdk.Schema {
	return map[string]*pluginsdk.Schema{
		"custom_domain_verification_id": {
			Type:      pluginsdk.TypeString,
			Computed:  true,
			Sensitive: true,
		},

		"default_hostname": {
			Type:     pluginsdk.TypeString,
			Computed: true,
		},

		"hosting_environment_id": {
			Type:     pluginsdk.TypeString,
			Computed: true,
		},

		"kind": {
			Type:     pluginsdk.TypeString,
			Computed: true,
		},

		"outbound_ip_addresses": {
			Type:     pluginsdk.TypeString,
			Computed: true,
		},

		"outbound_ip_address_list": {
			Type:     pluginsdk.TypeList,
			Computed: true,
			Elem: &pluginsdk.Schema{
				Type: pluginsdk.TypeString,
			},
		},

		"possible_outbound_ip_addresses": {
			Type:     pluginsdk.TypeString,
			Computed: true,
		},

		"possible_outbound_ip_address_list": {
			Type:     pluginsdk.TypeList,
			Computed: true,
			Elem: &pluginsdk.Schema{
				Type: pluginsdk.TypeString,
			},
		},

		"site_credential": helpers.SiteCredentialSchema(),
	}
}

func (r LinuxFunctionAppResource) Create() sdk.ResourceFunc {
	return sdk.ResourceFunc{
		Timeout: 30 * time.Minute,
		Func: func(ctx context.Context, metadata sdk.ResourceMetaData) error {
			storageDomainSuffix, ok := metadata.Client.Account.Environment.Storage.DomainSuffix()
			if !ok {
				return fmt.Errorf("could not determine Storage domain suffix for environment %q", metadata.Client.Account.Environment.Name)
			}

			var functionApp LinuxFunctionAppModel

			if err := metadata.Decode(&functionApp); err != nil {
				return err
			}

			client := metadata.Client.AppService.WebAppsClient
			resourcesClient := metadata.Client.AppService.ResourceProvidersClient
			aseClient := metadata.Client.AppService.AppServiceEnvironmentClient
			servicePlanClient := metadata.Client.AppService.ServicePlanClient
			subscriptionId := metadata.Client.Account.SubscriptionId

			id := commonids.NewAppServiceID(subscriptionId, functionApp.ResourceGroup, functionApp.Name)

			servicePlanId, err := commonids.ParseAppServicePlanID(functionApp.ServicePlanId)
			if err != nil {
				return err
			}

			servicePlan, err := servicePlanClient.Get(ctx, *servicePlanId)
			if err != nil {
				return fmt.Errorf("reading %s: %+v", servicePlanId, err)
			}

			var planSKU *string
			availabilityRequest := resourceproviders.ResourceNameAvailabilityRequest{
				Name: functionApp.Name,
				Type: resourceproviders.CheckNameResourceTypesMicrosoftPointWebSites,
			}
			if servicePlanModel := servicePlan.Model; servicePlanModel != nil {
				if sku := servicePlanModel.Sku; sku != nil && sku.Name != nil {
					planSKU = sku.Name
				}

				if ase := servicePlanModel.Properties.HostingEnvironmentProfile; ase != nil {
					// Attempt to check the ASE for the appropriate suffix for the name availability request.
					// This varies between internal and external ASE Types, and potentially has other names in other clouds
					// We use the "internal" as the fallback here, if we can read the ASE, we'll get the full one
					nameSuffix := "appserviceenvironment.net"
					if ase.Id != nil {
						aseId, err := commonids.ParseAppServiceEnvironmentIDInsensitively(*ase.Id)
						nameSuffix = fmt.Sprintf("%s.%s", aseId.HostingEnvironmentName, nameSuffix)
						if err != nil {
							metadata.Logger.Warnf("could not parse App Service Environment ID determine FQDN for name availability check, defaulting to `%s.%s.appserviceenvironment.net`", functionApp.Name, servicePlanId)
						} else {
							existingASE, err := aseClient.Get(ctx, *aseId)
							if err != nil || existingASE.Model == nil {
								metadata.Logger.Warnf("could not read App Service Environment to determine FQDN for name availability check, defaulting to `%s.%s.appserviceenvironment.net`", functionApp.Name, servicePlanId)
							} else if props := existingASE.Model.Properties; props != nil && props.DnsSuffix != nil && *props.DnsSuffix != "" {
								nameSuffix = *props.DnsSuffix
							}
						}
					}

					availabilityRequest.Name = fmt.Sprintf("%s.%s", functionApp.Name, nameSuffix)
					availabilityRequest.IsFqdn = pointer.To(true)

					if !functionApp.VnetImagePullEnabled {
						return fmt.Errorf("`vnet_image_pull_enabled` cannot be disabled for app running in an app service environment")
					}
				}
			}
			// Only send for ElasticPremium and Consumption plan
			elasticOrConsumptionPlan := helpers.PlanIsElastic(planSKU) || helpers.PlanIsConsumption(planSKU)
			sendContentSettings := elasticOrConsumptionPlan && !functionApp.ForceDisableContentShare

			flexConsumptionPlan := helpers.PlanIsFlexConsumption(planSKU)
			existing, err := client.Get(ctx, id)
			if err != nil && !response.WasNotFound(existing.HttpResponse) {
				return fmt.Errorf("checking for presence of existing Linux %s: %+v", id, err)
			}

			if !response.WasNotFound(existing.HttpResponse) {
				return metadata.ResourceRequiresImport(r.ResourceType(), id)
			}

			subId := commonids.NewSubscriptionID(subscriptionId)

			checkName, err := resourcesClient.CheckNameAvailability(ctx, subId, availabilityRequest)
			if err != nil {
				return fmt.Errorf("checking name availability for Linux %s: %+v", id, err)
			}
			if model := checkName.Model; model != nil && model.NameAvailable != nil && !*model.NameAvailable {
				return fmt.Errorf("the Site Name %q failed the availability check: %+v", id.SiteName, *model.Message)
			}

			if !flexConsumptionPlan && len(functionApp.FlexFunctionAppDeployment) > 0 {
				return fmt.Errorf("the site is running in %q sku while `flex_function_app_deployment` can only be set for sites whose ServerFarm has `FlexConsumption` SKU", *planSKU)
			}

			flexFunctionAppConfig, storageStringFlex, err := helpers.ExpandFlexFunctionAppDeployment(functionApp.FlexFunctionAppDeployment, *storageDomainSuffix)
			if err != nil {
				return fmt.Errorf("expanding flex_function_app_deployment for Linux flex consumption %s: %+v", id, err)
			}

			var storageString string
			if functionApp.StorageAccountName != "" {
				storageString = functionApp.StorageAccountName
				if !functionApp.StorageUsesMSI && functionApp.FlexFunctionAppDeployment == nil {
					if functionApp.StorageKeyVaultSecretID != "" {
						storageString = fmt.Sprintf(helpers.StorageStringFmtKV, functionApp.StorageKeyVaultSecretID)
					} else {
						storageString = fmt.Sprintf(helpers.StorageStringFmt, functionApp.StorageAccountName, functionApp.StorageAccountKey, *storageDomainSuffix)
					}
				}
			}

			siteConfig, err := helpers.ExpandSiteConfigLinuxFunctionApp(functionApp.SiteConfig, nil, metadata, functionApp.FunctionExtensionsVersion, storageString, functionApp.StorageUsesMSI, storageStringFlex)
			if err != nil {
				return fmt.Errorf("expanding site_config for Linux %s: %+v", id, err)
			}

			if functionApp.BuiltinLogging && !flexConsumptionPlan {
				if functionApp.AppSettings == nil {
					functionApp.AppSettings = make(map[string]string)
				}
				if !functionApp.StorageUsesMSI {
					functionApp.AppSettings["AzureWebJobsDashboard"] = storageString
				} else {
					functionApp.AppSettings["AzureWebJobsDashboard__accountName"] = functionApp.StorageAccountName
				}
			}
			// for function premium app with WEBSITE_CONTENTOVERVNET sets to 1, the user has to specify a predefined fire share.
			// https://docs.microsoft.com/en-us/azure/azure-functions/functions-app-settings#website_contentovervnet
			if sendContentSettings {
				if functionApp.AppSettings == nil {
					functionApp.AppSettings = make(map[string]string)
				}
				if !functionApp.StorageUsesMSI {
					suffix := uuid.New().String()[0:4]
					_, contentOverVnetEnabled := functionApp.AppSettings["WEBSITE_CONTENTOVERVNET"]
					_, contentSharePresent := functionApp.AppSettings["WEBSITE_CONTENTSHARE"]
					if _, contentShareConnectionStringPresent := functionApp.AppSettings["WEBSITE_CONTENTAZUREFILECONNECTIONSTRING"]; !contentShareConnectionStringPresent {
						functionApp.AppSettings["WEBSITE_CONTENTAZUREFILECONNECTIONSTRING"] = storageString
					}

					if !contentSharePresent {
						if contentOverVnetEnabled {
							return fmt.Errorf("the app_setting WEBSITE_CONTENTSHARE must be specified and set to a valid share when WEBSITE_CONTENTOVERVNET is specified")
						}
						functionApp.AppSettings["WEBSITE_CONTENTSHARE"] = fmt.Sprintf("%s-%s", strings.ToLower(functionApp.Name), suffix)
					}
				} else {
					if _, present := functionApp.AppSettings["AzureWebJobsStorage__accountName"]; !present {
						functionApp.AppSettings["AzureWebJobsStorage__accountName"] = storageString
					}
				}
			}

			if storageString != "" {
				siteConfig.LinuxFxVersion = helpers.EncodeFunctionAppLinuxFxVersion(functionApp.SiteConfig[0].ApplicationStack)
			}

			siteConfig.AppSettings = helpers.MergeUserAppSettings(siteConfig.AppSettings, functionApp.AppSettings)

			expandedIdentity, err := identity.ExpandSystemAndUserAssignedMapFromModel(functionApp.Identity)
			if err != nil {
				return fmt.Errorf("expanding `identity`: %+v", err)
			}

			siteEnvelope := webapps.Site{
				Location: location.Normalize(functionApp.Location),
				Tags:     pointer.To(functionApp.Tags),
				Kind:     pointer.To("functionapp,linux"),
				Identity: expandedIdentity,
				Properties: &webapps.SiteProperties{
					ServerFarmId:         pointer.To(functionApp.ServicePlanId),
					Enabled:              pointer.To(functionApp.Enabled),
					HTTPSOnly:            pointer.To(functionApp.HttpsOnly),
					SiteConfig:           siteConfig,
					FunctionAppConfig:    flexFunctionAppConfig,
					ClientCertEnabled:    pointer.To(functionApp.ClientCertEnabled),
					ClientCertMode:       pointer.To(webapps.ClientCertMode(functionApp.ClientCertMode)),
					DailyMemoryTimeQuota: pointer.To(functionApp.DailyMemoryTimeQuota), // TODO - Investigate, setting appears silently ignored on Linux Function Apps?
					VnetImagePullEnabled: pointer.To(functionApp.VnetImagePullEnabled),
					VnetRouteAllEnabled:  siteConfig.VnetRouteAllEnabled,
				},
			}

			pna := helpers.PublicNetworkAccessEnabled
			if !functionApp.PublicNetworkAccess {
				pna = helpers.PublicNetworkAccessDisabled
			}

			// (@jackofallops) - Values appear to need to be set in both SiteProperties and SiteConfig for now? https://github.com/Azure/azure-rest-api-specs/issues/24681
			siteEnvelope.Properties.PublicNetworkAccess = pointer.To(pna)
			siteEnvelope.Properties.SiteConfig.PublicNetworkAccess = siteEnvelope.Properties.PublicNetworkAccess

			if functionApp.KeyVaultReferenceIdentityID != "" {
				siteEnvelope.Properties.KeyVaultReferenceIdentity = pointer.To(functionApp.KeyVaultReferenceIdentityID)
			}

			if functionApp.VirtualNetworkSubnetID != "" {
				siteEnvelope.Properties.VirtualNetworkSubnetId = pointer.To(functionApp.VirtualNetworkSubnetID)
			}

			if functionApp.ClientCertExclusionPaths != "" {
				siteEnvelope.Properties.ClientCertExclusionPaths = pointer.To(functionApp.ClientCertExclusionPaths)
			}

			if err = client.CreateOrUpdateThenPoll(ctx, id, siteEnvelope); err != nil {
				return fmt.Errorf("creating Linux %s: %+v", id, err)
			}

			// (@jackofallops) - updating the policy for publishing credentials resets the `Use32BitWorkerProcess` property
			if !functionApp.PublishingDeployBasicAuthEnabled {
				sitePolicy := webapps.CsmPublishingCredentialsPoliciesEntity{
					Properties: &webapps.CsmPublishingCredentialsPoliciesEntityProperties{
						Allow: false,
					},
				}
				if _, err := client.UpdateScmAllowed(ctx, id, sitePolicy); err != nil {
					return fmt.Errorf("setting basic auth for deploy publishing credentials for %s: %+v", id, err)
				}
			}

			if !functionApp.PublishingFTPBasicAuthEnabled {
				sitePolicy := webapps.CsmPublishingCredentialsPoliciesEntity{
					Properties: &webapps.CsmPublishingCredentialsPoliciesEntityProperties{
						Allow: false,
					},
				}
				if _, err := client.UpdateFtpAllowed(ctx, id, sitePolicy); err != nil {
					return fmt.Errorf("setting basic auth for ftp publishing credentials for %s: %+v", id, err)
				}
			}

			if err = client.CreateOrUpdateThenPoll(ctx, id, siteEnvelope); err != nil {
				return fmt.Errorf("creating Linux %s: %+v", id, err)
			}

			metadata.SetID(id)

			stickySettings := helpers.ExpandStickySettings(functionApp.StickySettings)

			if stickySettings != nil {
				stickySettingsUpdate := webapps.SlotConfigNamesResource{
					Properties: stickySettings,
				}
				if _, err := client.UpdateSlotConfigurationNames(ctx, id, stickySettingsUpdate); err != nil {
					return fmt.Errorf("updating Sticky Settings for Linux %s: %+v", id, err)
				}
			}

			backupConfig, err := helpers.ExpandBackupConfig(functionApp.Backup)
			if err != nil {
				return fmt.Errorf("expanding backup configuration for Linux %s: %+v", id, err)
			}
			if backupConfig.Properties != nil {
				if _, err := client.UpdateBackupConfiguration(ctx, id, *backupConfig); err != nil {
					return fmt.Errorf("adding Backup Settings for Linux %s: %+v", id, err)
				}
			}

			auth := helpers.ExpandAuthSettings(functionApp.AuthSettings)
			if auth.Properties != nil {
				if _, err := client.UpdateAuthSettings(ctx, id, *auth); err != nil {
					return fmt.Errorf("setting Authorisation Settings for Linux %s: %+v", id, err)
				}
			}

			authv2 := helpers.ExpandAuthV2Settings(functionApp.AuthV2Settings)
			if authv2.Properties != nil {
				if _, err = client.UpdateAuthSettingsV2(ctx, id, *authv2); err != nil {
					return fmt.Errorf("updating AuthV2 settings for Linux %s: %+v", id, err)
				}
			}

			storageConfig := helpers.ExpandStorageConfig(functionApp.StorageAccounts)
			if storageConfig.Properties != nil {
				if _, err := client.UpdateAzureStorageAccounts(ctx, id, *storageConfig); err != nil {
					if err != nil {
						return fmt.Errorf("setting Storage Accounts for Linux %s: %+v", id, err)
					}
				}
			}

			connectionStrings := helpers.ExpandConnectionStrings(functionApp.ConnectionStrings)
			if connectionStrings.Properties != nil {
				if _, err := client.UpdateConnectionStrings(ctx, id, *connectionStrings); err != nil {
					return fmt.Errorf("setting Connection Strings for Linux %s: %+v", id, err)
				}
			}

			if _, ok := metadata.ResourceData.GetOk("site_config.0.app_service_logs"); ok {
				appServiceLogs := helpers.ExpandFunctionAppAppServiceLogs(functionApp.SiteConfig[0].AppServiceLogs)
				if _, err := client.UpdateDiagnosticLogsConfig(ctx, id, appServiceLogs); err != nil {
					return fmt.Errorf("updating App Service Log Settings for %s: %+v", id, err)
				}
			}

			if functionApp.ZipDeployFile != "" {
				if err = helpers.GetCredentialsAndPublish(ctx, client, id, functionApp.ZipDeployFile); err != nil {
					return err
				}
			}

			return nil
		},
	}
}

func (r LinuxFunctionAppResource) Read() sdk.ResourceFunc {
	return sdk.ResourceFunc{
		Timeout: 5 * time.Minute,
		Func: func(ctx context.Context, metadata sdk.ResourceMetaData) error {
			client := metadata.Client.AppService.WebAppsClient
			id, err := commonids.ParseFunctionAppID(metadata.ResourceData.Id())
			if err != nil {
				return err
			}
			functionApp, err := client.Get(ctx, *id)
			if err != nil {
				if response.WasNotFound(functionApp.HttpResponse) {
					return metadata.MarkAsGone(id)
				}
				return fmt.Errorf("reading Linux %s: %+v", id, err)
			}

			appSettingsResp, err := client.ListApplicationSettings(ctx, *id)
			if err != nil {
				return fmt.Errorf("reading App Settings for Linux %s: %+v", id, err)
			}

			connectionStrings, err := client.ListConnectionStrings(ctx, *id)
			if err != nil {
				return fmt.Errorf("reading Connection String information for Linux %s: %+v", id, err)
			}

			stickySettings, err := client.ListSlotConfigurationNames(ctx, *id)
			if err != nil || stickySettings.Model == nil {
				return fmt.Errorf("reading Sticky Settings for Linux %s: %+v", id, err)
			}

			storageAccounts, err := client.ListAzureStorageAccounts(ctx, *id)
			if err != nil {
				return fmt.Errorf("reading Storage Account information for Linux %s: %+v", id, err)
			}

			siteCredentials, err := helpers.ListPublishingCredentials(ctx, client, *id)
			if err != nil {
				return fmt.Errorf("listing Site Publishing Credential information for %s: %+v", *id, err)
			}

			auth, err := client.GetAuthSettings(ctx, *id)
			if err != nil {
				return fmt.Errorf("reading Auth Settings for Linux %s: %+v", id, err)
			}

			var authV2 webapps.SiteAuthSettingsV2
			if auth.Model != nil && auth.Model.Properties != nil && strings.EqualFold(pointer.From(auth.Model.Properties.ConfigVersion), "v2") {
				authV2Resp, err := client.GetAuthSettingsV2(ctx, *id)
				if err != nil {
					return fmt.Errorf("reading authV2 settings for Linux %s: %+v", *id, err)
				}
				authV2 = *authV2Resp.Model
			}

			backup, err := client.GetBackupConfiguration(ctx, *id)
			if err != nil {
				if !response.WasNotFound(backup.HttpResponse) {
					return fmt.Errorf("reading Backup Settings for Linux %s: %+v", id, err)
				}
			}

			logs, err := client.GetDiagnosticLogsConfiguration(ctx, *id)
			if err != nil {
				return fmt.Errorf("reading logs configuration for Linux %s: %+v", id, err)
			}

			basicAuthFTP := true
			if basicAuthFTPResp, err := client.GetFtpAllowed(ctx, *id); err != nil && basicAuthFTPResp.Model != nil {
				return fmt.Errorf("retrieving state of FTP Basic Auth for %s: %+v", id, err)
			} else if csmProps := basicAuthFTPResp.Model.Properties; csmProps != nil {
				basicAuthFTP = csmProps.Allow
			}

			basicAuthWebDeploy := true
			if basicAuthWebDeployResp, err := client.GetScmAllowed(ctx, *id); err != nil && basicAuthWebDeployResp.Model != nil {
				return fmt.Errorf("retrieving state of WebDeploy Basic Auth for %s: %+v", id, err)
			} else if csmProps := basicAuthWebDeployResp.Model.Properties; csmProps != nil {
				basicAuthWebDeploy = csmProps.Allow
			}

			if model := functionApp.Model; model != nil {
				flattenedIdentity, err := identity.FlattenSystemAndUserAssignedMapToModel(model.Identity)
				if err != nil {
					return fmt.Errorf("flattening `identity`: %+v", err)
				}
				state := LinuxFunctionAppModel{
					Name:                             id.SiteName,
					ResourceGroup:                    id.ResourceGroupName,
					Location:                         location.Normalize(model.Location),
					ConnectionStrings:                helpers.FlattenConnectionStrings(connectionStrings.Model),
					StickySettings:                   helpers.FlattenStickySettings(stickySettings.Model.Properties),
					SiteCredentials:                  helpers.FlattenSiteCredentials(siteCredentials),
					AuthSettings:                     helpers.FlattenAuthSettings(auth.Model),
					AuthV2Settings:                   helpers.FlattenAuthV2Settings(authV2),
					Backup:                           helpers.FlattenBackupConfig(backup.Model),
					PublishingFTPBasicAuthEnabled:    basicAuthFTP,
					PublishingDeployBasicAuthEnabled: basicAuthWebDeploy,
					StorageAccounts:                  helpers.FlattenStorageAccounts(storageAccounts.Model),
					Tags:                             pointer.From(model.Tags),
					Kind:                             pointer.From(model.Kind),
					Identity:                         pointer.From(flattenedIdentity),
				}

				if props := model.Properties; props != nil {
					state.Enabled = pointer.From(props.Enabled)
					state.ClientCertMode = string(pointer.From(props.ClientCertMode))
					state.ClientCertExclusionPaths = pointer.From(props.ClientCertExclusionPaths)
					state.DailyMemoryTimeQuota = pointer.From(props.DailyMemoryTimeQuota)
					state.KeyVaultReferenceIdentityID = pointer.From(props.KeyVaultReferenceIdentity)
					state.CustomDomainVerificationId = pointer.From(props.CustomDomainVerificationId)
					state.DefaultHostname = pointer.From(props.DefaultHostName)
					state.PublicNetworkAccess = !strings.EqualFold(pointer.From(props.PublicNetworkAccess), helpers.PublicNetworkAccessDisabled)
					state.VnetImagePullEnabled = pointer.From(props.VnetImagePullEnabled)

					servicePlanId, err := commonids.ParseAppServicePlanIDInsensitively(*props.ServerFarmId)
					if err != nil {
						return err
					}
					state.ServicePlanId = servicePlanId.ID()

					if hostingEnv := props.HostingEnvironmentProfile; hostingEnv != nil {
						hostingEnvId, err := parse.AppServiceEnvironmentIDInsensitively(*hostingEnv.Id)
						if err != nil {
							return err
						}
						state.HostingEnvId = hostingEnvId.ID()
					}

					if v := props.OutboundIPAddresses; v != nil {
						state.OutboundIPAddresses = *v
						state.OutboundIPAddressList = strings.Split(*v, ",")
					}

					if v := props.PossibleOutboundIPAddresses; v != nil {
						state.PossibleOutboundIPAddresses = *v
						state.PossibleOutboundIPAddressList = strings.Split(*v, ",")
					}

					configResp, err := client.GetConfiguration(ctx, *id)
					if err != nil {
						return fmt.Errorf("making Read request on AzureRM Function App Configuration %q: %+v", id.SiteName, err)
					}

					siteConfig, err := helpers.FlattenSiteConfigLinuxFunctionApp(configResp.Model.Properties)
					if err != nil {
						return fmt.Errorf("reading Site Config for Linux %s: %+v", id, err)
					}
					state.SiteConfig = []helpers.SiteConfigLinuxFunctionApp{*siteConfig}

					isFlexFunctionApp := false
					flexFunctionAppDeployment := helpers.FlattenFlexFunctionAppDeployment(props.FunctionAppConfig)
					state.FlexFunctionAppDeployment = flexFunctionAppDeployment
					if flexFunctionAppDeployment != nil {
						isFlexFunctionApp = true
					}

					state.unpackLinuxFunctionAppSettings(*appSettingsResp.Model, metadata, isFlexFunctionApp)

					state.SiteConfig[0].AppServiceLogs = helpers.FlattenFunctionAppAppServiceLogs(logs.Model)

					state.HttpsOnly = pointer.From(props.HTTPSOnly)
					state.ClientCertEnabled = pointer.From(props.ClientCertEnabled)

					if subnetId := pointer.From(props.VirtualNetworkSubnetId); subnetId != "" {
						state.VirtualNetworkSubnetID = subnetId
					}

					// Zip Deploys are not retrievable, so attempt to get from config. This doesn't matter for imports as an unexpected value here could break the deployment.
					if deployFile, ok := metadata.ResourceData.Get("zip_deploy_file").(string); ok {
						state.ZipDeployFile = deployFile
					}

					if err := metadata.Encode(&state); err != nil {
						return fmt.Errorf("encoding: %+v", err)
					}
				}
			}

			return nil
		},
	}
}

func (r LinuxFunctionAppResource) Delete() sdk.ResourceFunc {
	return sdk.ResourceFunc{
		Timeout: 30 * time.Minute,
		Func: func(ctx context.Context, metadata sdk.ResourceMetaData) error {
			client := metadata.Client.AppService.WebAppsClient
			id, err := commonids.ParseFunctionAppID(metadata.ResourceData.Id())
			if err != nil {
				return err
			}

			metadata.Logger.Infof("deleting Linux %s", *id)

			delOptions := webapps.DeleteOperationOptions{
				DeleteEmptyServerFarm: pointer.To(false),
				DeleteMetrics:         pointer.To(false),
			}
			if _, err = client.Delete(ctx, *id, delOptions); err != nil {
				return fmt.Errorf("deleting Linux %s: %+v", id, err)
			}
			return nil
		},
	}
}

func (r LinuxFunctionAppResource) Update() sdk.ResourceFunc {
	return sdk.ResourceFunc{
		Timeout: 30 * time.Minute,
		Func: func(ctx context.Context, metadata sdk.ResourceMetaData) error {
			storageDomainSuffix, ok := metadata.Client.Account.Environment.Storage.DomainSuffix()
			if !ok {
				return fmt.Errorf("could not determine Storage domain suffix for environment %q", metadata.Client.Account.Environment.Name)
			}

			client := metadata.Client.AppService.WebAppsClient
			id, err := commonids.ParseFunctionAppID(metadata.ResourceData.Id())
			if err != nil {
				return err
			}

			var state LinuxFunctionAppModel
			if err := metadata.Decode(&state); err != nil {
				return fmt.Errorf("decoding: %+v", err)
			}

			existing, err := client.Get(ctx, *id)
			if err != nil {
				return fmt.Errorf("reading Linux %s: %v", id, err)
			}
			if existing.Model == nil || existing.Model.Properties == nil {
				return fmt.Errorf("reading of Linux %s for update", id)
			}
			model := *existing.Model

			_, planSKU, err := helpers.ServicePlanInfoForApp(ctx, metadata, *id)
			if err != nil {
				return err
			}

			// Some service plan updates are allowed - see customiseDiff for exceptions
			if metadata.ResourceData.HasChange("service_plan_id") {
				servicePlanId, err := commonids.ParseAppServicePlanID(state.ServicePlanId)
				if err != nil {
					return err
				}
				model.Properties.ServerFarmId = pointer.To(servicePlanId.ID())

				servicePlanClient := metadata.Client.AppService.ServicePlanClient
				servicePlan, err := servicePlanClient.Get(ctx, *servicePlanId)
				if err != nil {
					return fmt.Errorf("reading new service plan (%s) for Linux %s: %+v", servicePlanId.ServerFarmName, id, err)
				}

				if model := servicePlan.Model; model != nil {
					if sku := servicePlan.Model.Sku; sku != nil && sku.Name != nil {
						planSKU = sku.Name
					}
				}
			}

			// Only send for ElasticPremium and consumption plan
			sendContentSettings := (helpers.PlanIsConsumption(planSKU) || helpers.PlanIsElastic(planSKU)) && !state.ForceDisableContentShare

			if metadata.ResourceData.HasChange("enabled") {
				model.Properties.Enabled = pointer.To(state.Enabled)
			}

			if metadata.ResourceData.HasChange("https_only") {
				model.Properties.HTTPSOnly = pointer.To(state.HttpsOnly)
			}

			if metadata.ResourceData.HasChange("virtual_network_subnet_id") {
				subnetId := metadata.ResourceData.Get("virtual_network_subnet_id").(string)
				if subnetId == "" {
					if _, err := client.DeleteSwiftVirtualNetwork(ctx, *id); err != nil {
						return fmt.Errorf("removing `virtual_network_subnet_id` association for %s: %+v", *id, err)
					}
					var empty *string
					model.Properties.VirtualNetworkSubnetId = empty
				} else {
					model.Properties.VirtualNetworkSubnetId = pointer.To(subnetId)
				}
			}

			if metadata.ResourceData.HasChange("vnet_image_pull_enabled") {
				model.Properties.VnetImagePullEnabled = pointer.To(state.VnetImagePullEnabled)
			}

			if metadata.ResourceData.HasChange("client_certificate_enabled") {
				model.Properties.ClientCertEnabled = pointer.To(state.ClientCertEnabled)
			}

			if metadata.ResourceData.HasChange("client_certificate_mode") {
				model.Properties.ClientCertMode = pointer.To(webapps.ClientCertMode(state.ClientCertMode))
			}

			if metadata.ResourceData.HasChange("client_certificate_exclusion_paths") {
				model.Properties.ClientCertExclusionPaths = pointer.To(state.ClientCertExclusionPaths)
			}

			if metadata.ResourceData.HasChange("identity") {
				expandedIdentity, err := identity.ExpandSystemAndUserAssignedMapFromModel(state.Identity)
				if err != nil {
					return fmt.Errorf("expanding `identity`: %+v", err)
				}
				model.Identity = expandedIdentity
			}

			if metadata.ResourceData.HasChange("key_vault_reference_identity_id") {
				model.Properties.KeyVaultReferenceIdentity = pointer.To(state.KeyVaultReferenceIdentityID)
			}

			if metadata.ResourceData.HasChange("tags") {
				model.Tags = pointer.To(state.Tags)
			}

			if metadata.ResourceData.HasChange("storage_account") {
				storageAccountUpdate := helpers.ExpandStorageConfig(state.StorageAccounts)
				if _, err := client.UpdateAzureStorageAccounts(ctx, *id, *storageAccountUpdate); err != nil {
					return fmt.Errorf("updating Storage Accounts for Linux %s: %+v", id, err)
				}
			}

			flexConsumptionPlan := helpers.PlanIsFlexConsumption(planSKU)
			if !flexConsumptionPlan && len(state.FlexFunctionAppDeployment) > 0 {
				return fmt.Errorf("the site is running in %q sku while `flex_function_app_deployment` can only be set for sites whose ServerFarm has `FlexConsumption` SKU", *planSKU)
			}

			flexFunctionAppConfig, storageStringFlex, err := helpers.ExpandFlexFunctionAppDeployment(state.FlexFunctionAppDeployment, *storageDomainSuffix)
			if err != nil {
				return fmt.Errorf("expanding flex_function_app_deployment for Linux flex consumption %s: %+v", id, err)
			}

			var storageString string
			if state.StorageAccountName != "" {
				storageString = state.StorageAccountName
				if !state.StorageUsesMSI {
					if state.StorageKeyVaultSecretID != "" {
						storageString = fmt.Sprintf(helpers.StorageStringFmtKV, state.StorageKeyVaultSecretID)
					} else {
						storageString = fmt.Sprintf(helpers.StorageStringFmt, state.StorageAccountName, state.StorageAccountKey, *storageDomainSuffix)
					}
				}
			}

			if sendContentSettings {
				appSettingsResp, err := client.ListApplicationSettings(ctx, *id)
				if err != nil {
					return fmt.Errorf("reading App Settings for Linux %s: %+v", id, err)
				}
				if state.AppSettings == nil {
					state.AppSettings = make(map[string]string)
				}
				state.AppSettings = helpers.ParseContentSettings(appSettingsResp.Model, state.AppSettings)

				if !state.StorageUsesMSI {
					suffix := uuid.New().String()[0:4]
					_, contentOverVnetEnabled := state.AppSettings["WEBSITE_CONTENTOVERVNET"]
					_, contentSharePresent := state.AppSettings["WEBSITE_CONTENTSHARE"]
					if _, contentShareConnectionStringPresent := state.AppSettings["WEBSITE_CONTENTAZUREFILECONNECTIONSTRING"]; !contentShareConnectionStringPresent {
						state.AppSettings["WEBSITE_CONTENTAZUREFILECONNECTIONSTRING"] = storageString
					}

					if !contentSharePresent {
						if contentOverVnetEnabled {
							return fmt.Errorf("the value of WEBSITE_CONTENTSHARE must be set to a predefined share when the storage account is restricted to a virtual network")
						}
						state.AppSettings["WEBSITE_CONTENTSHARE"] = fmt.Sprintf("%s-%s", strings.ToLower(state.Name), suffix)
					}
				} else {
					if _, present := state.AppSettings["AzureWebJobsStorage__accountName"]; !present {
						state.AppSettings["AzureWebJobsStorage__accountName"] = storageString
					}
				}
			}

			// Note: We process this regardless to give us a "clean" view of service-side app_settings, so we can reconcile the user-defined entries later
			siteConfig, err := helpers.ExpandSiteConfigLinuxFunctionApp(state.SiteConfig, model.Properties.SiteConfig, metadata, state.FunctionExtensionsVersion, storageString, state.StorageUsesMSI, storageStringFlex)
			if err != nil {
				return fmt.Errorf("expanding Site Config for Linux %s: %+v", id, err)
			}

			if state.BuiltinLogging && !flexConsumptionPlan {
				if state.AppSettings == nil && !state.StorageUsesMSI {
					state.AppSettings = make(map[string]string)
				}
				if !state.StorageUsesMSI {
					state.AppSettings["AzureWebJobsDashboard"] = storageString
				} else {
					state.AppSettings["AzureWebJobsDashboard__accountName"] = state.StorageAccountName
				}
			}

			if metadata.ResourceData.HasChange("site_config") {
				model.Properties.SiteConfig = siteConfig
				model.Properties.VnetRouteAllEnabled = siteConfig.VnetRouteAllEnabled
			}

			if metadata.ResourceData.HasChange("flex_function_app_deployment") {
				model.Properties.FunctionAppConfig = flexFunctionAppConfig
			}

			if metadata.ResourceData.HasChange("site_config.0.application_stack") {
				model.Properties.SiteConfig.LinuxFxVersion = helpers.EncodeFunctionAppLinuxFxVersion(state.SiteConfig[0].ApplicationStack)
			}

			model.Properties.SiteConfig.AppSettings = helpers.MergeUserAppSettings(siteConfig.AppSettings, state.AppSettings)

			if metadata.ResourceData.HasChange("public_network_access_enabled") {
				pna := helpers.PublicNetworkAccessEnabled
				if !state.PublicNetworkAccess {
					pna = helpers.PublicNetworkAccessDisabled
				}

				// (@jackofallops) - Values appear to need to be set in both SiteProperties and SiteConfig for now? https://github.com/Azure/azure-rest-api-specs/issues/24681
				model.Properties.PublicNetworkAccess = pointer.To(pna)
				model.Properties.SiteConfig.PublicNetworkAccess = model.Properties.PublicNetworkAccess
			}

			if err := client.CreateOrUpdateThenPoll(ctx, *id, model); err != nil {
				return fmt.Errorf("updating Linux %s: %+v", id, err)
			}

			if metadata.ResourceData.HasChange("ftp_publish_basic_authentication_enabled") {
				sitePolicy := webapps.CsmPublishingCredentialsPoliciesEntity{
					Properties: &webapps.CsmPublishingCredentialsPoliciesEntityProperties{
						Allow: state.PublishingFTPBasicAuthEnabled,
					},
				}
				if _, err := client.UpdateFtpAllowed(ctx, *id, sitePolicy); err != nil {
					return fmt.Errorf("setting basic auth for ftp publishing credentials for %s: %+v", id, err)
				}
			}

			if metadata.ResourceData.HasChange("webdeploy_publish_basic_authentication_enabled") {
				sitePolicy := webapps.CsmPublishingCredentialsPoliciesEntity{
					Properties: &webapps.CsmPublishingCredentialsPoliciesEntityProperties{
						Allow: state.PublishingDeployBasicAuthEnabled,
					},
				}
				if _, err := client.UpdateScmAllowed(ctx, *id, sitePolicy); err != nil {
					return fmt.Errorf("setting basic auth for deploy publishing credentials for %s: %+v", id, err)
				}
			}

			if _, err := client.UpdateConfiguration(ctx, *id, webapps.SiteConfigResource{Properties: model.Properties.SiteConfig}); err != nil {
				return fmt.Errorf("updating Site Config for Linux %s: %+v", id, err)
			}

			if metadata.ResourceData.HasChange("connection_string") {
				connectionStringUpdate := helpers.ExpandConnectionStrings(state.ConnectionStrings)
				if connectionStringUpdate.Properties == nil {
					connectionStringUpdate.Properties = pointer.To(map[string]webapps.ConnStringValueTypePair{})
				}
				if _, err := client.UpdateConnectionStrings(ctx, *id, *connectionStringUpdate); err != nil {
					return fmt.Errorf("updating Connection Strings for Linux %s: %+v", id, err)
				}
			}

			if metadata.ResourceData.HasChange("sticky_settings") {
				emptySlice := make([]string, 0)
				stickySettings := helpers.ExpandStickySettings(state.StickySettings)
				stickySettingsUpdate := webapps.SlotConfigNamesResource{
					Properties: &webapps.SlotConfigNames{
						AppSettingNames:       &emptySlice,
						ConnectionStringNames: &emptySlice,
					},
				}

				if stickySettings != nil {
					if stickySettings.AppSettingNames != nil {
						stickySettingsUpdate.Properties.AppSettingNames = stickySettings.AppSettingNames
					}
					if stickySettings.ConnectionStringNames != nil {
						stickySettingsUpdate.Properties.ConnectionStringNames = stickySettings.ConnectionStringNames
					}
				}

				if _, err := client.UpdateSlotConfigurationNames(ctx, *id, stickySettingsUpdate); err != nil {
					return fmt.Errorf("updating Sticky Settings for Linux %s: %+v", id, err)
				}
			}

			if metadata.ResourceData.HasChange("auth_settings") {
				authUpdate := helpers.ExpandAuthSettings(state.AuthSettings)
				// (@jackofallops) - in the case of a removal of this block, we need to zero these settings
				if authUpdate.Properties == nil {
					authUpdate.Properties = &webapps.SiteAuthSettingsProperties{
						Enabled:                           pointer.To(false),
						ClientSecret:                      pointer.To(""),
						ClientSecretSettingName:           pointer.To(""),
						ClientSecretCertificateThumbprint: pointer.To(""),
						GoogleClientSecret:                pointer.To(""),
						FacebookAppSecret:                 pointer.To(""),
						GitHubClientSecret:                pointer.To(""),
						TwitterConsumerSecret:             pointer.To(""),
						MicrosoftAccountClientSecret:      pointer.To(""),
					}
				}
				if _, err := client.UpdateAuthSettings(ctx, *id, *authUpdate); err != nil {
					return fmt.Errorf("updating Auth Settings for Linux %s: %+v", id, err)
				}
			}

			if metadata.ResourceData.HasChange("auth_settings_v2") {
				authV2Update := helpers.ExpandAuthV2Settings(state.AuthV2Settings)
				if _, err := client.UpdateAuthSettingsV2(ctx, *id, *authV2Update); err != nil {
					return fmt.Errorf("updating AuthV2 Settings for Linux %s: %+v", id, err)
				}
			}

			if metadata.ResourceData.HasChange("backup") {
				backupUpdate, err := helpers.ExpandBackupConfig(state.Backup)
				if err != nil {
					return fmt.Errorf("expanding backup configuration for Linux %s: %+v", *id, err)
				}

				if backupUpdate.Properties == nil {
					if _, err := client.DeleteBackupConfiguration(ctx, *id); err != nil {
						return fmt.Errorf("removing Backup Settings for Linux %s: %+v", id, err)
					}
				} else {
					if _, err := client.UpdateBackupConfiguration(ctx, *id, *backupUpdate); err != nil {
						return fmt.Errorf("updating Backup Settings for Linux %s: %+v", id, err)
					}
				}
			}

			if metadata.ResourceData.HasChange("site_config.0.app_service_logs") {
				appServiceLogs := helpers.ExpandFunctionAppAppServiceLogs(state.SiteConfig[0].AppServiceLogs)
				if _, err := client.UpdateDiagnosticLogsConfig(ctx, *id, appServiceLogs); err != nil {
					return fmt.Errorf("updating App Service Log Settings for %s: %+v", id, err)
				}
			}

			if metadata.ResourceData.HasChange("zip_deploy_file") {
				if err = helpers.GetCredentialsAndPublish(ctx, client, *id, state.ZipDeployFile); err != nil {
					return err
				}
			}

			return nil
		},
	}
}

func (r LinuxFunctionAppResource) CustomImporter() sdk.ResourceRunFunc {
	return func(ctx context.Context, metadata sdk.ResourceMetaData) error {
		client := metadata.Client.AppService.WebAppsClient
		servicePlanClient := metadata.Client.AppService.ServicePlanClient

		id, err := commonids.ParseFunctionAppID(metadata.ResourceData.Id())
		if err != nil {
			return err
		}
		site, err := client.Get(ctx, *id)
		if err != nil || site.Model == nil || site.Model.Properties == nil {
			return fmt.Errorf("reading Linux %s: %+v", id, err)
		}
		props := *site.Model.Properties
		if props.ServerFarmId == nil {
			return fmt.Errorf("determining Service Plan ID for Linux %s: %+v", id, err)
		}
		servicePlanId, err := commonids.ParseAppServicePlanIDInsensitively(*props.ServerFarmId)
		if err != nil {
			return err
		}

		sp, err := servicePlanClient.Get(ctx, *servicePlanId)
		if err != nil || sp.Model == nil || sp.Model.Kind == nil {
			return fmt.Errorf("reading Service Plan for Linux %s: %+v", id, err)
		}
		if !strings.Contains(strings.ToLower(*sp.Model.Kind), "linux") && !strings.Contains(strings.ToLower(*sp.Model.Kind), "elastic") && !strings.Contains(strings.ToLower(*sp.Model.Kind), "functionapp") {
			return fmt.Errorf("specified Service Plan is not a Linux Functionapp plan")
		}

		return nil
	}
}

func (r LinuxFunctionAppResource) CustomizeDiff() sdk.ResourceFunc {
	return sdk.ResourceFunc{
		Timeout: 5 * time.Minute,
		Func: func(ctx context.Context, metadata sdk.ResourceMetaData) error {
			client := metadata.Client.AppService.ServicePlanClient
			rd := metadata.ResourceDiff
			if rd.HasChange("vnet_image_pull_enabled") {
				planId := rd.Get("service_plan_id")
				// the plan id is known after apply during the initial creation
				if planId.(string) == "" {
					return nil
				}
				_, newValue := rd.GetChange("vnet_image_pull_enabled")
				servicePlanId, err := commonids.ParseAppServicePlanID(planId.(string))
				if err != nil {
					return err
				}

				asp, err := client.Get(ctx, *servicePlanId)
				if err != nil {
					return fmt.Errorf("retrieving %s: %+v", servicePlanId, err)
				}
				if aspModel := asp.Model; aspModel != nil {
					if aspModel.Properties != nil && aspModel.Properties.HostingEnvironmentProfile != nil &&
						aspModel.Properties.HostingEnvironmentProfile.Id != nil && *(aspModel.Properties.HostingEnvironmentProfile.Id) != "" && !newValue.(bool) {
						return fmt.Errorf("`vnet_image_pull_enabled` cannot be disabled for app running in an app service environment")
					}
					if sku := aspModel.Sku; sku != nil {
						if helpers.PlanIsConsumption(sku.Name) && newValue.(bool) {
							return fmt.Errorf("`vnet_image_pull_enabled` cannot be enabled on consumption plans")
						}
					}
				}
			}
			if rd.HasChange("service_plan_id") {
				currentPlanIdRaw, newPlanIdRaw := rd.GetChange("service_plan_id")
				if newPlanIdRaw.(string) == "" {
					// Plans creating a new service_plan inline will be empty as `Computed` known after apply
					return nil
				}
				newPlanId, err := commonids.ParseAppServicePlanID(newPlanIdRaw.(string))
				if err != nil {
					return fmt.Errorf("reading new plan id %+v", err)
				}

				var currentTierIsDynamic, newTierIsDynamic, newTierIsBasic bool

				newPlan, err := client.Get(ctx, *newPlanId)
				if err != nil {
					return fmt.Errorf("could not read new Service Plan to check tier %s: %+v ", newPlanId, err)
				}
				if newPlan.Model != nil {
					if planSku := newPlan.Model.Sku; planSku != nil {
						if tier := planSku.Tier; tier != nil {
							newTierIsDynamic = strings.EqualFold(*tier, "dynamic")
							newTierIsBasic = strings.EqualFold(*tier, "basic")
						}
					}
				}
				if _, ok := rd.GetOk("backup"); ok && newTierIsDynamic {
					return fmt.Errorf("cannot specify backup configuration for Dynamic tier Service Plans, Standard or higher is required")
				}
				if _, ok := rd.GetOk("backup"); ok && newTierIsBasic {
					return fmt.Errorf("cannot specify backup configuration for Basic tier Service Plans, Standard or higher is required")
				}

				if strings.EqualFold(currentPlanIdRaw.(string), newPlanIdRaw.(string)) || currentPlanIdRaw.(string) == "" {
					// State migration escape for correcting case in serverFarms
					// change of case here will not move the app to a new Service Plan
					// also if the current Service Plan is empty, this is a new resource, so can skip this
					return nil
				}

				// Service Plans can only be updated in place when both New and Existing are not Dynamic
				if currentPlanIdRaw.(string) != "" {
					currentPlanId, err := commonids.ParseAppServicePlanIDInsensitively(currentPlanIdRaw.(string))
					if err != nil {
						return fmt.Errorf("reading existing plan id %+v", err)
					}

					currentPlan, err := client.Get(ctx, *currentPlanId)
					if err != nil || currentPlan.Model == nil {
						return fmt.Errorf("could not read old Service Plan to check tier %s: %+v", currentPlanId, err)
					}

					if planSku := currentPlan.Model.Sku; planSku != nil {
						if tier := planSku.Tier; tier != nil {
							currentTierIsDynamic = strings.EqualFold(*tier, "dynamic")
						}
					}

					if currentTierIsDynamic || newTierIsDynamic {
						if err := rd.ForceNew("service_plan_id"); err != nil {
							return err
						}
					}
				}
			}
			return nil
		},
	}
}

func (m *LinuxFunctionAppModel) unpackLinuxFunctionAppSettings(input webapps.StringDictionary, metadata sdk.ResourceMetaData, isFlexFunctionApp bool) {
	if input.Properties == nil {
		return
	}

	appSettings := make(map[string]string)
	var dockerSettings helpers.ApplicationStackDocker
	m.BuiltinLogging = false

	for k, v := range *input.Properties {
		switch k {
		case "FUNCTIONS_EXTENSION_VERSION":
			m.FunctionExtensionsVersion = v

		case "WEBSITE_NODE_DEFAULT_VERSION": // Note - This is only set if it's not the default of 12, but we collect it from LinuxFxVersion so can discard it here
		case "WEBSITE_CONTENTAZUREFILECONNECTIONSTRING":
			if _, ok := metadata.ResourceData.GetOk("app_settings.WEBSITE_CONTENTAZUREFILECONNECTIONSTRING"); ok {
				appSettings[k] = v
			}
		case "WEBSITE_CONTENTSHARE":
			if _, ok := metadata.ResourceData.GetOk("app_settings.WEBSITE_CONTENTSHARE"); ok {
				appSettings[k] = v
			}
		case "WEBSITE_HTTPLOGGING_RETENTION_DAYS":
		case "FUNCTIONS_WORKER_RUNTIME":
			if len(m.SiteConfig) > 0 && len(m.SiteConfig[0].ApplicationStack) == 0 {
				if v == "custom" {
					m.SiteConfig[0].ApplicationStack = []helpers.ApplicationStackLinuxFunctionApp{{CustomHandler: true}}
				}
			}
			if _, ok := metadata.ResourceData.GetOk("app_settings.FUNCTIONS_WORKER_RUNTIME"); ok {
				appSettings[k] = v
			}

		case "DOCKER_REGISTRY_SERVER_URL":
			dockerSettings.RegistryURL = v

		case "DOCKER_REGISTRY_SERVER_USERNAME":
			dockerSettings.RegistryUsername = v

		case "DOCKER_REGISTRY_SERVER_PASSWORD":
			dockerSettings.RegistryPassword = v

		// case "WEBSITES_ENABLE_APP_SERVICE_STORAGE": // TODO - Support this as a configurable bool, default `false` - Ref: https://docs.microsoft.com/en-us/azure/app-service/faq-app-service-linux#i-m-using-my-own-custom-container--i-want-the-platform-to-mount-an-smb-share-to-the---home---directory-

		case "APPINSIGHTS_INSTRUMENTATIONKEY":
			m.SiteConfig[0].AppInsightsInstrumentationKey = v

		case "APPLICATIONINSIGHTS_CONNECTION_STRING":
			m.SiteConfig[0].AppInsightsConnectionString = v

		case "AzureWebJobsStorage":
			if !isFlexFunctionApp {
				if strings.HasPrefix(v, "@Microsoft.KeyVault") {
					trimmed := strings.TrimPrefix(strings.TrimSuffix(v, ")"), "@Microsoft.KeyVault(SecretUri=")
					m.StorageKeyVaultSecretID = trimmed
				} else {
					m.StorageAccountName, m.StorageAccountKey = helpers.ParseWebJobsStorageString(v)
				}
			} else {
				_, m.FlexFunctionAppDeployment[0].StorageAccessKey = helpers.ParseWebJobsStorageString(v)
			}

		case "AzureWebJobsDashboard":
			if !isFlexFunctionApp {
				m.BuiltinLogging = true
			}

		case "WEBSITE_HEALTHCHECK_MAXPINGFAILURES":
			i, _ := strconv.Atoi(v)
			m.SiteConfig[0].HealthCheckEvictionTime = int64(i)

		case "AzureWebJobsStorage__accountName":
			if !isFlexFunctionApp {
				m.StorageUsesMSI = true
				m.StorageAccountName = v
			}

		case "AzureWebJobsDashboard__accountName":
			if !isFlexFunctionApp {
				m.BuiltinLogging = true
			}
		case "WEBSITE_VNET_ROUTE_ALL":
		// Filter out - handled by site_config setting `vnet_route_all_enabled`

		case "DEPLOYMENT_STORAGE_CONNECTION_STRING":
			// Filter out - not user faced

		default:
			appSettings[k] = v
		}
	}

	if dockerSettings.RegistryURL != "" {
		appStack := make([]helpers.ApplicationStackLinuxFunctionApp, 0)
		docker, _ := helpers.DecodeFunctionAppDockerFxString(m.SiteConfig[0].LinuxFxVersion, dockerSettings)
		appStack = append(appStack, helpers.ApplicationStackLinuxFunctionApp{Docker: docker})
		m.SiteConfig[0].ApplicationStack = appStack
	}

	m.AppSettings = appSettings
}

func (r LinuxFunctionAppResource) StateUpgraders() sdk.StateUpgradeData {
	return sdk.StateUpgradeData{
		SchemaVersion: 1,
		Upgraders: map[int]pluginsdk.StateUpgrade{
			0: migration.LinuxFunctionAppV0toV1{},
		},
	}
}<|MERGE_RESOLUTION|>--- conflicted
+++ resolved
@@ -19,11 +19,6 @@
 	"github.com/hashicorp/go-azure-helpers/resourcemanager/location"
 	"github.com/hashicorp/go-azure-sdk/resource-manager/web/2023-01-01/resourceproviders"
 	"github.com/hashicorp/go-azure-sdk/resource-manager/web/2023-12-01/webapps"
-<<<<<<< HEAD
-	"github.com/hashicorp/terraform-plugin-sdk/v2/helper/schema"
-	"github.com/hashicorp/terraform-provider-azurerm/internal/features"
-=======
->>>>>>> 000440fd
 	"github.com/hashicorp/terraform-provider-azurerm/internal/sdk"
 	"github.com/hashicorp/terraform-provider-azurerm/internal/services/appservice/helpers"
 	"github.com/hashicorp/terraform-provider-azurerm/internal/services/appservice/migration"
@@ -68,7 +63,6 @@
 	KeyVaultReferenceIdentityID      string                                     `tfschema:"key_vault_reference_identity_id"`
 	PublicNetworkAccess              bool                                       `tfschema:"public_network_access_enabled"`
 	SiteConfig                       []helpers.SiteConfigLinuxFunctionApp       `tfschema:"site_config"`
-	FlexFunctionAppDeployment        []helpers.FlexFunctionAppDeployment        `tfschema:"flex_function_app_deployment"`
 	StorageAccounts                  []helpers.StorageAccount                   `tfschema:"storage_account"`
 	Tags                             map[string]string                          `tfschema:"tags"`
 	VirtualNetworkSubnetID           string                                     `tfschema:"virtual_network_subnet_id"`
@@ -140,7 +134,6 @@
 			ExactlyOneOf: []string{
 				"storage_account_name",
 				"storage_key_vault_secret_id",
-				"flex_function_app_deployment",
 			},
 		},
 
@@ -152,7 +145,6 @@
 			ConflictsWith: []string{
 				"storage_uses_managed_identity",
 				"storage_key_vault_secret_id",
-				"flex_function_app_deployment",
 			},
 			Description: "The access key which will be used to access the storage account for the Function App.",
 		},
@@ -164,7 +156,6 @@
 			ConflictsWith: []string{
 				"storage_account_access_key",
 				"storage_key_vault_secret_id",
-				"flex_function_app_deployment",
 			},
 			Description: "Should the Function App use its Managed Identity to access storage?",
 		},
@@ -176,7 +167,6 @@
 			ExactlyOneOf: []string{
 				"storage_account_name",
 				"storage_key_vault_secret_id",
-				"flex_function_app_deployment",
 			},
 			Description: "The Key Vault Secret ID, including version, that contains the Connection String to connect to the storage account for this Function App.",
 		},
@@ -197,17 +187,9 @@
 		"backup": helpers.BackupSchema(),
 
 		"builtin_logging_enabled": {
-			Type:          pluginsdk.TypeBool,
-			Optional:      true,
-			Default:       true,
-			ConflictsWith: []string{"flex_function_app_deployment"},
-			DiffSuppressFunc: func(_, old, new string, rd *schema.ResourceData) bool {
-				flexFuncSettings, isFlexSettingSet := rd.GetOk("flex_function_app_deployment")
-				if isFlexSettingSet && len(flexFuncSettings.([]interface{})) > 0 {
-					return true
-				}
-				return false
-			},
+			Type:        pluginsdk.TypeBool,
+			Optional:    true,
+			Default:     true,
 			Description: "Should built in logging be enabled. Configures `AzureWebJobsDashboard` app setting based on the configured storage setting",
 		},
 
@@ -261,17 +243,9 @@
 		},
 
 		"functions_extension_version": {
-			Type:          pluginsdk.TypeString,
-			Optional:      true,
-			Default:       "~4",
-			ConflictsWith: []string{"flex_function_app_deployment"},
-			DiffSuppressFunc: func(_, old, new string, rd *pluginsdk.ResourceData) bool {
-				flexFuncSettings, isFlexSettingSet := rd.GetOk("flex_function_app_deployment")
-				if isFlexSettingSet && len(flexFuncSettings.([]interface{})) > 0 {
-					return true
-				}
-				return false
-			},
+			Type:        pluginsdk.TypeString,
+			Optional:    true,
+			Default:     "~4",
 			Description: "The runtime version associated with the Function App.",
 		},
 
@@ -311,8 +285,6 @@
 		},
 
 		"site_config": helpers.SiteConfigSchemaLinuxFunctionApp(),
-
-		"flex_function_app_deployment": helpers.FlexFunctionAppDeploymentSchema(),
 
 		"sticky_settings": helpers.StickySettingsSchema(),
 
@@ -471,7 +443,6 @@
 			elasticOrConsumptionPlan := helpers.PlanIsElastic(planSKU) || helpers.PlanIsConsumption(planSKU)
 			sendContentSettings := elasticOrConsumptionPlan && !functionApp.ForceDisableContentShare
 
-			flexConsumptionPlan := helpers.PlanIsFlexConsumption(planSKU)
 			existing, err := client.Get(ctx, id)
 			if err != nil && !response.WasNotFound(existing.HttpResponse) {
 				return fmt.Errorf("checking for presence of existing Linux %s: %+v", id, err)
@@ -491,33 +462,21 @@
 				return fmt.Errorf("the Site Name %q failed the availability check: %+v", id.SiteName, *model.Message)
 			}
 
-			if !flexConsumptionPlan && len(functionApp.FlexFunctionAppDeployment) > 0 {
-				return fmt.Errorf("the site is running in %q sku while `flex_function_app_deployment` can only be set for sites whose ServerFarm has `FlexConsumption` SKU", *planSKU)
-			}
-
-			flexFunctionAppConfig, storageStringFlex, err := helpers.ExpandFlexFunctionAppDeployment(functionApp.FlexFunctionAppDeployment, *storageDomainSuffix)
-			if err != nil {
-				return fmt.Errorf("expanding flex_function_app_deployment for Linux flex consumption %s: %+v", id, err)
-			}
-
-			var storageString string
-			if functionApp.StorageAccountName != "" {
-				storageString = functionApp.StorageAccountName
-				if !functionApp.StorageUsesMSI && functionApp.FlexFunctionAppDeployment == nil {
-					if functionApp.StorageKeyVaultSecretID != "" {
-						storageString = fmt.Sprintf(helpers.StorageStringFmtKV, functionApp.StorageKeyVaultSecretID)
-					} else {
-						storageString = fmt.Sprintf(helpers.StorageStringFmt, functionApp.StorageAccountName, functionApp.StorageAccountKey, *storageDomainSuffix)
-					}
-				}
-			}
-
-			siteConfig, err := helpers.ExpandSiteConfigLinuxFunctionApp(functionApp.SiteConfig, nil, metadata, functionApp.FunctionExtensionsVersion, storageString, functionApp.StorageUsesMSI, storageStringFlex)
+			storageString := functionApp.StorageAccountName
+			if !functionApp.StorageUsesMSI {
+				if functionApp.StorageKeyVaultSecretID != "" {
+					storageString = fmt.Sprintf(helpers.StorageStringFmtKV, functionApp.StorageKeyVaultSecretID)
+				} else {
+					storageString = fmt.Sprintf(helpers.StorageStringFmt, functionApp.StorageAccountName, functionApp.StorageAccountKey, *storageDomainSuffix)
+				}
+			}
+
+			siteConfig, err := helpers.ExpandSiteConfigLinuxFunctionApp(functionApp.SiteConfig, nil, metadata, functionApp.FunctionExtensionsVersion, storageString, functionApp.StorageUsesMSI)
 			if err != nil {
 				return fmt.Errorf("expanding site_config for Linux %s: %+v", id, err)
 			}
 
-			if functionApp.BuiltinLogging && !flexConsumptionPlan {
+			if functionApp.BuiltinLogging {
 				if functionApp.AppSettings == nil {
 					functionApp.AppSettings = make(map[string]string)
 				}
@@ -554,10 +513,7 @@
 				}
 			}
 
-			if storageString != "" {
-				siteConfig.LinuxFxVersion = helpers.EncodeFunctionAppLinuxFxVersion(functionApp.SiteConfig[0].ApplicationStack)
-			}
-
+			siteConfig.LinuxFxVersion = helpers.EncodeFunctionAppLinuxFxVersion(functionApp.SiteConfig[0].ApplicationStack)
 			siteConfig.AppSettings = helpers.MergeUserAppSettings(siteConfig.AppSettings, functionApp.AppSettings)
 
 			expandedIdentity, err := identity.ExpandSystemAndUserAssignedMapFromModel(functionApp.Identity)
@@ -575,7 +531,6 @@
 					Enabled:              pointer.To(functionApp.Enabled),
 					HTTPSOnly:            pointer.To(functionApp.HttpsOnly),
 					SiteConfig:           siteConfig,
-					FunctionAppConfig:    flexFunctionAppConfig,
 					ClientCertEnabled:    pointer.To(functionApp.ClientCertEnabled),
 					ClientCertMode:       pointer.To(webapps.ClientCertMode(functionApp.ClientCertMode)),
 					DailyMemoryTimeQuota: pointer.To(functionApp.DailyMemoryTimeQuota), // TODO - Investigate, setting appears silently ignored on Linux Function Apps?
@@ -858,14 +813,7 @@
 					}
 					state.SiteConfig = []helpers.SiteConfigLinuxFunctionApp{*siteConfig}
 
-					isFlexFunctionApp := false
-					flexFunctionAppDeployment := helpers.FlattenFlexFunctionAppDeployment(props.FunctionAppConfig)
-					state.FlexFunctionAppDeployment = flexFunctionAppDeployment
-					if flexFunctionAppDeployment != nil {
-						isFlexFunctionApp = true
-					}
-
-					state.unpackLinuxFunctionAppSettings(*appSettingsResp.Model, metadata, isFlexFunctionApp)
+					state.unpackLinuxFunctionAppSettings(*appSettingsResp.Model, metadata)
 
 					state.SiteConfig[0].AppServiceLogs = helpers.FlattenFunctionAppAppServiceLogs(logs.Model)
 
@@ -1034,25 +982,12 @@
 				}
 			}
 
-			flexConsumptionPlan := helpers.PlanIsFlexConsumption(planSKU)
-			if !flexConsumptionPlan && len(state.FlexFunctionAppDeployment) > 0 {
-				return fmt.Errorf("the site is running in %q sku while `flex_function_app_deployment` can only be set for sites whose ServerFarm has `FlexConsumption` SKU", *planSKU)
-			}
-
-			flexFunctionAppConfig, storageStringFlex, err := helpers.ExpandFlexFunctionAppDeployment(state.FlexFunctionAppDeployment, *storageDomainSuffix)
-			if err != nil {
-				return fmt.Errorf("expanding flex_function_app_deployment for Linux flex consumption %s: %+v", id, err)
-			}
-
-			var storageString string
-			if state.StorageAccountName != "" {
-				storageString = state.StorageAccountName
-				if !state.StorageUsesMSI {
-					if state.StorageKeyVaultSecretID != "" {
-						storageString = fmt.Sprintf(helpers.StorageStringFmtKV, state.StorageKeyVaultSecretID)
-					} else {
-						storageString = fmt.Sprintf(helpers.StorageStringFmt, state.StorageAccountName, state.StorageAccountKey, *storageDomainSuffix)
-					}
+			storageString := state.StorageAccountName
+			if !state.StorageUsesMSI {
+				if state.StorageKeyVaultSecretID != "" {
+					storageString = fmt.Sprintf(helpers.StorageStringFmtKV, state.StorageKeyVaultSecretID)
+				} else {
+					storageString = fmt.Sprintf(helpers.StorageStringFmt, state.StorageAccountName, state.StorageAccountKey, *storageDomainSuffix)
 				}
 			}
 
@@ -1088,12 +1023,12 @@
 			}
 
 			// Note: We process this regardless to give us a "clean" view of service-side app_settings, so we can reconcile the user-defined entries later
-			siteConfig, err := helpers.ExpandSiteConfigLinuxFunctionApp(state.SiteConfig, model.Properties.SiteConfig, metadata, state.FunctionExtensionsVersion, storageString, state.StorageUsesMSI, storageStringFlex)
+			siteConfig, err := helpers.ExpandSiteConfigLinuxFunctionApp(state.SiteConfig, model.Properties.SiteConfig, metadata, state.FunctionExtensionsVersion, storageString, state.StorageUsesMSI)
 			if err != nil {
 				return fmt.Errorf("expanding Site Config for Linux %s: %+v", id, err)
 			}
 
-			if state.BuiltinLogging && !flexConsumptionPlan {
+			if state.BuiltinLogging {
 				if state.AppSettings == nil && !state.StorageUsesMSI {
 					state.AppSettings = make(map[string]string)
 				}
@@ -1107,10 +1042,6 @@
 			if metadata.ResourceData.HasChange("site_config") {
 				model.Properties.SiteConfig = siteConfig
 				model.Properties.VnetRouteAllEnabled = siteConfig.VnetRouteAllEnabled
-			}
-
-			if metadata.ResourceData.HasChange("flex_function_app_deployment") {
-				model.Properties.FunctionAppConfig = flexFunctionAppConfig
 			}
 
 			if metadata.ResourceData.HasChange("site_config.0.application_stack") {
@@ -1394,7 +1325,7 @@
 	}
 }
 
-func (m *LinuxFunctionAppModel) unpackLinuxFunctionAppSettings(input webapps.StringDictionary, metadata sdk.ResourceMetaData, isFlexFunctionApp bool) {
+func (m *LinuxFunctionAppModel) unpackLinuxFunctionAppSettings(input webapps.StringDictionary, metadata sdk.ResourceMetaData) {
 	if input.Properties == nil {
 		return
 	}
@@ -1446,42 +1377,29 @@
 			m.SiteConfig[0].AppInsightsConnectionString = v
 
 		case "AzureWebJobsStorage":
-			if !isFlexFunctionApp {
-				if strings.HasPrefix(v, "@Microsoft.KeyVault") {
-					trimmed := strings.TrimPrefix(strings.TrimSuffix(v, ")"), "@Microsoft.KeyVault(SecretUri=")
-					m.StorageKeyVaultSecretID = trimmed
-				} else {
-					m.StorageAccountName, m.StorageAccountKey = helpers.ParseWebJobsStorageString(v)
-				}
+			if strings.HasPrefix(v, "@Microsoft.KeyVault") {
+				trimmed := strings.TrimPrefix(strings.TrimSuffix(v, ")"), "@Microsoft.KeyVault(SecretUri=")
+				m.StorageKeyVaultSecretID = trimmed
 			} else {
-				_, m.FlexFunctionAppDeployment[0].StorageAccessKey = helpers.ParseWebJobsStorageString(v)
+				m.StorageAccountName, m.StorageAccountKey = helpers.ParseWebJobsStorageString(v)
 			}
 
 		case "AzureWebJobsDashboard":
-			if !isFlexFunctionApp {
-				m.BuiltinLogging = true
-			}
+			m.BuiltinLogging = true
 
 		case "WEBSITE_HEALTHCHECK_MAXPINGFAILURES":
 			i, _ := strconv.Atoi(v)
 			m.SiteConfig[0].HealthCheckEvictionTime = int64(i)
 
 		case "AzureWebJobsStorage__accountName":
-			if !isFlexFunctionApp {
-				m.StorageUsesMSI = true
-				m.StorageAccountName = v
-			}
+			m.StorageUsesMSI = true
+			m.StorageAccountName = v
 
 		case "AzureWebJobsDashboard__accountName":
-			if !isFlexFunctionApp {
-				m.BuiltinLogging = true
-			}
+			m.BuiltinLogging = true
+
 		case "WEBSITE_VNET_ROUTE_ALL":
-		// Filter out - handled by site_config setting `vnet_route_all_enabled`
-
-		case "DEPLOYMENT_STORAGE_CONNECTION_STRING":
-			// Filter out - not user faced
-
+			// Filter out - handled by site_config setting `vnet_route_all_enabled`
 		default:
 			appSettings[k] = v
 		}
