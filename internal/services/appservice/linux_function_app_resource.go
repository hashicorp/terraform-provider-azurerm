// Copyright (c) HashiCorp, Inc.
// SPDX-License-Identifier: MPL-2.0

package appservice

import (
	"context"
	"fmt"
	"strconv"
	"strings"
	"time"

	"github.com/google/uuid"
	"github.com/hashicorp/go-azure-helpers/lang/pointer"
	"github.com/hashicorp/go-azure-helpers/lang/response"
	"github.com/hashicorp/go-azure-helpers/resourcemanager/commonids"
	"github.com/hashicorp/go-azure-helpers/resourcemanager/commonschema"
	"github.com/hashicorp/go-azure-helpers/resourcemanager/identity"
	"github.com/hashicorp/go-azure-helpers/resourcemanager/location"
	"github.com/hashicorp/go-azure-sdk/resource-manager/web/2023-01-01/resourceproviders"
	"github.com/hashicorp/go-azure-sdk/resource-manager/web/2023-01-01/webapps"
	"github.com/hashicorp/terraform-provider-azurerm/internal/features"
	"github.com/hashicorp/terraform-provider-azurerm/internal/sdk"
	"github.com/hashicorp/terraform-provider-azurerm/internal/services/appservice/helpers"
	"github.com/hashicorp/terraform-provider-azurerm/internal/services/appservice/migration"
	"github.com/hashicorp/terraform-provider-azurerm/internal/services/appservice/parse"
	"github.com/hashicorp/terraform-provider-azurerm/internal/services/appservice/validate"
	kvValidate "github.com/hashicorp/terraform-provider-azurerm/internal/services/keyvault/validate"
	storageValidate "github.com/hashicorp/terraform-provider-azurerm/internal/services/storage/validate"
	"github.com/hashicorp/terraform-provider-azurerm/internal/tags"
	"github.com/hashicorp/terraform-provider-azurerm/internal/tf/pluginsdk"
	"github.com/hashicorp/terraform-provider-azurerm/internal/tf/validation"
	"github.com/tombuildsstuff/kermit/sdk/web/2022-09-01/web"
)

type LinuxFunctionAppResource struct{}

type LinuxFunctionAppModel struct {
	Name               string `tfschema:"name"`
	ResourceGroup      string `tfschema:"resource_group_name"`
	Location           string `tfschema:"location"`
	ServicePlanId      string `tfschema:"service_plan_id"`
	StorageAccountName string `tfschema:"storage_account_name"`

	StorageAccountKey       string `tfschema:"storage_account_access_key"`
	StorageUsesMSI          bool   `tfschema:"storage_uses_managed_identity"` // Storage uses MSI not account key
	StorageKeyVaultSecretID string `tfschema:"storage_key_vault_secret_id"`

	AppSettings                      map[string]string                          `tfschema:"app_settings"`
	StickySettings                   []helpers.StickySettings                   `tfschema:"sticky_settings"`
	AuthSettings                     []helpers.AuthSettings                     `tfschema:"auth_settings"`
	AuthV2Settings                   []helpers.AuthV2Settings                   `tfschema:"auth_settings_v2"`
	Backup                           []helpers.Backup                           `tfschema:"backup"` // Not supported on Dynamic or Basic plans
	BuiltinLogging                   bool                                       `tfschema:"builtin_logging_enabled"`
	ClientCertEnabled                bool                                       `tfschema:"client_certificate_enabled"`
	ClientCertMode                   string                                     `tfschema:"client_certificate_mode"`
	ClientCertExclusionPaths         string                                     `tfschema:"client_certificate_exclusion_paths"`
	ConnectionStrings                []helpers.ConnectionString                 `tfschema:"connection_string"`
	DailyMemoryTimeQuota             int64                                      `tfschema:"daily_memory_time_quota"` // TODO - Value ignored in for linux apps, even in Consumption plans?
	Enabled                          bool                                       `tfschema:"enabled"`
	FunctionExtensionsVersion        string                                     `tfschema:"functions_extension_version"`
	ForceDisableContentShare         bool                                       `tfschema:"content_share_force_disabled"`
	HttpsOnly                        bool                                       `tfschema:"https_only"`
	KeyVaultReferenceIdentityID      string                                     `tfschema:"key_vault_reference_identity_id"`
	PublicNetworkAccess              bool                                       `tfschema:"public_network_access_enabled"`
	SiteConfig                       []helpers.SiteConfigLinuxFunctionApp       `tfschema:"site_config"`
	StorageAccounts                  []helpers.StorageAccount                   `tfschema:"storage_account"`
	Tags                             map[string]string                          `tfschema:"tags"`
	VirtualNetworkSubnetID           string                                     `tfschema:"virtual_network_subnet_id"`
	ZipDeployFile                    string                                     `tfschema:"zip_deploy_file"`
	PublishingDeployBasicAuthEnabled bool                                       `tfschema:"webdeploy_publish_basic_authentication_enabled"`
	PublishingFTPBasicAuthEnabled    bool                                       `tfschema:"ftp_publish_basic_authentication_enabled"`
	Identity                         []identity.ModelSystemAssignedUserAssigned `tfschema:"identity"`

<<<<<<< HEAD
	// VnetImagePullEnabled             bool                                       `tfschema:"vnet_image_pull_enabled"` // Not supported on Consumption plans todo add in 4.0 provider
=======
	// VnetImagePullEnabled             bool                                       `tfschema:"vnet_image_pull_enabled"` // TODO 4.0 not supported on Consumption plans
>>>>>>> 99d5023d

	// Computed
	CustomDomainVerificationId    string   `tfschema:"custom_domain_verification_id"`
	DefaultHostname               string   `tfschema:"default_hostname"`
	HostingEnvId                  string   `tfschema:"hosting_environment_id"`
	Kind                          string   `tfschema:"kind"`
	OutboundIPAddresses           string   `tfschema:"outbound_ip_addresses"`
	OutboundIPAddressList         []string `tfschema:"outbound_ip_address_list"`
	PossibleOutboundIPAddresses   string   `tfschema:"possible_outbound_ip_addresses"`
	PossibleOutboundIPAddressList []string `tfschema:"possible_outbound_ip_address_list"`

	SiteCredentials []helpers.SiteCredential `tfschema:"site_credential"`
}

var _ sdk.ResourceWithUpdate = LinuxFunctionAppResource{}

var _ sdk.ResourceWithCustomImporter = LinuxFunctionAppResource{}

var _ sdk.ResourceWithCustomizeDiff = LinuxFunctionAppResource{}

var _ sdk.ResourceWithStateMigration = LinuxFunctionAppResource{}

func (r LinuxFunctionAppResource) ModelObject() interface{} {
	return &LinuxFunctionAppModel{}
}

func (r LinuxFunctionAppResource) ResourceType() string {
	return "azurerm_linux_function_app"
}

func (r LinuxFunctionAppResource) IDValidationFunc() pluginsdk.SchemaValidateFunc {
	return commonids.ValidateFunctionAppID
}

func (r LinuxFunctionAppResource) Arguments() map[string]*pluginsdk.Schema {
	s := map[string]*pluginsdk.Schema{
		"name": {
			Type:         pluginsdk.TypeString,
			Required:     true,
			ForceNew:     true,
			ValidateFunc: validate.WebAppName,
			Description:  "Specifies the name of the Function App.",
		},

		"resource_group_name": commonschema.ResourceGroupName(),

		"location": commonschema.Location(),

		"service_plan_id": {
			Type:         pluginsdk.TypeString,
			Required:     true,
			ValidateFunc: commonids.ValidateAppServicePlanID,
			Description:  "The ID of the App Service Plan within which to create this Function App",
		},

		"storage_account_name": {
			Type:         pluginsdk.TypeString,
			Optional:     true,
			ValidateFunc: storageValidate.StorageAccountName,
			Description:  "The backend storage account name which will be used by this Function App.",
			ExactlyOneOf: []string{
				"storage_account_name",
				"storage_key_vault_secret_id",
			},
		},

		"storage_account_access_key": {
			Type:         pluginsdk.TypeString,
			Optional:     true,
			Sensitive:    true,
			ValidateFunc: validation.NoZeroValues,
			ConflictsWith: []string{
				"storage_uses_managed_identity",
				"storage_key_vault_secret_id",
			},
			Description: "The access key which will be used to access the storage account for the Function App.",
		},

		"storage_uses_managed_identity": {
			Type:     pluginsdk.TypeBool,
			Optional: true,
			Default:  false,
			ConflictsWith: []string{
				"storage_account_access_key",
				"storage_key_vault_secret_id",
			},
			Description: "Should the Function App use its Managed Identity to access storage?",
		},

		"storage_key_vault_secret_id": {
			Type:         pluginsdk.TypeString,
			Optional:     true,
			ValidateFunc: kvValidate.NestedItemIdWithOptionalVersion,
			ExactlyOneOf: []string{
				"storage_account_name",
				"storage_key_vault_secret_id",
			},
			Description: "The Key Vault Secret ID, including version, that contains the Connection String to connect to the storage account for this Function App.",
		},

		"app_settings": {
			Type:     pluginsdk.TypeMap,
			Optional: true,
			Elem: &pluginsdk.Schema{
				Type: pluginsdk.TypeString,
			},
			Description: "A map of key-value pairs for [App Settings](https://docs.microsoft.com/en-us/azure/azure-functions/functions-app-settings) and custom values.",
		},

		"auth_settings": helpers.AuthSettingsSchema(),

		"auth_settings_v2": helpers.AuthV2SettingsSchema(),

		"backup": helpers.BackupSchema(),

		"builtin_logging_enabled": {
			Type:        pluginsdk.TypeBool,
			Optional:    true,
			Default:     true,
			Description: "Should built in logging be enabled. Configures `AzureWebJobsDashboard` app setting based on the configured storage setting",
		},

		"client_certificate_enabled": {
			Type:        pluginsdk.TypeBool,
			Optional:    true,
			Default:     false,
			Description: "Should the function app use Client Certificates",
		},

		"client_certificate_mode": {
			Type:     pluginsdk.TypeString,
			Optional: true,
			Default:  web.ClientCertModeOptional,
			ValidateFunc: validation.StringInSlice([]string{
				string(web.ClientCertModeOptional),
				string(web.ClientCertModeRequired),
				string(web.ClientCertModeOptionalInteractiveUser),
			}, false),
			Description: "The mode of the Function App's client certificates requirement for incoming requests. Possible values are `Required`, `Optional`, and `OptionalInteractiveUser` ",
		},

		"client_certificate_exclusion_paths": {
			Type:        pluginsdk.TypeString,
			Optional:    true,
			Description: "Paths to exclude when using client certificates, separated by ;",
		},

		"connection_string": helpers.ConnectionStringSchema(),

		"daily_memory_time_quota": {
			Type:         pluginsdk.TypeInt,
			Optional:     true,
			Default:      0,
			ValidateFunc: validation.IntAtLeast(0),
			Description:  "The amount of memory in gigabyte-seconds that your application is allowed to consume per day. Setting this value only affects function apps in Consumption Plans.",
		},

		"enabled": {
			Type:        pluginsdk.TypeBool,
			Optional:    true,
			Default:     true,
			Description: "Is the Linux Function App enabled.",
		},

		"content_share_force_disabled": {
			Type:        pluginsdk.TypeBool,
			Optional:    true,
			Default:     false,
			Description: "Force disable the content share settings.",
		},

		"functions_extension_version": {
			Type:        pluginsdk.TypeString,
			Optional:    true,
			Default:     "~4",
			Description: "The runtime version associated with the Function App.",
		},

		"https_only": {
			Type:        pluginsdk.TypeBool,
			Optional:    true,
			Default:     false,
			Description: "Can the Function App only be accessed via HTTPS?",
		},

		"identity": commonschema.SystemAssignedUserAssignedIdentityOptional(),

		"key_vault_reference_identity_id": {
			Type:         pluginsdk.TypeString,
			Optional:     true,
			Computed:     true,
			ValidateFunc: commonids.ValidateUserAssignedIdentityID,
			Description:  "The User Assigned Identity to use for Key Vault access.",
		},

		"public_network_access_enabled": {
			Type:     pluginsdk.TypeBool,
			Optional: true,
			Default:  true,
		},

		"webdeploy_publish_basic_authentication_enabled": {
			Type:     pluginsdk.TypeBool,
			Optional: true,
			Default:  true,
		},

		"ftp_publish_basic_authentication_enabled": {
			Type:     pluginsdk.TypeBool,
			Optional: true,
			Default:  true,
		},

		"site_config": helpers.SiteConfigSchemaLinuxFunctionApp(),

		"sticky_settings": helpers.StickySettingsSchema(),

		"storage_account": helpers.StorageAccountSchema(),

		"tags": tags.Schema(),

		"virtual_network_subnet_id": {
			Type:         pluginsdk.TypeString,
			Optional:     true,
			ValidateFunc: commonids.ValidateSubnetID,
		},

		"zip_deploy_file": {
			Type:         pluginsdk.TypeString,
			Optional:     true,
			Computed:     true,
			ValidateFunc: validation.StringIsNotEmpty,
			Description:  "The local path and filename of the Zip packaged application to deploy to this Linux Function App. **Note:** Using this value requires either `WEBSITE_RUN_FROM_PACKAGE=1` or `SCM_DO_BUILD_DURING_DEPLOYMENT=true` to be set on the App in `app_settings`.",
		},
	}
	if features.FourPointOhBeta() {
		s["vnet_image_pull_enabled"] = &pluginsdk.Schema{
			Type:        pluginsdk.TypeBool,
			Optional:    true,
			Default:     false,
			Description: "Is container image pull over virtual network enabled? Defaults to `false`.",
		}
	}
	return s
}

func (r LinuxFunctionAppResource) Attributes() map[string]*pluginsdk.Schema {
	return map[string]*pluginsdk.Schema{
		"custom_domain_verification_id": {
			Type:      pluginsdk.TypeString,
			Computed:  true,
			Sensitive: true,
		},

		"default_hostname": {
			Type:     pluginsdk.TypeString,
			Computed: true,
		},

		"hosting_environment_id": {
			Type:     pluginsdk.TypeString,
			Computed: true,
		},

		"kind": {
			Type:     pluginsdk.TypeString,
			Computed: true,
		},

		"outbound_ip_addresses": {
			Type:     pluginsdk.TypeString,
			Computed: true,
		},

		"outbound_ip_address_list": {
			Type:     pluginsdk.TypeList,
			Computed: true,
			Elem: &pluginsdk.Schema{
				Type: pluginsdk.TypeString,
			},
		},

		"possible_outbound_ip_addresses": {
			Type:     pluginsdk.TypeString,
			Computed: true,
		},

		"possible_outbound_ip_address_list": {
			Type:     pluginsdk.TypeList,
			Computed: true,
			Elem: &pluginsdk.Schema{
				Type: pluginsdk.TypeString,
			},
		},

		"site_credential": helpers.SiteCredentialSchema(),
	}
}

func (r LinuxFunctionAppResource) Create() sdk.ResourceFunc {
	return sdk.ResourceFunc{
		Timeout: 30 * time.Minute,
		Func: func(ctx context.Context, metadata sdk.ResourceMetaData) error {
			storageDomainSuffix, ok := metadata.Client.Account.Environment.Storage.DomainSuffix()
			if !ok {
				return fmt.Errorf("could not determine Storage domain suffix for environment %q", metadata.Client.Account.Environment.Name)
			}

			var functionApp LinuxFunctionAppModel

			if err := metadata.Decode(&functionApp); err != nil {
				return err
			}

			client := metadata.Client.AppService.WebAppsClient
			resourcesClient := metadata.Client.AppService.ResourceProvidersClient
			aseClient := metadata.Client.AppService.AppServiceEnvironmentClient
			servicePlanClient := metadata.Client.AppService.ServicePlanClient
			subscriptionId := metadata.Client.Account.SubscriptionId

			id := commonids.NewAppServiceID(subscriptionId, functionApp.ResourceGroup, functionApp.Name)

			servicePlanId, err := commonids.ParseAppServicePlanID(functionApp.ServicePlanId)
			if err != nil {
				return err
			}

			servicePlan, err := servicePlanClient.Get(ctx, *servicePlanId)
			if err != nil {
				return fmt.Errorf("reading %s: %+v", servicePlanId, err)
			}

			var planSKU *string
			availabilityRequest := resourceproviders.ResourceNameAvailabilityRequest{
				Name: functionApp.Name,
				Type: resourceproviders.CheckNameResourceTypesMicrosoftPointWebSites,
			}
			if servicePlanModel := servicePlan.Model; servicePlanModel != nil {
				if sku := servicePlanModel.Sku; sku != nil && sku.Name != nil {
					planSKU = sku.Name
				}

				if ase := servicePlanModel.Properties.HostingEnvironmentProfile; ase != nil {
					// Attempt to check the ASE for the appropriate suffix for the name availability request.
					// This varies between internal and external ASE Types, and potentially has other names in other clouds
					// We use the "internal" as the fallback here, if we can read the ASE, we'll get the full one
					nameSuffix := "appserviceenvironment.net"
					if ase.Id != nil {
						aseId, err := commonids.ParseAppServiceEnvironmentIDInsensitively(*ase.Id)
						nameSuffix = fmt.Sprintf("%s.%s", aseId.HostingEnvironmentName, nameSuffix)
						if err != nil {
							metadata.Logger.Warnf("could not parse App Service Environment ID determine FQDN for name availability check, defaulting to `%s.%s.appserviceenvironment.net`", functionApp.Name, servicePlanId)
						} else {
							existingASE, err := aseClient.Get(ctx, *aseId)
							if err != nil || existingASE.Model == nil {
								metadata.Logger.Warnf("could not read App Service Environment to determine FQDN for name availability check, defaulting to `%s.%s.appserviceenvironment.net`", functionApp.Name, servicePlanId)
							} else if props := existingASE.Model.Properties; props != nil && props.DnsSuffix != nil && *props.DnsSuffix != "" {
								nameSuffix = *props.DnsSuffix
							}
						}
					}

					availabilityRequest.Name = fmt.Sprintf("%s.%s", functionApp.Name, nameSuffix)
					availabilityRequest.IsFqdn = pointer.To(true)
					if features.FourPointOhBeta() {
						if !metadata.ResourceData.Get("vnet_image_pull_enabled").(bool) {
							return fmt.Errorf("`vnet_image_pull_enabled` cannot be disabled for app running in an app service environment.")
						}
					}
				}
			}
			// Only send for ElasticPremium and Consumption plan
			elasticOrConsumptionPlan := helpers.PlanIsElastic(planSKU) || helpers.PlanIsConsumption(planSKU)
			sendContentSettings := elasticOrConsumptionPlan && !functionApp.ForceDisableContentShare

			existing, err := client.Get(ctx, id)
			if err != nil && !response.WasNotFound(existing.HttpResponse) {
				return fmt.Errorf("checking for presence of existing Linux %s: %+v", id, err)
			}

			if !response.WasNotFound(existing.HttpResponse) {
				return metadata.ResourceRequiresImport(r.ResourceType(), id)
			}

			subId := commonids.NewSubscriptionID(subscriptionId)

			checkName, err := resourcesClient.CheckNameAvailability(ctx, subId, availabilityRequest)
			if err != nil {
				return fmt.Errorf("checking name availability for Linux %s: %+v", id, err)
			}
			if model := checkName.Model; model != nil && model.NameAvailable != nil && !*model.NameAvailable {
				return fmt.Errorf("the Site Name %q failed the availability check: %+v", id.SiteName, *model.Message)
			}

			storageString := functionApp.StorageAccountName
			if !functionApp.StorageUsesMSI {
				if functionApp.StorageKeyVaultSecretID != "" {
					storageString = fmt.Sprintf(helpers.StorageStringFmtKV, functionApp.StorageKeyVaultSecretID)
				} else {
					storageString = fmt.Sprintf(helpers.StorageStringFmt, functionApp.StorageAccountName, functionApp.StorageAccountKey, *storageDomainSuffix)
				}
			}

			siteConfig, err := helpers.ExpandSiteConfigLinuxFunctionApp(functionApp.SiteConfig, nil, metadata, functionApp.FunctionExtensionsVersion, storageString, functionApp.StorageUsesMSI)
			if err != nil {
				return fmt.Errorf("expanding site_config for Linux %s: %+v", id, err)
			}

			if functionApp.BuiltinLogging {
				if functionApp.AppSettings == nil {
					functionApp.AppSettings = make(map[string]string)
				}
				if !functionApp.StorageUsesMSI {
					functionApp.AppSettings["AzureWebJobsDashboard"] = storageString
				} else {
					functionApp.AppSettings["AzureWebJobsDashboard__accountName"] = functionApp.StorageAccountName
				}
			}
			// for function premium app with WEBSITE_CONTENTOVERVNET sets to 1, the user has to specify a predefined fire share.
			// https://docs.microsoft.com/en-us/azure/azure-functions/functions-app-settings#website_contentovervnet
			if sendContentSettings {
				if functionApp.AppSettings == nil {
					functionApp.AppSettings = make(map[string]string)
				}
				if !functionApp.StorageUsesMSI {
					suffix := uuid.New().String()[0:4]
					_, contentOverVnetEnabled := functionApp.AppSettings["WEBSITE_CONTENTOVERVNET"]
					_, contentSharePresent := functionApp.AppSettings["WEBSITE_CONTENTSHARE"]
					if _, contentShareConnectionStringPresent := functionApp.AppSettings["WEBSITE_CONTENTAZUREFILECONNECTIONSTRING"]; !contentShareConnectionStringPresent {
						functionApp.AppSettings["WEBSITE_CONTENTAZUREFILECONNECTIONSTRING"] = storageString
					}

					if !contentSharePresent {
						if contentOverVnetEnabled {
							return fmt.Errorf("the app_setting WEBSITE_CONTENTSHARE must be specified and set to a valid share when WEBSITE_CONTENTOVERVNET is specified")
						}
						functionApp.AppSettings["WEBSITE_CONTENTSHARE"] = fmt.Sprintf("%s-%s", strings.ToLower(functionApp.Name), suffix)
					}
				} else {
					if _, present := functionApp.AppSettings["AzureWebJobsStorage__accountName"]; !present {
						functionApp.AppSettings["AzureWebJobsStorage__accountName"] = storageString
					}
				}
			}

			siteConfig.LinuxFxVersion = helpers.EncodeFunctionAppLinuxFxVersion(functionApp.SiteConfig[0].ApplicationStack)
			siteConfig.AppSettings = helpers.MergeUserAppSettings(siteConfig.AppSettings, functionApp.AppSettings)

			expandedIdentity, err := identity.ExpandSystemAndUserAssignedMapFromModel(functionApp.Identity)
			if err != nil {
				return fmt.Errorf("expanding `identity`: %+v", err)
			}

			siteEnvelope := webapps.Site{
				Location: location.Normalize(functionApp.Location),
				Tags:     pointer.To(functionApp.Tags),
				Kind:     pointer.To("functionapp,linux"),
				Identity: expandedIdentity,
				Properties: &webapps.SiteProperties{
					ServerFarmId:         pointer.To(functionApp.ServicePlanId),
					Enabled:              pointer.To(functionApp.Enabled),
					HTTPSOnly:            pointer.To(functionApp.HttpsOnly),
					SiteConfig:           siteConfig,
					ClientCertEnabled:    pointer.To(functionApp.ClientCertEnabled),
					ClientCertMode:       pointer.To(webapps.ClientCertMode(functionApp.ClientCertMode)),
					DailyMemoryTimeQuota: pointer.To(functionApp.DailyMemoryTimeQuota), // TODO - Investigate, setting appears silently ignored on Linux Function Apps?
					VnetRouteAllEnabled:  siteConfig.VnetRouteAllEnabled,
				},
			}
			if features.FourPointOhBeta() {
				siteEnvelope.Properties.VnetImagePullEnabled = pointer.To(metadata.ResourceData.Get("vnet_image_pull_enabled").(bool))
			}

			pna := helpers.PublicNetworkAccessEnabled
			if !functionApp.PublicNetworkAccess {
				pna = helpers.PublicNetworkAccessDisabled
			}

			// (@jackofallops) - Values appear to need to be set in both SiteProperties and SiteConfig for now? https://github.com/Azure/azure-rest-api-specs/issues/24681
			siteEnvelope.Properties.PublicNetworkAccess = pointer.To(pna)
			siteEnvelope.Properties.SiteConfig.PublicNetworkAccess = siteEnvelope.Properties.PublicNetworkAccess

			if functionApp.KeyVaultReferenceIdentityID != "" {
				siteEnvelope.Properties.KeyVaultReferenceIdentity = pointer.To(functionApp.KeyVaultReferenceIdentityID)
			}

			if functionApp.VirtualNetworkSubnetID != "" {
				siteEnvelope.Properties.VirtualNetworkSubnetId = pointer.To(functionApp.VirtualNetworkSubnetID)
			}

			if functionApp.ClientCertExclusionPaths != "" {
				siteEnvelope.Properties.ClientCertExclusionPaths = pointer.To(functionApp.ClientCertExclusionPaths)
			}

			if err = client.CreateOrUpdateThenPoll(ctx, id, siteEnvelope); err != nil {
				return fmt.Errorf("creating Linux %s: %+v", id, err)
			}

			// (@jackofallops) - updating the policy for publishing credentials resets the `Use32BitWorkerProcess` property
			if !functionApp.PublishingDeployBasicAuthEnabled {
				sitePolicy := webapps.CsmPublishingCredentialsPoliciesEntity{
					Properties: &webapps.CsmPublishingCredentialsPoliciesEntityProperties{
						Allow: false,
					},
				}
				if _, err := client.UpdateScmAllowed(ctx, id, sitePolicy); err != nil {
					return fmt.Errorf("setting basic auth for deploy publishing credentials for %s: %+v", id, err)
				}
			}

			if !functionApp.PublishingFTPBasicAuthEnabled {
				sitePolicy := webapps.CsmPublishingCredentialsPoliciesEntity{
					Properties: &webapps.CsmPublishingCredentialsPoliciesEntityProperties{
						Allow: false,
					},
				}
				if _, err := client.UpdateFtpAllowed(ctx, id, sitePolicy); err != nil {
					return fmt.Errorf("setting basic auth for ftp publishing credentials for %s: %+v", id, err)
				}
			}

			if err = client.CreateOrUpdateThenPoll(ctx, id, siteEnvelope); err != nil {
				return fmt.Errorf("creating Linux %s: %+v", id, err)
			}

			metadata.SetID(id)

			stickySettings := helpers.ExpandStickySettings(functionApp.StickySettings)

			if stickySettings != nil {
				stickySettingsUpdate := webapps.SlotConfigNamesResource{
					Properties: stickySettings,
				}
				if _, err := client.UpdateSlotConfigurationNames(ctx, id, stickySettingsUpdate); err != nil {
					return fmt.Errorf("updating Sticky Settings for Linux %s: %+v", id, err)
				}
			}

			backupConfig, err := helpers.ExpandBackupConfig(functionApp.Backup)
			if err != nil {
				return fmt.Errorf("expanding backup configuration for Linux %s: %+v", id, err)
			}
			if backupConfig.Properties != nil {
				if _, err := client.UpdateBackupConfiguration(ctx, id, *backupConfig); err != nil {
					return fmt.Errorf("adding Backup Settings for Linux %s: %+v", id, err)
				}
			}

			auth := helpers.ExpandAuthSettings(functionApp.AuthSettings)
			if auth.Properties != nil {
				if _, err := client.UpdateAuthSettings(ctx, id, *auth); err != nil {
					return fmt.Errorf("setting Authorisation Settings for Linux %s: %+v", id, err)
				}
			}

			authv2 := helpers.ExpandAuthV2Settings(functionApp.AuthV2Settings)
			if authv2.Properties != nil {
				if _, err = client.UpdateAuthSettingsV2(ctx, id, *authv2); err != nil {
					return fmt.Errorf("updating AuthV2 settings for Linux %s: %+v", id, err)
				}
			}

			storageConfig := helpers.ExpandStorageConfig(functionApp.StorageAccounts)
			if storageConfig.Properties != nil {
				if _, err := client.UpdateAzureStorageAccounts(ctx, id, *storageConfig); err != nil {
					if err != nil {
						return fmt.Errorf("setting Storage Accounts for Linux %s: %+v", id, err)
					}
				}
			}

			connectionStrings := helpers.ExpandConnectionStrings(functionApp.ConnectionStrings)
			if connectionStrings.Properties != nil {
				if _, err := client.UpdateConnectionStrings(ctx, id, *connectionStrings); err != nil {
					return fmt.Errorf("setting Connection Strings for Linux %s: %+v", id, err)
				}
			}

			if _, ok := metadata.ResourceData.GetOk("site_config.0.app_service_logs"); ok {
				appServiceLogs := helpers.ExpandFunctionAppAppServiceLogs(functionApp.SiteConfig[0].AppServiceLogs)
				if _, err := client.UpdateDiagnosticLogsConfig(ctx, id, appServiceLogs); err != nil {
					return fmt.Errorf("updating App Service Log Settings for %s: %+v", id, err)
				}
			}

			if functionApp.ZipDeployFile != "" {
				if err = helpers.GetCredentialsAndPublish(ctx, client, id, functionApp.ZipDeployFile); err != nil {
					return err
				}
			}

			return nil
		},
	}
}

func (r LinuxFunctionAppResource) Read() sdk.ResourceFunc {
	return sdk.ResourceFunc{
		Timeout: 5 * time.Minute,
		Func: func(ctx context.Context, metadata sdk.ResourceMetaData) error {
			client := metadata.Client.AppService.WebAppsClient
			id, err := commonids.ParseFunctionAppID(metadata.ResourceData.Id())
			if err != nil {
				return err
			}
			functionApp, err := client.Get(ctx, *id)
			if err != nil {
				if response.WasNotFound(functionApp.HttpResponse) {
					return metadata.MarkAsGone(id)
				}
				return fmt.Errorf("reading Linux %s: %+v", id, err)
			}

			appSettingsResp, err := client.ListApplicationSettings(ctx, *id)
			if err != nil {
				return fmt.Errorf("reading App Settings for Linux %s: %+v", id, err)
			}

			connectionStrings, err := client.ListConnectionStrings(ctx, *id)
			if err != nil {
				return fmt.Errorf("reading Connection String information for Linux %s: %+v", id, err)
			}

			stickySettings, err := client.ListSlotConfigurationNames(ctx, *id)
			if err != nil || stickySettings.Model == nil {
				return fmt.Errorf("reading Sticky Settings for Linux %s: %+v", id, err)
			}

			storageAccounts, err := client.ListAzureStorageAccounts(ctx, *id)
			if err != nil {
				return fmt.Errorf("reading Storage Account information for Linux %s: %+v", id, err)
			}

			siteCredentials, err := helpers.ListPublishingCredentials(ctx, client, *id)
			if err != nil {
				return fmt.Errorf("listing Site Publishing Credential information for %s: %+v", *id, err)
			}

			auth, err := client.GetAuthSettings(ctx, *id)
			if err != nil {
				return fmt.Errorf("reading Auth Settings for Linux %s: %+v", id, err)
			}

			var authV2 webapps.SiteAuthSettingsV2
			if auth.Model != nil && auth.Model.Properties != nil && strings.EqualFold(pointer.From(auth.Model.Properties.ConfigVersion), "v2") {
				authV2Resp, err := client.GetAuthSettingsV2(ctx, *id)
				if err != nil {
					return fmt.Errorf("reading authV2 settings for Linux %s: %+v", *id, err)
				}
				authV2 = *authV2Resp.Model
			}

			backup, err := client.GetBackupConfiguration(ctx, *id)
			if err != nil {
				if !response.WasNotFound(backup.HttpResponse) {
					return fmt.Errorf("reading Backup Settings for Linux %s: %+v", id, err)
				}
			}

			logs, err := client.GetDiagnosticLogsConfiguration(ctx, *id)
			if err != nil {
				return fmt.Errorf("reading logs configuration for Linux %s: %+v", id, err)
			}

			basicAuthFTP := true
			if basicAuthFTPResp, err := client.GetFtpAllowed(ctx, *id); err != nil && basicAuthFTPResp.Model != nil {
				return fmt.Errorf("retrieving state of FTP Basic Auth for %s: %+v", id, err)
			} else if csmProps := basicAuthFTPResp.Model.Properties; csmProps != nil {
				basicAuthFTP = csmProps.Allow
			}

			basicAuthWebDeploy := true
			if basicAuthWebDeployResp, err := client.GetScmAllowed(ctx, *id); err != nil && basicAuthWebDeployResp.Model != nil {
				return fmt.Errorf("retrieving state of WebDeploy Basic Auth for %s: %+v", id, err)
			} else if csmProps := basicAuthWebDeployResp.Model.Properties; csmProps != nil {
				basicAuthWebDeploy = csmProps.Allow
			}

			if model := functionApp.Model; model != nil {
				flattenedIdentity, err := identity.FlattenSystemAndUserAssignedMapToModel(model.Identity)

				if err != nil {
					return fmt.Errorf("flattening `identity`: %+v", err)
				}
				state := LinuxFunctionAppModel{
					Name:                             id.SiteName,
					ResourceGroup:                    id.ResourceGroupName,
					Location:                         location.Normalize(model.Location),
					ConnectionStrings:                helpers.FlattenConnectionStrings(connectionStrings.Model),
					StickySettings:                   helpers.FlattenStickySettings(stickySettings.Model.Properties),
					SiteCredentials:                  helpers.FlattenSiteCredentials(siteCredentials),
					AuthSettings:                     helpers.FlattenAuthSettings(auth.Model),
					AuthV2Settings:                   helpers.FlattenAuthV2Settings(authV2),
					Backup:                           helpers.FlattenBackupConfig(backup.Model),
					PublishingFTPBasicAuthEnabled:    basicAuthFTP,
					PublishingDeployBasicAuthEnabled: basicAuthWebDeploy,
					StorageAccounts:                  helpers.FlattenStorageAccounts(storageAccounts.Model),
					Tags:                             pointer.From(model.Tags),
					Kind:                             pointer.From(model.Kind),
					Identity:                         pointer.From(flattenedIdentity),
				}

				if props := model.Properties; props != nil {
					state.Enabled = pointer.From(props.Enabled)
					state.ClientCertMode = string(pointer.From(props.ClientCertMode))
					state.ClientCertExclusionPaths = pointer.From(props.ClientCertExclusionPaths)
					state.DailyMemoryTimeQuota = pointer.From(props.DailyMemoryTimeQuota)
					state.KeyVaultReferenceIdentityID = pointer.From(props.KeyVaultReferenceIdentity)
					state.CustomDomainVerificationId = pointer.From(props.CustomDomainVerificationId)
					state.DefaultHostname = pointer.From(props.DefaultHostName)
					state.PublicNetworkAccess = !strings.EqualFold(pointer.From(props.PublicNetworkAccess), helpers.PublicNetworkAccessDisabled)

					if features.FourPointOhBeta() {
						metadata.ResourceData.Set("vnet_image_pull_enabled", pointer.From(props.VnetImagePullEnabled))
					}
					servicePlanId, err := commonids.ParseAppServicePlanIDInsensitively(*props.ServerFarmId)
					if err != nil {
						return err
					}
					state.ServicePlanId = servicePlanId.ID()

					if hostingEnv := props.HostingEnvironmentProfile; hostingEnv != nil {
						hostingEnvId, err := parse.AppServiceEnvironmentIDInsensitively(*hostingEnv.Id)
						if err != nil {
							return err
						}
						state.HostingEnvId = hostingEnvId.ID()
					}

					if v := props.OutboundIPAddresses; v != nil {
						state.OutboundIPAddresses = *v
						state.OutboundIPAddressList = strings.Split(*v, ",")
					}

					if v := props.PossibleOutboundIPAddresses; v != nil {
						state.PossibleOutboundIPAddresses = *v
						state.PossibleOutboundIPAddressList = strings.Split(*v, ",")
					}

					configResp, err := client.GetConfiguration(ctx, *id)
					if err != nil {
						return fmt.Errorf("making Read request on AzureRM Function App Configuration %q: %+v", id.SiteName, err)
					}

					siteConfig, err := helpers.FlattenSiteConfigLinuxFunctionApp(configResp.Model.Properties)
					if err != nil {
						return fmt.Errorf("reading Site Config for Linux %s: %+v", id, err)
					}
					state.SiteConfig = []helpers.SiteConfigLinuxFunctionApp{*siteConfig}

					state.unpackLinuxFunctionAppSettings(*appSettingsResp.Model, metadata)

					state.SiteConfig[0].AppServiceLogs = helpers.FlattenFunctionAppAppServiceLogs(logs.Model)

					state.HttpsOnly = pointer.From(props.HTTPSOnly)
					state.ClientCertEnabled = pointer.From(props.ClientCertEnabled)

					if subnetId := pointer.From(props.VirtualNetworkSubnetId); subnetId != "" {
						state.VirtualNetworkSubnetID = subnetId
					}

					// Zip Deploys are not retrievable, so attempt to get from config. This doesn't matter for imports as an unexpected value here could break the deployment.
					if deployFile, ok := metadata.ResourceData.Get("zip_deploy_file").(string); ok {
						state.ZipDeployFile = deployFile
					}

					if err := metadata.Encode(&state); err != nil {
						return fmt.Errorf("encoding: %+v", err)
					}
				}
			}

			return nil
		},
	}
}

func (r LinuxFunctionAppResource) Delete() sdk.ResourceFunc {
	return sdk.ResourceFunc{
		Timeout: 30 * time.Minute,
		Func: func(ctx context.Context, metadata sdk.ResourceMetaData) error {
			client := metadata.Client.AppService.WebAppsClient
			id, err := commonids.ParseFunctionAppID(metadata.ResourceData.Id())
			if err != nil {
				return err
			}

			metadata.Logger.Infof("deleting Linux %s", *id)

			delOptions := webapps.DeleteOperationOptions{
				DeleteEmptyServerFarm: pointer.To(false),
				DeleteMetrics:         pointer.To(false),
			}
			if _, err = client.Delete(ctx, *id, delOptions); err != nil {
				return fmt.Errorf("deleting Linux %s: %+v", id, err)
			}
			return nil
		},
	}
}

func (r LinuxFunctionAppResource) Update() sdk.ResourceFunc {
	return sdk.ResourceFunc{
		Timeout: 30 * time.Minute,
		Func: func(ctx context.Context, metadata sdk.ResourceMetaData) error {
			storageDomainSuffix, ok := metadata.Client.Account.Environment.Storage.DomainSuffix()
			if !ok {
				return fmt.Errorf("could not determine Storage domain suffix for environment %q", metadata.Client.Account.Environment.Name)
			}

			client := metadata.Client.AppService.WebAppsClient
			id, err := commonids.ParseFunctionAppID(metadata.ResourceData.Id())
			if err != nil {
				return err
			}

			var state LinuxFunctionAppModel
			if err := metadata.Decode(&state); err != nil {
				return fmt.Errorf("decoding: %+v", err)
			}

			existing, err := client.Get(ctx, *id)
			if err != nil {
				return fmt.Errorf("reading Linux %s: %v", id, err)
			}
			if existing.Model == nil || existing.Model.Properties == nil {
				return fmt.Errorf("reading of Linux %s for update", id)
			}
			model := *existing.Model

			_, planSKU, err := helpers.ServicePlanInfoForApp(ctx, metadata, *id)
			if err != nil {
				return err
			}

			// Some service plan updates are allowed - see customiseDiff for exceptions
			if metadata.ResourceData.HasChange("service_plan_id") {
				servicePlanId, err := commonids.ParseAppServicePlanID(state.ServicePlanId)
				if err != nil {
					return err
				}
				model.Properties.ServerFarmId = pointer.To(servicePlanId.ID())

				servicePlanClient := metadata.Client.AppService.ServicePlanClient
				servicePlan, err := servicePlanClient.Get(ctx, *servicePlanId)
				if err != nil {
					return fmt.Errorf("reading new service plan (%s) for Linux %s: %+v", servicePlanId.ServerFarmName, id, err)
				}

				if model := servicePlan.Model; model != nil {
					if sku := servicePlan.Model.Sku; sku != nil && sku.Name != nil {
						planSKU = sku.Name
					}
				}
			}

			// Only send for ElasticPremium and consumption plan
			sendContentSettings := (helpers.PlanIsConsumption(planSKU) || helpers.PlanIsElastic(planSKU)) && !state.ForceDisableContentShare

			if metadata.ResourceData.HasChange("enabled") {
				model.Properties.Enabled = pointer.To(state.Enabled)
			}

			if metadata.ResourceData.HasChange("https_only") {
				model.Properties.HTTPSOnly = pointer.To(state.HttpsOnly)
			}

			if metadata.ResourceData.HasChange("virtual_network_subnet_id") {
				subnetId := metadata.ResourceData.Get("virtual_network_subnet_id").(string)
				if subnetId == "" {
					if _, err := client.DeleteSwiftVirtualNetwork(ctx, *id); err != nil {
						return fmt.Errorf("removing `virtual_network_subnet_id` association for %s: %+v", *id, err)
					}
					var empty *string
					model.Properties.VirtualNetworkSubnetId = empty
				} else {
					model.Properties.VirtualNetworkSubnetId = pointer.To(subnetId)
				}
			}

			if metadata.ResourceData.HasChange("vnet_image_pull_enabled") && features.FourPointOhBeta() {
				model.Properties.VnetImagePullEnabled = pointer.To(metadata.ResourceData.Get("vnet_image_pull_enabled").(bool))
			}

			if metadata.ResourceData.HasChange("client_certificate_enabled") {
				model.Properties.ClientCertEnabled = pointer.To(state.ClientCertEnabled)
			}

			if metadata.ResourceData.HasChange("client_certificate_mode") {
				model.Properties.ClientCertMode = pointer.To(webapps.ClientCertMode(state.ClientCertMode))
			}

			if metadata.ResourceData.HasChange("client_certificate_exclusion_paths") {
				model.Properties.ClientCertExclusionPaths = pointer.To(state.ClientCertExclusionPaths)
			}

			if metadata.ResourceData.HasChange("identity") {
				expandedIdentity, err := identity.ExpandSystemAndUserAssignedMapFromModel(state.Identity)
				if err != nil {
					return fmt.Errorf("expanding `identity`: %+v", err)
				}
				model.Identity = expandedIdentity
			}

			if metadata.ResourceData.HasChange("key_vault_reference_identity_id") {
				model.Properties.KeyVaultReferenceIdentity = pointer.To(state.KeyVaultReferenceIdentityID)
			}

			if metadata.ResourceData.HasChange("tags") {
				model.Tags = pointer.To(state.Tags)
			}

			if metadata.ResourceData.HasChange("storage_account") {
				storageAccountUpdate := helpers.ExpandStorageConfig(state.StorageAccounts)
				if _, err := client.UpdateAzureStorageAccounts(ctx, *id, *storageAccountUpdate); err != nil {
					return fmt.Errorf("updating Storage Accounts for Linux %s: %+v", id, err)
				}
			}

			storageString := state.StorageAccountName
			if !state.StorageUsesMSI {
				if state.StorageKeyVaultSecretID != "" {
					storageString = fmt.Sprintf(helpers.StorageStringFmtKV, state.StorageKeyVaultSecretID)
				} else {
					storageString = fmt.Sprintf(helpers.StorageStringFmt, state.StorageAccountName, state.StorageAccountKey, *storageDomainSuffix)
				}
			}

			if sendContentSettings {
				appSettingsResp, err := client.ListApplicationSettings(ctx, *id)
				if err != nil {
					return fmt.Errorf("reading App Settings for Linux %s: %+v", id, err)
				}
				if state.AppSettings == nil {
					state.AppSettings = make(map[string]string)
				}
				state.AppSettings = helpers.ParseContentSettings(appSettingsResp.Model, state.AppSettings)

				if !state.StorageUsesMSI {
					suffix := uuid.New().String()[0:4]
					_, contentOverVnetEnabled := state.AppSettings["WEBSITE_CONTENTOVERVNET"]
					_, contentSharePresent := state.AppSettings["WEBSITE_CONTENTSHARE"]
					if _, contentShareConnectionStringPresent := state.AppSettings["WEBSITE_CONTENTAZUREFILECONNECTIONSTRING"]; !contentShareConnectionStringPresent {
						state.AppSettings["WEBSITE_CONTENTAZUREFILECONNECTIONSTRING"] = storageString
					}

					if !contentSharePresent {
						if contentOverVnetEnabled {
							return fmt.Errorf("the value of WEBSITE_CONTENTSHARE must be set to a predefined share when the storage account is restricted to a virtual network")
						}
						state.AppSettings["WEBSITE_CONTENTSHARE"] = fmt.Sprintf("%s-%s", strings.ToLower(state.Name), suffix)
					}
				} else {
					if _, present := state.AppSettings["AzureWebJobsStorage__accountName"]; !present {
						state.AppSettings["AzureWebJobsStorage__accountName"] = storageString
					}
				}
			}

			// Note: We process this regardless to give us a "clean" view of service-side app_settings, so we can reconcile the user-defined entries later
			siteConfig, err := helpers.ExpandSiteConfigLinuxFunctionApp(state.SiteConfig, model.Properties.SiteConfig, metadata, state.FunctionExtensionsVersion, storageString, state.StorageUsesMSI)
			if err != nil {
				return fmt.Errorf("expanding Site Config for Linux %s: %+v", id, err)
			}

			if state.BuiltinLogging {
				if state.AppSettings == nil && !state.StorageUsesMSI {
					state.AppSettings = make(map[string]string)
				}
				if !state.StorageUsesMSI {
					state.AppSettings["AzureWebJobsDashboard"] = storageString
				} else {
					state.AppSettings["AzureWebJobsDashboard__accountName"] = state.StorageAccountName
				}
			}

			if metadata.ResourceData.HasChange("site_config") {
				model.Properties.SiteConfig = siteConfig
				model.Properties.VnetRouteAllEnabled = siteConfig.VnetRouteAllEnabled
			}

			if metadata.ResourceData.HasChange("site_config.0.application_stack") {
				model.Properties.SiteConfig.LinuxFxVersion = helpers.EncodeFunctionAppLinuxFxVersion(state.SiteConfig[0].ApplicationStack)
			}

			model.Properties.SiteConfig.AppSettings = helpers.MergeUserAppSettings(siteConfig.AppSettings, state.AppSettings)

			if metadata.ResourceData.HasChange("public_network_access_enabled") {
				pna := helpers.PublicNetworkAccessEnabled
				if !state.PublicNetworkAccess {
					pna = helpers.PublicNetworkAccessDisabled
				}

				// (@jackofallops) - Values appear to need to be set in both SiteProperties and SiteConfig for now? https://github.com/Azure/azure-rest-api-specs/issues/24681
				model.Properties.PublicNetworkAccess = pointer.To(pna)
				model.Properties.SiteConfig.PublicNetworkAccess = model.Properties.PublicNetworkAccess
			}

			if err := client.CreateOrUpdateThenPoll(ctx, *id, model); err != nil {
				return fmt.Errorf("updating Linux %s: %+v", id, err)
			}

			if metadata.ResourceData.HasChange("ftp_publish_basic_authentication_enabled") {
				sitePolicy := webapps.CsmPublishingCredentialsPoliciesEntity{
					Properties: &webapps.CsmPublishingCredentialsPoliciesEntityProperties{
						Allow: state.PublishingFTPBasicAuthEnabled,
					},
				}
				if _, err := client.UpdateFtpAllowed(ctx, *id, sitePolicy); err != nil {
					return fmt.Errorf("setting basic auth for ftp publishing credentials for %s: %+v", id, err)
				}
			}

			if metadata.ResourceData.HasChange("webdeploy_publish_basic_authentication_enabled") {
				sitePolicy := webapps.CsmPublishingCredentialsPoliciesEntity{
					Properties: &webapps.CsmPublishingCredentialsPoliciesEntityProperties{
						Allow: state.PublishingDeployBasicAuthEnabled,
					},
				}
				if _, err := client.UpdateScmAllowed(ctx, *id, sitePolicy); err != nil {
					return fmt.Errorf("setting basic auth for deploy publishing credentials for %s: %+v", id, err)
				}
			}

			if _, err := client.UpdateConfiguration(ctx, *id, webapps.SiteConfigResource{Properties: model.Properties.SiteConfig}); err != nil {
				return fmt.Errorf("updating Site Config for Linux %s: %+v", id, err)
			}

			if metadata.ResourceData.HasChange("connection_string") {
				connectionStringUpdate := helpers.ExpandConnectionStrings(state.ConnectionStrings)
				if connectionStringUpdate.Properties == nil {
					connectionStringUpdate.Properties = pointer.To(map[string]webapps.ConnStringValueTypePair{})
				}
				if _, err := client.UpdateConnectionStrings(ctx, *id, *connectionStringUpdate); err != nil {
					return fmt.Errorf("updating Connection Strings for Linux %s: %+v", id, err)
				}
			}

			if metadata.ResourceData.HasChange("sticky_settings") {
				emptySlice := make([]string, 0)
				stickySettings := helpers.ExpandStickySettings(state.StickySettings)
				stickySettingsUpdate := webapps.SlotConfigNamesResource{
					Properties: &webapps.SlotConfigNames{
						AppSettingNames:       &emptySlice,
						ConnectionStringNames: &emptySlice,
					},
				}

				if stickySettings != nil {
					if stickySettings.AppSettingNames != nil {
						stickySettingsUpdate.Properties.AppSettingNames = stickySettings.AppSettingNames
					}
					if stickySettings.ConnectionStringNames != nil {
						stickySettingsUpdate.Properties.ConnectionStringNames = stickySettings.ConnectionStringNames
					}
				}

				if _, err := client.UpdateSlotConfigurationNames(ctx, *id, stickySettingsUpdate); err != nil {
					return fmt.Errorf("updating Sticky Settings for Linux %s: %+v", id, err)
				}
			}

			if metadata.ResourceData.HasChange("auth_settings") {
				authUpdate := helpers.ExpandAuthSettings(state.AuthSettings)
				// (@jackofallops) - in the case of a removal of this block, we need to zero these settings
				if authUpdate.Properties == nil {
					authUpdate.Properties = &webapps.SiteAuthSettingsProperties{
						Enabled:                           pointer.To(false),
						ClientSecret:                      pointer.To(""),
						ClientSecretSettingName:           pointer.To(""),
						ClientSecretCertificateThumbprint: pointer.To(""),
						GoogleClientSecret:                pointer.To(""),
						FacebookAppSecret:                 pointer.To(""),
						GitHubClientSecret:                pointer.To(""),
						TwitterConsumerSecret:             pointer.To(""),
						MicrosoftAccountClientSecret:      pointer.To(""),
					}
				}
				if _, err := client.UpdateAuthSettings(ctx, *id, *authUpdate); err != nil {
					return fmt.Errorf("updating Auth Settings for Linux %s: %+v", id, err)
				}
			}

			if metadata.ResourceData.HasChange("auth_settings_v2") {
				authV2Update := helpers.ExpandAuthV2Settings(state.AuthV2Settings)
				if _, err := client.UpdateAuthSettingsV2(ctx, *id, *authV2Update); err != nil {
					return fmt.Errorf("updating AuthV2 Settings for Linux %s: %+v", id, err)
				}
			}

			if metadata.ResourceData.HasChange("backup") {
				backupUpdate, err := helpers.ExpandBackupConfig(state.Backup)
				if err != nil {
					return fmt.Errorf("expanding backup configuration for Linux %s: %+v", *id, err)
				}

				if backupUpdate.Properties == nil {
					if _, err := client.DeleteBackupConfiguration(ctx, *id); err != nil {
						return fmt.Errorf("removing Backup Settings for Linux %s: %+v", id, err)
					}
				} else {
					if _, err := client.UpdateBackupConfiguration(ctx, *id, *backupUpdate); err != nil {
						return fmt.Errorf("updating Backup Settings for Linux %s: %+v", id, err)
					}
				}
			}

			if metadata.ResourceData.HasChange("site_config.0.app_service_logs") {
				appServiceLogs := helpers.ExpandFunctionAppAppServiceLogs(state.SiteConfig[0].AppServiceLogs)
				if _, err := client.UpdateDiagnosticLogsConfig(ctx, *id, appServiceLogs); err != nil {
					return fmt.Errorf("updating App Service Log Settings for %s: %+v", id, err)
				}
			}

			if metadata.ResourceData.HasChange("zip_deploy_file") {
				if err = helpers.GetCredentialsAndPublish(ctx, client, *id, state.ZipDeployFile); err != nil {
					return err
				}
			}

			return nil
		},
	}
}

func (r LinuxFunctionAppResource) CustomImporter() sdk.ResourceRunFunc {
	return func(ctx context.Context, metadata sdk.ResourceMetaData) error {
		client := metadata.Client.AppService.WebAppsClient
		servicePlanClient := metadata.Client.AppService.ServicePlanClient

		id, err := commonids.ParseFunctionAppID(metadata.ResourceData.Id())
		if err != nil {
			return err
		}
		site, err := client.Get(ctx, *id)
		if err != nil || site.Model == nil || site.Model.Properties == nil {
			return fmt.Errorf("reading Linux %s: %+v", id, err)
		}
		props := *site.Model.Properties
		if props.ServerFarmId == nil {
			return fmt.Errorf("determining Service Plan ID for Linux %s: %+v", id, err)
		}
		servicePlanId, err := commonids.ParseAppServicePlanIDInsensitively(*props.ServerFarmId)
		if err != nil {
			return err
		}

		sp, err := servicePlanClient.Get(ctx, *servicePlanId)
		if err != nil || sp.Model == nil || sp.Model.Kind == nil {
			return fmt.Errorf("reading Service Plan for Linux %s: %+v", id, err)
		}
		if !strings.Contains(strings.ToLower(*sp.Model.Kind), "linux") && !strings.Contains(strings.ToLower(*sp.Model.Kind), "elastic") && !strings.Contains(strings.ToLower(*sp.Model.Kind), "functionapp") {
			return fmt.Errorf("specified Service Plan is not a Linux Functionapp plan")
		}

		return nil
	}
}

func (r LinuxFunctionAppResource) CustomizeDiff() sdk.ResourceFunc {
	return sdk.ResourceFunc{
		Timeout: 5 * time.Minute,
		Func: func(ctx context.Context, metadata sdk.ResourceMetaData) error {
			client := metadata.Client.AppService.ServicePlanClient
			rd := metadata.ResourceDiff
<<<<<<< HEAD
			if rd.HasChange("vnet_image_pull_enabled") && features.FourPointOhBeta() {
=======
			if rd.HasChange("vnet_image_pull_enabled") {
>>>>>>> 99d5023d
				planId := rd.Get("service_plan_id")
				// the plan id is known after apply during the initial creation
				if planId.(string) == "" {
					return nil
				}
				_, newValue := rd.GetChange("vnet_image_pull_enabled")
				servicePlanId, err := commonids.ParseAppServicePlanID(planId.(string))
				if err != nil {
					return err
				}

				asp, err := client.Get(ctx, *servicePlanId)
				if err != nil {
					return fmt.Errorf("retrieving %s: %+v", servicePlanId, err)
				}
				if aspModel := asp.Model; aspModel != nil {
					if aspModel.Properties != nil && aspModel.Properties.HostingEnvironmentProfile != nil &&
						aspModel.Properties.HostingEnvironmentProfile.Id != nil && *(aspModel.Properties.HostingEnvironmentProfile.Id) != "" && !newValue.(bool) {
						return fmt.Errorf("`vnet_image_pull_enabled` cannot be disabled for app running in an app service environment.")
					}
				}
			}
			if rd.HasChange("service_plan_id") {
				currentPlanIdRaw, newPlanIdRaw := rd.GetChange("service_plan_id")
				if newPlanIdRaw.(string) == "" {
					// Plans creating a new service_plan inline will be empty as `Computed` known after apply
					return nil
				}
				newPlanId, err := commonids.ParseAppServicePlanID(newPlanIdRaw.(string))
				if err != nil {
					return fmt.Errorf("reading new plan id %+v", err)
				}

				var currentTierIsDynamic, newTierIsDynamic, newTierIsBasic bool

				newPlan, err := client.Get(ctx, *newPlanId)
				if err != nil {
					return fmt.Errorf("could not read new Service Plan to check tier %s: %+v ", newPlanId, err)
				}
				if newPlan.Model != nil {
					if planSku := newPlan.Model.Sku; planSku != nil {
						if tier := planSku.Tier; tier != nil {
							newTierIsDynamic = strings.EqualFold(*tier, "dynamic")
							newTierIsBasic = strings.EqualFold(*tier, "basic")
						}
					}
				}
				if _, ok := rd.GetOk("backup"); ok && newTierIsDynamic {
					return fmt.Errorf("cannot specify backup configuration for Dynamic tier Service Plans, Standard or higher is required")
				}
				if _, ok := rd.GetOk("backup"); ok && newTierIsBasic {
					return fmt.Errorf("cannot specify backup configuration for Basic tier Service Plans, Standard or higher is required")
				}

				if strings.EqualFold(currentPlanIdRaw.(string), newPlanIdRaw.(string)) || currentPlanIdRaw.(string) == "" {
					// State migration escape for correcting case in serverFarms
					// change of case here will not move the app to a new Service Plan
					// also if the current Service Plan is empty, this is a new resource, so can skip this
					return nil
				}

				// Service Plans can only be updated in place when both New and Existing are not Dynamic
				if currentPlanIdRaw.(string) != "" {
					currentPlanId, err := commonids.ParseAppServicePlanIDInsensitively(currentPlanIdRaw.(string))
					if err != nil {
						return fmt.Errorf("reading existing plan id %+v", err)
					}

					currentPlan, err := client.Get(ctx, *currentPlanId)
					if err != nil || currentPlan.Model == nil {
						return fmt.Errorf("could not read old Service Plan to check tier %s: %+v", currentPlanId, err)
					}

					if planSku := currentPlan.Model.Sku; planSku != nil {
						if tier := planSku.Tier; tier != nil {
							currentTierIsDynamic = strings.EqualFold(*tier, "dynamic")
						}
					}

					if currentTierIsDynamic || newTierIsDynamic {
						if err := rd.ForceNew("service_plan_id"); err != nil {
							return err
						}
					}
				}

			}
			return nil
		},
	}
}

func (m *LinuxFunctionAppModel) unpackLinuxFunctionAppSettings(input webapps.StringDictionary, metadata sdk.ResourceMetaData) {
	if input.Properties == nil {
		return
	}

	appSettings := make(map[string]string)
	var dockerSettings helpers.ApplicationStackDocker
	m.BuiltinLogging = false

	for k, v := range *input.Properties {
		switch k {
		case "FUNCTIONS_EXTENSION_VERSION":
			m.FunctionExtensionsVersion = v

		case "WEBSITE_NODE_DEFAULT_VERSION": // Note - This is only set if it's not the default of 12, but we collect it from LinuxFxVersion so can discard it here
		case "WEBSITE_CONTENTAZUREFILECONNECTIONSTRING":
			if _, ok := metadata.ResourceData.GetOk("app_settings.WEBSITE_CONTENTAZUREFILECONNECTIONSTRING"); ok {
				appSettings[k] = v
			}
		case "WEBSITE_CONTENTSHARE":
			if _, ok := metadata.ResourceData.GetOk("app_settings.WEBSITE_CONTENTSHARE"); ok {
				appSettings[k] = v
			}
		case "WEBSITE_HTTPLOGGING_RETENTION_DAYS":
		case "FUNCTIONS_WORKER_RUNTIME":
			if len(m.SiteConfig) > 0 && len(m.SiteConfig[0].ApplicationStack) == 0 {
				if v == "custom" {
					m.SiteConfig[0].ApplicationStack = []helpers.ApplicationStackLinuxFunctionApp{{CustomHandler: true}}
				}
			}
			if _, ok := metadata.ResourceData.GetOk("app_settings.FUNCTIONS_WORKER_RUNTIME"); ok {
				appSettings[k] = v
			}

		case "DOCKER_REGISTRY_SERVER_URL":
			dockerSettings.RegistryURL = v

		case "DOCKER_REGISTRY_SERVER_USERNAME":
			dockerSettings.RegistryUsername = v

		case "DOCKER_REGISTRY_SERVER_PASSWORD":
			dockerSettings.RegistryPassword = v

		// case "WEBSITES_ENABLE_APP_SERVICE_STORAGE": // TODO - Support this as a configurable bool, default `false` - Ref: https://docs.microsoft.com/en-us/azure/app-service/faq-app-service-linux#i-m-using-my-own-custom-container--i-want-the-platform-to-mount-an-smb-share-to-the---home---directory-

		case "APPINSIGHTS_INSTRUMENTATIONKEY":
			m.SiteConfig[0].AppInsightsInstrumentationKey = v

		case "APPLICATIONINSIGHTS_CONNECTION_STRING":
			m.SiteConfig[0].AppInsightsConnectionString = v

		case "AzureWebJobsStorage":
			if strings.HasPrefix(v, "@Microsoft.KeyVault") {
				trimmed := strings.TrimPrefix(strings.TrimSuffix(v, ")"), "@Microsoft.KeyVault(SecretUri=")
				m.StorageKeyVaultSecretID = trimmed
			} else {
				m.StorageAccountName, m.StorageAccountKey = helpers.ParseWebJobsStorageString(v)
			}

		case "AzureWebJobsDashboard":
			m.BuiltinLogging = true

		case "WEBSITE_HEALTHCHECK_MAXPINGFAILURES":
			i, _ := strconv.Atoi(v)
			m.SiteConfig[0].HealthCheckEvictionTime = int64(i)

		case "AzureWebJobsStorage__accountName":
			m.StorageUsesMSI = true
			m.StorageAccountName = v

		case "AzureWebJobsDashboard__accountName":
			m.BuiltinLogging = true

		case "WEBSITE_VNET_ROUTE_ALL":
			// Filter out - handled by site_config setting `vnet_route_all_enabled`
		default:
			appSettings[k] = v
		}
	}

	if dockerSettings.RegistryURL != "" {
		appStack := make([]helpers.ApplicationStackLinuxFunctionApp, 0)
		docker, _ := helpers.DecodeFunctionAppDockerFxString(m.SiteConfig[0].LinuxFxVersion, dockerSettings)
		appStack = append(appStack, helpers.ApplicationStackLinuxFunctionApp{Docker: docker})
		m.SiteConfig[0].ApplicationStack = appStack
	}

	m.AppSettings = appSettings
}

func (r LinuxFunctionAppResource) StateUpgraders() sdk.StateUpgradeData {
	return sdk.StateUpgradeData{
		SchemaVersion: 1,
		Upgraders: map[int]pluginsdk.StateUpgrade{
			0: migration.LinuxFunctionAppV0toV1{},
		},
	}
}<|MERGE_RESOLUTION|>--- conflicted
+++ resolved
@@ -72,11 +72,7 @@
 	PublishingFTPBasicAuthEnabled    bool                                       `tfschema:"ftp_publish_basic_authentication_enabled"`
 	Identity                         []identity.ModelSystemAssignedUserAssigned `tfschema:"identity"`
 
-<<<<<<< HEAD
-	// VnetImagePullEnabled             bool                                       `tfschema:"vnet_image_pull_enabled"` // Not supported on Consumption plans todo add in 4.0 provider
-=======
 	// VnetImagePullEnabled             bool                                       `tfschema:"vnet_image_pull_enabled"` // TODO 4.0 not supported on Consumption plans
->>>>>>> 99d5023d
 
 	// Computed
 	CustomDomainVerificationId    string   `tfschema:"custom_domain_verification_id"`
@@ -1242,11 +1238,7 @@
 		Func: func(ctx context.Context, metadata sdk.ResourceMetaData) error {
 			client := metadata.Client.AppService.ServicePlanClient
 			rd := metadata.ResourceDiff
-<<<<<<< HEAD
 			if rd.HasChange("vnet_image_pull_enabled") && features.FourPointOhBeta() {
-=======
-			if rd.HasChange("vnet_image_pull_enabled") {
->>>>>>> 99d5023d
 				planId := rd.Get("service_plan_id")
 				// the plan id is known after apply during the initial creation
 				if planId.(string) == "" {
