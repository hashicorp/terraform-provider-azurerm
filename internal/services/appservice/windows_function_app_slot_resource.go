--- conflicted
+++ resolved
@@ -34,48 +34,6 @@
 type WindowsFunctionAppSlotResource struct{}
 
 type WindowsFunctionAppSlotModel struct {
-<<<<<<< HEAD
-	Name                             string                                     `tfschema:"name"`
-	FunctionAppID                    string                                     `tfschema:"function_app_id"`
-	ServicePlanID                    string                                     `tfschema:"service_plan_id"`
-	StorageAccountName               string                                     `tfschema:"storage_account_name"`
-	StorageAccountKey                string                                     `tfschema:"storage_account_access_key"`
-	StorageUsesMSI                   bool                                       `tfschema:"storage_uses_managed_identity"` // Storage uses MSI not account key
-	StorageKeyVaultSecretID          string                                     `tfschema:"storage_key_vault_secret_id"`
-	AppSettings                      map[string]string                          `tfschema:"app_settings"`
-	AuthSettings                     []helpers.AuthSettings                     `tfschema:"auth_settings"`
-	AuthV2Settings                   []helpers.AuthV2Settings                   `tfschema:"auth_settings_v2"`
-	Backup                           []helpers.Backup                           `tfschema:"backup"` // Not supported on Dynamic or Basic plans
-	BuiltinLogging                   bool                                       `tfschema:"builtin_logging_enabled"`
-	ClientCertEnabled                bool                                       `tfschema:"client_certificate_enabled"`
-	ClientCertMode                   string                                     `tfschema:"client_certificate_mode"`
-	ClientCertExclusionPaths         string                                     `tfschema:"client_certificate_exclusion_paths"`
-	ConnectionStrings                []helpers.ConnectionString                 `tfschema:"connection_string"`
-	DailyMemoryTimeQuota             int64                                      `tfschema:"daily_memory_time_quota"`
-	Enabled                          bool                                       `tfschema:"enabled"`
-	FunctionExtensionsVersion        string                                     `tfschema:"functions_extension_version"`
-	ForceDisableContentShare         bool                                       `tfschema:"content_share_force_disabled"`
-	HttpsOnly                        bool                                       `tfschema:"https_only"`
-	KeyVaultReferenceIdentityID      string                                     `tfschema:"key_vault_reference_identity_id"`
-	PublicNetworkAccess              bool                                       `tfschema:"public_network_access_enabled"`
-	PublishingDeployBasicAuthEnabled bool                                       `tfschema:"webdeploy_publish_basic_authentication_enabled"`
-	PublishingFTPBasicAuthEnabled    bool                                       `tfschema:"ftp_publish_basic_authentication_enabled"`
-	Identity                         []identity.ModelSystemAssignedUserAssigned `tfschema:"identity"`
-	SiteConfig                       []helpers.SiteConfigWindowsFunctionAppSlot `tfschema:"site_config"`
-	Tags                             map[string]string                          `tfschema:"tags"`
-	CustomDomainVerificationId       string                                     `tfschema:"custom_domain_verification_id"`
-	HostingEnvId                     string                                     `tfschema:"hosting_environment_id"`
-	DefaultHostname                  string                                     `tfschema:"default_hostname"`
-	Kind                             string                                     `tfschema:"kind"`
-	OutboundIPAddresses              string                                     `tfschema:"outbound_ip_addresses"`
-	OutboundIPAddressList            []string                                   `tfschema:"outbound_ip_address_list"`
-	PossibleOutboundIPAddresses      string                                     `tfschema:"possible_outbound_ip_addresses"`
-	PossibleOutboundIPAddressList    []string                                   `tfschema:"possible_outbound_ip_address_list"`
-	SiteCredentials                  []helpers.SiteCredential                   `tfschema:"site_credential"`
-	StorageAccounts                  []helpers.StorageAccount                   `tfschema:"storage_account"`
-	VirtualNetworkSubnetID           string                                     `tfschema:"virtual_network_subnet_id"`
-	VnetImagePullEnabled             bool                                       `tfschema:"vnet_image_pull_enabled"`
-=======
 	Name                               string                                     `tfschema:"name"`
 	FunctionAppID                      string                                     `tfschema:"function_app_id"`
 	ServicePlanID                      string                                     `tfschema:"service_plan_id"`
@@ -116,8 +74,7 @@
 	StorageAccounts                    []helpers.StorageAccount                   `tfschema:"storage_account"`
 	VirtualNetworkBackupRestoreEnabled bool                                       `tfschema:"virtual_network_backup_restore_enabled"`
 	VirtualNetworkSubnetID             string                                     `tfschema:"virtual_network_subnet_id"`
-	VnetImagePullEnabled               bool                                       `tfschema:"vnet_image_pull_enabled,addedInNextMajorVersion"`
->>>>>>> 3e958639
+	VnetImagePullEnabled               bool                                       `tfschema:"vnet_image_pull_enabled"`
 }
 
 var _ sdk.ResourceWithUpdate = WindowsFunctionAppSlotResource{}
