// Copyright (c) HashiCorp, Inc.
// SPDX-License-Identifier: MPL-2.0

package appservice

import (
	"context"
	"fmt"
	"strings"
	"time"

	"github.com/hashicorp/go-azure-helpers/lang/pointer"
	"github.com/hashicorp/go-azure-helpers/lang/response"
	"github.com/hashicorp/go-azure-helpers/resourcemanager/commonschema"
	"github.com/hashicorp/go-azure-helpers/resourcemanager/identity"
	"github.com/hashicorp/go-azure-helpers/resourcemanager/location"
	"github.com/hashicorp/go-azure-sdk/resource-manager/web/2023-01-01/staticsites"
	"github.com/hashicorp/terraform-provider-azurerm/internal/sdk"
	"github.com/hashicorp/terraform-provider-azurerm/internal/services/appservice/helpers"
	"github.com/hashicorp/terraform-provider-azurerm/internal/services/appservice/sdkhacks"
	"github.com/hashicorp/terraform-provider-azurerm/internal/services/appservice/validate"
	"github.com/hashicorp/terraform-provider-azurerm/internal/tags"
	"github.com/hashicorp/terraform-provider-azurerm/internal/tf/pluginsdk"
)

type StaticWebAppDataSource struct{}

var _ sdk.DataSource = StaticWebAppDataSource{}

type StaticWebAppDataSourceModel struct {
	Name                string                                     `tfschema:"name"`
	ResourceGroupName   string                                     `tfschema:"resource_group_name"`
	Location            string                                     `tfschema:"location"`
	ApiKey              string                                     `tfschema:"api_key"`
	AppSettings         map[string]string                          `tfschema:"app_settings"`
	BasicAuth           []helpers.BasicAuthComputed                `tfschema:"basic_auth"`
	ConfigFileChanges   bool                                       `tfschema:"configuration_file_changes_enabled"`
	DefaultHostName     string                                     `tfschema:"default_host_name"`
	Identity            []identity.ModelSystemAssignedUserAssigned `tfschema:"identity"`
	PreviewEnvironments bool                                       `tfschema:"preview_environments_enabled"`
	PublicNetworkAccess bool                                       `tfschema:"public_network_access_enabled"`
	SkuTier             string                                     `tfschema:"sku_tier"`
	SkuSize             string                                     `tfschema:"sku_size"`
	Tags                map[string]string                          `tfschema:"tags"`
	RepositoryUrl       string                                     `tfschema:"repository_url"`
	RepositoryBranch    string                                     `tfschema:"repository_branch"`
}

func (s StaticWebAppDataSource) Arguments() map[string]*pluginsdk.Schema {
	return map[string]*pluginsdk.Schema{
		"name": {
			Type:         pluginsdk.TypeString,
			Required:     true,
			ForceNew:     true,
			ValidateFunc: validate.StaticWebAppName,
		},

		"resource_group_name": commonschema.ResourceGroupNameForDataSource(),
	}
}

func (s StaticWebAppDataSource) Attributes() map[string]*pluginsdk.Schema {
	return map[string]*pluginsdk.Schema{
		"location": commonschema.LocationComputed(),

		"configuration_file_changes_enabled": {
			Type:     pluginsdk.TypeBool,
			Computed: true,
		},

		"preview_environments_enabled": {
			Type:     pluginsdk.TypeBool,
			Computed: true,
		},

		"public_network_access_enabled": {
			Type:     pluginsdk.TypeBool,
			Computed: true,
		},

		"sku_tier": {
			Type:     pluginsdk.TypeString,
			Computed: true,
		},

		"sku_size": {
			Type:     pluginsdk.TypeString,
			Computed: true,
		},

		"app_settings": {
			Type:     pluginsdk.TypeMap,
			Computed: true,
			Elem: &pluginsdk.Schema{
				Type: pluginsdk.TypeString,
			},
		},

		"basic_auth": helpers.BasicAuthSchemaComputed(),

		"identity": commonschema.SystemAssignedUserAssignedIdentityComputed(),

		"api_key": {
			Type:      pluginsdk.TypeString,
			Computed:  true,
			Sensitive: true,
		},

		"default_host_name": {
			Type:     pluginsdk.TypeString,
			Computed: true,
		},

		"repository_url": {
			Type:     pluginsdk.TypeString,
			Computed: true,
		},

		"repository_branch": {
			Type:     pluginsdk.TypeString,
			Computed: true,
		},

		"tags": tags.SchemaDataSource(),
	}
}

func (s StaticWebAppDataSource) ModelObject() interface{} {
	return &StaticWebAppDataSourceModel{}
}

func (s StaticWebAppDataSource) ResourceType() string {
	return "azurerm_static_web_app"
}

func (s StaticWebAppDataSource) Read() sdk.ResourceFunc {
	return sdk.ResourceFunc{
		Timeout: 5 * time.Minute,
		Func: func(ctx context.Context, metadata sdk.ResourceMetaData) error {
			client := metadata.Client.AppService.StaticSitesClient
			subscriptionId := metadata.Client.Account.SubscriptionId

			var state StaticWebAppDataSourceModel
			if err := metadata.Decode(&state); err != nil {
				return err
			}

			id := staticsites.NewStaticSiteID(subscriptionId, state.ResourceGroupName, state.Name)

			staticSite, err := client.GetStaticSite(ctx, id)
			if err != nil {
				if response.WasNotFound(staticSite.HttpResponse) {
					return fmt.Errorf("%s not found", id)
				}
				return fmt.Errorf("retrieving %s: %+v", id, err)
			}

			if model := staticSite.Model; model != nil {
				state.Location = location.Normalize(model.Location)

				ident, err := identity.FlattenSystemAndUserAssignedMapToModel(model.Identity)
				if err != nil {
					return fmt.Errorf("flattening identity for %s: %+v", id, err)
				}
				state.Identity = pointer.From(ident)

				state.Tags = pointer.From(model.Tags)
				if props := model.Properties; props != nil {
					state.ConfigFileChanges = pointer.From(props.AllowConfigFileUpdates)
					state.DefaultHostName = pointer.From(props.DefaultHostname)
					state.PreviewEnvironments = pointer.From(props.StagingEnvironmentPolicy) == staticsites.StagingEnvironmentPolicyEnabled
<<<<<<< HEAD
					state.RepositoryUrl = pointer.From(props.RepositoryUrl)
					state.RepositoryBranch = pointer.From(props.Branch)
=======
					state.PublicNetworkAccess = !strings.EqualFold(pointer.From(props.PublicNetworkAccess), helpers.PublicNetworkAccessDisabled)
>>>>>>> ed202857
				}

				if sku := model.Sku; sku != nil {
					state.SkuSize = pointer.From(sku.Name)
					state.SkuTier = pointer.From(sku.Tier)
				}

				sec, err := client.ListStaticSiteSecrets(ctx, id)
				if err != nil || sec.Model == nil {
					return fmt.Errorf("retrieving secrets for %s: %+v", id, err)
				}

				if secProps := sec.Model.Properties; secProps != nil {
					state.ApiKey = pointer.From(secProps)["apiKey"]
				}
			}

			appSettings, err := client.ListStaticSiteAppSettings(ctx, id)
			if err != nil {
				return fmt.Errorf("retrieving app_settings for %s: %+v", id, err)
			}
			if appSettingsModel := appSettings.Model; appSettingsModel != nil {
				state.AppSettings = pointer.From(appSettingsModel.Properties)
			}

			sdkHackClient := sdkhacks.NewStaticWebAppClient(client)
			auth, err := sdkHackClient.GetBasicAuth(ctx, id)
			if err != nil && !response.WasNotFound(auth.HttpResponse) { // If basic auth is not configured then this 404's
				return fmt.Errorf("retrieving auth config for %s: %+v", id, err)
			}
			if !response.WasNotFound(auth.HttpResponse) {
				if authModel := auth.Model; authModel != nil && authModel.Properties != nil && !strings.EqualFold(authModel.Properties.ApplicableEnvironmentsMode, helpers.EnvironmentsTypeSpecifiedEnvironments) {
					state.BasicAuth = []helpers.BasicAuthComputed{
						{
							Environments: authModel.Properties.ApplicableEnvironmentsMode,
						},
					}
				}
			}

			metadata.SetID(id)

			return metadata.Encode(&state)
		},
	}
}<|MERGE_RESOLUTION|>--- conflicted
+++ resolved
@@ -169,12 +169,9 @@
 					state.ConfigFileChanges = pointer.From(props.AllowConfigFileUpdates)
 					state.DefaultHostName = pointer.From(props.DefaultHostname)
 					state.PreviewEnvironments = pointer.From(props.StagingEnvironmentPolicy) == staticsites.StagingEnvironmentPolicyEnabled
-<<<<<<< HEAD
 					state.RepositoryUrl = pointer.From(props.RepositoryUrl)
 					state.RepositoryBranch = pointer.From(props.Branch)
-=======
 					state.PublicNetworkAccess = !strings.EqualFold(pointer.From(props.PublicNetworkAccess), helpers.PublicNetworkAccessDisabled)
->>>>>>> ed202857
 				}
 
 				if sku := model.Sku; sku != nil {
