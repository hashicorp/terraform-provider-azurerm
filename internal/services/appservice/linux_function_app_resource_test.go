// Copyright (c) HashiCorp, Inc.
// SPDX-License-Identifier: MPL-2.0

package appservice_test

import (
	"context"
	"fmt"
	"regexp"
	"strings"
	"testing"

	"github.com/hashicorp/go-azure-helpers/lang/pointer"
	"github.com/hashicorp/go-azure-helpers/lang/response"
	"github.com/hashicorp/go-azure-helpers/resourcemanager/commonids"
	"github.com/hashicorp/terraform-provider-azurerm/internal/acceptance"
	"github.com/hashicorp/terraform-provider-azurerm/internal/acceptance/check"
	"github.com/hashicorp/terraform-provider-azurerm/internal/clients"
	"github.com/hashicorp/terraform-provider-azurerm/internal/features"
	"github.com/hashicorp/terraform-provider-azurerm/internal/tf/pluginsdk"
)

type LinuxFunctionAppResource struct{}

const (
	SkuConsumptionPlan    = "Y1"
	SkuElasticPremiumPlan = "EP1"
	SkuStandardPlan       = "S1"
	SkuBasicPlan          = "B1"
	SkuPremiumPlan        = "P1v2"
)

// Plan types
func TestAccLinuxFunctionApp_basicBasicPlan(t *testing.T) {
	data := acceptance.BuildTestData(t, "azurerm_linux_function_app", "test")
	r := LinuxFunctionAppResource{}

	data.ResourceTest(t, r, []acceptance.TestStep{
		{
			Config: r.basic(data, SkuBasicPlan),
			Check: acceptance.ComposeTestCheckFunc(
				check.That(data.ResourceName).ExistsInAzure(r),
				check.That(data.ResourceName).Key("kind").HasValue("functionapp,linux"),
			),
		},
		data.ImportStep("site_credential.0.password"),
	})
}

func TestAccLinuxFunctionApp_basicRuntimeCheck(t *testing.T) {
	data := acceptance.BuildTestData(t, "azurerm_linux_function_app", "test")
	r := LinuxFunctionAppResource{}

	data.ResourceTest(t, r, []acceptance.TestStep{
		{
			Config: r.runtimeScaleCheck(data, SkuElasticPremiumPlan),
			Check: acceptance.ComposeTestCheckFunc(
				check.That(data.ResourceName).ExistsInAzure(r),
				check.That(data.ResourceName).Key("kind").HasValue("functionapp,linux"),
				check.That(data.ResourceName).Key("site_config.0.runtime_scale_monitoring_enabled").HasValue("true"),
			),
		},
		data.ImportStep("site_credential.0.password"),
	})
}

func TestAccLinuxFunctionApp_withIPRestrictions(t *testing.T) {
	data := acceptance.BuildTestData(t, "azurerm_linux_function_app", "test")
	r := LinuxFunctionAppResource{}

	data.ResourceTest(t, r, []acceptance.TestStep{
		{
			Config: r.withIPRestrictions(data),
			Check: acceptance.ComposeTestCheckFunc(
				check.That(data.ResourceName).ExistsInAzure(r),
				check.That(data.ResourceName).Key("kind").HasValue("functionapp,linux"),
			),
		},
		data.ImportStep("site_credential.0.password"),
	})
}

func TestAccLinuxFunctionApp_withIPRestrictionsDescription(t *testing.T) {
	data := acceptance.BuildTestData(t, "azurerm_linux_function_app", "test")
	r := LinuxFunctionAppResource{}

	data.ResourceTest(t, r, []acceptance.TestStep{
		{
			Config: r.withIPRestrictions(data),
			Check: acceptance.ComposeTestCheckFunc(
				check.That(data.ResourceName).ExistsInAzure(r),
				check.That(data.ResourceName).Key("kind").HasValue("functionapp,linux"),
			),
		},
		data.ImportStep("site_credential.0.password"),
		{
			Config: r.withIPRestrictionsDescription(data),
			Check: acceptance.ComposeTestCheckFunc(
				check.That(data.ResourceName).ExistsInAzure(r),
				check.That(data.ResourceName).Key("kind").HasValue("functionapp,linux"),
			),
		},
		data.ImportStep("site_credential.0.password"),
		{
			Config: r.withIPRestrictions(data),
			Check: acceptance.ComposeTestCheckFunc(
				check.That(data.ResourceName).ExistsInAzure(r),
				check.That(data.ResourceName).Key("kind").HasValue("functionapp,linux"),
			),
		},
		data.ImportStep("site_credential.0.password"),
	})
}

func TestAccLinuxFunctionApp_withIPRestrictionsDefaultAction(t *testing.T) {
	data := acceptance.BuildTestData(t, "azurerm_linux_function_app", "test")
	r := LinuxFunctionAppResource{}

	data.ResourceTest(t, r, []acceptance.TestStep{
		{
			Config: r.withIPRestrictionsDefaultActionDeny(data),
			Check: acceptance.ComposeTestCheckFunc(
				check.That(data.ResourceName).ExistsInAzure(r),
				check.That(data.ResourceName).Key("kind").HasValue("functionapp,linux"),
			),
		},
		data.ImportStep("site_credential.0.password"),
	})
}

func TestAccLinuxFunctionApp_withIPRestrictionsDefaultActionUpdate(t *testing.T) {
	data := acceptance.BuildTestData(t, "azurerm_linux_function_app", "test")
	r := LinuxFunctionAppResource{}

	data.ResourceTest(t, r, []acceptance.TestStep{
		{
			Config: r.withIPRestrictions(data),
			Check: acceptance.ComposeTestCheckFunc(
				check.That(data.ResourceName).ExistsInAzure(r),
				check.That(data.ResourceName).Key("kind").HasValue("functionapp,linux"),
			),
		},
		data.ImportStep("site_credential.0.password"),
		{
			Config: r.withIPRestrictionsDefaultActionDeny(data),
			Check: acceptance.ComposeTestCheckFunc(
				check.That(data.ResourceName).ExistsInAzure(r),
				check.That(data.ResourceName).Key("kind").HasValue("functionapp,linux"),
			),
		},
		data.ImportStep("site_credential.0.password"),
		{
			Config: r.withIPRestrictions(data),
			Check: acceptance.ComposeTestCheckFunc(
				check.That(data.ResourceName).ExistsInAzure(r),
				check.That(data.ResourceName).Key("kind").HasValue("functionapp,linux"),
			),
		},
		data.ImportStep("site_credential.0.password"),
	})
}

func TestAccLinuxFunctionApp_basicConsumptionPlan(t *testing.T) {
	data := acceptance.BuildTestData(t, "azurerm_linux_function_app", "test")
	r := LinuxFunctionAppResource{}

	data.ResourceTest(t, r, []acceptance.TestStep{
		{
			Config: r.basic(data, SkuConsumptionPlan),
			Check: acceptance.ComposeTestCheckFunc(
				check.That(data.ResourceName).ExistsInAzure(r),
				check.That(data.ResourceName).Key("kind").HasValue("functionapp,linux"),
			),
		},
		data.ImportStep("site_credential.0.password"),
	})
}

func TestAccLinuxFunctionApp_basicElasticPremiumPlan(t *testing.T) {
	data := acceptance.BuildTestData(t, "azurerm_linux_function_app", "test")
	r := LinuxFunctionAppResource{}

	data.ResourceTest(t, r, []acceptance.TestStep{
		{
			Config: r.basic(data, SkuElasticPremiumPlan),
			Check: acceptance.ComposeTestCheckFunc(
				check.That(data.ResourceName).ExistsInAzure(r),
				check.That(data.ResourceName).Key("kind").HasValue("functionapp,linux"),
			),
		},
		data.ImportStep("site_credential.0.password"),
	})
}

func TestAccLinuxFunctionApp_basicPremiumAppServicePlan(t *testing.T) {
	data := acceptance.BuildTestData(t, "azurerm_linux_function_app", "test")
	r := LinuxFunctionAppResource{}

	data.ResourceTest(t, r, []acceptance.TestStep{
		{
			Config: r.basic(data, SkuPremiumPlan),
			Check: acceptance.ComposeTestCheckFunc(
				check.That(data.ResourceName).ExistsInAzure(r),
				check.That(data.ResourceName).Key("kind").HasValue("functionapp,linux"),
			),
		},
		data.ImportStep("site_credential.0.password"),
	})
}

func TestAccLinuxFunctionApp_basicStandardPlan(t *testing.T) {
	data := acceptance.BuildTestData(t, "azurerm_linux_function_app", "test")
	r := LinuxFunctionAppResource{}

	data.ResourceTest(t, r, []acceptance.TestStep{
		{
			Config: r.basic(data, SkuStandardPlan),
			Check: acceptance.ComposeTestCheckFunc(
				check.That(data.ResourceName).ExistsInAzure(r),
				check.That(data.ResourceName).Key("kind").HasValue("functionapp,linux"),
			),
		},
		data.ImportStep("site_credential.0.password"),
	})
}

// App Settings by Plan Type

func TestAccLinuxFunctionApp_withAppSettingsBasic(t *testing.T) {
	data := acceptance.BuildTestData(t, "azurerm_linux_function_app", "test")
	r := LinuxFunctionAppResource{}

	data.ResourceTest(t, r, []acceptance.TestStep{
		{
			Config: r.appSettings(data, SkuBasicPlan),
			Check: acceptance.ComposeTestCheckFunc(
				check.That(data.ResourceName).ExistsInAzure(r),
				check.That(data.ResourceName).Key("kind").HasValue("functionapp,linux"),
				check.That(data.ResourceName).Key("app_settings.%").HasValue("2"),
			),
		},
		data.ImportStep("site_credential.0.password"),
	})
}

func TestAccLinuxFunctionApp_withAppSettingsConsumption(t *testing.T) {
	data := acceptance.BuildTestData(t, "azurerm_linux_function_app", "test")
	r := LinuxFunctionAppResource{}

	data.ResourceTest(t, r, []acceptance.TestStep{
		{
			Config: r.appSettings(data, SkuConsumptionPlan),
			Check: acceptance.ComposeTestCheckFunc(
				check.That(data.ResourceName).ExistsInAzure(r),
				check.That(data.ResourceName).Key("kind").HasValue("functionapp,linux"),
				check.That(data.ResourceName).Key("app_settings.%").HasValue("2"),
			),
		},
		data.ImportStep("site_credential.0.password"),
	})
}

func TestAccLinuxFunctionApp_withAppSettingsElasticPremiumPlan(t *testing.T) {
	data := acceptance.BuildTestData(t, "azurerm_linux_function_app", "test")
	r := LinuxFunctionAppResource{}

	data.ResourceTest(t, r, []acceptance.TestStep{
		{
			Config: r.appSettings(data, SkuElasticPremiumPlan),
			Check: acceptance.ComposeTestCheckFunc(
				check.That(data.ResourceName).ExistsInAzure(r),
				check.That(data.ResourceName).Key("kind").HasValue("functionapp,linux"),
				check.That(data.ResourceName).Key("app_settings.%").HasValue("2"),
			),
		},
		data.ImportStep("site_credential.0.password"),
	})
}

func TestAccLinuxFunctionApp_withCustomContentShareElasticPremiumPlan(t *testing.T) {
	data := acceptance.BuildTestData(t, "azurerm_linux_function_app", "test")
	r := LinuxFunctionAppResource{}

	data.ResourceTest(t, r, []acceptance.TestStep{
		{
			Config: r.appSettingsCustomContentShare(data, SkuElasticPremiumPlan),
			Check: acceptance.ComposeTestCheckFunc(
				check.That(data.ResourceName).ExistsInAzure(r),
				check.That(data.ResourceName).Key("kind").HasValue("functionapp,linux"),
				check.That(data.ResourceName).Key("app_settings.%").HasValue("3"),
				check.That(data.ResourceName).Key("app_settings.WEBSITE_CONTENTSHARE").HasValue("test-acc-custom-content-share"),
			),
		},
		data.ImportStep("app_settings.WEBSITE_CONTENTSHARE", "app_settings.%", "site_credential.0.password"),
	})
}

func TestAccLinuxFunctionApp_withCustomContentShareVnetEnabled(t *testing.T) {
	data := acceptance.BuildTestData(t, "azurerm_linux_function_app", "test")
	r := LinuxFunctionAppResource{}

	data.ResourceTest(t, r, []acceptance.TestStep{
		{
			Config: r.appSettingsCustomContentShareWithVnetEnabled(data, SkuConsumptionPlan),
			Check: acceptance.ComposeTestCheckFunc(
				check.That(data.ResourceName).ExistsInAzure(r),
				check.That(data.ResourceName).Key("kind").HasValue("functionapp,linux"),
			),
		},
		data.ImportStep("app_settings.WEBSITE_CONTENTSHARE", "app_settings.WEBSITE_CONTENTAZUREFILECONNECTIONSTRING", "app_settings.%", "site_credential.0.password"),
	})
}

func TestAccLinuxFunctionApp_withAppSettingsPremiumPlan(t *testing.T) {
	data := acceptance.BuildTestData(t, "azurerm_linux_function_app", "test")
	r := LinuxFunctionAppResource{}

	data.ResourceTest(t, r, []acceptance.TestStep{
		{
			Config: r.appSettings(data, SkuPremiumPlan),
			Check: acceptance.ComposeTestCheckFunc(
				check.That(data.ResourceName).ExistsInAzure(r),
				check.That(data.ResourceName).Key("kind").HasValue("functionapp,linux"),
				check.That(data.ResourceName).Key("app_settings.%").HasValue("2"),
			),
		},
		data.ImportStep("site_credential.0.password"),
	})
}

func TestAccLinuxFunctionApp_withAppSettingsStandardPlan(t *testing.T) {
	data := acceptance.BuildTestData(t, "azurerm_linux_function_app", "test")
	r := LinuxFunctionAppResource{}

	data.ResourceTest(t, r, []acceptance.TestStep{
		{
			Config: r.appSettings(data, SkuStandardPlan),
			Check: acceptance.ComposeTestCheckFunc(
				check.That(data.ResourceName).ExistsInAzure(r),
				check.That(data.ResourceName).Key("kind").HasValue("functionapp,linux"),
				check.That(data.ResourceName).Key("app_settings.%").HasValue("2"),
			),
		},
		data.ImportStep("site_credential.0.password"),
	})
}

func TestAccLinuxFunctionApp_withAppSettingsUserSettingUpdate(t *testing.T) {
	data := acceptance.BuildTestData(t, "azurerm_linux_function_app", "test")
	r := LinuxFunctionAppResource{}

	data.ResourceTest(t, r, []acceptance.TestStep{
		{
			Config: r.appSettingsUserSettings(data, SkuElasticPremiumPlan),
			Check: acceptance.ComposeTestCheckFunc(
				check.That(data.ResourceName).ExistsInAzure(r),
				check.That(data.ResourceName).Key("kind").HasValue("functionapp,linux"),
				check.That(data.ResourceName).Key("app_settings.%").DoesNotExist(),
			),
		},
		data.ImportStep("site_credential.0.password"),
		{
			Config: r.appSettingsUserSettingsUpdate(data, SkuElasticPremiumPlan),
			Check: acceptance.ComposeTestCheckFunc(
				check.That(data.ResourceName).ExistsInAzure(r),
				check.That(data.ResourceName).Key("kind").HasValue("functionapp,linux"),
				check.That(data.ResourceName).Key("app_settings.%").HasValue("2"),
			),
		},
		data.ImportStep("site_credential.0.password"),
	})
}

func TestAccLinuxFunctionApp_addAppSettings(t *testing.T) {
	data := acceptance.BuildTestData(t, "azurerm_linux_function_app", "test")
	r := LinuxFunctionAppResource{}

	data.ResourceTest(t, r, []acceptance.TestStep{
		{
			Config: r.appStackNode(data, SkuConsumptionPlan, "14"),
			Check: acceptance.ComposeTestCheckFunc(
				check.That(data.ResourceName).ExistsInAzure(r),
				check.That(data.ResourceName).Key("kind").HasValue("functionapp,linux"),
				check.That(data.ResourceName).Key("app_settings.%").DoesNotExist(),
			),
		},
		data.ImportStep("site_credential.0.password"),
		{
			Config: r.appSettingsAdded(data, SkuConsumptionPlan),
			Check: acceptance.ComposeTestCheckFunc(
				check.That(data.ResourceName).ExistsInAzure(r),
				check.That(data.ResourceName).Key("kind").HasValue("functionapp,linux"),
				check.That(data.ResourceName).Key("app_settings.%").HasValue("2"),
			),
		},
		data.ImportStep("site_credential.0.password"),
		{
			Config: r.appStackNode(data, SkuConsumptionPlan, "14"),
			Check: acceptance.ComposeTestCheckFunc(
				check.That(data.ResourceName).ExistsInAzure(r),
				check.That(data.ResourceName).Key("kind").HasValue("functionapp,linux"),
				check.That(data.ResourceName).Key("app_settings.%").DoesNotExist(),
			),
		},
		data.ImportStep("site_credential.0.password"),
	})
}

// Sticky Settings

func TestAccLinuxFunctionApp_stickySettings(t *testing.T) {
	data := acceptance.BuildTestData(t, "azurerm_linux_function_app", "test")
	r := LinuxFunctionAppResource{}

	data.ResourceTest(t, r, []acceptance.TestStep{
		{
			Config: r.stickySettings(data),
			Check: acceptance.ComposeTestCheckFunc(
				check.That(data.ResourceName).ExistsInAzure(r),
				check.That(data.ResourceName).Key("app_settings.foo").HasValue("bar"),
				check.That(data.ResourceName).Key("sticky_settings.0.app_setting_names.#").HasValue("2"),
				check.That(data.ResourceName).Key("sticky_settings.0.app_setting_names.0").HasValue("foo"),
				check.That(data.ResourceName).Key("sticky_settings.0.connection_string_names.#").HasValue("2"),
				check.That(data.ResourceName).Key("sticky_settings.0.connection_string_names.0").HasValue("First"),
			),
		},
		data.ImportStep("site_credential.0.password"),
	})
}

func TestAccLinuxFunctionApp_stickySettingsUpdate(t *testing.T) {
	data := acceptance.BuildTestData(t, "azurerm_linux_function_app", "test")
	r := LinuxFunctionAppResource{}

	data.ResourceTest(t, r, []acceptance.TestStep{
		{
			Config: r.basic(data, SkuStandardPlan),
			Check: acceptance.ComposeTestCheckFunc(
				check.That(data.ResourceName).ExistsInAzure(r),
				check.That(data.ResourceName).Key("app_settings").DoesNotExist(),
				check.That(data.ResourceName).Key("sticky_settings.#").DoesNotExist(),
			),
		},
		data.ImportStep("site_credential.0.password"),
		{
			Config: r.stickySettings(data),
			Check: acceptance.ComposeTestCheckFunc(
				check.That(data.ResourceName).ExistsInAzure(r),
				check.That(data.ResourceName).Key("app_settings.foo").HasValue("bar"),
				check.That(data.ResourceName).Key("sticky_settings.0.app_setting_names.#").HasValue("2"),
				check.That(data.ResourceName).Key("sticky_settings.0.app_setting_names.0").HasValue("foo"),
				check.That(data.ResourceName).Key("sticky_settings.0.connection_string_names.#").HasValue("2"),
				check.That(data.ResourceName).Key("sticky_settings.0.connection_string_names.0").HasValue("First"),
			),
		},
		data.ImportStep("site_credential.0.password"),
		{
			Config: r.stickySettingsUpdate(data),
			Check: acceptance.ComposeTestCheckFunc(
				check.That(data.ResourceName).ExistsInAzure(r),
				check.That(data.ResourceName).Key("app_settings.foo").HasValue("bar"),
				check.That(data.ResourceName).Key("sticky_settings.0.app_setting_names.#").HasValue("3"),
				check.That(data.ResourceName).Key("sticky_settings.0.app_setting_names.0").HasValue("foo"),
				check.That(data.ResourceName).Key("sticky_settings.0.connection_string_names.#").HasValue("3"),
				check.That(data.ResourceName).Key("sticky_settings.0.connection_string_names.0").HasValue("First"),
			),
		},
		data.ImportStep("site_credential.0.password"),
		{
			Config: r.stickySettings(data),
			Check: acceptance.ComposeTestCheckFunc(
				check.That(data.ResourceName).ExistsInAzure(r),
				check.That(data.ResourceName).Key("app_settings.foo").HasValue("bar"),
				check.That(data.ResourceName).Key("sticky_settings.0.app_setting_names.#").HasValue("2"),
				check.That(data.ResourceName).Key("sticky_settings.0.app_setting_names.0").HasValue("foo"),
				check.That(data.ResourceName).Key("sticky_settings.0.connection_string_names.#").HasValue("2"),
				check.That(data.ResourceName).Key("sticky_settings.0.connection_string_names.0").HasValue("First"),
			),
		},
		data.ImportStep("site_credential.0.password"),
		{
			Config: r.stickySettingsRemoved(data),
			Check: acceptance.ComposeTestCheckFunc(
				check.That(data.ResourceName).ExistsInAzure(r),
				check.That(data.ResourceName).Key("app_settings.foo").HasValue("bar"),
				check.That(data.ResourceName).Key("sticky_settings.#").DoesNotExist(),
			),
		},
		data.ImportStep("site_credential.0.password"),
	})
}

// Deployments

func TestAccLinuxFunctionApp_zipDeploy(t *testing.T) {
	data := acceptance.BuildTestData(t, "azurerm_linux_function_app", "test")
	r := LinuxFunctionAppResource{}

	data.ResourceTest(t, r, []acceptance.TestStep{
		{
			Config: r.zipDeploy(data),
			Check: acceptance.ComposeTestCheckFunc(
				check.That(data.ResourceName).ExistsInAzure(r),
			),
		},
		data.ImportStep("zip_deploy_file",
			"site_credential.0.password"),
	})
}

// backup by plan type

func TestAccLinuxFunctionApp_withBackupElasticPremiumPlan(t *testing.T) {
	data := acceptance.BuildTestData(t, "azurerm_linux_function_app", "test")
	r := LinuxFunctionAppResource{}

	data.ResourceTest(t, r, []acceptance.TestStep{
		{
			Config: r.backup(data, SkuElasticPremiumPlan),
			Check: acceptance.ComposeTestCheckFunc(
				check.That(data.ResourceName).ExistsInAzure(r),
				check.That(data.ResourceName).Key("kind").HasValue("functionapp,linux"),
			),
		},
		data.ImportStep("site_credential.0.password"),
	})
}

func TestAccLinuxFunctionApp_withBackupPremiumPlan(t *testing.T) {
	data := acceptance.BuildTestData(t, "azurerm_linux_function_app", "test")
	r := LinuxFunctionAppResource{}

	data.ResourceTest(t, r, []acceptance.TestStep{
		{
			Config: r.backup(data, SkuPremiumPlan),
			Check: acceptance.ComposeTestCheckFunc(
				check.That(data.ResourceName).ExistsInAzure(r),
				check.That(data.ResourceName).Key("kind").HasValue("functionapp,linux"),
			),
		},
		data.ImportStep("site_credential.0.password"),
	})
}

func TestAccLinuxFunctionApp_withBackupStandardPlan(t *testing.T) {
	data := acceptance.BuildTestData(t, "azurerm_linux_function_app", "test")
	r := LinuxFunctionAppResource{}

	data.ResourceTest(t, r, []acceptance.TestStep{
		{
			Config: r.backup(data, SkuStandardPlan),
			Check: acceptance.ComposeTestCheckFunc(
				check.That(data.ResourceName).ExistsInAzure(r),
				check.That(data.ResourceName).Key("kind").HasValue("functionapp,linux"),
			),
		},
		data.ImportStep("site_credential.0.password"),
	})
}

// Completes by plan type

func TestAccLinuxFunctionApp_consumptionComplete(t *testing.T) {
	data := acceptance.BuildTestData(t, "azurerm_linux_function_app", "test")
	r := LinuxFunctionAppResource{}

	data.ResourceTest(t, r, []acceptance.TestStep{
		{
			Config: r.consumptionComplete(data),
			Check: acceptance.ComposeTestCheckFunc(
				check.That(data.ResourceName).ExistsInAzure(r),
			),
		},
		data.ImportStep("site_credential.0.password"),
	})
}

func TestAccLinuxFunctionApp_consumptionCompleteUpdate(t *testing.T) {
	data := acceptance.BuildTestData(t, "azurerm_linux_function_app", "test")
	r := LinuxFunctionAppResource{}

	data.ResourceTest(t, r, []acceptance.TestStep{
		{
			Config: r.basic(data, SkuConsumptionPlan),
			Check: acceptance.ComposeTestCheckFunc(
				check.That(data.ResourceName).ExistsInAzure(r),
				check.That(data.ResourceName).Key("kind").HasValue("functionapp,linux"),
			),
		},
		data.ImportStep("site_credential.0.password"),
		{
			Config: r.consumptionComplete(data),
			Check: acceptance.ComposeTestCheckFunc(
				check.That(data.ResourceName).ExistsInAzure(r),
			),
		},
		data.ImportStep("site_credential.0.password"),
		{
			Config: r.basic(data, SkuConsumptionPlan),
			Check: acceptance.ComposeTestCheckFunc(
				check.That(data.ResourceName).ExistsInAzure(r),
				check.That(data.ResourceName).Key("kind").HasValue("functionapp,linux"),
			),
		},
	})
}

func TestAccLinuxFunctionApp_elasticPremiumCompleteWithVnetProperties(t *testing.T) {
	if !features.FourPointOhBeta() {
		t.Skip("this test requires 4.0 mode")
	}
	data := acceptance.BuildTestData(t, "azurerm_linux_function_app", "test")
	r := LinuxFunctionAppResource{}

	data.ResourceTest(t, r, []acceptance.TestStep{
		{
			Config: r.elasticCompleteWithVnetProperties(data),
			Check: acceptance.ComposeTestCheckFunc(
				check.That(data.ResourceName).ExistsInAzure(r),
				check.That(data.ResourceName).Key("site_config.0.elastic_instance_minimum").HasValue("5"),
			),
		},
		data.ImportStep("site_credential.0.password"),
	})
}
func TestAccLinuxFunctionApp_elasticPremiumComplete(t *testing.T) {
	data := acceptance.BuildTestData(t, "azurerm_linux_function_app", "test")
	r := LinuxFunctionAppResource{}

	data.ResourceTest(t, r, []acceptance.TestStep{
		{
			Config: r.elasticComplete(data),
			Check: acceptance.ComposeTestCheckFunc(
				check.That(data.ResourceName).ExistsInAzure(r),
				check.That(data.ResourceName).Key("site_config.0.elastic_instance_minimum").HasValue("5"),
			),
		},
		data.ImportStep("site_credential.0.password"),
	})
}

func TestAccLinuxFunctionApp_standardComplete(t *testing.T) {
	data := acceptance.BuildTestData(t, "azurerm_linux_function_app", "test")
	r := LinuxFunctionAppResource{}

	data.ResourceTest(t, r, []acceptance.TestStep{
		{
			Config: r.standardComplete(data),
			Check: acceptance.ComposeTestCheckFunc(
				check.That(data.ResourceName).ExistsInAzure(r),
			),
		},
		data.ImportStep("site_credential.0.password"),
	})
}

// Individual Settings / Blocks

func TestAccLinuxFunctionApp_withAuthSettingsStandard(t *testing.T) {
	data := acceptance.BuildTestData(t, "azurerm_linux_function_app", "test")
	r := LinuxFunctionAppResource{}

	data.ResourceTest(t, r, []acceptance.TestStep{
		{
			Config: r.withAuthSettings(data, SkuStandardPlan),
			Check: acceptance.ComposeTestCheckFunc(
				check.That(data.ResourceName).ExistsInAzure(r),
				check.That(data.ResourceName).Key("kind").HasValue("functionapp,linux"),
			),
		},
		data.ImportStep("site_credential.0.password"),
	})
}

func TestAccLinuxFunctionApp_withStorageAccountBlock(t *testing.T) {
	data := acceptance.BuildTestData(t, "azurerm_linux_function_app", "test")
	r := LinuxFunctionAppResource{}

	data.ResourceTest(t, r, []acceptance.TestStep{
		{
			Config: r.withStorageAccountSingle(data, SkuStandardPlan),
			Check: acceptance.ComposeTestCheckFunc(
				check.That(data.ResourceName).ExistsInAzure(r),
			),
		},
		data.ImportStep("site_credential.0.password"),
	})
}

func TestAccLinuxFunctionApp_withStorageAccountBlocks(t *testing.T) {
	data := acceptance.BuildTestData(t, "azurerm_linux_function_app", "test")
	r := LinuxFunctionAppResource{}

	data.ResourceTest(t, r, []acceptance.TestStep{
		{
			Config: r.withStorageAccountMultiple(data, SkuStandardPlan),
			Check: acceptance.ComposeTestCheckFunc(
				check.That(data.ResourceName).ExistsInAzure(r),
			),
		},
		data.ImportStep("site_credential.0.password"),
	})
}

func TestAccLinuxFunctionApp_withStorageAccountBlockUpdate(t *testing.T) {
	data := acceptance.BuildTestData(t, "azurerm_linux_function_app", "test")
	r := LinuxFunctionAppResource{}

	data.ResourceTest(t, r, []acceptance.TestStep{
		{
			Config: r.basic(data, SkuStandardPlan),
			Check: acceptance.ComposeTestCheckFunc(
				check.That(data.ResourceName).ExistsInAzure(r),
			),
		},
		data.ImportStep("site_credential.0.password"),
		{
			Config: r.withStorageAccountSingle(data, SkuStandardPlan),
			Check: acceptance.ComposeTestCheckFunc(
				check.That(data.ResourceName).ExistsInAzure(r),
			),
		},
		data.ImportStep("site_credential.0.password"),
		{
			Config: r.withStorageAccountMultiple(data, SkuStandardPlan),
			Check: acceptance.ComposeTestCheckFunc(
				check.That(data.ResourceName).ExistsInAzure(r),
			),
		},
		data.ImportStep("site_credential.0.password"),
		{
			Config: r.withStorageAccountSingle(data, SkuStandardPlan),
			Check: acceptance.ComposeTestCheckFunc(
				check.That(data.ResourceName).ExistsInAzure(r),
			),
		},
		data.ImportStep("site_credential.0.password"),
		{
			Config: r.basic(data, SkuStandardPlan),
			Check: acceptance.ComposeTestCheckFunc(
				check.That(data.ResourceName).ExistsInAzure(r),
			),
		},
		data.ImportStep("site_credential.0.password"),
	})
}

func TestAccLinuxFunctionApp_scmIpRestrictionSubnet(t *testing.T) {
	data := acceptance.BuildTestData(t, "azurerm_linux_function_app", "test")
	r := LinuxFunctionAppResource{}

	data.ResourceTest(t, r, []acceptance.TestStep{
		{
			Config: r.scmIpRestrictionSubnet(data, SkuStandardPlan),
			Check: acceptance.ComposeTestCheckFunc(
				check.That(data.ResourceName).ExistsInAzure(r),
			),
		},
		data.ImportStep("site_credential.0.password"),
	})
}

func TestAccLinuxFunctionApp_withAuthSettingsConsumption(t *testing.T) {
	data := acceptance.BuildTestData(t, "azurerm_linux_function_app", "test")
	r := LinuxFunctionAppResource{}

	data.ResourceTest(t, r, []acceptance.TestStep{
		{
			Config: r.withAuthSettings(data, SkuConsumptionPlan),
			Check: acceptance.ComposeTestCheckFunc(
				check.That(data.ResourceName).ExistsInAzure(r),
				check.That(data.ResourceName).Key("kind").HasValue("functionapp,linux"),
			),
		},
		data.ImportStep("site_credential.0.password"),
	})
}

func TestAccLinuxFunctionApp_builtInLogging(t *testing.T) {
	data := acceptance.BuildTestData(t, "azurerm_linux_function_app", "test")
	r := LinuxFunctionAppResource{}

	data.ResourceTest(t, r, []acceptance.TestStep{
		{
			Config: r.builtInLogging(data, SkuStandardPlan, true),
			Check: acceptance.ComposeTestCheckFunc(
				check.That(data.ResourceName).ExistsInAzure(r),
				check.That(data.ResourceName).Key("kind").HasValue("functionapp,linux"),
			),
		},
		data.ImportStep("site_credential.0.password"),
	})
}

func TestAccLinuxFunctionApp_withConnectionStrings(t *testing.T) {
	data := acceptance.BuildTestData(t, "azurerm_linux_function_app", "test")
	r := LinuxFunctionAppResource{}

	data.ResourceTest(t, r, []acceptance.TestStep{
		{
			Config: r.connectionStrings(data, SkuStandardPlan),
			Check: acceptance.ComposeTestCheckFunc(
				check.That(data.ResourceName).ExistsInAzure(r),
				check.That(data.ResourceName).Key("kind").HasValue("functionapp,linux"),
			),
		},
		data.ImportStep("site_credential.0.password"),
	})
}

func TestAccLinuxFunctionApp_withConnectionStringsUpdate(t *testing.T) {
	data := acceptance.BuildTestData(t, "azurerm_linux_function_app", "test")
	r := LinuxFunctionAppResource{}

	data.ResourceTest(t, r, []acceptance.TestStep{
		{
			Config: r.basic(data, SkuStandardPlan),
			Check: acceptance.ComposeTestCheckFunc(
				check.That(data.ResourceName).ExistsInAzure(r),
				check.That(data.ResourceName).Key("kind").HasValue("functionapp,linux"),
			),
		},
		data.ImportStep("site_credential.0.password"),
		{
			Config: r.connectionStrings(data, SkuStandardPlan),
			Check: acceptance.ComposeTestCheckFunc(
				check.That(data.ResourceName).ExistsInAzure(r),
				check.That(data.ResourceName).Key("kind").HasValue("functionapp,linux"),
			),
		},
		data.ImportStep("site_credential.0.password"),
		{
			Config: r.connectionStringsUpdate(data, SkuStandardPlan),
			Check: acceptance.ComposeTestCheckFunc(
				check.That(data.ResourceName).ExistsInAzure(r),
				check.That(data.ResourceName).Key("kind").HasValue("functionapp,linux"),
			),
		},
		data.ImportStep("site_credential.0.password"),
		{
			Config: r.basic(data, SkuStandardPlan),
			Check: acceptance.ComposeTestCheckFunc(
				check.That(data.ResourceName).ExistsInAzure(r),
				check.That(data.ResourceName).Key("kind").HasValue("functionapp,linux"),
			),
		},
		data.ImportStep("site_credential.0.password"),
	})
}

func TestAccLinuxFunctionApp_dailyTimeQuotaConsumptionPlan(t *testing.T) {
	data := acceptance.BuildTestData(t, "azurerm_linux_function_app", "test")
	r := LinuxFunctionAppResource{}

	data.ResourceTest(t, r, []acceptance.TestStep{
		{
			Config: r.dailyTimeLimitQuota(data, SkuConsumptionPlan, 1000),
			Check: acceptance.ComposeTestCheckFunc(
				check.That(data.ResourceName).ExistsInAzure(r),
				check.That(data.ResourceName).Key("kind").HasValue("functionapp,linux"),
			),
		},
		data.ImportStep("site_credential.0.password"),
	})
}

func TestAccLinuxFunctionApp_dailyTimeQuotaElasticPremiumPlan(t *testing.T) {
	data := acceptance.BuildTestData(t, "azurerm_linux_function_app", "test")
	r := LinuxFunctionAppResource{}

	data.ResourceTest(t, r, []acceptance.TestStep{
		{
			Config: r.dailyTimeLimitQuota(data, SkuElasticPremiumPlan, 2000),
			Check: acceptance.ComposeTestCheckFunc(
				check.That(data.ResourceName).ExistsInAzure(r),
				check.That(data.ResourceName).Key("kind").HasValue("functionapp,linux"),
			),
		},
		data.ImportStep("site_credential.0.password"),
	})
}

func TestAccLinuxFunctionApp_healthCheckPath(t *testing.T) {
	data := acceptance.BuildTestData(t, "azurerm_linux_function_app", "test")
	r := LinuxFunctionAppResource{}

	data.ResourceTest(t, r, []acceptance.TestStep{
		{
			Config: r.healthCheckPath(data, "S1"),
			Check: acceptance.ComposeTestCheckFunc(
				check.That(data.ResourceName).ExistsInAzure(r),
			),
		},
		data.ImportStep("site_credential.0.password"),
	})
}

func TestAccLinuxFunctionApp_healthCheckPathWithEviction(t *testing.T) {
	data := acceptance.BuildTestData(t, "azurerm_linux_function_app", "test")
	r := LinuxFunctionAppResource{}

	data.ResourceTest(t, r, []acceptance.TestStep{
		{
			Config: r.healthCheckPathWithEviction(data, "S1"),
			Check: acceptance.ComposeTestCheckFunc(
				check.That(data.ResourceName).ExistsInAzure(r),
			),
		},
		data.ImportStep("site_credential.0.password"),
	})
}

func TestAccLinuxFunctionApp_healthCheckPathWithEvictionUpdate(t *testing.T) {
	data := acceptance.BuildTestData(t, "azurerm_linux_function_app", "test")
	r := LinuxFunctionAppResource{}

	data.ResourceTest(t, r, []acceptance.TestStep{
		{
			Config: r.basic(data, "S1"),
			Check: acceptance.ComposeTestCheckFunc(
				check.That(data.ResourceName).ExistsInAzure(r),
			),
		},
		data.ImportStep("site_credential.0.password"),
		{
			Config: r.healthCheckPathWithEviction(data, "S1"),
			Check: acceptance.ComposeTestCheckFunc(
				check.That(data.ResourceName).ExistsInAzure(r),
			),
		},
		data.ImportStep("site_credential.0.password"),
		{
			Config: r.basic(data, "S1"),
			Check: acceptance.ComposeTestCheckFunc(
				check.That(data.ResourceName).ExistsInAzure(r),
			),
		},
		data.ImportStep("site_credential.0.password"),
	})
}

func TestAccLinuxFunctionApp_appServiceLogging(t *testing.T) {
	data := acceptance.BuildTestData(t, "azurerm_linux_function_app", "test")
	r := LinuxFunctionAppResource{}

	data.ResourceTest(t, r, []acceptance.TestStep{
		{
			Config: r.appServiceLogs(data, SkuStandardPlan),
			Check: acceptance.ComposeTestCheckFunc(
				check.That(data.ResourceName).ExistsInAzure(r),
				check.That(data.ResourceName).Key("kind").HasValue("functionapp,linux"),
			),
		},
		data.ImportStep("site_credential.0.password"),
	})
}

func TestAccLinuxFunctionApp_appServiceLoggingUpdate(t *testing.T) {
	data := acceptance.BuildTestData(t, "azurerm_linux_function_app", "test")
	r := LinuxFunctionAppResource{}

	data.ResourceTest(t, r, []acceptance.TestStep{
		{
			Config: r.basic(data, SkuStandardPlan),
			Check: acceptance.ComposeTestCheckFunc(
				check.That(data.ResourceName).ExistsInAzure(r),
				check.That(data.ResourceName).Key("kind").HasValue("functionapp,linux"),
			),
		},
		data.ImportStep("site_credential.0.password"),
		{
			Config: r.appServiceLogs(data, SkuStandardPlan),
			Check: acceptance.ComposeTestCheckFunc(
				check.That(data.ResourceName).ExistsInAzure(r),
				check.That(data.ResourceName).Key("kind").HasValue("functionapp,linux"),
			),
		},
		data.ImportStep("site_credential.0.password"),
		{
			Config: r.appServiceLogsWithRetention(data, SkuStandardPlan),
			Check: acceptance.ComposeTestCheckFunc(
				check.That(data.ResourceName).ExistsInAzure(r),
				check.That(data.ResourceName).Key("kind").HasValue("functionapp,linux"),
			),
		},
		data.ImportStep("site_credential.0.password"),
		{
			Config: r.basic(data, SkuStandardPlan),
			Check: acceptance.ComposeTestCheckFunc(
				check.That(data.ResourceName).ExistsInAzure(r),
				check.That(data.ResourceName).Key("kind").HasValue("functionapp,linux"),
			),
		},
		data.ImportStep("site_credential.0.password"),
	})
}

// App Stacks

func TestAccLinuxFunctionApp_appStackDotNet31(t *testing.T) {
	data := acceptance.BuildTestData(t, "azurerm_linux_function_app", "test")
	r := LinuxFunctionAppResource{}

	data.ResourceTest(t, r, []acceptance.TestStep{
		{
			Config: r.appStackDotNet(data, SkuBasicPlan, "3.1"),
			Check: acceptance.ComposeTestCheckFunc(
				check.That(data.ResourceName).ExistsInAzure(r),
				check.That(data.ResourceName).Key("kind").HasValue("functionapp,linux"),
				check.That(data.ResourceName).Key("site_config.0.linux_fx_version").HasValue("DOTNET|3.1"),
			),
		},
		data.ImportStep("site_credential.0.password"),
	})
}

func TestAccLinuxFunctionApp_appStackCustom(t *testing.T) {
	data := acceptance.BuildTestData(t, "azurerm_linux_function_app", "test")
	r := LinuxFunctionAppResource{}

	data.ResourceTest(t, r, []acceptance.TestStep{
		{
			Config: r.appStackCustom(data, SkuBasicPlan),
			Check: acceptance.ComposeTestCheckFunc(
				check.That(data.ResourceName).ExistsInAzure(r),
				check.That(data.ResourceName).Key("kind").HasValue("functionapp,linux"),
			),
		},
		data.ImportStep("site_credential.0.password"),
	})
}

func TestAccLinuxFunctionApp_appStackDotNet6(t *testing.T) {
	data := acceptance.BuildTestData(t, "azurerm_linux_function_app", "test")
	r := LinuxFunctionAppResource{}

	data.ResourceTest(t, r, []acceptance.TestStep{
		{
			Config: r.appStackDotNet(data, SkuBasicPlan, "6.0"),
			Check: acceptance.ComposeTestCheckFunc(
				check.That(data.ResourceName).ExistsInAzure(r),
				check.That(data.ResourceName).Key("kind").HasValue("functionapp,linux"),
				check.That(data.ResourceName).Key("site_config.0.linux_fx_version").HasValue("DOTNET|6.0"),
			),
		},
		data.ImportStep("site_credential.0.password"),
	})
}

func TestAccLinuxFunctionApp_appStackDotNet6Isolated(t *testing.T) {
	data := acceptance.BuildTestData(t, "azurerm_linux_function_app", "test")
	r := LinuxFunctionAppResource{}

	data.ResourceTest(t, r, []acceptance.TestStep{
		{
			Config: r.appStackDotNetIsolated(data, SkuBasicPlan, "6.0"),
			Check: acceptance.ComposeTestCheckFunc(
				check.That(data.ResourceName).ExistsInAzure(r),
				check.That(data.ResourceName).Key("kind").HasValue("functionapp,linux"),
				check.That(data.ResourceName).Key("site_config.0.linux_fx_version").HasValue("DOTNET-ISOLATED|6.0"),
			),
		},
		data.ImportStep("site_credential.0.password"),
	})
}

func TestAccLinuxFunctionApp_appStackDotNet8(t *testing.T) {
	data := acceptance.BuildTestData(t, "azurerm_linux_function_app", "test")
	r := LinuxFunctionAppResource{}

	data.ResourceTest(t, r, []acceptance.TestStep{
		{
			Config: r.appStackDotNet(data, SkuBasicPlan, "8.0"),
			Check: acceptance.ComposeTestCheckFunc(
				check.That(data.ResourceName).ExistsInAzure(r),
				check.That(data.ResourceName).Key("kind").HasValue("functionapp,linux"),
				check.That(data.ResourceName).Key("site_config.0.linux_fx_version").HasValue("DOTNET|8.0"),
			),
		},
		data.ImportStep("site_credential.0.password"),
	})
}

func TestAccLinuxFunctionApp_appStackDotNet8ConsumptionPlan(t *testing.T) {
	data := acceptance.BuildTestData(t, "azurerm_linux_function_app", "test")
	r := LinuxFunctionAppResource{}

	data.ResourceTest(t, r, []acceptance.TestStep{
		{
			Config: r.appStackDotNet(data, SkuConsumptionPlan, "8.0"),
			Check: acceptance.ComposeTestCheckFunc(
				check.That(data.ResourceName).ExistsInAzure(r),
				check.That(data.ResourceName).Key("kind").HasValue("functionapp,linux"),
				check.That(data.ResourceName).Key("site_config.0.linux_fx_version").HasValue("DOTNET|8.0"),
			),
		},
		data.ImportStep("site_credential.0.password"),
	})
}

func TestAccLinuxFunctionApp_appStackDotNet8Isolated(t *testing.T) {
	data := acceptance.BuildTestData(t, "azurerm_linux_function_app", "test")
	r := LinuxFunctionAppResource{}

	data.ResourceTest(t, r, []acceptance.TestStep{
		{
			Config: r.appStackDotNetIsolated(data, SkuBasicPlan, "8.0"),
			Check: acceptance.ComposeTestCheckFunc(
				check.That(data.ResourceName).ExistsInAzure(r),
				check.That(data.ResourceName).Key("kind").HasValue("functionapp,linux"),
				check.That(data.ResourceName).Key("site_config.0.linux_fx_version").HasValue("DOTNET-ISOLATED|8.0"),
			),
		},
		data.ImportStep("site_credential.0.password"),
	})
}

func TestAccLinuxFunctionApp_appStackPython(t *testing.T) {
	data := acceptance.BuildTestData(t, "azurerm_linux_function_app", "test")
	r := LinuxFunctionAppResource{}

	data.ResourceTest(t, r, []acceptance.TestStep{
		{
			Config: r.appStackPython(data, SkuStandardPlan, "3.11"),
			Check: acceptance.ComposeTestCheckFunc(
				check.That(data.ResourceName).ExistsInAzure(r),
				check.That(data.ResourceName).Key("kind").HasValue("functionapp,linux"),
				check.That(data.ResourceName).Key("site_config.0.linux_fx_version").HasValue("PYTHON|3.11"),
			),
		},
		data.ImportStep("site_credential.0.password"),
	})
}

func TestAccLinuxFunctionApp_appStackPythonUpdate(t *testing.T) {
	data := acceptance.BuildTestData(t, "azurerm_linux_function_app", "test")
	r := LinuxFunctionAppResource{}

	data.ResourceTest(t, r, []acceptance.TestStep{
		{
			Config: r.appStackPython(data, SkuBasicPlan, "3.10"),
			Check: acceptance.ComposeTestCheckFunc(
				check.That(data.ResourceName).ExistsInAzure(r),
				check.That(data.ResourceName).Key("kind").HasValue("functionapp,linux"),
				check.That(data.ResourceName).Key("site_config.0.linux_fx_version").HasValue("PYTHON|3.10"),
			),
		},
		data.ImportStep("site_credential.0.password"),
		{
			Config: r.appStackPython(data, SkuBasicPlan, "3.11"),
			Check: acceptance.ComposeTestCheckFunc(
				check.That(data.ResourceName).ExistsInAzure(r),
				check.That(data.ResourceName).Key("kind").HasValue("functionapp,linux"),
				check.That(data.ResourceName).Key("site_config.0.linux_fx_version").HasValue("PYTHON|3.11"),
			),
		},
		data.ImportStep("site_credential.0.password"),
	})
}

func TestAccLinuxFunctionApp_appStackNode(t *testing.T) {
	data := acceptance.BuildTestData(t, "azurerm_linux_function_app", "test")
	r := LinuxFunctionAppResource{}

	data.ResourceTest(t, r, []acceptance.TestStep{
		{
			Config: r.appStackNode(data, SkuConsumptionPlan, "14"),
			Check: acceptance.ComposeTestCheckFunc(
				check.That(data.ResourceName).ExistsInAzure(r),
				check.That(data.ResourceName).Key("kind").HasValue("functionapp,linux"),
				check.That(data.ResourceName).Key("site_config.0.linux_fx_version").HasValue("NODE|14"),
			),
		},
		data.ImportStep("site_credential.0.password"),
	})
}

func TestAccLinuxFunctionApp_appStackNodeUpdate(t *testing.T) {
	data := acceptance.BuildTestData(t, "azurerm_linux_function_app", "test")
	r := LinuxFunctionAppResource{}

	data.ResourceTest(t, r, []acceptance.TestStep{
		{
			Config: r.appStackNode(data, SkuBasicPlan, "16"),
			Check: acceptance.ComposeTestCheckFunc(
				check.That(data.ResourceName).ExistsInAzure(r),
				check.That(data.ResourceName).Key("kind").HasValue("functionapp,linux"),
				check.That(data.ResourceName).Key("site_config.0.linux_fx_version").HasValue("NODE|16"),
			),
		},
		data.ImportStep("site_credential.0.password"),
		{
			Config: r.appStackNode(data, SkuBasicPlan, "18"),
			Check: acceptance.ComposeTestCheckFunc(
				check.That(data.ResourceName).ExistsInAzure(r),
				check.That(data.ResourceName).Key("kind").HasValue("functionapp,linux"),
				check.That(data.ResourceName).Key("site_config.0.linux_fx_version").HasValue("NODE|18"),
			),
		},
		data.ImportStep("site_credential.0.password"),
		{
			Config: r.appStackNode(data, SkuBasicPlan, "20"),
			Check: acceptance.ComposeTestCheckFunc(
				check.That(data.ResourceName).ExistsInAzure(r),
				check.That(data.ResourceName).Key("kind").HasValue("functionapp,linux"),
				check.That(data.ResourceName).Key("site_config.0.linux_fx_version").HasValue("NODE|20"),
			),
		},
		data.ImportStep(),
		{
			Config: r.appStackNode(data, SkuBasicPlan, "14"),
			Check: acceptance.ComposeTestCheckFunc(
				check.That(data.ResourceName).ExistsInAzure(r),
				check.That(data.ResourceName).Key("kind").HasValue("functionapp,linux"),
				check.That(data.ResourceName).Key("site_config.0.linux_fx_version").HasValue("NODE|14"),
			),
		},
		data.ImportStep("site_credential.0.password"),
		{
			Config: r.appStackNodeUpdateTags(data, SkuBasicPlan, "14"),
			Check: acceptance.ComposeTestCheckFunc(
				check.That(data.ResourceName).ExistsInAzure(r),
				check.That(data.ResourceName).Key("kind").HasValue("functionapp,linux"),
				check.That(data.ResourceName).Key("site_config.0.linux_fx_version").HasValue("NODE|14"),
			),
		},
		data.ImportStep("site_credential.0.password"),
	})
}

func TestAccLinuxFunctionApp_appStackJava(t *testing.T) {
	data := acceptance.BuildTestData(t, "azurerm_linux_function_app", "test")
	r := LinuxFunctionAppResource{}

	data.ResourceTest(t, r, []acceptance.TestStep{
		{
			Config: r.appStackJava(data, SkuBasicPlan, "11"),
			Check: acceptance.ComposeTestCheckFunc(
				check.That(data.ResourceName).ExistsInAzure(r),
				check.That(data.ResourceName).Key("kind").HasValue("functionapp,linux"),
				check.That(data.ResourceName).Key("site_config.0.linux_fx_version").HasValue("JAVA|11"),
			),
		},
		data.ImportStep("site_credential.0.password"),
	})
}

func TestAccLinuxFunctionApp_appStackJavaUpdate(t *testing.T) {
	data := acceptance.BuildTestData(t, "azurerm_linux_function_app", "test")
	r := LinuxFunctionAppResource{}

	data.ResourceTest(t, r, []acceptance.TestStep{
		{
			Config: r.appStackJava(data, SkuBasicPlan, "8"),
			Check: acceptance.ComposeTestCheckFunc(
				check.That(data.ResourceName).ExistsInAzure(r),
				check.That(data.ResourceName).Key("kind").HasValue("functionapp,linux"),
				check.That(data.ResourceName).Key("site_config.0.linux_fx_version").HasValue("JAVA|8"),
			),
		},
		data.ImportStep("site_credential.0.password"),
		{
			Config: r.appStackJava(data, SkuBasicPlan, "17"),
			Check: acceptance.ComposeTestCheckFunc(
				check.That(data.ResourceName).ExistsInAzure(r),
				check.That(data.ResourceName).Key("kind").HasValue("functionapp,linux"),
				check.That(data.ResourceName).Key("site_config.0.linux_fx_version").HasValue("JAVA|17"),
			),
		},
		data.ImportStep("site_credential.0.password"),
	})
}

func TestAccLinuxFunctionApp_appStackDocker(t *testing.T) {
	data := acceptance.BuildTestData(t, "azurerm_linux_function_app", "test")
	r := LinuxFunctionAppResource{}

	data.ResourceTest(t, r, []acceptance.TestStep{
		{
			Config: r.appStackDocker(data, SkuBasicPlan),
			Check: acceptance.ComposeTestCheckFunc(
				check.That(data.ResourceName).ExistsInAzure(r),
				check.That(data.ResourceName).Key("kind").HasValue("functionapp,linux,container"),
			),
		},
		data.ImportStep("site_credential.0.password"),
	})
}

func TestAccLinuxFunctionApp_appStackDockerManagedServiceIdentity(t *testing.T) {
	data := acceptance.BuildTestData(t, "azurerm_linux_function_app", "test")
	r := LinuxFunctionAppResource{}

	data.ResourceTest(t, r, []acceptance.TestStep{
		{
			Config: r.appStackDockerUseMSI(data, SkuBasicPlan),
			Check: acceptance.ComposeTestCheckFunc(
				check.That(data.ResourceName).ExistsInAzure(r),
				check.That(data.ResourceName).Key("kind").HasValue("functionapp,linux,container"),
			),
		},
		data.ImportStep("site_credential.0.password"),
	})
}

func TestAccLinuxFunctionApp_appStackPowerShellCore(t *testing.T) {
	data := acceptance.BuildTestData(t, "azurerm_linux_function_app", "test")
	r := LinuxFunctionAppResource{}

	data.ResourceTest(t, r, []acceptance.TestStep{
		{
			Config: r.appStackPowerShellCore(data, SkuBasicPlan, "7"),
			Check: acceptance.ComposeTestCheckFunc(
				check.That(data.ResourceName).ExistsInAzure(r),
				check.That(data.ResourceName).Key("kind").HasValue("functionapp,linux"),
				check.That(data.ResourceName).Key("site_config.0.linux_fx_version").HasValue("POWERSHELL|7"),
			),
		},
		data.ImportStep("site_credential.0.password"),
	})
}

func TestAccLinuxFunctionApp_appStackPowerShellCore72(t *testing.T) {
	data := acceptance.BuildTestData(t, "azurerm_linux_function_app", "test")
	r := LinuxFunctionAppResource{}

	data.ResourceTest(t, r, []acceptance.TestStep{
		{
			Config: r.appStackPowerShellCore(data, SkuBasicPlan, "7.2"),
			Check: acceptance.ComposeTestCheckFunc(
				check.That(data.ResourceName).ExistsInAzure(r),
				check.That(data.ResourceName).Key("kind").HasValue("functionapp,linux"),
				check.That(data.ResourceName).Key("site_config.0.linux_fx_version").HasValue("POWERSHELL|7.2"),
			),
		},
		data.ImportStep("site_credential.0.password"),
	})
}

func TestAccLinuxFunctionApp_appStackPowerShellCore74(t *testing.T) {
	data := acceptance.BuildTestData(t, "azurerm_linux_function_app", "test")
	r := LinuxFunctionAppResource{}

	data.ResourceTest(t, r, []acceptance.TestStep{
		{
			Config: r.appStackPowerShellCore(data, SkuBasicPlan, "7.4"),
			Check: acceptance.ComposeTestCheckFunc(
				check.That(data.ResourceName).ExistsInAzure(r),
				check.That(data.ResourceName).Key("kind").HasValue("functionapp,linux"),
				check.That(data.ResourceName).Key("site_config.0.linux_fx_version").HasValue("POWERSHELL|7.4"),
			),
		},
		data.ImportStep("site_credential.0.password"),
	})
}

// (@jackofallops) - The portal does not allow the active stack to be changed currently, however, the API accepts it and the changes are reflected in the portal.
func TestAccLinuxFunctionApp_appStackUpdate(t *testing.T) {
	data := acceptance.BuildTestData(t, "azurerm_linux_function_app", "test")
	r := LinuxFunctionAppResource{}

	data.ResourceTest(t, r, []acceptance.TestStep{
		{
			Config: r.appStackDotNet(data, SkuBasicPlan, "6.0"),
			Check: acceptance.ComposeTestCheckFunc(
				check.That(data.ResourceName).ExistsInAzure(r),
				check.That(data.ResourceName).Key("kind").HasValue("functionapp,linux"),
			),
		},
		data.ImportStep("site_credential.0.password"),
		{
			Config: r.appStackJava(data, SkuBasicPlan, "11"),
			Check: acceptance.ComposeTestCheckFunc(
				check.That(data.ResourceName).ExistsInAzure(r),
				check.That(data.ResourceName).Key("kind").HasValue("functionapp,linux"),
			),
		},
		data.ImportStep("site_credential.0.password"),
	})
}

// Others

func TestAccLinuxFunctionApp_identity(t *testing.T) {
	data := acceptance.BuildTestData(t, "azurerm_linux_function_app", "test")
	r := LinuxFunctionAppResource{}

	data.ResourceTest(t, r, []acceptance.TestStep{
		{
			Config: r.identitySystemAssigned(data, SkuStandardPlan),
			Check: acceptance.ComposeTestCheckFunc(
				check.That(data.ResourceName).ExistsInAzure(r),
			),
		},
		data.ImportStep("site_credential.0.password"),
		{
			Config: r.identityUserAssigned(data, SkuStandardPlan),
			Check: acceptance.ComposeTestCheckFunc(
				check.That(data.ResourceName).ExistsInAzure(r),
			),
		},
		data.ImportStep("site_credential.0.password"),
		{
			Config: r.identitySystemAssignedUserAssigned(data, SkuStandardPlan),
			Check: acceptance.ComposeTestCheckFunc(
				check.That(data.ResourceName).ExistsInAzure(r),
			),
		},
		data.ImportStep("site_credential.0.password"),
		{
			Config: r.basic(data, SkuStandardPlan),
			Check: acceptance.ComposeTestCheckFunc(
				check.That(data.ResourceName).ExistsInAzure(r),
			),
		},
		data.ImportStep("site_credential.0.password"),
	})
}

func TestAccLinuxFunctionApp_identityKeyVaultIdentity(t *testing.T) {
	data := acceptance.BuildTestData(t, "azurerm_linux_function_app", "test")
	r := LinuxFunctionAppResource{}

	data.ResourceTest(t, r, []acceptance.TestStep{
		{
			Config: r.identityUserAssignedKeyVaultIdentity(data, SkuStandardPlan),
			Check: acceptance.ComposeTestCheckFunc(
				check.That(data.ResourceName).ExistsInAzure(r),
			),
		},
		data.ImportStep("site_credential.0.password"),
	})
}

func TestAccLinuxFunctionApp_updateServicePlan(t *testing.T) {
	data := acceptance.BuildTestData(t, "azurerm_linux_function_app", "test")
	r := LinuxFunctionAppResource{}

	data.ResourceTest(t, r, []acceptance.TestStep{
		{
			Config: r.basic(data, SkuStandardPlan),
			Check: acceptance.ComposeTestCheckFunc(
				check.That(data.ResourceName).ExistsInAzure(r),
				check.That(data.ResourceName).Key("kind").HasValue("functionapp,linux"),
			),
		},
		data.ImportStep("site_credential.0.password"),
		{
			Config: r.servicePlanUpdate(data, SkuStandardPlan),
			Check: acceptance.ComposeTestCheckFunc(
				check.That(data.ResourceName).ExistsInAzure(r),
				check.That(data.ResourceName).Key("kind").HasValue("functionapp,linux"),
			),
		},
		data.ImportStep("site_credential.0.password"),
	})
}

func TestAccLinuxFunctionApp_updateStorageAccount(t *testing.T) {
	data := acceptance.BuildTestData(t, "azurerm_linux_function_app", "test")
	r := LinuxFunctionAppResource{}

	data.ResourceTest(t, r, []acceptance.TestStep{
		{
			Config: r.basic(data, SkuStandardPlan),
			Check: acceptance.ComposeTestCheckFunc(
				check.That(data.ResourceName).ExistsInAzure(r),
				check.That(data.ResourceName).Key("kind").HasValue("functionapp,linux"),
			),
		},
		data.ImportStep("site_credential.0.password"),
		{
			Config: r.updateStorageAccount(data, SkuStandardPlan),
			Check: acceptance.ComposeTestCheckFunc(
				check.That(data.ResourceName).ExistsInAzure(r),
				check.That(data.ResourceName).Key("kind").HasValue("functionapp,linux"),
			),
		},
		data.ImportStep("site_credential.0.password"),
	})
}

func TestAccLinuxFunctionApp_msiStorageAccountElastic(t *testing.T) {
	data := acceptance.BuildTestData(t, "azurerm_linux_function_app", "test")
	r := LinuxFunctionAppResource{}

	data.ResourceTest(t, r, []acceptance.TestStep{
		{
			Config: r.msiStorageAccount(data, SkuElasticPremiumPlan),
			Check: acceptance.ComposeTestCheckFunc(
				check.That(data.ResourceName).ExistsInAzure(r),
				check.That(data.ResourceName).Key("kind").HasValue("functionapp,linux"),
			),
		},
		data.ImportStep("site_credential.0.password"),
	})
}

func TestAccLinuxFunctionApp_msiStorageAccountStandard(t *testing.T) {
	data := acceptance.BuildTestData(t, "azurerm_linux_function_app", "test")
	r := LinuxFunctionAppResource{}

	data.ResourceTest(t, r, []acceptance.TestStep{
		{
			Config: r.msiStorageAccount(data, SkuStandardPlan),
			Check: acceptance.ComposeTestCheckFunc(
				check.That(data.ResourceName).ExistsInAzure(r),
				check.That(data.ResourceName).Key("kind").HasValue("functionapp,linux"),
			),
		},
		data.ImportStep("site_credential.0.password"),
	})
}

func TestAccLinuxFunctionApp_msiStorageAccountUpdate(t *testing.T) {
	data := acceptance.BuildTestData(t, "azurerm_linux_function_app", "test")
	r := LinuxFunctionAppResource{}

	data.ResourceTest(t, r, []acceptance.TestStep{
		{
			Config: r.msiStorageAccount(data, SkuStandardPlan),
			Check: acceptance.ComposeTestCheckFunc(
				check.That(data.ResourceName).ExistsInAzure(r),
				check.That(data.ResourceName).Key("kind").HasValue("functionapp,linux"),
			),
		},
		data.ImportStep("site_credential.0.password"),
		{
			Config: r.msiStorageAccountUpdate(data, SkuStandardPlan),
			Check: acceptance.ComposeTestCheckFunc(
				check.That(data.ResourceName).ExistsInAzure(r),
				check.That(data.ResourceName).Key("kind").HasValue("functionapp,linux"),
			),
		},
		data.ImportStep("site_credential.0.password"),
	})
}

func TestAccLinuxFunctionApp_storageAccountKeyVaultSecret(t *testing.T) {
	data := acceptance.BuildTestData(t, "azurerm_linux_function_app", "test")
	r := LinuxFunctionAppResource{}

	data.ResourceTest(t, r, []acceptance.TestStep{
		{
			Config: r.storageAccountKVSecret(data, SkuStandardPlan),
			Check: acceptance.ComposeTestCheckFunc(
				check.That(data.ResourceName).ExistsInAzure(r),
				check.That(data.ResourceName).Key("kind").HasValue("functionapp,linux"),
			),
		},
		data.ImportStep("site_credential.0.password"),
	})
}

func TestAccLinuxFunctionApp_storageAccountKeyVaultSecretVersionless(t *testing.T) {
	data := acceptance.BuildTestData(t, "azurerm_linux_function_app", "test")
	r := LinuxFunctionAppResource{}

	data.ResourceTest(t, r, []acceptance.TestStep{
		{
			Config: r.storageAccountKVSecretVersionless(data, SkuStandardPlan),
			Check: acceptance.ComposeTestCheckFunc(
				check.That(data.ResourceName).ExistsInAzure(r),
				check.That(data.ResourceName).Key("kind").HasValue("functionapp,linux"),
			),
		},
		data.ImportStep("site_credential.0.password"),
	})
}

func TestAccLinuxFunctionAppASEv3_basic(t *testing.T) {
	data := acceptance.BuildTestData(t, "azurerm_linux_function_app", "test")
	r := LinuxFunctionAppResource{}

	data.ResourceTest(t, r, []acceptance.TestStep{
		{
			Config: r.withASEV3(data),
			Check: acceptance.ComposeTestCheckFunc(
				check.That(data.ResourceName).ExistsInAzure(r),
			),
		},
		data.ImportStep("site_credential.0.password"),
	})
}

func TestAccLinuxFunctionAppASEv3_basicWithVnetProperties(t *testing.T) {
	if !features.FourPointOhBeta() {
		t.Skip("this test requires 4.0 mode")
	}
	data := acceptance.BuildTestData(t, "azurerm_linux_function_app", "test")
	r := LinuxFunctionAppResource{}

	data.ResourceTest(t, r, []acceptance.TestStep{
		{
			Config: r.withASEV3VnetProperties(data),
			Check: acceptance.ComposeTestCheckFunc(
				check.That(data.ResourceName).ExistsInAzure(r),
			),
		},
		data.ImportStep("site_credential.0.password"),
	})
}

func TestAccLinuxFunctionApp_corsUpdate(t *testing.T) {
	data := acceptance.BuildTestData(t, "azurerm_linux_function_app", "test")
	r := LinuxFunctionAppResource{}

	data.ResourceTest(t, r, []acceptance.TestStep{
		{
			Config: r.basic(data, SkuStandardPlan),
			Check: acceptance.ComposeTestCheckFunc(
				check.That(data.ResourceName).ExistsInAzure(r),
				check.That(data.ResourceName).Key("kind").HasValue("functionapp,linux"),
			),
		},
		data.ImportStep("site_credential.0.password"),
		{
			Config: r.withCors(data, SkuStandardPlan),
			Check: acceptance.ComposeTestCheckFunc(
				check.That(data.ResourceName).ExistsInAzure(r),
				check.That(data.ResourceName).Key("kind").HasValue("functionapp,linux"),
			),
		},
		data.ImportStep("site_credential.0.password"),
		{
			Config: r.withCorsSupportCredentials(data, SkuStandardPlan),
			Check: acceptance.ComposeTestCheckFunc(
				check.That(data.ResourceName).ExistsInAzure(r),
				check.That(data.ResourceName).Key("kind").HasValue("functionapp,linux"),
			),
		},
		data.ImportStep("site_credential.0.password"),
		{
			Config: r.withCorsSupportCredentialsOnly(data, SkuStandardPlan),
			Check: acceptance.ComposeTestCheckFunc(
				check.That(data.ResourceName).ExistsInAzure(r),
				check.That(data.ResourceName).Key("kind").HasValue("functionapp,linux"),
			),
		},
		data.ImportStep("site_credential.0.password"),
		{
			Config: r.withCors(data, SkuStandardPlan),
			Check: acceptance.ComposeTestCheckFunc(
				check.That(data.ResourceName).ExistsInAzure(r),
				check.That(data.ResourceName).Key("kind").HasValue("functionapp,linux"),
			),
		},
		data.ImportStep("site_credential.0.password"),
		{
			Config: r.basic(data, SkuStandardPlan),
			Check: acceptance.ComposeTestCheckFunc(
				check.That(data.ResourceName).ExistsInAzure(r),
				check.That(data.ResourceName).Key("kind").HasValue("functionapp,linux"),
			),
		},
		data.ImportStep("site_credential.0.password"),
	})
}

func TestAccLinuxFunctionApp_publicNetworkAccessDisabled(t *testing.T) {
	data := acceptance.BuildTestData(t, "azurerm_linux_function_app", "test")
	r := LinuxFunctionAppResource{}

	data.ResourceTest(t, r, []acceptance.TestStep{
		{
			Config: r.publicNetworkAccessDisabled(data, SkuStandardPlan),
			Check: acceptance.ComposeTestCheckFunc(
				check.That(data.ResourceName).ExistsInAzure(r),
				check.That(data.ResourceName).Key("kind").HasValue("functionapp,linux"),
			),
		},
		data.ImportStep("site_credential.0.password"),
	})
}

func TestAccLinuxFunctionApp_publicNetworkAccessUpdate(t *testing.T) {
	data := acceptance.BuildTestData(t, "azurerm_linux_function_app", "test")
	r := LinuxFunctionAppResource{}

	data.ResourceTest(t, r, []acceptance.TestStep{
		{
			Config: r.basic(data, SkuStandardPlan),
			Check: acceptance.ComposeTestCheckFunc(
				check.That(data.ResourceName).ExistsInAzure(r),
				check.That(data.ResourceName).Key("public_network_access_enabled").HasValue("true"),
			),
		},
		data.ImportStep("site_credential.0.password"),
		{
			Config: r.publicNetworkAccessDisabled(data, SkuStandardPlan),
			Check: acceptance.ComposeTestCheckFunc(
				check.That(data.ResourceName).ExistsInAzure(r),
				check.That(data.ResourceName).Key("public_network_access_enabled").HasValue("false"),
			),
		},
		data.ImportStep("site_credential.0.password"),
		{
			Config: r.basic(data, SkuStandardPlan),
			Check: acceptance.ComposeTestCheckFunc(
				check.That(data.ResourceName).ExistsInAzure(r),
				check.That(data.ResourceName).Key("public_network_access_enabled").HasValue("true"),
			),
		},
		data.ImportStep("site_credential.0.password"),
	})
}

// CustomDiff tests
func TestAccLinuxFunctionApp_consumptionPlanBackupShouldError(t *testing.T) {
	data := acceptance.BuildTestData(t, "azurerm_linux_function_app", "test")
	r := LinuxFunctionAppResource{}

	data.ResourceTest(t, r, []acceptance.TestStep{
		{
			Config:      r.backup(data, SkuConsumptionPlan),
			ExpectError: regexp.MustCompile("cannot specify backup configuration for Dynamic tier Service Plans"),
		},
	})
}

func TestAccLinuxFunctionApp_basicPlanBackupShouldError(t *testing.T) {
	data := acceptance.BuildTestData(t, "azurerm_linux_function_app", "test")
	r := LinuxFunctionAppResource{}

	data.ResourceTest(t, r, []acceptance.TestStep{
		{
			Config:      r.backup(data, SkuBasicPlan),
			ExpectError: regexp.MustCompile("cannot specify backup configuration for Basic tier Service Plans"),
		},
	})
}

func TestAccLinuxFunctionApp_vNetIntegrationWithVnetProperties(t *testing.T) {
	if !features.FourPointOhBeta() {
		t.Skip("this test requires 4.0 mode")
	}
	data := acceptance.BuildTestData(t, "azurerm_linux_function_app", "test")
	r := LinuxFunctionAppResource{}

	data.ResourceTest(t, r, []acceptance.TestStep{
		{
			Config: r.vNetIntegration_subnetWithVnetProperties(data, SkuStandardPlan),
			Check: acceptance.ComposeTestCheckFunc(
				check.That(data.ResourceName).ExistsInAzure(r),
				check.That(data.ResourceName).Key("virtual_network_subnet_id").MatchesOtherKey(
					check.That("azurerm_subnet.test1").Key("id"),
				),
			),
		},
		data.ImportStep("site_credential.0.password"),
	})
}

func TestAccLinuxFunctionApp_vNetIntegration(t *testing.T) {
	data := acceptance.BuildTestData(t, "azurerm_linux_function_app", "test")
	r := LinuxFunctionAppResource{}

	var vnetIntegrationProperties string
	if features.FourPointOhBeta() {
		vnetIntegrationProperties = r.vNetIntegration_subnet1WithVnetProperties(data, SkuStandardPlan)
	} else {
		vnetIntegrationProperties = r.vNetIntegration_subnet1(data, SkuStandardPlan)
	}
	data.ResourceTest(t, r, []acceptance.TestStep{
		{
			Config: vnetIntegrationProperties,
			Check: acceptance.ComposeTestCheckFunc(
				check.That(data.ResourceName).ExistsInAzure(r),
				check.That(data.ResourceName).Key("virtual_network_subnet_id").MatchesOtherKey(
					check.That("azurerm_subnet.test1").Key("id"),
				),
			),
		},
		data.ImportStep("site_credential.0.password"),
	})
}

func TestAccLinuxFunctionApp_vNetIntegrationUpdate(t *testing.T) {
	data := acceptance.BuildTestData(t, "azurerm_linux_function_app", "test")
	r := LinuxFunctionAppResource{}

	data.ResourceTest(t, r, []acceptance.TestStep{
		{
			Config: r.vNetIntegration_basic(data, SkuStandardPlan),
			Check: acceptance.ComposeTestCheckFunc(
				check.That(data.ResourceName).ExistsInAzure(r),
			),
		},
		data.ImportStep("site_credential.0.password"),
		{
			Config: r.vNetIntegration_subnet1(data, SkuStandardPlan),
			Check: acceptance.ComposeTestCheckFunc(
				check.That(data.ResourceName).ExistsInAzure(r),
				check.That(data.ResourceName).Key("virtual_network_subnet_id").MatchesOtherKey(
					check.That("azurerm_subnet.test1").Key("id"),
				),
			),
		},
		data.ImportStep("site_credential.0.password"),
		{
			Config: r.vNetIntegration_subnet2(data, SkuStandardPlan),
			Check: acceptance.ComposeTestCheckFunc(
				check.That(data.ResourceName).ExistsInAzure(r),
				check.That(data.ResourceName).Key("virtual_network_subnet_id").MatchesOtherKey(
					check.That("azurerm_subnet.test2").Key("id"),
				),
			),
		},
		data.ImportStep("site_credential.0.password"),
		{
			Config: r.vNetIntegration_basic(data, SkuStandardPlan),
			Check: acceptance.ComposeTestCheckFunc(
				check.That(data.ResourceName).ExistsInAzure(r),
			),
		},
		data.ImportStep("site_credential.0.password"),
	})
}

// Outputs

func TestAccLinuxFunctionApp_basicOutputs(t *testing.T) {
	data := acceptance.BuildTestData(t, "azurerm_linux_function_app", "test")
	r := LinuxFunctionAppResource{}

	ipListRegex := regexp.MustCompile(`(([0-9]{1,3}\.[0-9]{1,3}\.[0-9]{1,3}\.[0-9]{1,3})(,){0,1})+`)

	data.ResourceTest(t, r, []acceptance.TestStep{
		{
			Config: r.basic(data, SkuStandardPlan),
			Check: acceptance.ComposeTestCheckFunc(
				check.That(data.ResourceName).ExistsInAzure(r),
				check.That(data.ResourceName).Key("outbound_ip_addresses").MatchesRegex(ipListRegex),
				check.That(data.ResourceName).Key("outbound_ip_address_list.#").Exists(),
				check.That(data.ResourceName).Key("possible_outbound_ip_addresses").MatchesRegex(ipListRegex),
				check.That(data.ResourceName).Key("possible_outbound_ip_address_list.#").Exists(),
				check.That(data.ResourceName).Key("default_hostname").MatchesRegex(regexp.MustCompile(`(.)+`)),
			),
		},
		data.ImportStep("site_credential.0.password"),
	})
}

// Configs

func (r LinuxFunctionAppResource) Exists(ctx context.Context, client *clients.Client, state *pluginsdk.InstanceState) (*bool, error) {
	id, err := commonids.ParseFunctionAppID(state.ID)
	if err != nil {
		return nil, err
	}

	resp, err := client.AppService.WebAppsClient.Get(ctx, *id)
	if err != nil {
		if response.WasNotFound(resp.HttpResponse) {
			return pointer.To(false), nil
		}
		return nil, fmt.Errorf("retrieving Linux Web App %s: %+v", id, err)
	}
	if response.WasNotFound(resp.HttpResponse) {
		return pointer.To(false), nil
	}
	return pointer.To(true), nil
}

func (r LinuxFunctionAppResource) basic(data acceptance.TestData, planSku string) string {
	return fmt.Sprintf(`
provider "azurerm" {
  features {}
}

%s

resource "azurerm_linux_function_app" "test" {
  name                = "acctest-LFA-%d"
  location            = azurerm_resource_group.test.location
  resource_group_name = azurerm_resource_group.test.name
  service_plan_id     = azurerm_service_plan.test.id

  storage_account_name       = azurerm_storage_account.test.name
  storage_account_access_key = azurerm_storage_account.test.primary_access_key

  site_config {}
}
`, r.template(data, planSku), data.RandomInteger)
}

func (r LinuxFunctionAppResource) withCors(data acceptance.TestData, planSku string) string {
	return fmt.Sprintf(`
provider "azurerm" {
  features {}
}

%s

resource "azurerm_linux_function_app" "test" {
  name                = "acctest-LFA-%d"
  location            = azurerm_resource_group.test.location
  resource_group_name = azurerm_resource_group.test.name
  service_plan_id     = azurerm_service_plan.test.id

  storage_account_name       = azurerm_storage_account.test.name
  storage_account_access_key = azurerm_storage_account.test.primary_access_key

  site_config {
    cors {
      allowed_origins = [
        "https://www.contoso.com",
        "www.contoso.com",
        "custom.example.com",
      ]

      support_credentials = false
    }
  }
}
`, r.template(data, planSku), data.RandomInteger)
}

func (r LinuxFunctionAppResource) withCorsSupportCredentials(data acceptance.TestData, planSku string) string {
	return fmt.Sprintf(`
provider "azurerm" {
  features {}
}

%s

resource "azurerm_linux_function_app" "test" {
  name                = "acctest-LFA-%d"
  location            = azurerm_resource_group.test.location
  resource_group_name = azurerm_resource_group.test.name
  service_plan_id     = azurerm_service_plan.test.id

  storage_account_name       = azurerm_storage_account.test.name
  storage_account_access_key = azurerm_storage_account.test.primary_access_key

  site_config {
    cors {
      allowed_origins = [
        "https://www.contoso.com",
        "www.contoso.com",
        "custom.example.com",
      ]

      support_credentials = true
    }
  }
}
`, r.template(data, planSku), data.RandomInteger)
}

func (r LinuxFunctionAppResource) withCorsSupportCredentialsOnly(data acceptance.TestData, planSku string) string {
	return fmt.Sprintf(`
provider "azurerm" {
  features {}
}

%s

resource "azurerm_linux_function_app" "test" {
  name                = "acctest-LFA-%d"
  location            = azurerm_resource_group.test.location
  resource_group_name = azurerm_resource_group.test.name
  service_plan_id     = azurerm_service_plan.test.id

  storage_account_name       = azurerm_storage_account.test.name
  storage_account_access_key = azurerm_storage_account.test.primary_access_key

  site_config {
    cors {
      support_credentials = true
    }
  }
}
`, r.template(data, planSku), data.RandomInteger)
}

func (r LinuxFunctionAppResource) runtimeScaleCheck(data acceptance.TestData, planSku string) string {
	return fmt.Sprintf(`
provider "azurerm" {
  features {}
}

%s

resource "azurerm_linux_function_app" "test" {
  name                = "acctest-LFA-%d"
  location            = azurerm_resource_group.test.location
  resource_group_name = azurerm_resource_group.test.name
  service_plan_id     = azurerm_service_plan.test.id

  storage_account_name       = azurerm_storage_account.test.name
  storage_account_access_key = azurerm_storage_account.test.primary_access_key

  site_config {
    runtime_scale_monitoring_enabled = true
    pre_warmed_instance_count        = 1
  }
}
`, r.template(data, planSku), data.RandomInteger)
}

func (r LinuxFunctionAppResource) withIPRestrictions(data acceptance.TestData) string {
	return fmt.Sprintf(`
provider "azurerm" {
  features {}
}

%s

resource "azurerm_linux_function_app" "test" {
  name                = "acctest-LFA-%d"
  location            = azurerm_resource_group.test.location
  resource_group_name = azurerm_resource_group.test.name
  service_plan_id     = azurerm_service_plan.test.id

  storage_account_name       = azurerm_storage_account.test.name
  storage_account_access_key = azurerm_storage_account.test.primary_access_key

  site_config {
    ip_restriction {
      ip_address = "13.107.6.152/31,13.107.128.0/22"
      name       = "test-restriction"
      priority   = 123
      action     = "Allow"
      headers {
        x_azure_fdid      = ["55ce4ed1-4b06-4bf1-b40e-4638452104da"]
        x_fd_health_probe = ["1"]
        x_forwarded_for   = ["9.9.9.9/32", "2002::1234:abcd:ffff:c0a8:101/64"]
        x_forwarded_host  = ["example.com"]
      }
    }
  }
}
`, r.template(data, SkuStandardPlan), data.RandomInteger)
}

func (r LinuxFunctionAppResource) withIPRestrictionsDescription(data acceptance.TestData) string {
	return fmt.Sprintf(`
provider "azurerm" {
  features {}
}

%s

resource "azurerm_linux_function_app" "test" {
  name                = "acctest-LFA-%d"
  location            = azurerm_resource_group.test.location
  resource_group_name = azurerm_resource_group.test.name
  service_plan_id     = azurerm_service_plan.test.id

  storage_account_name       = azurerm_storage_account.test.name
  storage_account_access_key = azurerm_storage_account.test.primary_access_key

  site_config {
    ip_restriction {
      ip_address = "13.107.6.152/31,13.107.128.0/22"
      name       = "test-restriction"
      priority   = 123
      action     = "Allow"
      headers {
        x_azure_fdid      = ["55ce4ed1-4b06-4bf1-b40e-4638452104da"]
        x_fd_health_probe = ["1"]
        x_forwarded_for   = ["9.9.9.9/32", "2002::1234:abcd:ffff:c0a8:101/64"]
        x_forwarded_host  = ["example.com"]
      }
      description = "Allow ip address linux function app"
    }
  }
}
`, r.template(data, SkuStandardPlan), data.RandomInteger)
}

func (r LinuxFunctionAppResource) withIPRestrictionsDefaultActionDeny(data acceptance.TestData) string {
	return fmt.Sprintf(`
provider "azurerm" {
  features {}
}

%s

resource "azurerm_linux_function_app" "test" {
  name                = "acctest-LFA-%d"
  location            = azurerm_resource_group.test.location
  resource_group_name = azurerm_resource_group.test.name
  service_plan_id     = azurerm_service_plan.test.id

  storage_account_name       = azurerm_storage_account.test.name
  storage_account_access_key = azurerm_storage_account.test.primary_access_key

  site_config {
    ip_restriction_default_action = "Deny"

    ip_restriction {
      ip_address = "13.107.6.152/31,13.107.128.0/22"
      name       = "test-restriction"
      priority   = 123
      action     = "Allow"
      headers {
        x_azure_fdid      = ["55ce4ed1-4b06-4bf1-b40e-4638452104da"]
        x_fd_health_probe = ["1"]
        x_forwarded_for   = ["9.9.9.9/32", "2002::1234:abcd:ffff:c0a8:101/64"]
        x_forwarded_host  = ["example.com"]
      }
    }
  }
}
`, r.template(data, SkuStandardPlan), data.RandomInteger)
}

func (r LinuxFunctionAppResource) healthCheckPath(data acceptance.TestData, planSku string) string {
	return fmt.Sprintf(`
provider "azurerm" {
  features {}
}

%s

resource "azurerm_linux_function_app" "test" {
  name                = "acctest-LFA-%d"
  location            = azurerm_resource_group.test.location
  resource_group_name = azurerm_resource_group.test.name
  service_plan_id     = azurerm_service_plan.test.id

  storage_account_name       = azurerm_storage_account.test.name
  storage_account_access_key = azurerm_storage_account.test.primary_access_key

  site_config {
    health_check_path = "/health"
  }
}
`, r.template(data, planSku), data.RandomInteger)
}

func (r LinuxFunctionAppResource) healthCheckPathWithEviction(data acceptance.TestData, planSku string) string {
	return fmt.Sprintf(`
provider "azurerm" {
  features {}
}

%s

resource "azurerm_linux_function_app" "test" {
  name                = "acctest-LFA-%d"
  location            = azurerm_resource_group.test.location
  resource_group_name = azurerm_resource_group.test.name
  service_plan_id     = azurerm_service_plan.test.id

  storage_account_name       = azurerm_storage_account.test.name
  storage_account_access_key = azurerm_storage_account.test.primary_access_key

  site_config {
    health_check_path                 = "/health"
    health_check_eviction_time_in_min = 3
  }
}
`, r.template(data, planSku), data.RandomInteger)
}

func (r LinuxFunctionAppResource) builtInLogging(data acceptance.TestData, planSku string, builtInLogging bool) string {
	return fmt.Sprintf(`
provider "azurerm" {
  features {}
}

%s

resource "azurerm_linux_function_app" "test" {
  name                = "acctest-LFA-%d"
  location            = azurerm_resource_group.test.location
  resource_group_name = azurerm_resource_group.test.name
  service_plan_id     = azurerm_service_plan.test.id

  storage_account_name       = azurerm_storage_account.test.name
  storage_account_access_key = azurerm_storage_account.test.primary_access_key

  builtin_logging_enabled = %t

  site_config {}
}
`, r.template(data, planSku), data.RandomInteger, builtInLogging)
}

func (r LinuxFunctionAppResource) appSettings(data acceptance.TestData, planSku string) string {
	return fmt.Sprintf(`
provider "azurerm" {
  features {}
}

%s

resource "azurerm_linux_function_app" "test" {
  name                = "acctest-LFA-%d"
  location            = azurerm_resource_group.test.location
  resource_group_name = azurerm_resource_group.test.name
  service_plan_id     = azurerm_service_plan.test.id

  storage_account_name       = azurerm_storage_account.test.name
  storage_account_access_key = azurerm_storage_account.test.primary_access_key

  app_settings = {
    foo    = "bar"
    secret = "sauce"
  }

  site_config {}
}
`, r.template(data, planSku), data.RandomInteger)
}

func (r LinuxFunctionAppResource) appSettingsUserSettings(data acceptance.TestData, planSku string) string {
	return fmt.Sprintf(`
provider "azurerm" {
  features {}
}

%s

resource "azurerm_linux_function_app" "test" {
  name                = "acctest-LFA-%d"
  location            = azurerm_resource_group.test.location
  resource_group_name = azurerm_resource_group.test.name
  service_plan_id     = azurerm_service_plan.test.id

  storage_account_name       = azurerm_storage_account.test.name
  storage_account_access_key = azurerm_storage_account.test.primary_access_key

  app_settings = {}

  site_config {}
}
`, r.template(data, planSku), data.RandomInteger)
}

func (r LinuxFunctionAppResource) appSettingsUserSettingsUpdate(data acceptance.TestData, planSku string) string {
	return fmt.Sprintf(`
provider "azurerm" {
  features {}
}

%s

resource "azurerm_linux_function_app" "test" {
  name                = "acctest-LFA-%d"
  location            = azurerm_resource_group.test.location
  resource_group_name = azurerm_resource_group.test.name
  service_plan_id     = azurerm_service_plan.test.id

  storage_account_name       = azurerm_storage_account.test.name
  storage_account_access_key = azurerm_storage_account.test.primary_access_key

  app_settings = {
    foo    = "bar"
    secret = "sauce"
  }

  site_config {}
}
`, r.template(data, planSku), data.RandomInteger)
}

func (r LinuxFunctionAppResource) appSettingsAdded(data acceptance.TestData, planSku string) string {
	return fmt.Sprintf(`
provider "azurerm" {
  features {}
}

%s

resource "azurerm_linux_function_app" "test" {
  name                = "acctest-LFA-%d"
  location            = azurerm_resource_group.test.location
  resource_group_name = azurerm_resource_group.test.name
  service_plan_id     = azurerm_service_plan.test.id

  storage_account_name       = azurerm_storage_account.test.name
  storage_account_access_key = azurerm_storage_account.test.primary_access_key

  app_settings = {
    foo    = "bar"
    secret = "sauce"
  }

  site_config {
    application_stack {
      node_version = "14"
    }
  }
}

`, r.template(data, planSku), data.RandomInteger)
}

func (r LinuxFunctionAppResource) appSettingsCustomContentShare(data acceptance.TestData, planSku string) string {
	return fmt.Sprintf(`
provider "azurerm" {
  features {}
}

%s

resource "azurerm_linux_function_app" "test" {
  name                = "acctest-LFA-%d"
  location            = azurerm_resource_group.test.location
  resource_group_name = azurerm_resource_group.test.name
  service_plan_id     = azurerm_service_plan.test.id

  storage_account_name       = azurerm_storage_account.test.name
  storage_account_access_key = azurerm_storage_account.test.primary_access_key

  app_settings = {
    foo                  = "bar"
    secret               = "sauce"
    WEBSITE_CONTENTSHARE = "test-acc-custom-content-share"
  }

  site_config {}
}
`, r.template(data, planSku), data.RandomInteger)
}

func (r LinuxFunctionAppResource) appSettingsCustomContentShareWithVnetEnabled(data acceptance.TestData, planSku string) string {
	return fmt.Sprintf(`
provider "azurerm" {
  features {}
}

%s

resource "azurerm_storage_share" "test" {
  name                 = "test"
  storage_account_name = azurerm_storage_account.test.name
  quota                = 1
}

resource "azurerm_linux_function_app" "test" {
  name                = "acctest-LFA-%d"
  location            = azurerm_resource_group.test.location
  resource_group_name = azurerm_resource_group.test.name
  service_plan_id     = azurerm_service_plan.test.id

  storage_account_name       = azurerm_storage_account.test.name
  storage_account_access_key = azurerm_storage_account.test.primary_access_key

  app_settings = {
    WEBSITE_CONTENTOVERVNET                  = 1
    WEBSITE_CONTENTSHARE                     = azurerm_storage_share.test.name
    WEBSITE_CONTENTAZUREFILECONNECTIONSTRING = azurerm_storage_account.test.primary_connection_string
  }

  site_config {}
}
`, r.template(data, planSku), data.RandomInteger)
}

func (r LinuxFunctionAppResource) stickySettings(data acceptance.TestData) string {
	return fmt.Sprintf(`
provider "azurerm" {
  features {}
}

%s

resource "azurerm_linux_function_app" "test" {
  name                = "acctest-LFA-%d"
  location            = azurerm_resource_group.test.location
  resource_group_name = azurerm_resource_group.test.name
  service_plan_id     = azurerm_service_plan.test.id

  storage_account_name       = azurerm_storage_account.test.name
  storage_account_access_key = azurerm_storage_account.test.primary_access_key

  site_config {}

  app_settings = {
    foo    = "bar"
    secret = "sauce"
    third  = "degree"
  }

  connection_string {
    name  = "First"
    value = "first-connection-string"
    type  = "Custom"
  }

  connection_string {
    name  = "Second"
    value = "some-postgresql-connection-string"
    type  = "PostgreSQL"
  }

  connection_string {
    name  = "Third"
    value = "some-postgresql-connection-string"
    type  = "PostgreSQL"
  }

  sticky_settings {
    app_setting_names       = ["foo", "secret"]
    connection_string_names = ["First", "Third"]
  }
}
`, r.template(data, SkuStandardPlan), data.RandomInteger)
}

func (r LinuxFunctionAppResource) stickySettingsRemoved(data acceptance.TestData) string {
	return fmt.Sprintf(`
provider "azurerm" {
  features {}
}

%s

resource "azurerm_linux_function_app" "test" {
  name                = "acctest-LFA-%d"
  location            = azurerm_resource_group.test.location
  resource_group_name = azurerm_resource_group.test.name
  service_plan_id     = azurerm_service_plan.test.id

  storage_account_name       = azurerm_storage_account.test.name
  storage_account_access_key = azurerm_storage_account.test.primary_access_key

  site_config {}

  app_settings = {
    foo    = "bar"
    secret = "sauce"
    third  = "degree"
  }

  connection_string {
    name  = "First"
    value = "first-connection-string"
    type  = "Custom"
  }

  connection_string {
    name  = "Second"
    value = "some-postgresql-connection-string"
    type  = "PostgreSQL"
  }

  connection_string {
    name  = "Third"
    value = "some-postgresql-connection-string"
    type  = "PostgreSQL"
  }
}
`, r.template(data, SkuStandardPlan), data.RandomInteger)
}

func (r LinuxFunctionAppResource) stickySettingsUpdate(data acceptance.TestData) string {
	return fmt.Sprintf(`
provider "azurerm" {
  features {}
}

%s

resource "azurerm_linux_function_app" "test" {
  name                = "acctest-LFA-%d"
  location            = azurerm_resource_group.test.location
  resource_group_name = azurerm_resource_group.test.name
  service_plan_id     = azurerm_service_plan.test.id

  storage_account_name       = azurerm_storage_account.test.name
  storage_account_access_key = azurerm_storage_account.test.primary_access_key

  site_config {}

  app_settings = {
    foo    = "bar"
    secret = "sauce"
    third  = "degree"
  }

  connection_string {
    name  = "First"
    value = "first-connection-string"
    type  = "Custom"
  }

  connection_string {
    name  = "Second"
    value = "some-postgresql-connection-string"
    type  = "PostgreSQL"
  }

  connection_string {
    name  = "Third"
    value = "some-postgresql-connection-string"
    type  = "PostgreSQL"
  }

  sticky_settings {
    app_setting_names       = ["foo", "secret", "third"]
    connection_string_names = ["First", "Second", "Third"]
  }
}
`, r.template(data, SkuStandardPlan), data.RandomInteger)
}

func (r LinuxFunctionAppResource) zipDeploy(data acceptance.TestData) string {
	return fmt.Sprintf(`
provider "azurerm" {
  features {}
}

%s

resource "azurerm_linux_function_app" "test" {
  name                = "acctest-LFA-%d"
  location            = azurerm_resource_group.test.location
  resource_group_name = azurerm_resource_group.test.name
  service_plan_id     = azurerm_service_plan.test.id

  storage_account_name       = azurerm_storage_account.test.name
  storage_account_access_key = azurerm_storage_account.test.primary_access_key

  app_settings = {
    SCM_DO_BUILD_DURING_DEPLOYMENT = "true"
  }

  site_config {
    application_stack {
      dotnet_version = "6.0"
    }
  }
  zip_deploy_file = "./testdata/functionapp-zipdeploy.zip"
}
`, r.template(data, SkuStandardPlan), data.RandomInteger)
}

func (r LinuxFunctionAppResource) connectionStrings(data acceptance.TestData, planSku string) string {
	return fmt.Sprintf(`
provider "azurerm" {
  features {}
}

%s

resource "azurerm_linux_function_app" "test" {
  name                = "acctest-LFA-%d"
  location            = azurerm_resource_group.test.location
  resource_group_name = azurerm_resource_group.test.name
  service_plan_id     = azurerm_service_plan.test.id

  storage_account_name       = azurerm_storage_account.test.name
  storage_account_access_key = azurerm_storage_account.test.primary_access_key

  connection_string {
    name  = "Example"
    value = "some-postgresql-connection-string"
    type  = "PostgreSQL"
  }

  site_config {}
}
`, r.template(data, planSku), data.RandomInteger)
}

func (r LinuxFunctionAppResource) dailyTimeLimitQuota(data acceptance.TestData, planSku string, quota int) string {
	return fmt.Sprintf(`
provider "azurerm" {
  features {}
}

%s

resource "azurerm_linux_function_app" "test" {
  name                = "acctest-LFA-%d"
  location            = azurerm_resource_group.test.location
  resource_group_name = azurerm_resource_group.test.name
  service_plan_id     = azurerm_service_plan.test.id

  storage_account_name       = azurerm_storage_account.test.name
  storage_account_access_key = azurerm_storage_account.test.primary_access_key

  daily_memory_time_quota = %d

  site_config {}
}
`, r.template(data, planSku), data.RandomInteger, quota)
}

func (r LinuxFunctionAppResource) withAuthSettings(data acceptance.TestData, planSku string) string {
	return fmt.Sprintf(`
provider "azurerm" {
  features {}
}

%s

resource "azurerm_linux_function_app" "test" {
  name                = "acctest-LFA-%d"
  location            = azurerm_resource_group.test.location
  resource_group_name = azurerm_resource_group.test.name
  service_plan_id     = azurerm_service_plan.test.id

  storage_account_name       = azurerm_storage_account.test.name
  storage_account_access_key = azurerm_storage_account.test.primary_access_key

  auth_settings {
    enabled                       = true
    issuer                        = "https://sts.windows.net/%s"
    runtime_version               = "1.0"
    unauthenticated_client_action = "RedirectToLoginPage"
    token_refresh_extension_hours = 75
    token_store_enabled           = true

    additional_login_parameters = {
      test_key = "test_value"
    }

    allowed_external_redirect_urls = [
      "https://terra.form",
    ]

    active_directory {
      client_id     = "aadclientid"
      client_secret = "aadsecret"

      allowed_audiences = [
        "activedirectorytokenaudiences",
      ]
    }
  }

  site_config {}
}
`, r.template(data, planSku), data.RandomInteger, data.RandomString)
}

func (r LinuxFunctionAppResource) connectionStringsUpdate(data acceptance.TestData, planSku string) string {
	return fmt.Sprintf(`
provider "azurerm" {
  features {}
}

%s

resource "azurerm_linux_function_app" "test" {
  name                = "acctest-LFA-%d"
  location            = azurerm_resource_group.test.location
  resource_group_name = azurerm_resource_group.test.name
  service_plan_id     = azurerm_service_plan.test.id

  storage_account_name       = azurerm_storage_account.test.name
  storage_account_access_key = azurerm_storage_account.test.primary_access_key

  connection_string {
    name  = "Example"
    value = "some-postgresql-connection-string"
    type  = "PostgreSQL"
  }

  connection_string {
    name  = "AnotherExample"
    value = "some-other-connection-string"
    type  = "Custom"
  }

  site_config {}
}
`, r.template(data, planSku), data.RandomInteger)
}

func (r LinuxFunctionAppResource) appServiceLogs(data acceptance.TestData, planSku string) string {
	return fmt.Sprintf(`
provider "azurerm" {
  features {}
}

%s

resource "azurerm_linux_function_app" "test" {
  name                = "acctest-LFA-%d"
  location            = azurerm_resource_group.test.location
  resource_group_name = azurerm_resource_group.test.name
  service_plan_id     = azurerm_service_plan.test.id

  storage_account_name       = azurerm_storage_account.test.name
  storage_account_access_key = azurerm_storage_account.test.primary_access_key

  site_config {
    app_service_logs {
      disk_quota_mb = 25
    }
  }
}
`, r.template(data, planSku), data.RandomInteger)
}

func (r LinuxFunctionAppResource) appServiceLogsWithRetention(data acceptance.TestData, planSku string) string {
	return fmt.Sprintf(`
provider "azurerm" {
  features {}
}

%s

resource "azurerm_linux_function_app" "test" {
  name                = "acctest-LFA-%d"
  location            = azurerm_resource_group.test.location
  resource_group_name = azurerm_resource_group.test.name
  service_plan_id     = azurerm_service_plan.test.id

  storage_account_name       = azurerm_storage_account.test.name
  storage_account_access_key = azurerm_storage_account.test.primary_access_key

  site_config {
    app_service_logs {
      disk_quota_mb         = 25
      retention_period_days = 7
    }
  }
}
`, r.template(data, planSku), data.RandomInteger)
}

func (r LinuxFunctionAppResource) appStackDotNet(data acceptance.TestData, planSku string, version string) string {
	return fmt.Sprintf(`
provider "azurerm" {
  features {}
}

%s

resource "azurerm_linux_function_app" "test" {
  name                = "acctest-LFA-%d"
  location            = azurerm_resource_group.test.location
  resource_group_name = azurerm_resource_group.test.name
  service_plan_id     = azurerm_service_plan.test.id

  storage_account_name       = azurerm_storage_account.test.name
  storage_account_access_key = azurerm_storage_account.test.primary_access_key

  site_config {
    application_stack {
      dotnet_version = "%s"
    }
  }
}
`, r.template(data, planSku), data.RandomInteger, version)
}

func (r LinuxFunctionAppResource) appStackCustom(data acceptance.TestData, planSku string) string {
	return fmt.Sprintf(`
provider "azurerm" {
  features {}
}

%s

resource "azurerm_linux_function_app" "test" {
  name                = "acctest-LFA-%d"
  location            = azurerm_resource_group.test.location
  resource_group_name = azurerm_resource_group.test.name
  service_plan_id     = azurerm_service_plan.test.id

  storage_account_name       = azurerm_storage_account.test.name
  storage_account_access_key = azurerm_storage_account.test.primary_access_key

  site_config {
    application_stack {
      use_custom_runtime = true
    }
  }
}
`, r.template(data, planSku), data.RandomInteger)
}

func (r LinuxFunctionAppResource) appStackDotNetIsolated(data acceptance.TestData, planSku string, version string) string {
	return fmt.Sprintf(`
provider "azurerm" {
  features {}
}

%s

resource "azurerm_linux_function_app" "test" {
  name                = "acctest-LFA-%d"
  location            = azurerm_resource_group.test.location
  resource_group_name = azurerm_resource_group.test.name
  service_plan_id     = azurerm_service_plan.test.id

  storage_account_name       = azurerm_storage_account.test.name
  storage_account_access_key = azurerm_storage_account.test.primary_access_key

  site_config {
    always_on = true

    application_stack {
      dotnet_version              = "%s"
      use_dotnet_isolated_runtime = true
    }
  }
}
`, r.template(data, planSku), data.RandomInteger, version)
}

func (r LinuxFunctionAppResource) appStackPython(data acceptance.TestData, planSku string, pythonVersion string) string {
	return fmt.Sprintf(`
provider "azurerm" {
  features {}
}

%s

resource "azurerm_linux_function_app" "test" {
  name                = "acctest-LFA-%d"
  location            = azurerm_resource_group.test.location
  resource_group_name = azurerm_resource_group.test.name
  service_plan_id     = azurerm_service_plan.test.id

  storage_account_name       = azurerm_storage_account.test.name
  storage_account_access_key = azurerm_storage_account.test.primary_access_key

  site_config {
    application_stack {
      python_version = "%s"
    }
  }
}
`, r.template(data, planSku), data.RandomInteger, pythonVersion)
}

// nolint: unparam
func (r LinuxFunctionAppResource) appStackJava(data acceptance.TestData, planSku string, javaVersion string) string {
	return fmt.Sprintf(`
provider "azurerm" {
  features {}
}

%s

resource "azurerm_linux_function_app" "test" {
  name                = "acctest-LFA-%d"
  location            = azurerm_resource_group.test.location
  resource_group_name = azurerm_resource_group.test.name
  service_plan_id     = azurerm_service_plan.test.id

  storage_account_name       = azurerm_storage_account.test.name
  storage_account_access_key = azurerm_storage_account.test.primary_access_key

  site_config {
    application_stack {
      java_version = "%s"
    }
  }
}
`, r.template(data, planSku), data.RandomInteger, javaVersion)
}

func (r LinuxFunctionAppResource) appStackNode(data acceptance.TestData, planSku string, nodeVersion string) string {
	return fmt.Sprintf(`
provider "azurerm" {
  features {}
}

%s

resource "azurerm_linux_function_app" "test" {
  name                = "acctest-LFA-%d"
  location            = azurerm_resource_group.test.location
  resource_group_name = azurerm_resource_group.test.name
  service_plan_id     = azurerm_service_plan.test.id

  storage_account_name       = azurerm_storage_account.test.name
  storage_account_access_key = azurerm_storage_account.test.primary_access_key

  site_config {
    application_stack {
      node_version = "%s"
    }
  }
}
`, r.template(data, planSku), data.RandomInteger, nodeVersion)
}

func (r LinuxFunctionAppResource) appStackNodeUpdateTags(data acceptance.TestData, planSku string, nodeVersion string) string {
	return fmt.Sprintf(`
provider "azurerm" {
  features {}
}

%s

resource "azurerm_linux_function_app" "test" {
  name                = "acctest-LFA-%d"
  location            = azurerm_resource_group.test.location
  resource_group_name = azurerm_resource_group.test.name
  service_plan_id     = azurerm_service_plan.test.id

  storage_account_name       = azurerm_storage_account.test.name
  storage_account_access_key = azurerm_storage_account.test.primary_access_key

  site_config {
    application_stack {
      node_version = "%s"
    }
  }

  tags = {
    foo = "bar"
  }
}
`, r.template(data, planSku), data.RandomInteger, nodeVersion)
}

func (r LinuxFunctionAppResource) appStackDocker(data acceptance.TestData, planSku string) string {
	return fmt.Sprintf(`
provider "azurerm" {
  features {}
}

%s

resource "azurerm_linux_function_app" "test" {
  name                = "acctest-LFA-%d"
  location            = azurerm_resource_group.test.location
  resource_group_name = azurerm_resource_group.test.name
  service_plan_id     = azurerm_service_plan.test.id

  storage_account_name       = azurerm_storage_account.test.name
  storage_account_access_key = azurerm_storage_account.test.primary_access_key

  site_config {
    always_on = true

    application_stack {
      docker {
        registry_url = "https://mcr.microsoft.com"
        image_name   = "azure-functions/dotnet"
        image_tag    = "3.0-appservice-quickstart"
      }
    }
  }
}
`, r.template(data, planSku), data.RandomInteger)
}

func (r LinuxFunctionAppResource) appStackDockerUseMSI(data acceptance.TestData, planSku string) string {
	return fmt.Sprintf(`
provider "azurerm" {
  features {}
}

%s

resource "azurerm_linux_function_app" "test" {
  name                = "acctest-LFA-%d"
  location            = azurerm_resource_group.test.location
  resource_group_name = azurerm_resource_group.test.name
  service_plan_id     = azurerm_service_plan.test.id

  storage_account_name       = azurerm_storage_account.test.name
  storage_account_access_key = azurerm_storage_account.test.primary_access_key

  identity {
    type         = "UserAssigned"
    identity_ids = [azurerm_user_assigned_identity.test.id]
  }
  site_config {
    container_registry_use_managed_identity       = true
    container_registry_managed_identity_client_id = azurerm_user_assigned_identity.test.client_id

    application_stack {
      docker {
        registry_url = "https://mcr.microsoft.com"
        image_name   = "azure-app-service/samples/aspnethelloworld"
        image_tag    = "latest"
      }
    }
  }
}
`, r.identityTemplate(data, planSku), data.RandomInteger)
}

func (r LinuxFunctionAppResource) appStackPowerShellCore(data acceptance.TestData, planSku string, version string) string {
	return fmt.Sprintf(`
provider "azurerm" {
  features {}
}

%s

resource "azurerm_linux_function_app" "test" {
  name                = "acctest-LFA-%d"
  location            = azurerm_resource_group.test.location
  resource_group_name = azurerm_resource_group.test.name
  service_plan_id     = azurerm_service_plan.test.id

  storage_account_name       = azurerm_storage_account.test.name
  storage_account_access_key = azurerm_storage_account.test.primary_access_key

  site_config {
    application_stack {
      powershell_core_version = "%s"
    }
  }

  ftp_publish_basic_authentication_enabled       = false
  webdeploy_publish_basic_authentication_enabled = false
}
`, r.template(data, planSku), data.RandomInteger, version)
}

func (r LinuxFunctionAppResource) backup(data acceptance.TestData, planSku string) string {
	return fmt.Sprintf(`
provider "azurerm" {
  features {}
}

%s

resource "azurerm_linux_function_app" "test" {
  name                = "acctest-LFA-%d"
  location            = azurerm_resource_group.test.location
  resource_group_name = azurerm_resource_group.test.name
  service_plan_id     = azurerm_service_plan.test.id

  storage_account_name       = azurerm_storage_account.test.name
  storage_account_access_key = azurerm_storage_account.test.primary_access_key

  backup {
    name                = "acctest"
    storage_account_url = "https://${azurerm_storage_account.test.name}.blob.core.windows.net/${azurerm_storage_container.test.name}${data.azurerm_storage_account_sas.test.sas}&sr=b"
    schedule {
      frequency_interval = 7
      frequency_unit     = "Day"
    }
  }

  site_config {}
}
`, r.storageContainerTemplate(data, planSku), data.RandomInteger)
}

func (r LinuxFunctionAppResource) consumptionComplete(data acceptance.TestData) string {
	planSku := "Y1"
	return fmt.Sprintf(`
provider "azurerm" {
  features {}
}

%s

resource "azurerm_user_assigned_identity" "test" {
  name                = "acct-%[2]d"
  resource_group_name = azurerm_resource_group.test.name
  location            = azurerm_resource_group.test.location
}

resource "azurerm_application_insights" "test" {
  name                = "acctestappinsights-%[2]d"
  location            = azurerm_resource_group.test.location
  resource_group_name = azurerm_resource_group.test.name
  application_type    = "web"
}

resource "azurerm_linux_function_app" "test" {
  name                = "acctest-LFA-%[2]d"
  location            = azurerm_resource_group.test.location
  resource_group_name = azurerm_resource_group.test.name
  service_plan_id     = azurerm_service_plan.test.id

  storage_account_name       = azurerm_storage_account.test.name
  storage_account_access_key = azurerm_storage_account.test.primary_access_key

  app_settings = {
    foo    = "bar"
    secret = "sauce"
  }

  auth_settings {
    enabled = true
    issuer  = "https://sts.windows.net/%[3]s"

    additional_login_parameters = {
      test_key = "test_value"
    }

    active_directory {
      client_id     = "aadclientid"
      client_secret = "aadsecret"

      allowed_audiences = [
        "activedirectorytokenaudiences",
      ]
    }

    facebook {
      app_id     = "facebookappid"
      app_secret = "facebookappsecret"

      oauth_scopes = [
        "facebookscope",
      ]
    }
  }

  builtin_logging_enabled            = false
  client_certificate_enabled         = true
  client_certificate_mode            = "Required"
  client_certificate_exclusion_paths = "/foo;/bar;/hello;/world"

  connection_string {
    name  = "Second"
    value = "some-postgresql-connection-string"
    type  = "PostgreSQL"
  }

  enabled                     = false
  functions_extension_version = "~3"
  https_only                  = true

  identity {
    type         = "UserAssigned"
    identity_ids = [azurerm_user_assigned_identity.test.id]
  }

  site_config {
    app_command_line   = "whoami"
    api_definition_url = "https://example.com/azure_function_app_def.json"
    app_scale_limit    = 3
    // api_management_api_id = ""  // TODO
    application_insights_connection_string = azurerm_application_insights.test.connection_string

    container_registry_use_managed_identity       = true
    container_registry_managed_identity_client_id = azurerm_user_assigned_identity.test.client_id

    default_documents = [
      "first.html",
      "second.jsp",
      "third.aspx",
      "hostingstart.html",
    ]

    http2_enabled = true
    ip_restriction {
      ip_address = "10.10.10.10/32"
      name       = "test-restriction"
      priority   = 123
      action     = "Allow"
      headers {
        x_azure_fdid      = ["55ce4ed1-4b06-4bf1-b40e-4638452104da"]
        x_fd_health_probe = ["1"]
        x_forwarded_for   = ["9.9.9.9/32", "2002::1234:abcd:ffff:c0a8:101/64"]
        x_forwarded_host  = ["example.com"]
      }
    }
    load_balancing_mode      = "LeastResponseTime"
    remote_debugging_enabled = true
    remote_debugging_version = "VS2022"

    scm_ip_restriction {
      ip_address = "10.20.20.20/32"
      name       = "test-scm-restriction"
      priority   = 123
      action     = "Allow"
      headers {
        x_azure_fdid      = ["55ce4ed1-4b06-4bf1-b40e-4638452104da"]
        x_fd_health_probe = ["1"]
        x_forwarded_for   = ["9.9.9.9/32", "2002::1234:abcd:ffff:c0a8:101/64"]
        x_forwarded_host  = ["example.com"]
      }
    }

    scm_ip_restriction {
      ip_address = "fd80::/64"
      name       = "test-scm-restriction-v6"
      priority   = 124
      action     = "Allow"
      headers {
        x_azure_fdid      = ["55ce4ed1-4b06-4bf1-b40e-4638452104da"]
        x_fd_health_probe = ["1"]
        x_forwarded_for   = ["9.9.9.9/32", "2002::1234:abcd:ffff:c0a8:101/64"]
        x_forwarded_host  = ["example.com"]
      }
    }

    use_32_bit_worker  = true
    websockets_enabled = true
    ftps_state         = "FtpsOnly"
    health_check_path  = "/health-check"

    application_stack {
      python_version = "3.9"
    }

    minimum_tls_version     = "1.1"
    scm_minimum_tls_version = "1.1"

    cors {
      allowed_origins = [
        "https://www.contoso.com",
        "www.contoso.com",
      ]

      support_credentials = true
    }
  }

  ftp_publish_basic_authentication_enabled       = false
  webdeploy_publish_basic_authentication_enabled = false

  tags = {
    terraform = "true"
    Env       = "AccTest"
  }
}
`, r.template(data, planSku), data.RandomInteger, data.Client().TenantID)
}

func (r LinuxFunctionAppResource) standardComplete(data acceptance.TestData) string {
	planSku := "S1"
	return fmt.Sprintf(`
provider "azurerm" {
  features {}
}

%s

resource "azurerm_user_assigned_identity" "test" {
  name                = "acct-%[2]d"
  resource_group_name = azurerm_resource_group.test.name
  location            = azurerm_resource_group.test.location
}

resource "azurerm_application_insights" "test" {
  name                = "acctestappinsights-%[2]d"
  location            = azurerm_resource_group.test.location
  resource_group_name = azurerm_resource_group.test.name
  application_type    = "web"
}

resource "azurerm_linux_function_app" "test" {
  name                = "acctest-LFA-%[2]d"
  location            = azurerm_resource_group.test.location
  resource_group_name = azurerm_resource_group.test.name
  service_plan_id     = azurerm_service_plan.test.id

  storage_account_name       = azurerm_storage_account.test.name
  storage_account_access_key = azurerm_storage_account.test.primary_access_key

  app_settings = {
    foo    = "bar"
    secret = "sauce"
  }

  auth_settings {
    enabled = true
    issuer  = "https://sts.windows.net/%[3]s"

    additional_login_parameters = {
      test_key = "test_value"
    }

    active_directory {
      client_id     = "aadclientid"
      client_secret = "aadsecret"

      allowed_audiences = [
        "activedirectorytokenaudiences",
      ]
    }

    facebook {
      app_id     = "facebookappid"
      app_secret = "facebookappsecret"

      oauth_scopes = [
        "facebookscope",
      ]
    }
  }

  backup {
    name                = "acctest"
    storage_account_url = "https://${azurerm_storage_account.test.name}.blob.core.windows.net/${azurerm_storage_container.test.name}${data.azurerm_storage_account_sas.test.sas}&sr=b"
    schedule {
      frequency_interval = 7
      frequency_unit     = "Day"
    }
  }

  builtin_logging_enabled            = false
  client_certificate_enabled         = true
  client_certificate_mode            = "OptionalInteractiveUser"
  client_certificate_exclusion_paths = "/foo;/bar;/hello;/world"

  connection_string {
    name  = "First"
    value = "some-postgresql-connection-string"
    type  = "PostgreSQL"
  }

  enabled                     = false
  functions_extension_version = "~3"
  https_only                  = true

  identity {
    type         = "UserAssigned"
    identity_ids = [azurerm_user_assigned_identity.test.id]
  }

  site_config {
    always_on                              = true
    app_command_line                       = "whoami"
    api_definition_url                     = "https://example.com/azure_function_app_def.json"
    application_insights_connection_string = azurerm_application_insights.test.connection_string

    application_stack {
      python_version = "3.8"
    }

    container_registry_use_managed_identity       = true
    container_registry_managed_identity_client_id = azurerm_user_assigned_identity.test.client_id

    default_documents = [
      "first.html",
      "second.jsp",
      "third.aspx",
      "hostingstart.html",
    ]

    http2_enabled = true

    ip_restriction {
      ip_address = "10.10.10.10/32"
      name       = "test-restriction"
      priority   = 123
      action     = "Allow"
      headers {
        x_azure_fdid      = ["55ce4ed1-4b06-4bf1-b40e-4638452104da"]
        x_fd_health_probe = ["1"]
        x_forwarded_for   = ["9.9.9.9/32", "2002::1234:abcd:ffff:c0a8:101/64"]
        x_forwarded_host  = ["example.com"]
      }
    }

    load_balancing_mode       = "LeastResponseTime"
    pre_warmed_instance_count = 2
    remote_debugging_enabled  = true
    remote_debugging_version  = "VS2017"

    scm_ip_restriction {
      ip_address = "10.20.20.20/32"
      name       = "test-scm-restriction"
      priority   = 123
      action     = "Allow"
      headers {
        x_azure_fdid      = ["55ce4ed1-4b06-4bf1-b40e-4638452104da"]
        x_fd_health_probe = ["1"]
        x_forwarded_for   = ["9.9.9.9/32", "2002::1234:abcd:ffff:c0a8:101/64"]
        x_forwarded_host  = ["example.com"]
      }
    }

    scm_ip_restriction {
      ip_address = "fd80::/64"
      name       = "test-scm-restriction-v6"
      priority   = 124
      action     = "Allow"
      headers {
        x_azure_fdid      = ["55ce4ed1-4b06-4bf1-b40e-4638452104da"]
        x_fd_health_probe = ["1"]
        x_forwarded_for   = ["9.9.9.9/32", "2002::1234:abcd:ffff:c0a8:101/64"]
        x_forwarded_host  = ["example.com"]
      }
    }

    use_32_bit_worker  = true
    websockets_enabled = true
    ftps_state         = "FtpsOnly"
    health_check_path  = "/health-check"
    worker_count       = 3

    minimum_tls_version     = "1.1"
    scm_minimum_tls_version = "1.1"

    cors {
      allowed_origins = [
        "https://www.contoso.com",
        "www.contoso.com",
      ]

      support_credentials = true
    }

    vnet_route_all_enabled = true
  }

  sticky_settings {
    app_setting_names       = ["foo", "secret"]
    connection_string_names = ["First"]
  }

  ftp_publish_basic_authentication_enabled       = false
  webdeploy_publish_basic_authentication_enabled = false

  tags = {
    terraform = "true"
    Env       = "AccTest"
  }
}
`, r.storageContainerTemplate(data, planSku), data.RandomInteger, data.Client().TenantID)
}

func (r LinuxFunctionAppResource) elasticCompleteWithVnetProperties(data acceptance.TestData) string {
	return fmt.Sprintf(`
provider "azurerm" {
  features {}
}

%s

resource "azurerm_user_assigned_identity" "test" {
  name                = "acct-%[2]d"
  resource_group_name = azurerm_resource_group.test.name
  location            = azurerm_resource_group.test.location
}

resource "azurerm_application_insights" "test" {
  name                = "acctestappinsights-%[2]d"
  location            = azurerm_resource_group.test.location
  resource_group_name = azurerm_resource_group.test.name
  application_type    = "web"
}

resource "azurerm_linux_function_app" "test" {
  name                = "acctest-LFA-%[2]d"
  location            = azurerm_resource_group.test.location
  resource_group_name = azurerm_resource_group.test.name
  service_plan_id     = azurerm_service_plan.test.id

  storage_account_name       = azurerm_storage_account.test.name
  storage_account_access_key = azurerm_storage_account.test.primary_access_key

  app_settings = {
    foo    = "bar"
    secret = "sauce"
  }

  backup {
    name                = "acctest"
    storage_account_url = "https://${azurerm_storage_account.test.name}.blob.core.windows.net/${azurerm_storage_container.test.name}${data.azurerm_storage_account_sas.test.sas}&sr=b"
    schedule {
      frequency_interval = 7
      frequency_unit     = "Day"
    }
  }

  connection_string {
    name  = "Example"
    value = "some-postgresql-connection-string"
    type  = "PostgreSQL"
  }

  site_config {
    app_command_line   = "whoami"
    api_definition_url = "https://example.com/azure_function_app_def.json"
    // api_management_api_id = ""  // TODO
    application_insights_connection_string = azurerm_application_insights.test.connection_string

    application_stack {
      python_version = "3.8"
    }

    elastic_instance_minimum = 5

    container_registry_use_managed_identity       = true
    container_registry_managed_identity_client_id = azurerm_user_assigned_identity.test.client_id

    default_documents = [
      "first.html",
      "second.jsp",
      "third.aspx",
      "hostingstart.html",
    ]

    http2_enabled = true

    ip_restriction {
      ip_address = "10.10.10.10/32"
      name       = "test-restriction"
      priority   = 123
      action     = "Allow"
      headers {
        x_azure_fdid      = ["55ce4ed1-4b06-4bf1-b40e-4638452104da"]
        x_fd_health_probe = ["1"]
        x_forwarded_for   = ["9.9.9.9/32", "2002::1234:abcd:ffff:c0a8:101/64"]
        x_forwarded_host  = ["example.com"]
      }
    }

    load_balancing_mode       = "LeastResponseTime"
    pre_warmed_instance_count = 2
    remote_debugging_enabled  = true
    remote_debugging_version  = "VS2017"

    scm_ip_restriction {
      ip_address = "10.20.20.20/32"
      name       = "test-scm-restriction"
      priority   = 123
      action     = "Allow"
      headers {
        x_azure_fdid      = ["55ce4ed1-4b06-4bf1-b40e-4638452104da"]
        x_fd_health_probe = ["1"]
        x_forwarded_for   = ["9.9.9.9/32", "2002::1234:abcd:ffff:c0a8:101/64"]
        x_forwarded_host  = ["example.com"]
      }
    }

    scm_ip_restriction {
      ip_address = "fd80::/64"
      name       = "test-scm-restriction-v6"
      priority   = 124
      action     = "Allow"
      headers {
        x_azure_fdid      = ["55ce4ed1-4b06-4bf1-b40e-4638452104da"]
        x_fd_health_probe = ["1"]
        x_forwarded_for   = ["9.9.9.9/32", "2002::1234:abcd:ffff:c0a8:101/64"]
        x_forwarded_host  = ["example.com"]
      }
    }

    use_32_bit_worker  = true
    websockets_enabled = true
    ftps_state         = "FtpsOnly"
    health_check_path  = "/health-check"
    worker_count       = 3

    minimum_tls_version     = "1.1"
    scm_minimum_tls_version = "1.1"

    cors {
      allowed_origins = [
        "https://www.contoso.com",
        "www.contoso.com",
      ]

      support_credentials = true
    }

    vnet_route_all_enabled = true
  }
  vnet_image_pull_enabled = true

}
`, r.storageContainerTemplate(data, SkuElasticPremiumPlan), data.RandomInteger)
}

func (r LinuxFunctionAppResource) elasticComplete(data acceptance.TestData) string {
	return fmt.Sprintf(`
provider "azurerm" {
  features {}
}

%s

resource "azurerm_user_assigned_identity" "test" {
  name                = "acct-%[2]d"
  resource_group_name = azurerm_resource_group.test.name
  location            = azurerm_resource_group.test.location
}

resource "azurerm_application_insights" "test" {
  name                = "acctestappinsights-%[2]d"
  location            = azurerm_resource_group.test.location
  resource_group_name = azurerm_resource_group.test.name
  application_type    = "web"
}

resource "azurerm_linux_function_app" "test" {
  name                = "acctest-LFA-%[2]d"
  location            = azurerm_resource_group.test.location
  resource_group_name = azurerm_resource_group.test.name
  service_plan_id     = azurerm_service_plan.test.id

  storage_account_name       = azurerm_storage_account.test.name
  storage_account_access_key = azurerm_storage_account.test.primary_access_key

  app_settings = {
    foo    = "bar"
    secret = "sauce"
  }

  backup {
    name                = "acctest"
    storage_account_url = "https://${azurerm_storage_account.test.name}.blob.core.windows.net/${azurerm_storage_container.test.name}${data.azurerm_storage_account_sas.test.sas}&sr=b"
    schedule {
      frequency_interval = 7
      frequency_unit     = "Day"
    }
  }

  connection_string {
    name  = "Example"
    value = "some-postgresql-connection-string"
    type  = "PostgreSQL"
  }

  site_config {
    app_command_line   = "whoami"
    api_definition_url = "https://example.com/azure_function_app_def.json"
    // api_management_api_id = ""  // TODO
    application_insights_connection_string = azurerm_application_insights.test.connection_string

    application_stack {
      python_version = "3.8"
    }

    elastic_instance_minimum = 5

    container_registry_use_managed_identity       = true
    container_registry_managed_identity_client_id = azurerm_user_assigned_identity.test.client_id

    default_documents = [
      "first.html",
      "second.jsp",
      "third.aspx",
      "hostingstart.html",
    ]

    http2_enabled = true

    ip_restriction {
      ip_address = "10.10.10.10/32"
      name       = "test-restriction"
      priority   = 123
      action     = "Allow"
      headers {
        x_azure_fdid      = ["55ce4ed1-4b06-4bf1-b40e-4638452104da"]
        x_fd_health_probe = ["1"]
        x_forwarded_for   = ["9.9.9.9/32", "2002::1234:abcd:ffff:c0a8:101/64"]
        x_forwarded_host  = ["example.com"]
      }
    }

    load_balancing_mode       = "LeastResponseTime"
    pre_warmed_instance_count = 2
    remote_debugging_enabled  = true
    remote_debugging_version  = "VS2017"

    scm_ip_restriction {
      ip_address = "10.20.20.20/32"
      name       = "test-scm-restriction"
      priority   = 123
      action     = "Allow"
      headers {
        x_azure_fdid      = ["55ce4ed1-4b06-4bf1-b40e-4638452104da"]
        x_fd_health_probe = ["1"]
        x_forwarded_for   = ["9.9.9.9/32", "2002::1234:abcd:ffff:c0a8:101/64"]
        x_forwarded_host  = ["example.com"]
      }
    }

    scm_ip_restriction {
      ip_address = "fd80::/64"
      name       = "test-scm-restriction-v6"
      priority   = 124
      action     = "Allow"
      headers {
        x_azure_fdid      = ["55ce4ed1-4b06-4bf1-b40e-4638452104da"]
        x_fd_health_probe = ["1"]
        x_forwarded_for   = ["9.9.9.9/32", "2002::1234:abcd:ffff:c0a8:101/64"]
        x_forwarded_host  = ["example.com"]
      }
    }

    use_32_bit_worker  = true
    websockets_enabled = true
    ftps_state         = "FtpsOnly"
    health_check_path  = "/health-check"
    worker_count       = 3

    minimum_tls_version     = "1.1"
    scm_minimum_tls_version = "1.1"

    cors {
      allowed_origins = [
        "https://www.contoso.com",
        "www.contoso.com",
      ]

      support_credentials = true
    }

    vnet_route_all_enabled = true
  }
}
`, r.storageContainerTemplate(data, SkuElasticPremiumPlan), data.RandomInteger)
}

func (r LinuxFunctionAppResource) servicePlanUpdate(data acceptance.TestData, planSku string) string {
	return fmt.Sprintf(`
provider "azurerm" {
  features {}
}

%s

resource "azurerm_linux_function_app" "test" {
  name                = "acctest-LFA-%d"
  location            = azurerm_resource_group.test.location
  resource_group_name = azurerm_resource_group.test.name
  service_plan_id     = azurerm_service_plan.update.id

  storage_account_name       = azurerm_storage_account.test.name
  storage_account_access_key = azurerm_storage_account.test.primary_access_key

  site_config {}

  depends_on = [azurerm_service_plan.update]
}
`, r.templateServicePlanUpdate(data, planSku), data.RandomInteger)
}

func (r LinuxFunctionAppResource) scmIpRestrictionSubnet(data acceptance.TestData, planSku string) string {
	return fmt.Sprintf(`
provider "azurerm" {
  features {}
}

%s

resource "azurerm_virtual_network" "test" {
  name                = "acctestvirtnet%[2]d"
  address_space       = ["10.0.0.0/16"]
  location            = azurerm_resource_group.test.location
  resource_group_name = azurerm_resource_group.test.name
}

resource "azurerm_subnet" "test" {
  name                 = "acctestsubnet%[2]d"
  resource_group_name  = azurerm_resource_group.test.name
  virtual_network_name = azurerm_virtual_network.test.name
  address_prefixes     = ["10.0.2.0/24"]
}

resource "azurerm_linux_function_app" "test" {
  name                = "acctest-LFA-%[2]d"
  location            = azurerm_resource_group.test.location
  resource_group_name = azurerm_resource_group.test.name
  service_plan_id     = azurerm_service_plan.test.id

  storage_account_name       = azurerm_storage_account.test.name
  storage_account_access_key = azurerm_storage_account.test.primary_access_key

  site_config {
    scm_ip_restriction {
      virtual_network_subnet_id = azurerm_subnet.test.id
    }
  }
}
`, r.template(data, planSku), data.RandomInteger)
}

func (r LinuxFunctionAppResource) updateStorageAccount(data acceptance.TestData, planSku string) string {
	return fmt.Sprintf(`
provider "azurerm" {
  features {}
}

%s

resource "azurerm_linux_function_app" "test" {
  name                = "acctest-LFA-%d"
  location            = azurerm_resource_group.test.location
  resource_group_name = azurerm_resource_group.test.name
  service_plan_id     = azurerm_service_plan.test.id

  storage_account_name       = azurerm_storage_account.update.name
  storage_account_access_key = azurerm_storage_account.update.primary_access_key

  site_config {}
}
`, r.templateExtraStorageAccount(data, planSku), data.RandomInteger)
}

func (r LinuxFunctionAppResource) identitySystemAssigned(data acceptance.TestData, planSku string) string {
	return fmt.Sprintf(`
provider "azurerm" {
  features {}
}

%s

resource "azurerm_linux_function_app" "test" {
  name                = "acctest-LFA-%d"
  location            = azurerm_resource_group.test.location
  resource_group_name = azurerm_resource_group.test.name
  service_plan_id     = azurerm_service_plan.test.id

  storage_account_name       = azurerm_storage_account.test.name
  storage_account_access_key = azurerm_storage_account.test.primary_access_key

  site_config {}

  identity {
    type = "SystemAssigned"
  }
}
`, r.identityTemplate(data, planSku), data.RandomInteger)
}

func (r LinuxFunctionAppResource) identitySystemAssignedUserAssigned(data acceptance.TestData, planSku string) string {
	return fmt.Sprintf(`
provider "azurerm" {
  features {}
}

%s

resource "azurerm_linux_function_app" "test" {
  name                = "acctest-LFA-%d"
  location            = azurerm_resource_group.test.location
  resource_group_name = azurerm_resource_group.test.name
  service_plan_id     = azurerm_service_plan.test.id

  storage_account_name       = azurerm_storage_account.test.name
  storage_account_access_key = azurerm_storage_account.test.primary_access_key

  site_config {}

  identity {
    type         = "SystemAssigned, UserAssigned"
    identity_ids = [azurerm_user_assigned_identity.test.id]
  }
}
`, r.identityTemplate(data, planSku), data.RandomInteger)
}

func (r LinuxFunctionAppResource) identityUserAssigned(data acceptance.TestData, planSku string) string {
	return fmt.Sprintf(`
provider "azurerm" {
  features {}
}

%s

resource "azurerm_linux_function_app" "test" {
  name                = "acctest-LFA-%d"
  location            = azurerm_resource_group.test.location
  resource_group_name = azurerm_resource_group.test.name
  service_plan_id     = azurerm_service_plan.test.id

  storage_account_name       = azurerm_storage_account.test.name
  storage_account_access_key = azurerm_storage_account.test.primary_access_key

  site_config {}

  identity {
    type         = "UserAssigned"
    identity_ids = [azurerm_user_assigned_identity.test.id]
  }
}
`, r.identityTemplate(data, planSku), data.RandomInteger)
}

func (r LinuxFunctionAppResource) identityUserAssignedKeyVaultIdentity(data acceptance.TestData, planSku string) string {
	return fmt.Sprintf(`
provider "azurerm" {
  features {}
}

%s

resource "azurerm_user_assigned_identity" "kv" {
  name                = "acctest-kv-%[2]d"
  resource_group_name = azurerm_resource_group.test.name
  location            = azurerm_resource_group.test.location
}

resource "azurerm_linux_function_app" "test" {
  name                = "acctest-LFA-%[2]d"
  location            = azurerm_resource_group.test.location
  resource_group_name = azurerm_resource_group.test.name
  service_plan_id     = azurerm_service_plan.test.id

  storage_account_name       = azurerm_storage_account.test.name
  storage_account_access_key = azurerm_storage_account.test.primary_access_key

  site_config {}

  identity {
    type         = "UserAssigned"
    identity_ids = [azurerm_user_assigned_identity.test.id, azurerm_user_assigned_identity.kv.id]
  }

  key_vault_reference_identity_id = azurerm_user_assigned_identity.kv.id
}
`, r.identityTemplate(data, planSku), data.RandomInteger)
}

func (r LinuxFunctionAppResource) msiStorageAccount(data acceptance.TestData, planSku string) string {
	return fmt.Sprintf(`
provider "azurerm" {
  features {}
}

%s


resource "azurerm_role_assignment" "func_app_access_to_storage" {
  scope                = azurerm_storage_account.test.id
  role_definition_name = "Storage Blob Data Owner"
  principal_id         = azurerm_linux_function_app.test.identity[0].principal_id
}

resource "azurerm_linux_function_app" "test" {
  name                = "acctest-LFA-%d"
  location            = azurerm_resource_group.test.location
  resource_group_name = azurerm_resource_group.test.name
  service_plan_id     = azurerm_service_plan.test.id

  storage_account_name          = azurerm_storage_account.test.name
  storage_uses_managed_identity = true

  identity {
    type = "SystemAssigned"
  }

  site_config {
    application_stack {
      python_version = "3.9"
    }
  }
}
`, r.template(data, planSku), data.RandomInteger)
}

func (r LinuxFunctionAppResource) msiStorageAccountUpdate(data acceptance.TestData, planSku string) string {
	return fmt.Sprintf(`
provider "azurerm" {
  features {}
}

%s


resource "azurerm_role_assignment" "func_app_access_to_storage" {
  scope                = azurerm_storage_account.test.id
  role_definition_name = "Storage Blob Data Owner"
  principal_id         = azurerm_linux_function_app.test.identity[0].principal_id
}

resource "azurerm_linux_function_app" "test" {
  name                = "acctest-LFA-%d"
  location            = azurerm_resource_group.test.location
  resource_group_name = azurerm_resource_group.test.name
  service_plan_id     = azurerm_service_plan.test.id

  storage_account_name          = azurerm_storage_account.test.name
  storage_uses_managed_identity = true

  identity {
    type = "SystemAssigned"
  }

  site_config {
    always_on = true
  }
}
`, r.template(data, planSku), data.RandomInteger)
}

func (r LinuxFunctionAppResource) storageAccountKVSecret(data acceptance.TestData, planSku string) string {
	return fmt.Sprintf(`
provider "azurerm" {
  features {
    key_vault {
      purge_soft_delete_on_destroy    = true
      recover_soft_deleted_key_vaults = true
    }
  }
}

%[1]s

data "azurerm_client_config" "current" {}

resource "azurerm_key_vault" "test" {
  name                       = "acctestkv-%[2]s"
  location                   = azurerm_resource_group.test.location
  resource_group_name        = azurerm_resource_group.test.name
  tenant_id                  = data.azurerm_client_config.current.tenant_id
  sku_name                   = "standard"
  soft_delete_retention_days = 7

  access_policy {
    tenant_id = data.azurerm_client_config.current.tenant_id
    object_id = data.azurerm_client_config.current.object_id

    key_permissions = [
      "Get",
    ]

    secret_permissions = [
      "Get",
      "Delete",
      "List",
      "Purge",
      "Recover",
      "Set",
    ]
  }

  access_policy {
    tenant_id = data.azurerm_client_config.current.tenant_id
    object_id = azurerm_user_assigned_identity.test.principal_id

    secret_permissions = [
      "Get",
      "List",
    ]
  }

  tags = {
    environment = "AccTest"
  }
}

resource "azurerm_key_vault_secret" "test" {
  name         = "secret-%[2]s"
  value        = "DefaultEndpointsProtocol=https;AccountName=${azurerm_storage_account.test.name};AccountKey=${azurerm_storage_account.test.primary_access_key};EndpointSuffix=core.windows.net"
  key_vault_id = azurerm_key_vault.test.id
}

resource "azurerm_linux_function_app" "test" {
  name                = "acctest-LFA-%[3]d"
  location            = azurerm_resource_group.test.location
  resource_group_name = azurerm_resource_group.test.name
  service_plan_id     = azurerm_service_plan.test.id

  key_vault_reference_identity_id = azurerm_user_assigned_identity.test.id
  storage_key_vault_secret_id     = azurerm_key_vault_secret.test.id

  site_config {}

  identity {
    type         = "UserAssigned"
    identity_ids = [azurerm_user_assigned_identity.test.id]
  }
}
`, r.identityTemplate(data, planSku), data.RandomString, data.RandomInteger)
}

func (r LinuxFunctionAppResource) storageAccountKVSecretVersionless(data acceptance.TestData, planSku string) string {
	return fmt.Sprintf(`
provider "azurerm" {
  features {
    key_vault {
      purge_soft_delete_on_destroy    = true
      recover_soft_deleted_key_vaults = true
    }
  }
}

%[1]s

data "azurerm_client_config" "current" {}

resource "azurerm_key_vault" "test" {
  name                       = "acctestkv-%[2]s"
  location                   = azurerm_resource_group.test.location
  resource_group_name        = azurerm_resource_group.test.name
  tenant_id                  = data.azurerm_client_config.current.tenant_id
  sku_name                   = "standard"
  soft_delete_retention_days = 7

  access_policy {
    tenant_id = data.azurerm_client_config.current.tenant_id
    object_id = data.azurerm_client_config.current.object_id

    key_permissions = [
      "Get",
    ]

    secret_permissions = [
      "Get",
      "Delete",
      "List",
      "Purge",
      "Recover",
      "Set",
    ]
  }

  access_policy {
    tenant_id = data.azurerm_client_config.current.tenant_id
    object_id = azurerm_user_assigned_identity.test.principal_id

    secret_permissions = [
      "Get",
      "List",
    ]
  }

  tags = {
    environment = "AccTest"
  }
}

resource "azurerm_key_vault_secret" "test" {
  name         = "secret-%[2]s"
  value        = "DefaultEndpointsProtocol=https;AccountName=${azurerm_storage_account.test.name};AccountKey=${azurerm_storage_account.test.primary_access_key};EndpointSuffix=core.windows.net"
  key_vault_id = azurerm_key_vault.test.id
}

resource "azurerm_linux_function_app" "test" {
  name                = "acctest-LFA-%[3]d"
  location            = azurerm_resource_group.test.location
  resource_group_name = azurerm_resource_group.test.name
  service_plan_id     = azurerm_service_plan.test.id

  key_vault_reference_identity_id = azurerm_user_assigned_identity.test.id
  storage_key_vault_secret_id     = azurerm_key_vault_secret.test.versionless_id

  site_config {}

  identity {
    type         = "UserAssigned"
    identity_ids = [azurerm_user_assigned_identity.test.id]
  }
}
`, r.identityTemplate(data, planSku), data.RandomString, data.RandomInteger)
}

func (LinuxFunctionAppResource) template(data acceptance.TestData, planSku string) string {
	var additionalConfig string
	if strings.EqualFold(planSku, "EP1") {
		additionalConfig = "maximum_elastic_worker_count = 5"
	}
	return fmt.Sprintf(`
resource "azurerm_resource_group" "test" {
  name     = "acctestRG-LFA-%d"
  location = "%s"
}

resource "azurerm_storage_account" "test" {
  name                     = "acctestsa%s"
  resource_group_name      = azurerm_resource_group.test.name
  location                 = azurerm_resource_group.test.location
  account_tier             = "Standard"
  account_replication_type = "LRS"
}

resource "azurerm_service_plan" "test" {
  name                = "acctestASP-%d"
  location            = azurerm_resource_group.test.location
  resource_group_name = azurerm_resource_group.test.name
  os_type             = "Linux"
  sku_name            = "%s"
  %s
}
`, data.RandomInteger, data.Locations.Primary, data.RandomString, data.RandomInteger, planSku, additionalConfig)
}

func (LinuxFunctionAppResource) templateExtraStorageAccount(data acceptance.TestData, planSku string) string {
	return fmt.Sprintf(`
resource "azurerm_resource_group" "test" {
  name     = "acctestRG-LFA-%[1]d"
  location = "%[2]s"
}

resource "azurerm_storage_account" "test" {
  name                     = "acctestsa%[3]s"
  resource_group_name      = azurerm_resource_group.test.name
  location                 = azurerm_resource_group.test.location
  account_tier             = "Standard"
  account_replication_type = "LRS"
}

resource "azurerm_storage_account" "update" {
  name                     = "acctestsa2%[3]s"
  resource_group_name      = azurerm_resource_group.test.name
  location                 = azurerm_resource_group.test.location
  account_tier             = "Standard"
  account_replication_type = "LRS"
}

resource "azurerm_service_plan" "test" {
  name                = "acctestASP-%[1]d"
  location            = azurerm_resource_group.test.location
  resource_group_name = azurerm_resource_group.test.name
  os_type             = "Linux"
  sku_name            = "%[4]s"
}
`, data.RandomInteger, data.Locations.Primary, data.RandomString, planSku)
}

func (r LinuxFunctionAppResource) templateServicePlanUpdate(data acceptance.TestData, planSku string) string {
	return fmt.Sprintf(`
%s

resource "azurerm_service_plan" "update" {
  name                = "acctestASP2-%d"
  location            = azurerm_resource_group.test.location
  resource_group_name = azurerm_resource_group.test.name
  os_type             = "Linux"
  sku_name            = "%s"
}
`, r.template(data, planSku), data.RandomInteger, planSku)
}

func (r LinuxFunctionAppResource) storageContainerTemplate(data acceptance.TestData, planSku string) string {
	return fmt.Sprintf(`
%s

resource "azurerm_storage_container" "test" {
  name                  = "test"
  storage_account_name  = azurerm_storage_account.test.name
  container_access_type = "private"
}

data "azurerm_storage_account_sas" "test" {
  connection_string = azurerm_storage_account.test.primary_connection_string
  https_only        = true

  resource_types {
    service   = false
    container = false
    object    = true
  }

  services {
    blob  = true
    queue = false
    table = false
    file  = false
  }

  start  = "2021-04-01"
  expiry = "2024-03-30"

  permissions {
    read    = false
    write   = true
    delete  = false
    list    = false
    add     = false
    create  = false
    update  = false
    process = false
    tag     = false
    filter  = false
  }
}
`, r.template(data, planSku))
}

func (r LinuxFunctionAppResource) identityTemplate(data acceptance.TestData, planSku string) string {
	return fmt.Sprintf(`
%s

resource "azurerm_user_assigned_identity" "test" {
  name                = "acct-%d"
  resource_group_name = azurerm_resource_group.test.name
  location            = azurerm_resource_group.test.location
}
`, r.template(data, planSku), data.RandomInteger)
}

func (r LinuxFunctionAppResource) vNetIntegration_basic(data acceptance.TestData, planSku string) string {
	return fmt.Sprintf(`
provider "azurerm" {
  features {}
}

%s

resource "azurerm_virtual_network" "test" {
  name                = "vnet-%d"
  address_space       = ["10.0.0.0/16"]
  location            = azurerm_resource_group.test.location
  resource_group_name = azurerm_resource_group.test.name
}

resource "azurerm_subnet" "test1" {
  name                 = "subnet1"
  resource_group_name  = azurerm_resource_group.test.name
  virtual_network_name = azurerm_virtual_network.test.name
  address_prefixes     = ["10.0.1.0/24"]

  delegation {
    name = "delegation"

    service_delegation {
      name    = "Microsoft.Web/serverFarms"
      actions = ["Microsoft.Network/virtualNetworks/subnets/action"]
    }
  }
}

resource "azurerm_subnet" "test2" {
  name                 = "subnet2"
  resource_group_name  = azurerm_resource_group.test.name
  virtual_network_name = azurerm_virtual_network.test.name
  address_prefixes     = ["10.0.2.0/24"]

  delegation {
    name = "delegation"

    service_delegation {
      name    = "Microsoft.Web/serverFarms"
      actions = ["Microsoft.Network/virtualNetworks/subnets/action"]
    }
  }
}

resource "azurerm_linux_function_app" "test" {
  name                = "acctest-LFA-%d"
  location            = azurerm_resource_group.test.location
  resource_group_name = azurerm_resource_group.test.name
  service_plan_id     = azurerm_service_plan.test.id

  storage_account_name       = azurerm_storage_account.test.name
  storage_account_access_key = azurerm_storage_account.test.primary_access_key

  site_config {}

}


`, r.template(data, planSku), data.RandomInteger, data.RandomInteger)
}

<<<<<<< HEAD
func (r LinuxFunctionAppResource) vNetIntegration_subnetWithVnetProperties(data acceptance.TestData, planSku string) string {
	return fmt.Sprintf(`
provider "azurerm" {
  features {}
}

%s

resource "azurerm_virtual_network" "test" {
  name                = "vnet-%d"
  address_space       = ["10.0.0.0/16"]
  location            = azurerm_resource_group.test.location
  resource_group_name = azurerm_resource_group.test.name
}

resource "azurerm_subnet" "test1" {
  name                 = "subnet1"
  resource_group_name  = azurerm_resource_group.test.name
  virtual_network_name = azurerm_virtual_network.test.name
  address_prefixes     = ["10.0.1.0/24"]

  delegation {
    name = "delegation"

    service_delegation {
      name    = "Microsoft.Web/serverFarms"
      actions = ["Microsoft.Network/virtualNetworks/subnets/action"]
    }
  }
}

resource "azurerm_subnet" "test2" {
  name                 = "subnet2"
  resource_group_name  = azurerm_resource_group.test.name
  virtual_network_name = azurerm_virtual_network.test.name
  address_prefixes     = ["10.0.2.0/24"]

  delegation {
    name = "delegation"

    service_delegation {
      name    = "Microsoft.Web/serverFarms"
      actions = ["Microsoft.Network/virtualNetworks/subnets/action"]
    }
  }
}

resource "azurerm_linux_function_app" "test" {
  name                      = "acctest-LFA-%d"
  location                  = azurerm_resource_group.test.location
  resource_group_name       = azurerm_resource_group.test.name
  service_plan_id           = azurerm_service_plan.test.id
  virtual_network_subnet_id = azurerm_subnet.test1.id

  vnet_image_pull_enabled    = true
  storage_account_name       = azurerm_storage_account.test.name
  storage_account_access_key = azurerm_storage_account.test.primary_access_key

  site_config {}
}
`, r.template(data, planSku), data.RandomInteger, data.RandomInteger)
}

=======
// TODO 4.0 remove this test case as it's replaced by vNetIntegration_subnet1WithVnetProperties
>>>>>>> 99d5023d
func (r LinuxFunctionAppResource) vNetIntegration_subnet1(data acceptance.TestData, planSku string) string {
	return fmt.Sprintf(`
provider "azurerm" {
  features {}
}

%s

resource "azurerm_virtual_network" "test" {
  name                = "vnet-%d"
  address_space       = ["10.0.0.0/16"]
  location            = azurerm_resource_group.test.location
  resource_group_name = azurerm_resource_group.test.name
}

resource "azurerm_subnet" "test1" {
  name                 = "subnet1"
  resource_group_name  = azurerm_resource_group.test.name
  virtual_network_name = azurerm_virtual_network.test.name
  address_prefixes     = ["10.0.1.0/24"]

  delegation {
    name = "delegation"

    service_delegation {
      name    = "Microsoft.Web/serverFarms"
      actions = ["Microsoft.Network/virtualNetworks/subnets/action"]
    }
  }
}

resource "azurerm_subnet" "test2" {
  name                 = "subnet2"
  resource_group_name  = azurerm_resource_group.test.name
  virtual_network_name = azurerm_virtual_network.test.name
  address_prefixes     = ["10.0.2.0/24"]

  delegation {
    name = "delegation"

    service_delegation {
      name    = "Microsoft.Web/serverFarms"
      actions = ["Microsoft.Network/virtualNetworks/subnets/action"]
    }
  }
}

resource "azurerm_linux_function_app" "test" {
  name                      = "acctest-LFA-%d"
  location                  = azurerm_resource_group.test.location
  resource_group_name       = azurerm_resource_group.test.name
  service_plan_id           = azurerm_service_plan.test.id
  virtual_network_subnet_id = azurerm_subnet.test1.id

  storage_account_name       = azurerm_storage_account.test.name
  storage_account_access_key = azurerm_storage_account.test.primary_access_key

  site_config {}
}
`, r.template(data, planSku), data.RandomInteger, data.RandomInteger)
}

func (r LinuxFunctionAppResource) vNetIntegration_subnet2(data acceptance.TestData, planSku string) string {
	return fmt.Sprintf(`
provider "azurerm" {
  features {}
}

%s

resource "azurerm_virtual_network" "test" {
  name                = "vnet-%d"
  address_space       = ["10.0.0.0/16"]
  location            = azurerm_resource_group.test.location
  resource_group_name = azurerm_resource_group.test.name
}

resource "azurerm_subnet" "test1" {
  name                 = "subnet1"
  resource_group_name  = azurerm_resource_group.test.name
  virtual_network_name = azurerm_virtual_network.test.name
  address_prefixes     = ["10.0.1.0/24"]

  delegation {
    name = "delegation"

    service_delegation {
      name    = "Microsoft.Web/serverFarms"
      actions = ["Microsoft.Network/virtualNetworks/subnets/action"]
    }
  }
}

resource "azurerm_subnet" "test2" {
  name                 = "subnet2"
  resource_group_name  = azurerm_resource_group.test.name
  virtual_network_name = azurerm_virtual_network.test.name
  address_prefixes     = ["10.0.2.0/24"]

  delegation {
    name = "delegation"

    service_delegation {
      name    = "Microsoft.Web/serverFarms"
      actions = ["Microsoft.Network/virtualNetworks/subnets/action"]
    }
  }
}

resource "azurerm_linux_function_app" "test" {
  name                      = "acctest-LFA-%d"
  location                  = azurerm_resource_group.test.location
  resource_group_name       = azurerm_resource_group.test.name
  service_plan_id           = azurerm_service_plan.test.id
  virtual_network_subnet_id = azurerm_subnet.test2.id

  storage_account_name       = azurerm_storage_account.test.name
  storage_account_access_key = azurerm_storage_account.test.primary_access_key

  site_config {}
}
`, r.template(data, planSku), data.RandomInteger, data.RandomInteger)
}

func (r LinuxFunctionAppResource) vNetIntegration_subnet1WithVnetProperties(data acceptance.TestData, planSku string) string {
	return fmt.Sprintf(`
provider "azurerm" {
  features {}
}

%s

resource "azurerm_virtual_network" "test" {
  name                = "vnet-%d"
  address_space       = ["10.0.0.0/16"]
  location            = azurerm_resource_group.test.location
  resource_group_name = azurerm_resource_group.test.name
}

resource "azurerm_subnet" "test1" {
  name                 = "subnet1"
  resource_group_name  = azurerm_resource_group.test.name
  virtual_network_name = azurerm_virtual_network.test.name
  address_prefixes     = ["10.0.1.0/24"]

  delegation {
    name = "delegation"

    service_delegation {
      name    = "Microsoft.Web/serverFarms"
      actions = ["Microsoft.Network/virtualNetworks/subnets/action"]
    }
  }
}

resource "azurerm_subnet" "test2" {
  name                 = "subnet2"
  resource_group_name  = azurerm_resource_group.test.name
  virtual_network_name = azurerm_virtual_network.test.name
  address_prefixes     = ["10.0.2.0/24"]

  delegation {
    name = "delegation"

    service_delegation {
      name    = "Microsoft.Web/serverFarms"
      actions = ["Microsoft.Network/virtualNetworks/subnets/action"]
    }
  }
}

resource "azurerm_linux_function_app" "test" {
  name                      = "acctest-LFA-%d"
  location                  = azurerm_resource_group.test.location
  resource_group_name       = azurerm_resource_group.test.name
  service_plan_id           = azurerm_service_plan.test.id
  virtual_network_subnet_id = azurerm_subnet.test1.id

  storage_account_name       = azurerm_storage_account.test.name
  storage_account_access_key = azurerm_storage_account.test.primary_access_key

  vnet_image_pull_enabled = true
  site_config {}
}
`, r.template(data, planSku), data.RandomInteger, data.RandomInteger)
}

// TODO 4.0 enable the vnet_image_pull_enabled property for app running in ase env
func (r LinuxFunctionAppResource) withASEV3(data acceptance.TestData) string {
	return fmt.Sprintf(`
%s
resource "azurerm_storage_account" "test" {
  name                     = "acctestsa%s"
  resource_group_name      = azurerm_resource_group.test.name
  location                 = azurerm_resource_group.test.location
  account_tier             = "Standard"
  account_replication_type = "LRS"
}

resource "azurerm_linux_function_app" "test" {
  name                = "acctest-LFA-%d"
  location            = azurerm_resource_group.test.location
  resource_group_name = azurerm_resource_group.test.name
  service_plan_id     = azurerm_service_plan.test.id

  storage_account_name       = azurerm_storage_account.test.name
  storage_account_access_key = azurerm_storage_account.test.primary_access_key

  // vnet_image_pull_enabled = true 
  site_config {
    vnet_route_all_enabled = true
  }
}
`, ServicePlanResource{}.aseV3Linux(data), data.RandomString, data.RandomInteger)
}

func (r LinuxFunctionAppResource) withASEV3VnetProperties(data acceptance.TestData) string {
	return fmt.Sprintf(`
%s
resource "azurerm_storage_account" "test" {
  name                     = "acctestsa%s"
  resource_group_name      = azurerm_resource_group.test.name
  location                 = azurerm_resource_group.test.location
  account_tier             = "Standard"
  account_replication_type = "LRS"
}

resource "azurerm_linux_function_app" "test" {
  name                = "acctest-LFA-%d"
  location            = azurerm_resource_group.test.location
  resource_group_name = azurerm_resource_group.test.name
  service_plan_id     = azurerm_service_plan.test.id

  storage_account_name       = azurerm_storage_account.test.name
  storage_account_access_key = azurerm_storage_account.test.primary_access_key

  vnet_image_pull_enabled = true
  site_config {
    vnet_route_all_enabled = true
  }
}
`, ServicePlanResource{}.aseV3Linux(data), data.RandomString, data.RandomInteger)
}

func (r LinuxFunctionAppResource) withStorageAccountSingle(data acceptance.TestData, planSKU string) string {
	return fmt.Sprintf(`
provider "azurerm" {
  features {}
}

%s

resource "azurerm_linux_function_app" "test" {
  name                       = "acctestWA-%d"
  location                   = azurerm_resource_group.test.location
  resource_group_name        = azurerm_resource_group.test.name
  service_plan_id            = azurerm_service_plan.test.id
  storage_account_name       = azurerm_storage_account.test.name
  storage_account_access_key = azurerm_storage_account.test.primary_access_key

  site_config {}

  storage_account {
    name         = "files"
    type         = "AzureFiles"
    account_name = azurerm_storage_account.test.name
    share_name   = azurerm_storage_share.test.name
    access_key   = azurerm_storage_account.test.primary_access_key
    mount_path   = "/files"
  }
}
`, r.templateWithStorageAccountExtras(data, planSKU), data.RandomInteger)
}

func (r LinuxFunctionAppResource) withStorageAccountMultiple(data acceptance.TestData, planSKU string) string {
	return fmt.Sprintf(`
provider "azurerm" {
  features {}
}

%s

resource "azurerm_linux_function_app" "test" {
  name                       = "acctestWA-%d"
  location                   = azurerm_resource_group.test.location
  resource_group_name        = azurerm_resource_group.test.name
  service_plan_id            = azurerm_service_plan.test.id
  storage_account_name       = azurerm_storage_account.test.name
  storage_account_access_key = azurerm_storage_account.test.primary_access_key

  site_config {}

  storage_account {
    name         = "files"
    type         = "AzureFiles"
    account_name = azurerm_storage_account.test.name
    share_name   = azurerm_storage_share.test.name
    access_key   = azurerm_storage_account.test.primary_access_key
    mount_path   = "/files"
  }

  storage_account {
    name         = "blobs"
    type         = "AzureBlob"
    account_name = azurerm_storage_account.test.name
    share_name   = azurerm_storage_share.test2.name
    access_key   = azurerm_storage_account.test.primary_access_key
    mount_path   = "/blob"
  }
}
`, r.templateWithStorageAccountExtras(data, planSKU), data.RandomInteger)
}

func (r LinuxFunctionAppResource) publicNetworkAccessDisabled(data acceptance.TestData, planSku string) string {
	return fmt.Sprintf(`
provider "azurerm" {
  features {}
}

%s

resource "azurerm_linux_function_app" "test" {
  name                = "acctest-LFA-%d"
  location            = azurerm_resource_group.test.location
  resource_group_name = azurerm_resource_group.test.name
  service_plan_id     = azurerm_service_plan.test.id

  public_network_access_enabled = false

  storage_account_name       = azurerm_storage_account.test.name
  storage_account_access_key = azurerm_storage_account.test.primary_access_key

  site_config {}
}
`, r.template(data, planSku), data.RandomInteger)
}

func (r LinuxFunctionAppResource) templateWithStorageAccountExtras(data acceptance.TestData, planSKU string) string {
	return fmt.Sprintf(`
%s

resource "azurerm_user_assigned_identity" "test" {
  name                = "acct-%d"
  resource_group_name = azurerm_resource_group.test.name
  location            = azurerm_resource_group.test.location
}

resource "azurerm_storage_container" "test" {
  name                  = "test"
  storage_account_name  = azurerm_storage_account.test.name
  container_access_type = "private"
}

resource "azurerm_storage_share" "test" {
  name                 = "test"
  storage_account_name = azurerm_storage_account.test.name
  quota                = 1
}

resource "azurerm_storage_container" "test2" {
  name                  = "test2"
  storage_account_name  = azurerm_storage_account.test.name
  container_access_type = "private"
}

resource "azurerm_storage_share" "test2" {
  name                 = "test2"
  storage_account_name = azurerm_storage_account.test.name
  quota                = 1
}

data "azurerm_storage_account_sas" "test" {
  connection_string = azurerm_storage_account.test.primary_connection_string
  https_only        = true
  resource_types {
    service   = false
    container = false
    object    = true
  }
  services {
    blob  = true
    queue = false
    table = false
    file  = false
  }
  start  = "2021-04-01"
  expiry = "2024-03-30"
  permissions {
    read    = false
    write   = true
    delete  = false
    list    = false
    add     = false
    create  = false
    update  = false
    process = false
    tag     = false
    filter  = false
  }
}
`, r.template(data, planSKU), data.RandomInteger)
}<|MERGE_RESOLUTION|>--- conflicted
+++ resolved
@@ -4328,7 +4328,6 @@
 `, r.template(data, planSku), data.RandomInteger, data.RandomInteger)
 }
 
-<<<<<<< HEAD
 func (r LinuxFunctionAppResource) vNetIntegration_subnetWithVnetProperties(data acceptance.TestData, planSku string) string {
 	return fmt.Sprintf(`
 provider "azurerm" {
@@ -4392,9 +4391,7 @@
 `, r.template(data, planSku), data.RandomInteger, data.RandomInteger)
 }
 
-=======
 // TODO 4.0 remove this test case as it's replaced by vNetIntegration_subnet1WithVnetProperties
->>>>>>> 99d5023d
 func (r LinuxFunctionAppResource) vNetIntegration_subnet1(data acceptance.TestData, planSku string) string {
 	return fmt.Sprintf(`
 provider "azurerm" {
@@ -4603,7 +4600,6 @@
   storage_account_name       = azurerm_storage_account.test.name
   storage_account_access_key = azurerm_storage_account.test.primary_access_key
 
-  // vnet_image_pull_enabled = true 
   site_config {
     vnet_route_all_enabled = true
   }
