--- conflicted
+++ resolved
@@ -13,11 +13,7 @@
 	"github.com/hashicorp/go-azure-helpers/lang/pointer"
 	"github.com/hashicorp/go-azure-helpers/lang/response"
 	"github.com/hashicorp/go-azure-helpers/resourcemanager/commonschema"
-<<<<<<< HEAD
-	"github.com/hashicorp/go-azure-sdk/resource-manager/apimanagement/2024-05-01/backend" // Explicitly uses the 2024-05-01 version so that the circuit breaker and load balancer pools functionality is available.
-=======
 	"github.com/hashicorp/go-azure-sdk/resource-manager/apimanagement/2024-05-01/backend"
->>>>>>> 7646a3ce
 	"github.com/hashicorp/terraform-provider-azurerm/helpers/tf"
 	azvalidate "github.com/hashicorp/terraform-provider-azurerm/helpers/validate"
 	"github.com/hashicorp/terraform-provider-azurerm/internal/clients"
@@ -436,28 +432,18 @@
 		properties.CircuitBreaker = expandApiManagementBackendCircuitBreaker(circuitBreakerRaw)
 
 		if serviceFabricClusterRaw, ok := d.GetOk("service_fabric_cluster"); ok {
-			err, serviceFabricCluster := expandApiManagementBackendServiceFabricCluster(serviceFabricClusterRaw.([]interface{}))
+			serviceFabricCluster, err := expandApiManagementBackendServiceFabricCluster(serviceFabricClusterRaw.([]interface{}))
 			if err != nil {
 				return err
 			}
-			properties.Properties = &backend.BackendProperties{
+			backendContract.Properties.Properties = &backend.BackendProperties{
 				ServiceFabricCluster: serviceFabricCluster,
 			}
 		}
 	}
 
 	backendContract := backend.BackendContract{
-<<<<<<< HEAD
 		Properties: properties,
-=======
-		Properties: &backend.BackendContractProperties{
-			Credentials: credentials,
-			Protocol:    pointer.To(backend.BackendProtocol(protocol)),
-			Proxy:       proxy,
-			Tls:         tls,
-			Url:         pointer.To(url),
-		},
->>>>>>> 7646a3ce
 	}
 
 	if description, ok := d.GetOk("description"); ok {
@@ -469,21 +455,6 @@
 	if title, ok := d.GetOk("title"); ok {
 		backendContract.Properties.Title = pointer.To(title.(string))
 	}
-
-<<<<<<< HEAD
-	// TODO, remove this debugging
-	log.Printf("[DEBUG] sending properties: %+v", *backendContract.Properties)
-=======
-	if serviceFabricClusterRaw, ok := d.GetOk("service_fabric_cluster"); ok {
-		serviceFabricCluster, err := expandApiManagementBackendServiceFabricCluster(serviceFabricClusterRaw.([]interface{}))
-		if err != nil {
-			return err
-		}
-		backendContract.Properties.Properties = &backend.BackendProperties{
-			ServiceFabricCluster: serviceFabricCluster,
-		}
-	}
->>>>>>> 7646a3ce
 
 	if _, err := client.CreateOrUpdate(ctx, id, backendContract, backend.CreateOrUpdateOperationOptions{}); err != nil {
 		return fmt.Errorf("creating/updating %s: %+v", id, err)
