--- conflicted
+++ resolved
@@ -450,20 +450,6 @@
 
 	client.StopContext = stopCtx
 
-	if !skipProviderRegistration {
-		// List all the available providers and their registration state to avoid unnecessary
-		// requests. This also lets us check if the provider credentials are correct.
-		providerList, err := client.Resource.ProvidersClient.List(ctx, nil, "")
-		if err != nil {
-			return nil, diag.Errorf("Unable to list provider registration status, it is possible that this is due to invalid "+
-				"credentials or the service principal does not have permission to use the Resource Manager API, Azure "+
-				"error: %s", err)
-		}
-
-		availableResourceProviders := providerList.Values()
-		requiredResourceProviders := resourceproviders.Required()
-
-<<<<<<< HEAD
 		if !skipProviderRegistration {
 			// List all the available providers and their registration state to avoid unnecessary
 			// requests. This also lets us check if the provider credentials are correct.
@@ -476,7 +462,7 @@
 
 			availableResourceProviders := *providerList
 			requiredResourceProviders := resourceproviders.Required()
-=======
+
 		if err := resourceproviders.EnsureRegistered(ctx, *client.Resource.ProvidersClient, availableResourceProviders, requiredResourceProviders); err != nil {
 			return nil, diag.Errorf(resourceProviderRegistrationErrorFmt, err)
 		}
@@ -484,7 +470,6 @@
 
 	return client, nil
 }
->>>>>>> a89b2362
 
 func decodeCertificate(clientCertificate string) ([]byte, error) {
 	var pfx []byte
