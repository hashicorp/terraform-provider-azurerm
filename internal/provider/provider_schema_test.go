--- conflicted
+++ resolved
@@ -163,27 +163,6 @@
 	// TODO: 4.0 - work through this list
 	resourceFieldsWhichNeedToBeAddressed := map[string]map[string]struct{}{
 		// 1: Fields which require renaming etc
-<<<<<<< HEAD
-		"azurerm_datadog_monitor_sso_configuration": {
-			// should be fixed in 4.0, presumably ditching `_enabled` and adding Enum validation
-			"single_sign_on_enabled": {},
-		},
-		"azurerm_kubernetes_cluster": {
-			// this either wants `enabled` removing, or to be marked as a false-positive
-			"transparent_huge_page_enabled": {},
-		},
-		"azurerm_kubernetes_cluster_node_pool": {
-			// this either wants `enabled` removing, or to be marked as a false-positive
-			"transparent_huge_page_enabled": {},
-		},
-
-=======
-		"azurerm_netapp_volume": {
-			// should be fixed in 4.0, presumably ditching `_enabled` and making this `protocols_to_use` or something?
-			"protocols_enabled": {},
-		},
->>>>>>> 833ec59a
-		// 2: False Positives
 		"azurerm_iot_security_solution": {
 			// this is a list of recommendations
 			"recommendations_enabled": {},
@@ -192,19 +171,17 @@
 
 	if !features.FivePointOh() {
 		// These have been addressed but while in 4.x we need to ignore them so the test can pass.
-<<<<<<< HEAD
+		resourceFieldsWhichNeedToBeAddressed["azurerm_datadog_monitor_sso_configuration"] = map[string]struct{}{
+			"single_sign_on_enabled": {},
+		}
+		resourceFieldsWhichNeedToBeAddressed["azurerm_kubernetes_cluster"] = map[string]struct{}{
+			"transparent_huge_page_enabled": {},
+		}
+		resourceFieldsWhichNeedToBeAddressed["azurerm_kubernetes_cluster_node_pool"] = map[string]struct{}{
+			"transparent_huge_page_enabled": {},
+		}
 		resourceFieldsWhichNeedToBeAddressed["azurerm_netapp_volume"] = map[string]struct{}{
 			"protocols_enabled": {},
-=======
-		resourceFieldsWhichNeedToBeAddressed["azurerm_datadog_monitor_sso_configuration"] = map[string]struct{}{
-			"single_sign_on_enabled": {},
-		}
-		resourceFieldsWhichNeedToBeAddressed["azurerm_kubernetes_cluster"] = map[string]struct{}{
-			"transparent_huge_page_enabled": {},
-		}
-		resourceFieldsWhichNeedToBeAddressed["azurerm_kubernetes_cluster_node_pool"] = map[string]struct{}{
-			"transparent_huge_page_enabled": {},
->>>>>>> 833ec59a
 		}
 	}
 
