--- conflicted
+++ resolved
@@ -60,14 +60,12 @@
 		PostgresqlFlexibleServer: PostgresqlFlexibleServerFeatures{
 			RestartServerOnConfigurationValueChange: true,
 		},
-<<<<<<< HEAD
 		MachineLearning: MachineLearningFeatures{
 			PurgeSoftDeletedWorkspaceOnDestroy: false,
-=======
+		},
 		RecoveryService: RecoveryServiceFeatures{
 			VMBackupStopProtectionAndRetainDataOnDestroy: false,
 			PurgeProtectedItemsFromVaultOnDestroy:        false,
->>>>>>> 915231ba
 		},
 	}
 }