--- conflicted
+++ resolved
@@ -17,11 +17,8 @@
 	ManagedDisk              ManagedDiskFeatures
 	Subscription             SubscriptionFeatures
 	PostgresqlFlexibleServer PostgresqlFlexibleServerFeatures
-<<<<<<< HEAD
 	MachineLearning          MachineLearningFeatures
-=======
 	RecoveryService          RecoveryServiceFeatures
->>>>>>> 915231ba
 }
 
 type CognitiveAccountFeatures struct {
@@ -91,12 +88,11 @@
 	RestartServerOnConfigurationValueChange bool
 }
 
-<<<<<<< HEAD
 type MachineLearningFeatures struct {
 	PurgeSoftDeletedWorkspaceOnDestroy bool
-=======
+}
+
 type RecoveryServiceFeatures struct {
 	VMBackupStopProtectionAndRetainDataOnDestroy bool
 	PurgeProtectedItemsFromVaultOnDestroy        bool
->>>>>>> 915231ba
 }