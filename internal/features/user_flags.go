--- conflicted
+++ resolved
@@ -107,17 +107,12 @@
 }
 
 type RecoveryServiceFeatures struct {
-<<<<<<< HEAD
 	VMBackupStopProtectionAndRetainDataOnDestroy    bool
 	VMBackupSuspendProtectionAndRetainDataOnDestroy bool
 	PurgeProtectedItemsFromVaultOnDestroy           bool
-=======
-	VMBackupStopProtectionAndRetainDataOnDestroy bool
-	PurgeProtectedItemsFromVaultOnDestroy        bool
 }
 
 type NetAppFeatures struct {
 	DeleteBackupsOnBackupVaultDestroy bool
 	PreventVolumeDestruction          bool
->>>>>>> 3f4b3856
 }