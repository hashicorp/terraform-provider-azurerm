--- conflicted
+++ resolved
@@ -291,20 +291,15 @@
 	if client.AadB2c, err = aadb2c.NewClient(o); err != nil {
 		return fmt.Errorf("building clients for AadB2c: %+v", err)
 	}
-<<<<<<< HEAD
-	client.Advisor = advisor.NewClient(o)
+	if client.Advisor, err = advisor.NewClient(o); err != nil {
+		return fmt.Errorf("building clients for Advisor: %+v", err)
+	}
 	if client.AMLFileSystem, err = amlFileSystem.NewClient(o); err != nil {
 		return fmt.Errorf("building clients for AML File System: %+v", err)
 	}
-	client.AnalysisServices = analysisServices.NewClient(o)
-=======
-	if client.Advisor, err = advisor.NewClient(o); err != nil {
-		return fmt.Errorf("building clients for Advisor: %+v", err)
-	}
 	if client.AnalysisServices, err = analysisServices.NewClient(o); err != nil {
 		return fmt.Errorf("building clients for AnalysisServices: %+v", err)
 	}
->>>>>>> 22c6d8c1
 	client.ApiManagement = apiManagement.NewClient(o)
 	if client.AppConfiguration, err = appConfiguration.NewClient(o); err != nil {
 		return fmt.Errorf("building clients for AppConfiguration: %+v", err)
