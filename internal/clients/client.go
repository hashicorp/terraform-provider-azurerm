// Copyright (c) HashiCorp, Inc.
// SPDX-License-Identifier: MPL-2.0

package clients

import (
	"context"
	"fmt"

	"github.com/Azure/go-autorest/autorest"
	"github.com/Azure/go-autorest/autorest/validation"
	aadb2c_v2021_04_01_preview "github.com/hashicorp/go-azure-sdk/resource-manager/aadb2c/2021-04-01-preview"
	analysisservices_v2017_08_01 "github.com/hashicorp/go-azure-sdk/resource-manager/analysisservices/2017-08-01"
	azurestackhci_v2023_03_01 "github.com/hashicorp/go-azure-sdk/resource-manager/azurestackhci/2023-03-01"
	datadog_v2021_03_01 "github.com/hashicorp/go-azure-sdk/resource-manager/datadog/2021-03-01"
	dns_v2018_05_01 "github.com/hashicorp/go-azure-sdk/resource-manager/dns/2018-05-01"
	eventgrid_v2022_06_15 "github.com/hashicorp/go-azure-sdk/resource-manager/eventgrid/2022-06-15"
	fluidrelay_2022_05_26 "github.com/hashicorp/go-azure-sdk/resource-manager/fluidrelay/2022-05-26"
	nginx2 "github.com/hashicorp/go-azure-sdk/resource-manager/nginx/2022-08-01"
	redis_v2023_04_01 "github.com/hashicorp/go-azure-sdk/resource-manager/redis/2023-04-01"
	servicenetworking_v2023_05_01_preview "github.com/hashicorp/go-azure-sdk/resource-manager/servicenetworking/2023-05-01-preview"
	storagecache_2023_05_01 "github.com/hashicorp/go-azure-sdk/resource-manager/storagecache/2023-05-01"
	timeseriesinsights_v2020_05_15 "github.com/hashicorp/go-azure-sdk/resource-manager/timeseriesinsights/2020-05-15"
	"github.com/hashicorp/terraform-provider-azurerm/internal/common"
	"github.com/hashicorp/terraform-provider-azurerm/internal/features"
	aadb2c "github.com/hashicorp/terraform-provider-azurerm/internal/services/aadb2c/client"
	advisor "github.com/hashicorp/terraform-provider-azurerm/internal/services/advisor/client"
	analysisServices "github.com/hashicorp/terraform-provider-azurerm/internal/services/analysisservices/client"
	apiManagement "github.com/hashicorp/terraform-provider-azurerm/internal/services/apimanagement/client"
	appConfiguration "github.com/hashicorp/terraform-provider-azurerm/internal/services/appconfiguration/client"
	applicationInsights "github.com/hashicorp/terraform-provider-azurerm/internal/services/applicationinsights/client"
	appService "github.com/hashicorp/terraform-provider-azurerm/internal/services/appservice/client"
	arckubernetes "github.com/hashicorp/terraform-provider-azurerm/internal/services/arckubernetes/client"
	arcResourceBridge "github.com/hashicorp/terraform-provider-azurerm/internal/services/arcresourcebridge/client"
	attestation "github.com/hashicorp/terraform-provider-azurerm/internal/services/attestation/client"
	authorization "github.com/hashicorp/terraform-provider-azurerm/internal/services/authorization/client"
	automanage "github.com/hashicorp/terraform-provider-azurerm/internal/services/automanage/client"
	automation "github.com/hashicorp/terraform-provider-azurerm/internal/services/automation/client"
	azureManagedLustreFileSystem "github.com/hashicorp/terraform-provider-azurerm/internal/services/azuremanagedlustrefilesystem/client"
	azureStackHCI "github.com/hashicorp/terraform-provider-azurerm/internal/services/azurestackhci/client"
	batch "github.com/hashicorp/terraform-provider-azurerm/internal/services/batch/client"
	blueprints "github.com/hashicorp/terraform-provider-azurerm/internal/services/blueprints/client"
	bot "github.com/hashicorp/terraform-provider-azurerm/internal/services/bot/client"
	cdn "github.com/hashicorp/terraform-provider-azurerm/internal/services/cdn/client"
	cognitiveServices "github.com/hashicorp/terraform-provider-azurerm/internal/services/cognitive/client"
	communication "github.com/hashicorp/terraform-provider-azurerm/internal/services/communication/client"
	compute "github.com/hashicorp/terraform-provider-azurerm/internal/services/compute/client"
	confidentialledger "github.com/hashicorp/terraform-provider-azurerm/internal/services/confidentialledger/client"
	connections "github.com/hashicorp/terraform-provider-azurerm/internal/services/connections/client"
	consumption "github.com/hashicorp/terraform-provider-azurerm/internal/services/consumption/client"
	containerapps "github.com/hashicorp/terraform-provider-azurerm/internal/services/containerapps/client"
	containerServices "github.com/hashicorp/terraform-provider-azurerm/internal/services/containers/client"
	cosmosdb "github.com/hashicorp/terraform-provider-azurerm/internal/services/cosmos/client"
	costmanagement "github.com/hashicorp/terraform-provider-azurerm/internal/services/costmanagement/client"
	customproviders "github.com/hashicorp/terraform-provider-azurerm/internal/services/customproviders/client"
	dashboard "github.com/hashicorp/terraform-provider-azurerm/internal/services/dashboard/client"
	datamigration "github.com/hashicorp/terraform-provider-azurerm/internal/services/databasemigration/client"
	databoxedge "github.com/hashicorp/terraform-provider-azurerm/internal/services/databoxedge/client"
	databricks "github.com/hashicorp/terraform-provider-azurerm/internal/services/databricks/client"
	datadog "github.com/hashicorp/terraform-provider-azurerm/internal/services/datadog/client"
	datafactory "github.com/hashicorp/terraform-provider-azurerm/internal/services/datafactory/client"
	dataprotection "github.com/hashicorp/terraform-provider-azurerm/internal/services/dataprotection/client"
	datashare "github.com/hashicorp/terraform-provider-azurerm/internal/services/datashare/client"
	desktopvirtualization "github.com/hashicorp/terraform-provider-azurerm/internal/services/desktopvirtualization/client"
	devtestlabs "github.com/hashicorp/terraform-provider-azurerm/internal/services/devtestlabs/client"
	digitaltwins "github.com/hashicorp/terraform-provider-azurerm/internal/services/digitaltwins/client"
	disks "github.com/hashicorp/terraform-provider-azurerm/internal/services/disks/client"
	dns "github.com/hashicorp/terraform-provider-azurerm/internal/services/dns/client"
	domainservices "github.com/hashicorp/terraform-provider-azurerm/internal/services/domainservices/client"
	elastic "github.com/hashicorp/terraform-provider-azurerm/internal/services/elastic/client"
	eventgrid "github.com/hashicorp/terraform-provider-azurerm/internal/services/eventgrid/client"
	eventhub "github.com/hashicorp/terraform-provider-azurerm/internal/services/eventhub/client"
	firewall "github.com/hashicorp/terraform-provider-azurerm/internal/services/firewall/client"
	fluidrelay "github.com/hashicorp/terraform-provider-azurerm/internal/services/fluidrelay/client"
	frontdoor "github.com/hashicorp/terraform-provider-azurerm/internal/services/frontdoor/client"
	graph "github.com/hashicorp/terraform-provider-azurerm/internal/services/graphservices/client"
	hdinsight "github.com/hashicorp/terraform-provider-azurerm/internal/services/hdinsight/client"
	healthcare "github.com/hashicorp/terraform-provider-azurerm/internal/services/healthcare/client"
	hpccache "github.com/hashicorp/terraform-provider-azurerm/internal/services/hpccache/client"
	hsm "github.com/hashicorp/terraform-provider-azurerm/internal/services/hsm/client"
	hybridcompute "github.com/hashicorp/terraform-provider-azurerm/internal/services/hybridcompute/client"
	iotcentral "github.com/hashicorp/terraform-provider-azurerm/internal/services/iotcentral/client"
	iothub "github.com/hashicorp/terraform-provider-azurerm/internal/services/iothub/client"
	timeseriesinsights "github.com/hashicorp/terraform-provider-azurerm/internal/services/iottimeseriesinsights/client"
	keyvault "github.com/hashicorp/terraform-provider-azurerm/internal/services/keyvault/client"
	kusto "github.com/hashicorp/terraform-provider-azurerm/internal/services/kusto/client"
	labservice "github.com/hashicorp/terraform-provider-azurerm/internal/services/labservice/client"
	legacy "github.com/hashicorp/terraform-provider-azurerm/internal/services/legacy/client"
	lighthouse "github.com/hashicorp/terraform-provider-azurerm/internal/services/lighthouse/client"
	loadbalancers "github.com/hashicorp/terraform-provider-azurerm/internal/services/loadbalancer/client"
	loganalytics "github.com/hashicorp/terraform-provider-azurerm/internal/services/loganalytics/client"
	logic "github.com/hashicorp/terraform-provider-azurerm/internal/services/logic/client"
	logz "github.com/hashicorp/terraform-provider-azurerm/internal/services/logz/client"
	machinelearning "github.com/hashicorp/terraform-provider-azurerm/internal/services/machinelearning/client"
	maintenance "github.com/hashicorp/terraform-provider-azurerm/internal/services/maintenance/client"
	managedapplication "github.com/hashicorp/terraform-provider-azurerm/internal/services/managedapplications/client"
	managementgroup "github.com/hashicorp/terraform-provider-azurerm/internal/services/managementgroup/client"
	maps "github.com/hashicorp/terraform-provider-azurerm/internal/services/maps/client"
	mariadb "github.com/hashicorp/terraform-provider-azurerm/internal/services/mariadb/client"
	media "github.com/hashicorp/terraform-provider-azurerm/internal/services/media/client"
	mixedreality "github.com/hashicorp/terraform-provider-azurerm/internal/services/mixedreality/client"
	mobilenetwork "github.com/hashicorp/terraform-provider-azurerm/internal/services/mobilenetwork/client"
	monitor "github.com/hashicorp/terraform-provider-azurerm/internal/services/monitor/client"
	mssql "github.com/hashicorp/terraform-provider-azurerm/internal/services/mssql/client"
	mssqlmanagedinstance "github.com/hashicorp/terraform-provider-azurerm/internal/services/mssqlmanagedinstance/client"
	mysql "github.com/hashicorp/terraform-provider-azurerm/internal/services/mysql/client"
	netapp "github.com/hashicorp/terraform-provider-azurerm/internal/services/netapp/client"
	network "github.com/hashicorp/terraform-provider-azurerm/internal/services/network/client"
	networkfunction "github.com/hashicorp/terraform-provider-azurerm/internal/services/networkfunction/client"
	newrelic "github.com/hashicorp/terraform-provider-azurerm/internal/services/newrelic/client"
	nginx "github.com/hashicorp/terraform-provider-azurerm/internal/services/nginx/client"
	notificationhub "github.com/hashicorp/terraform-provider-azurerm/internal/services/notificationhub/client"
	orbital "github.com/hashicorp/terraform-provider-azurerm/internal/services/orbital/client"
	paloalto "github.com/hashicorp/terraform-provider-azurerm/internal/services/paloalto/client"
	policy "github.com/hashicorp/terraform-provider-azurerm/internal/services/policy/client"
	portal "github.com/hashicorp/terraform-provider-azurerm/internal/services/portal/client"
	postgres "github.com/hashicorp/terraform-provider-azurerm/internal/services/postgres/client"
	powerBI "github.com/hashicorp/terraform-provider-azurerm/internal/services/powerbi/client"
	privatedns "github.com/hashicorp/terraform-provider-azurerm/internal/services/privatedns/client"
	dnsresolver "github.com/hashicorp/terraform-provider-azurerm/internal/services/privatednsresolver/client"
	purview "github.com/hashicorp/terraform-provider-azurerm/internal/services/purview/client"
	recoveryServices "github.com/hashicorp/terraform-provider-azurerm/internal/services/recoveryservices/client"
	redis "github.com/hashicorp/terraform-provider-azurerm/internal/services/redis/client"
	redisenterprise "github.com/hashicorp/terraform-provider-azurerm/internal/services/redisenterprise/client"
	relay "github.com/hashicorp/terraform-provider-azurerm/internal/services/relay/client"
	resource "github.com/hashicorp/terraform-provider-azurerm/internal/services/resource/client"
	search "github.com/hashicorp/terraform-provider-azurerm/internal/services/search/client"
	securityCenter "github.com/hashicorp/terraform-provider-azurerm/internal/services/securitycenter/client"
	sentinel "github.com/hashicorp/terraform-provider-azurerm/internal/services/sentinel/client"
	serviceBus "github.com/hashicorp/terraform-provider-azurerm/internal/services/servicebus/client"
	serviceConnector "github.com/hashicorp/terraform-provider-azurerm/internal/services/serviceconnector/client"
	serviceFabric "github.com/hashicorp/terraform-provider-azurerm/internal/services/servicefabric/client"
	serviceFabricManaged "github.com/hashicorp/terraform-provider-azurerm/internal/services/servicefabricmanaged/client"
	serviceNetworking "github.com/hashicorp/terraform-provider-azurerm/internal/services/servicenetworking/client"
	signalr "github.com/hashicorp/terraform-provider-azurerm/internal/services/signalr/client"
	appPlatform "github.com/hashicorp/terraform-provider-azurerm/internal/services/springcloud/client"
	sql "github.com/hashicorp/terraform-provider-azurerm/internal/services/sql/client"
	storage "github.com/hashicorp/terraform-provider-azurerm/internal/services/storage/client"
	storageMover "github.com/hashicorp/terraform-provider-azurerm/internal/services/storagemover/client"
	streamAnalytics "github.com/hashicorp/terraform-provider-azurerm/internal/services/streamanalytics/client"
	subscription "github.com/hashicorp/terraform-provider-azurerm/internal/services/subscription/client"
	synapse "github.com/hashicorp/terraform-provider-azurerm/internal/services/synapse/client"
	trafficManager "github.com/hashicorp/terraform-provider-azurerm/internal/services/trafficmanager/client"
	videoAnalyzer "github.com/hashicorp/terraform-provider-azurerm/internal/services/videoanalyzer/client"
	vmware "github.com/hashicorp/terraform-provider-azurerm/internal/services/vmware/client"
	voiceServices "github.com/hashicorp/terraform-provider-azurerm/internal/services/voiceservices/client"
	web "github.com/hashicorp/terraform-provider-azurerm/internal/services/web/client"
)

type Client struct {
	autoClient

	// StopContext is used for propagating control from Terraform Core (e.g. Ctrl/Cmd+C)
	StopContext context.Context

	Account  *ResourceManagerAccount
	Features features.UserFeatures

	AadB2c                       *aadb2c_v2021_04_01_preview.Client
	Advisor                      *advisor.Client
	AnalysisServices             *analysisservices_v2017_08_01.Client
	ApiManagement                *apiManagement.Client
	AppConfiguration             *appConfiguration.Client
	AppInsights                  *applicationInsights.Client
	AppPlatform                  *appPlatform.Client
	AppService                   *appService.Client
	ArcKubernetes                *arckubernetes.Client
	ArcResourceBridge            *arcResourceBridge.Client
	Attestation                  *attestation.Client
	Authorization                *authorization.Client
	Automanage                   *automanage.Client
	Automation                   *automation.Client
	AzureManagedLustreFileSystem *storagecache_2023_05_01.Client
	AzureStackHCI                *azurestackhci_v2023_03_01.Client
	Batch                        *batch.Client
	Blueprints                   *blueprints.Client
	Bot                          *bot.Client
	Cdn                          *cdn.Client
	Cognitive                    *cognitiveServices.Client
	Communication                *communication.Client
	Compute                      *compute.Client
	ConfidentialLedger           *confidentialledger.Client
	Connections                  *connections.Client
	Consumption                  *consumption.Client
	ContainerApps                *containerapps.Client
	Containers                   *containerServices.Client
	Cosmos                       *cosmosdb.Client
	CostManagement               *costmanagement.Client
	CustomProviders              *customproviders.Client
	Dashboard                    *dashboard.Client
	DatabaseMigration            *datamigration.Client
	DataBricks                   *databricks.Client
	DataboxEdge                  *databoxedge.Client
	Datadog                      *datadog_v2021_03_01.Client
	DataFactory                  *datafactory.Client
	DataProtection               *dataprotection.Client
	DataShare                    *datashare.Client
	DesktopVirtualization        *desktopvirtualization.Client
	DevTestLabs                  *devtestlabs.Client
	DigitalTwins                 *digitaltwins.Client
	Disks                        *disks.Client
	Dns                          *dns_v2018_05_01.Client
	DomainServices               *domainservices.Client
	Elastic                      *elastic.Client
	EventGrid                    *eventgrid_v2022_06_15.Client
	Eventhub                     *eventhub.Client
	Firewall                     *firewall.Client
	FluidRelay                   *fluidrelay_2022_05_26.Client
	Frontdoor                    *frontdoor.Client
	Graph                        *graph.Client
	HPCCache                     *hpccache.Client
	HSM                          *hsm.Client
	HDInsight                    *hdinsight.Client
	HybridCompute                *hybridcompute.Client
	HealthCare                   *healthcare.Client
	IoTCentral                   *iotcentral.Client
	IoTHub                       *iothub.Client
	IoTTimeSeriesInsights        *timeseriesinsights_v2020_05_15.Client
	KeyVault                     *keyvault.Client
	Kusto                        *kusto.Client
	LabService                   *labservice.Client
	Legacy                       *legacy.Client
	Lighthouse                   *lighthouse.Client
	LoadBalancers                *loadbalancers.Client
	LogAnalytics                 *loganalytics.Client
	Logic                        *logic.Client
	Logz                         *logz.Client
	MachineLearning              *machinelearning.Client
	Maintenance                  *maintenance.Client
	ManagedApplication           *managedapplication.Client
	ManagementGroups             *managementgroup.Client
	Maps                         *maps.Client
	MariaDB                      *mariadb.Client
	Media                        *media.Client
	MixedReality                 *mixedreality.Client
	Monitor                      *monitor.Client
	MobileNetwork                *mobilenetwork.Client
	MSSQL                        *mssql.Client
	MSSQLManagedInstance         *mssqlmanagedinstance.Client
	MySQL                        *mysql.Client
	NetApp                       *netapp.Client
	Network                      *network.Client
	NetworkFunction              *networkfunction.Client
	NewRelic                     *newrelic.Client
	Nginx                        *nginx2.Client
	NotificationHubs             *notificationhub.Client
	Orbital                      *orbital.Client
	PaloAlto                     *paloalto.Client
	Policy                       *policy.Client
	Portal                       *portal.Client
	Postgres                     *postgres.Client
	PowerBI                      *powerBI.Client
	PrivateDns                   *privatedns.Client
	PrivateDnsResolver           *dnsresolver.Client
	Purview                      *purview.Client
	RecoveryServices             *recoveryServices.Client
	Redis                        *redis_v2023_04_01.Client
	RedisEnterprise              *redisenterprise.Client
	Relay                        *relay.Client
	Resource                     *resource.Client
	Search                       *search.Client
	SecurityCenter               *securityCenter.Client
	Sentinel                     *sentinel.Client
	ServiceBus                   *serviceBus.Client
	ServiceConnector             *serviceConnector.Client
	ServiceFabric                *serviceFabric.Client
	ServiceFabricManaged         *serviceFabricManaged.Client
	ServiceNetworking            *servicenetworking_v2023_05_01_preview.Client
	SignalR                      *signalr.Client
	Storage                      *storage.Client
	StorageMover                 *storageMover.Client
	StreamAnalytics              *streamAnalytics.Client
	Subscription                 *subscription.Client
	Sql                          *sql.Client
	Synapse                      *synapse.Client
	TrafficManager               *trafficManager.Client
	VideoAnalyzer                *videoAnalyzer.Client
	Vmware                       *vmware.Client
	VoiceServices                *voiceServices.Client
	Web                          *web.Client
}

// NOTE: it should be possible for this method to become Private once the top level Client's removed

func (client *Client) Build(ctx context.Context, o *common.ClientOptions) error {
	autorest.Count429AsRetry = false
	// Disable the Azure SDK for Go's validation since it's unhelpful for our use-case
	validation.Disabled = true

	if err := buildAutoClients(&client.autoClient, o); err != nil {
		return fmt.Errorf("building auto-clients: %+v", err)
	}

	client.Features = o.Features
	client.StopContext = ctx

	var err error

	if client.AadB2c, err = aadb2c.NewClient(o); err != nil {
		return fmt.Errorf("building clients for AadB2c: %+v", err)
	}
	if client.Advisor, err = advisor.NewClient(o); err != nil {
		return fmt.Errorf("building clients for Advisor: %+v", err)
	}
	if client.AnalysisServices, err = analysisServices.NewClient(o); err != nil {
		return fmt.Errorf("building clients for AnalysisServices: %+v", err)
	}
	if client.ApiManagement, err = apiManagement.NewClient(o); err != nil {
		return fmt.Errorf("building clients for ApiManagement: %+v", err)
	}
	if client.AppConfiguration, err = appConfiguration.NewClient(o); err != nil {
		return fmt.Errorf("building clients for AppConfiguration: %+v", err)
	}
	if client.AppInsights, err = applicationInsights.NewClient(o); err != nil {
		return fmt.Errorf("building clients for ApplicationInsights: %+v", err)
	}
	if client.AppPlatform, err = appPlatform.NewClient(o); err != nil {
		return fmt.Errorf("building clients for AppPlatform: %+v", err)
	}
	client.AppService = appService.NewClient(o)
	if client.ArcKubernetes, err = arckubernetes.NewClient(o); err != nil {
		return fmt.Errorf("building clients for ArcKubernetes: %+v", err)
	}
	if client.ArcResourceBridge, err = arcResourceBridge.NewClient(o); err != nil {
		return fmt.Errorf("building clients for Arc Resource Bridge: %+v", err)
	}
	if client.Attestation, err = attestation.NewClient(o); err != nil {
		return fmt.Errorf("building clients for Attestation: %+v", err)
	}
	if client.Authorization, err = authorization.NewClient(o); err != nil {
		return fmt.Errorf("building clients for Authorization: %+v", err)
	}
	client.Automanage = automanage.NewClient(o)
	if client.Automation, err = automation.NewClient(o); err != nil {
		return fmt.Errorf("building clients for Automation: %+v", err)
	}
	if client.AzureManagedLustreFileSystem, err = azureManagedLustreFileSystem.NewClient(o); err != nil {
		return fmt.Errorf("building clients for Azure Managed Lustre File System: %+v", err)
	}
	if client.AzureStackHCI, err = azureStackHCI.NewClient(o); err != nil {
		return fmt.Errorf("building clients for AzureStackHCI: %+v", err)
	}
	if client.Batch, err = batch.NewClient(o); err != nil {
		return fmt.Errorf("building clients for Batch: %+v", err)
	}
	if client.Blueprints, err = blueprints.NewClient(o); err != nil {
		return fmt.Errorf("building clients for BluePrints: %+v", err)
	}
	if client.Bot, err = bot.NewClient(o); err != nil {
		return fmt.Errorf("building clients for Bot: %+v", err)
	}
	client.Cdn = cdn.NewClient(o)
	if client.Cognitive, err = cognitiveServices.NewClient(o); err != nil {
		return fmt.Errorf("building clients for Cognitive: %+v", err)
	}
	if client.Communication, err = communication.NewClient(o); err != nil {
		return fmt.Errorf("building clients for Communication: %+v", err)
	}
	if client.Compute, err = compute.NewClient(o); err != nil {
		return fmt.Errorf("building clients for Compute: %+v", err)
	}
	if client.ConfidentialLedger, err = confidentialledger.NewClient(o); err != nil {
		return fmt.Errorf("building clients for ConfidentialLedger: %+v", err)
	}
	if client.Connections, err = connections.NewClient(o); err != nil {
		return fmt.Errorf("building clients for Connections: %+v", err)
	}
	if client.Consumption, err = consumption.NewClient(o); err != nil {
		return fmt.Errorf("building clients for Consumption: %+v", err)
	}
	if client.Containers, err = containerServices.NewContainersClient(o); err != nil {
		return fmt.Errorf("building clients for Containers: %+v", err)
	}
	client.ContainerApps = containerapps.NewClient(o)
	if client.Cosmos, err = cosmosdb.NewClient(o); err != nil {
		return fmt.Errorf("building clients for CosmosDB: %+v", err)
	}
	if client.CostManagement, err = costmanagement.NewClient(o); err != nil {
		return fmt.Errorf("building clients for CostManagement: %+v", err)
	}
	if client.CustomProviders, err = customproviders.NewClient(o); err != nil {
		return fmt.Errorf("building clients for CustomProviders: %+v", err)
	}
	if client.Dashboard, err = dashboard.NewClient(o); err != nil {
		return fmt.Errorf("building clients for Dashboard: %+v", err)
	}
	if client.DatabaseMigration, err = datamigration.NewClient(o); err != nil {
		return fmt.Errorf("building clients for DatabaseMigration: %+v", err)
	}
	if client.DataBricks, err = databricks.NewClient(o); err != nil {
		return fmt.Errorf("building clients for DataBricks: %+v", err)
	}
	if client.DataboxEdge, err = databoxedge.NewClient(o); err != nil {
		return fmt.Errorf("building clients for DataboxEdge: %+v", err)
	}
	if client.Datadog, err = datadog.NewClient(o); err != nil {
		return fmt.Errorf("building clients for Datadog: %+v", err)
	}
	if client.DataFactory, err = datafactory.NewClient(o); err != nil {
		return fmt.Errorf("building clients for DataFactory: %+v", err)
	}
	if client.DataProtection, err = dataprotection.NewClient(o); err != nil {
		return fmt.Errorf("building clients for DataProtection: %+v", err)
	}
	client.DataShare = datashare.NewClient(o)
	if client.DesktopVirtualization, err = desktopvirtualization.NewClient(o); err != nil {
		return fmt.Errorf("building clients for DesktopVirtualization: %+v", err)
	}
	if client.DevTestLabs, err = devtestlabs.NewClient(o); err != nil {
		return fmt.Errorf("building clients for DevTestLabs: %+v", err)
	}
	if client.DigitalTwins, err = digitaltwins.NewClient(o); err != nil {
		return fmt.Errorf("building clients for DigitalTwins: %+v", err)
	}
	if client.Disks, err = disks.NewClient(o); err != nil {
		return fmt.Errorf("building clients for Disks: %+v", err)
	}
	if client.Dns, err = dns.NewClient(o); err != nil {
		return fmt.Errorf("building clients for Dns: %+v", err)
	}
	if client.DomainServices, err = domainservices.NewClient(o); err != nil {
		return fmt.Errorf("building clients for DomainServices: %+v", err)
	}
	if client.Elastic, err = elastic.NewClient(o); err != nil {
		return fmt.Errorf("building clients for Elastic: %+v", err)
	}
	if client.EventGrid, err = eventgrid.NewClient(o); err != nil {
		return fmt.Errorf("building clients for EventGrid: %+v", err)
	}
	if client.Eventhub, err = eventhub.NewClient(o); err != nil {
		return fmt.Errorf("building clients for Eventhub: %+v", err)
	}
	if client.Firewall, err = firewall.NewClient(o); err != nil {
		return fmt.Errorf("building clients for Firewall: %+v", err)
	}
	if client.FluidRelay, err = fluidrelay.NewClient(o); err != nil {
		return fmt.Errorf("building clients for FluidRelay: %+v", err)
	}
	client.Frontdoor = frontdoor.NewClient(o)
<<<<<<< HEAD
	client.HPCCache = hpccache.NewClient(o)
	client.HSM = hsm.NewClient(o)
	if client.HDInsight, err = hdinsight.NewClient(o); err != nil {
		return fmt.Errorf("building clients for HDInsight: %+v", err)
	}
=======
	if client.Graph, err = graph.NewClient(o); err != nil {
		return fmt.Errorf("building clients for Graph: %+v", err)
	}
	if client.HPCCache, err = hpccache.NewClient(o); err != nil {
		return fmt.Errorf("building clients for HPC Cache: %+v", err)
	}
	if client.HSM, err = hsm.NewClient(o); err != nil {
		return fmt.Errorf("building clients for HSM: %+v", err)
	}
	client.HDInsight = hdinsight.NewClient(o)
>>>>>>> cea841f6
	if client.HealthCare, err = healthcare.NewClient(o); err != nil {
		return fmt.Errorf("building clients for HealthCare: %+v", err)
	}
	if client.HybridCompute, err = hybridcompute.NewClient(o); err != nil {
		return fmt.Errorf("building clients for HybridCompute: %+v", err)
	}
	if client.IoTCentral, err = iotcentral.NewClient(o); err != nil {
		return fmt.Errorf("building clients for IoTCentral: %+v", err)
	}
	if client.IoTHub, err = iothub.NewClient(o); err != nil {
		return fmt.Errorf("building clients for IoTHub: %+v", err)
	}
	client.IoTTimeSeriesInsights = timeseriesinsights.NewClient(o)
	client.KeyVault = keyvault.NewClient(o)
	client.Kusto = kusto.NewClient(o)
	if client.LabService, err = labservice.NewClient(o); err != nil {
		return fmt.Errorf("building clients for LabService: %+v", err)
	}
	client.Legacy = legacy.NewClient(o)
	client.Lighthouse = lighthouse.NewClient(o)
	if client.LogAnalytics, err = loganalytics.NewClient(o); err != nil {
		return fmt.Errorf("building clients for LogAnalytics: %+v", err)
	}
	client.LoadBalancers = loadbalancers.NewClient(o)
	if client.Logic, err = logic.NewClient(o); err != nil {
		return fmt.Errorf("building clients for Logic: %+v", err)
	}
	if client.Logz, err = logz.NewClient(o); err != nil {
		return fmt.Errorf("building clients for Logz: %+v", err)
	}
	if client.MachineLearning, err = machinelearning.NewClient(o); err != nil {
		return fmt.Errorf("building clients for Machine Learning: %+v", err)
	}
	client.Maintenance = maintenance.NewClient(o)
	if client.ManagedApplication, err = managedapplication.NewClient(o); err != nil {
		return fmt.Errorf("building clients for Managed Applications: %+v", err)
	}
	client.ManagementGroups = managementgroup.NewClient(o)
	if client.Maps, err = maps.NewClient(o); err != nil {
		return fmt.Errorf("building clients for Maps: %+v", err)
	}
	if client.MariaDB, err = mariadb.NewClient(o); err != nil {
		return fmt.Errorf("building clients for Maria DB: %+v", err)
	}
	if client.Media, err = media.NewClient(o); err != nil {
		return fmt.Errorf("building clients for Media: %+v", err)
	}
	if client.MixedReality, err = mixedreality.NewClient(o); err != nil {
		return fmt.Errorf("building clients for Mixed Reality: %+v", err)
	}
	if client.Monitor, err = monitor.NewClient(o); err != nil {
		return fmt.Errorf("building clients for Monitor: %+v", err)
	}
	if client.MobileNetwork, err = mobilenetwork.NewClient(o); err != nil {
		return fmt.Errorf("building clients for Mobile Network: %+v", err)
	}
	client.MSSQL = mssql.NewClient(o)
	client.MSSQLManagedInstance = mssqlmanagedinstance.NewClient(o)
	if client.MySQL, err = mysql.NewClient(o); err != nil {
		return fmt.Errorf("building clients for MySQL: %+v", err)
	}
	if client.NetApp, err = netapp.NewClient(o); err != nil {
		return fmt.Errorf("building clients for NetApp: %+v", err)
	}
	if client.Network, err = network.NewClient(o); err != nil {
		return fmt.Errorf("building clients for Network: %+v", err)
	}
	if client.NetworkFunction, err = networkfunction.NewClient(o); err != nil {
		return fmt.Errorf("building clients for NetworkFunction: %+v", err)
	}
	if client.NewRelic, err = newrelic.NewClient(o); err != nil {
		return fmt.Errorf("building clients for NewRelic: %+v", err)
	}
	if client.Nginx, err = nginx.NewClient(o); err != nil {
		return fmt.Errorf("building clients for Nginx: %+v", err)
	}
	if client.NotificationHubs, err = notificationhub.NewClient(o); err != nil {
		return fmt.Errorf("building clients for NotificationHubs: %+v", err)
	}
	if client.Orbital, err = orbital.NewClient(o); err != nil {
		return fmt.Errorf("building clients for Orbital: %+v", err)
	}
	if client.Policy, err = policy.NewClient(o); err != nil {
		return fmt.Errorf("building clients for Policy: %+v", err)
	}
	if client.PaloAlto, err = paloalto.NewClient(o); err != nil {
		return fmt.Errorf("building clients for PaloAlto: %+v", err)
	}
	if client.Portal, err = portal.NewClient(o); err != nil {
		return fmt.Errorf("building clients for Portal: %+v", err)
	}
	if client.Postgres, err = postgres.NewClient(o); err != nil {
		return fmt.Errorf("building clients for Postgres: %+v", err)
	}
	if client.PowerBI, err = powerBI.NewClient(o); err != nil {
		return fmt.Errorf("building clients for PowerBI: %+v", err)
	}
	if client.PrivateDns, err = privatedns.NewClient(o); err != nil {
		return fmt.Errorf("building clients for PrivateDns: %+v", err)
	}
	if client.PrivateDnsResolver, err = dnsresolver.NewClient(o); err != nil {
		return fmt.Errorf("building clients for PrivateDnsResolver: %+v", err)
	}
	if client.Purview, err = purview.NewClient(o); err != nil {
		return fmt.Errorf("building clients for Purview: %+v", err)
	}
	if client.RecoveryServices, err = recoveryServices.NewClient(o); err != nil {
		return fmt.Errorf("building clients for RecoveryServices: %+v", err)
	}
	if client.Redis, err = redis.NewClient(o); err != nil {
		return fmt.Errorf("building clients for Redis: %+v", err)
	}
	if client.RedisEnterprise, err = redisenterprise.NewClient(o); err != nil {
		return fmt.Errorf("building clients for RedisEnterprise: %+v", err)
	}
	if client.Relay, err = relay.NewClient(o); err != nil {
		return fmt.Errorf("building clients for Relay: %+v", err)
	}
	if client.Resource, err = resource.NewClient(o); err != nil {
		return fmt.Errorf("building clients for Resource: %+v", err)
	}
	if client.Search, err = search.NewClient(o); err != nil {
		return fmt.Errorf("building clients for Search: %+v", err)
	}
	client.SecurityCenter = securityCenter.NewClient(o)
	client.Sentinel = sentinel.NewClient(o)
	if client.ServiceBus, err = serviceBus.NewClient(o); err != nil {
		return fmt.Errorf("building clients for ServiceBus: %+v", err)
	}
	client.ServiceConnector = serviceConnector.NewClient(o)
	client.ServiceFabric = serviceFabric.NewClient(o)
	client.ServiceFabricManaged = serviceFabricManaged.NewClient(o)
	if client.ServiceNetworking, err = serviceNetworking.NewClient(o); err != nil {
		return fmt.Errorf("building clients for ServiceNetworking: %+v", err)
	}
	if client.SignalR, err = signalr.NewClient(o); err != nil {
		return fmt.Errorf("building clients for SignalR: %+v", err)
	}
	client.Sql = sql.NewClient(o)
	if client.Storage, err = storage.NewClient(o); err != nil {
		return fmt.Errorf("building clients for StorageMover: %+v", err)
	}
	if client.StorageMover, err = storageMover.NewClient(o); err != nil {
		return fmt.Errorf("building Storage for StorageMover: %+v", err)
	}
	client.StreamAnalytics = streamAnalytics.NewClient(o)
	client.Subscription = subscription.NewClient(o)
	client.Synapse = synapse.NewClient(o)
	if client.TrafficManager, err = trafficManager.NewClient(o); err != nil {
		return fmt.Errorf("building clients for Traffic Manager: %+v", err)
	}
	if client.VideoAnalyzer, err = videoAnalyzer.NewClient(o); err != nil {
		return fmt.Errorf("building clients for Video Analyzer: %+v", err)
	}
	if client.Vmware, err = vmware.NewClient(o); err != nil {
		return fmt.Errorf("building clients for VMWare: %+v", err)
	}
	if client.VoiceServices, err = voiceServices.NewClient(o); err != nil {
		return fmt.Errorf("building clients for Voice Services: %+v", err)
	}
	client.Web = web.NewClient(o)

	return nil
}<|MERGE_RESOLUTION|>--- conflicted
+++ resolved
@@ -437,24 +437,18 @@
 		return fmt.Errorf("building clients for FluidRelay: %+v", err)
 	}
 	client.Frontdoor = frontdoor.NewClient(o)
-<<<<<<< HEAD
-	client.HPCCache = hpccache.NewClient(o)
-	client.HSM = hsm.NewClient(o)
+	if client.Graph, err = graph.NewClient(o); err != nil {
+		return fmt.Errorf("building clients for Graph: %+v", err)
+	}
 	if client.HDInsight, err = hdinsight.NewClient(o); err != nil {
 		return fmt.Errorf("building clients for HDInsight: %+v", err)
 	}
-=======
-	if client.Graph, err = graph.NewClient(o); err != nil {
-		return fmt.Errorf("building clients for Graph: %+v", err)
-	}
 	if client.HPCCache, err = hpccache.NewClient(o); err != nil {
 		return fmt.Errorf("building clients for HPC Cache: %+v", err)
 	}
 	if client.HSM, err = hsm.NewClient(o); err != nil {
 		return fmt.Errorf("building clients for HSM: %+v", err)
 	}
-	client.HDInsight = hdinsight.NewClient(o)
->>>>>>> cea841f6
 	if client.HealthCare, err = healthcare.NewClient(o); err != nil {
 		return fmt.Errorf("building clients for HealthCare: %+v", err)
 	}
