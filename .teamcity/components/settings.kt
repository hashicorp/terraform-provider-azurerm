/*
 * Copyright (c) HashiCorp, Inc.
 * SPDX-License-Identifier: MPL-2.0
 */

// specifies the default hour (UTC) at which tests should be triggered, if enabled
var defaultStartHour = 23

// specifies the default level of parallelism per-service-package
var defaultParallelism = 20

// specifies the default build timeout in hours
var defaultTimeout = 12

// specifies the default version of Terraform Core which should be used for testing
var defaultTerraformCoreVersion = "1.5.1"

// This represents a cron view of days of the week, Monday - Friday.
const val defaultDaysOfWeek = "2,3,4,5,6"

// Cron value for any day of month
const val defaultDaysOfMonth = "*"

var locations = mapOf(
        "public" to LocationConfiguration("westeurope", "eastus2", "westus2", true)
)

// specifies the list of Azure Environments where tests should be run nightly
var runNightly = mapOf(
        "public" to true
)

// specifies a list of services which should be run with a custom test configuration
var serviceTestConfigurationOverrides = mapOf(

        // Server is only available in certain locations
        "analysisservices" to testConfiguration(locationOverride = LocationConfiguration("westus", "northeurope", "southcentralus", true)),

        // App Service Plans for Linux are currently unavailable in WestUS2
        "appservice" to testConfiguration(startHour = 3, daysOfWeek = "2,4,6", locationOverride = LocationConfiguration("westeurope", "westus2", "eastus2", true)),

        // Arc Kubernetes Provisioned Cluster is only available in certain locations
        "arckubernetes" to testConfiguration(locationOverride = LocationConfiguration("australiaeast", "eastus", "westeurope", true)),

        // these tests all conflict with one another
        "authorization" to testConfiguration(parallelism = 1),

        // HCICluster is only available in certain locations
        "azurestackhci" to testConfiguration(locationOverride = LocationConfiguration("australiaeast", "eastus", "westeurope", true)),

        //Blueprints are constrained on the number of targets available - these execute quickly, so can be serialised
        "blueprints" to testConfiguration(parallelism = 1),

        // CDN is only available in certain locations
        "cdn" to testConfiguration(locationOverride = LocationConfiguration("centralus", "eastus2", "westeurope", true)),

        // Chaosstudio is only available in certain locations
        "chaosstudio" to testConfiguration(locationOverride = LocationConfiguration("westeurope", "eastus", "westus", false)),

        // "cognitive" is expensive - Monday, Wednesday, Friday
        // cognitive is only available in certain locations
        "cognitive" to testConfiguration(daysOfWeek = "2,4,6", locationOverride = LocationConfiguration("westeurope", "eastus", "southcentralus", true)),

        // Cosmos is only available in certain locations
        "cosmos" to testConfiguration(locationOverride = LocationConfiguration("westus", "northeurope", "eastus2", true)),

        // Confidential Ledger
        "confidentialledger" to testConfiguration(locationOverride = LocationConfiguration("eastus","southcentralus","westeurope", false)),

        // Container App Managed Environments are limited to 20 per location, using 10 as they can take some time to clear
        // Enable rotation test to mitigate resource burden in a single region
        "containerapps" to testConfiguration(parallelism = 10, locationOverride = LocationConfiguration("eastus2","westus2","southcentralus", true)),

        // The AKS API has a low rate limit
        "containers" to testConfiguration(parallelism = 5, locationOverride = LocationConfiguration("eastus","westeurope","eastus2", false), timeout = 18),

        // Custom Providers is only available in certain locations
        "customproviders" to testConfiguration(locationOverride = LocationConfiguration("eastus", "westus2", "westeurope", true)),

        // Dashboard is only available in certain locations
        "dashboard" to testConfiguration(locationOverride = LocationConfiguration("eastus", "westus2", "eastus2", false)),

        // Datadog is available only in WestUS2 region
        "datadog" to testConfiguration(locationOverride = LocationConfiguration("westus2", "westus2", "centraluseuap", false)),

        // data factory uses NC class VMs which are not available in eastus2
        "datafactory" to testConfiguration(daysOfWeek = "2,4,6", locationOverride = LocationConfiguration("westeurope", "southeastasia", "westus2", false)),

        // Dev Center only available in some regions / has a quota of 5
        "devcenter" to testConfiguration(parallelism = 4, locationOverride = LocationConfiguration("westeurope", "uksouth", "canadacentral", false)),

        // "hdinsight" is super expensive - G class VM's are not available in westus2, quota only available in westeurope currently
        "hdinsight" to testConfiguration(daysOfWeek = "2,4,6", locationOverride = LocationConfiguration("westeurope", "southeastasia", "eastus2", false)),

        // Elastic can't provision many in parallel
        "elastic" to testConfiguration(parallelism = 1),

        // ElasticSAN has 5 instance quota per subscription per region
        "elasticsan" to testConfiguration(parallelism = 4),

        // HSM has low quota and potentially slow recycle time, Only run on Mondays
        "hsm" to testConfiguration(parallelism = 1, daysOfWeek = "1"),

        // IoT Central is only available in certain locations
        "iotcentral" to testConfiguration(locationOverride = LocationConfiguration("westeurope", "southeastasia", "eastus2", false)),

        // IoT Hub Device Update is only available in certain locations
        "iothub" to testConfiguration(locationOverride = LocationConfiguration("eastus", "eastus2", "westus2", false)),

        // Lab Service is only available in certain locations
        "labservice" to testConfiguration(locationOverride = LocationConfiguration("westeurope", "eastus", "westus", false)),

        // load balancer global tire Public IP is only available in
        "loadbalancer" to testConfiguration(locationOverride = LocationConfiguration("westeurope", "eastus2", "westus", false)),

        // Log Analytics Clusters have a max deployments of 2 - parallelism set to 1 or `importTest` fails
        "loganalytics" to testConfiguration(parallelism = 1),

        // Logic uses app service which is only available in certain locations
        "logic" to testConfiguration(locationOverride = LocationConfiguration("westeurope", "francecentral", "eastus2", false)),

        // Logz is only available in certain locations
        "logz" to testConfiguration(locationOverride = LocationConfiguration("westeurope", "westus2", "eastus2", false)),

        // Maps is only available in certain locations
        "maps" to testConfiguration(locationOverride = LocationConfiguration("westeurope", "westus2", "eastus", false)),

        // MobileNetwork is only available in certain locations
        "mobilenetwork" to testConfiguration(locationOverride = LocationConfiguration("eastus", "westeurope", "centraluseuap", false)),

        // Mongocluster free tier is currently only available in southindia
        "mongocluster" to testConfiguration(locationOverride = LocationConfiguration("westeurope", "eastus2", "southindia", false)),

        // MSSQl uses app service which is only available in certain locations
        "mssql" to testConfiguration(locationOverride = LocationConfiguration("westeurope", "francecentral", "eastus2", false)),

        // MSSQL Managed Instance creation can impact the service so limit the frequency and number of tests
        "mssqlmanagedinstance" to testConfiguration(parallelism = 4, daysOfWeek = "7", locationOverride = LocationConfiguration("westeurope", "francecentral", "eastus2", false), timeout = 18),

        // MySQL has quota available in certain locations
        "mysql" to testConfiguration(locationOverride = LocationConfiguration("westeurope", "francecentral", "eastus2", false)),

        // netapp has a max of 10 accounts and the max capacity of pool is 25 TiB per subscription so lets limit it to 1 to account for broken ones, run Monday, Wednesday, Friday
        "netapp" to testConfiguration(parallelism = 1, daysOfWeek = "2,4,6", locationOverride = LocationConfiguration("westeurope", "eastus2", "westus2", false)),

        // network has increased timeout to accommodate the custom_ip_prefix resource
        "network" to testConfiguration(timeout = 24),

        // Run New Relic testcases in Canary Region to avoid generating pollution test data in Production Region, which will cause side effect in Service Partner's Database
        "newrelic" to testConfiguration(locationOverride = LocationConfiguration("centraluseuap", "eastus", "eastus", false)),

        // Network Function is only available in certain locations
        "networkfunction" to testConfiguration(locationOverride = LocationConfiguration("westus2", "eastus2", "westeurope", false)),

        // Network Regional Tire Public IP is only available in
        "network" to testConfiguration(locationOverride = LocationConfiguration("westeurope", "eastus2", "westus", false)),

        // Orbital is only available in certain locations
        "orbital" to testConfiguration(locationOverride = LocationConfiguration("eastus", "southcentralus", "westus2", false)),

        "paloalto" to testConfiguration(locationOverride = LocationConfiguration("westeurope", "eastus", "westus", false)),

        "policy" to testConfiguration(useAltSubscription = true),

        "postgres" to testConfiguration(locationOverride = LocationConfiguration("northeurope", "centralus", "westeurope", false)),

        // Private DNS Resolver is only available in certain locations
        "privatednsresolver" to testConfiguration(locationOverride = LocationConfiguration("eastus", "westus3", "westeurope", true)),

<<<<<<< HEAD
        // Qumulo asked to use canary env for testing, eastasia is a canary region for qumulo
        "qumulo" to testConfiguration(locationOverride = LocationConfiguration("eastasia", "centralus2euap", "westeurope", true)),
=======
        // Purview Accounts are only available in certain locations
        "purview" to testConfiguration(locationOverride = LocationConfiguration("eastus", "southcentralus", "westus", true)),
>>>>>>> 3b3128e4

        // redisenterprise is costly - Monday, Wednesday, Friday
        "redisenterprise" to testConfiguration(daysOfWeek = "2,4,6"),

        // servicebus quotas are limited and we experience failures if tests
        // execute too quickly as we run out of namespaces in the sub
        "servicebus" to testConfiguration(parallelism = 10),

        // Spring Cloud only allows a max of 10 provisioned
        "springcloud" to testConfiguration(parallelism = 5),

        // SQL has quota available in certain locations
        "sql" to testConfiguration(locationOverride = LocationConfiguration("westeurope", "francecentral", "eastus2", false)),

        // HPC Cache has a 4 instance per subscription quota as of early 2021
        "storagecache" to testConfiguration(parallelism = 3, daysOfWeek = "2,4,6"),

        "storagemover" to testConfiguration(locationOverride = LocationConfiguration("eastus", "eastus2", "westus3", false)),

        // StreamAnalytics has quota available in certain locations
        "streamanalytics" to testConfiguration(locationOverride = LocationConfiguration("westeurope", "francecentral", "eastus2", false)),

        // Synapse is only available in certain locations
        "synapse" to testConfiguration(locationOverride = LocationConfiguration("westeurope", "francecentral", "eastus2", false)),

        // ServiceNetworking is available in certain locations
        "servicenetworking" to testConfiguration(locationOverride = LocationConfiguration("eastus","westus","westeurope", false)),

        // Currently, we have insufficient quota to actually run these, but there are a few nodes in West Europe, so we'll pin it there for now
        "vmware" to testConfiguration(parallelism = 3, locationOverride = LocationConfiguration("westeurope", "westus2", "eastus2", false)),

        // In general, Azure Voice Service is available in several different regions, but each subscription will only be allowlisted for specific regions(`westcentralus`, `westcentralus`, `westcentralus`).
        // Only the regions (`westcentralus`) is specified since the devtest subscription does not support creating resource group for the other two regions.
        "voiceservices" to testConfiguration(parallelism = 3, locationOverride = LocationConfiguration("westcentralus", "westcentralus", "westcentralus", false)),

        // Offset start hour to avoid collision with new App Service, reduce frequency of testing days
        "web" to testConfiguration(startHour = 3, daysOfWeek = "1,3,5", locationOverride = LocationConfiguration("westeurope", "francecentral", "eastus2", true)),

        // Workloads has quota available in certain locations
        "workloads" to testConfiguration(parallelism = 1, locationOverride = LocationConfiguration("eastus", "westeurope", "francecentral", false))
)<|MERGE_RESOLUTION|>--- conflicted
+++ resolved
@@ -167,13 +167,11 @@
         // Private DNS Resolver is only available in certain locations
         "privatednsresolver" to testConfiguration(locationOverride = LocationConfiguration("eastus", "westus3", "westeurope", true)),
 
-<<<<<<< HEAD
+        // Purview Accounts are only available in certain locations
+        "purview" to testConfiguration(locationOverride = LocationConfiguration("eastus", "southcentralus", "westus", true)),
+
         // Qumulo asked to use canary env for testing, eastasia is a canary region for qumulo
         "qumulo" to testConfiguration(locationOverride = LocationConfiguration("eastasia", "centralus2euap", "westeurope", true)),
-=======
-        // Purview Accounts are only available in certain locations
-        "purview" to testConfiguration(locationOverride = LocationConfiguration("eastus", "southcentralus", "westus", true)),
->>>>>>> 3b3128e4
 
         // redisenterprise is costly - Monday, Wednesday, Friday
         "redisenterprise" to testConfiguration(daysOfWeek = "2,4,6"),
