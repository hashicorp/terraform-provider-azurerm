--- conflicted
+++ resolved
@@ -1,15 +1,4 @@
-<<<<<<< HEAD
-/*
- * Copyright (c) HashiCorp, Inc.
- * SPDX-License-Identifier: MPL-2.0
- */
-
-import AzureRM
-import ClientConfiguration
-import jetbrains.buildServer.configs.kotlin.v2019_2.*
-=======
 import jetbrains.buildServer.configs.kotlin.*
->>>>>>> a75b3083
 
 version = "2023.05"
 
