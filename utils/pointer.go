--- conflicted
+++ resolved
@@ -24,14 +24,13 @@
 	return &input
 }
 
-<<<<<<< HEAD
 func ToPtr[E any](e E) *E {
 	return &e
-=======
+}
+
 func StringSlice(input []string) *[]string {
 	if input == nil {
 		return nil
 	}
 	return &input
->>>>>>> eaa801c3
 }