---
name: Resource Document Linting

permissions:
  contents: read
  pull-requests: read

on:
  pull_request:
    types: ["opened", "synchronize"]
    paths:
      - ".github/workflows/document-lint.yaml"
      - "internal/services/**"
      - "website/**"
    branches: ["main"]

jobs:
  document-lint:
    runs-on: ubuntu-latest
    steps:
      - uses: actions/checkout@11bd71901bbe5b1630ceea73d27597364c9af683 # v4.2.2
        with:
          fetch-depth: 2
      - uses: actions/setup-go@d35c59abb061a4a6fb18e82ac0862c26744d6ab5 # v5.5.0
        with:
          go-version-file: ./.go-version
      - run: bash scripts/gogetcookie.sh
      - name: Get changed files
        id: changed-files
        run: |
          changed=$(git diff --name-only HEAD^1 HEAD -- internal/services | sed "s|^|${{ github.workspace }}/|" | tr '\n' ',' | sed 's/,$//')
          changed=${changed:-}
          echo "::notice::check with files: ${changed}"
          echo "FILE_LIST=$changed" >> $GITHUB_ENV
          echo "has-files=$([ -n "$changed" ] && echo 'true' || echo 'false')" >> $GITHUB_OUTPUT
      
      - name: run document lint checker
        if: steps.changed-files.outputs.has-files == 'true'
<<<<<<< HEAD
        run: make document-lint
=======
        run: |
          if make document-lint; then
            echo "::notice::Document lint success."
          else
            echo "::warning::Document lint failed. Please fix the issues."
            exit 1
          fi
>>>>>>> 2f3107d6

      - name: skip document lint checker
        if: steps.changed-files.outputs.has-files == 'false'
        run: echo "::notice::No internal/services files changed, skipping resource document lint check"<|MERGE_RESOLUTION|>--- conflicted
+++ resolved
@@ -36,9 +36,6 @@
       
       - name: run document lint checker
         if: steps.changed-files.outputs.has-files == 'true'
-<<<<<<< HEAD
-        run: make document-lint
-=======
         run: |
           if make document-lint; then
             echo "::notice::Document lint success."
@@ -46,7 +43,6 @@
             echo "::warning::Document lint failed. Please fix the issues."
             exit 1
           fi
->>>>>>> 2f3107d6
 
       - name: skip document lint checker
         if: steps.changed-files.outputs.has-files == 'false'
